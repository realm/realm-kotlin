--- conflicted
+++ resolved
@@ -11,11 +11,7 @@
  * @see Realm.objects
  * @see MutableRealm.objects
  */
-<<<<<<< HEAD
-interface RealmResults<T : RealmObject> : List<T>, Queryable<T>, Versioned {
-=======
-public interface RealmResults<T : RealmObject> : List<T>, Queryable<T>, Flowable<RealmResults<T>>, Versioned {
->>>>>>> 016e66fe
+public interface RealmResults<T : RealmObject> : List<T>, Queryable<T>, Versioned {
 
     /**
      * Perform a query on the objects of this result using the Realm Query Language.
@@ -46,7 +42,7 @@
      *
      * @return a flow representing changes to the RealmResults.
      */
-    fun asFlow(): Flow<ResultsChange<T>>
+    public fun asFlow(): Flow<ResultsChange<T>>
 
     /**
      * Delete all objects from this result from the realm.
