--- conflicted
+++ resolved
@@ -19,17 +19,11 @@
 import io.realm.RealmObject
 import kotlin.reflect.KClass
 
-<<<<<<< HEAD
-interface Mediator {
+// TODO Public due to being a transative dependency of ConfigurationImpl
+public interface Mediator {
     // TODO OPTIMIZE Most usage of this could be done from cached RealmObjectCompanion instance.
     //  Maybe just eliminate this method to ensure that we don't misuse it in favor of
     //  companionOf(clazz).`$realm$newInstance`()
-    fun createInstanceOf(clazz: KClass<out RealmObject>): RealmObjectInternal
-    fun companionOf(clazz: KClass<out RealmObject>): RealmObjectCompanion
-=======
-// TODO Public due to being a transative dependency of ConfigurationImpl
-public interface Mediator {
     public fun createInstanceOf(clazz: KClass<out RealmObject>): RealmObjectInternal
     public fun companionOf(clazz: KClass<out RealmObject>): RealmObjectCompanion
->>>>>>> af69e1d5
 }