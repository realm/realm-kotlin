/*
 * Copyright 2021 Realm Inc.
 * Licensed under the Apache License, Version 2.0 (the "License");
 * you may not use this file except in compliance with the License.
 * You may obtain a copy of the License at
 * http://www.apache.org/licenses/LICENSE-2.0
 * Unless required by applicable law or agreed to in writing, software
 * distributed under the License is distributed on an "AS IS" BASIS,
 * WITHOUT WARRANTIES OR CONDITIONS OF ANY KIND, either express
 * or implied.
 * See the License for the specific language governing permissions and
 * limitations under the License.
 *
 */

package io.realm.internal

import io.realm.internal.interop.Callback
import io.realm.internal.interop.NativePointer
import kotlinx.coroutines.channels.ChannelResult
import kotlinx.coroutines.channels.SendChannel
import kotlinx.coroutines.flow.Flow

// TODO Public due to being a transitive dependency to Observable
public interface Notifiable<T> {
    public fun registerForNotification(callback: Callback): NativePointer

    // FIXME Needs elaborate doc on how to signal and close channel
    public fun emitFrozenUpdate(
        frozenRealm: RealmReference,
        change: NativePointer,
        channel: SendChannel<T>
    ): ChannelResult<Unit>?
}

// TODO Public due to being a transitive dependency to Observable
public interface Freezable<T> {
    public fun freeze(frozenRealm: RealmReference): T?
}

// TODO Public due to being a transitive dependency to Observable
public interface Thawable<T> {
    public fun thaw(liveRealm: RealmReference): T?
}

// TODO Why is this flowable here?
public interface Flowable<T> {
    public fun asFlow(): Flow<T?>
}

<<<<<<< HEAD
interface Observable<T, C> : Notifiable<C>, Freezable<Observable<T, C>>, Thawable<Observable<T, C>>
=======
// TODO Public due to being a transitive dependency to RealmObjectInternal
public interface Observable<T> : Notifiable<T>, Freezable<Observable<T>>, Thawable<Observable<T>>
>>>>>>> 1037efd1
<|MERGE_RESOLUTION|>--- conflicted
+++ resolved
@@ -48,9 +48,4 @@
     public fun asFlow(): Flow<T?>
 }
 
-<<<<<<< HEAD
-interface Observable<T, C> : Notifiable<C>, Freezable<Observable<T, C>>, Thawable<Observable<T, C>>
-=======
-// TODO Public due to being a transitive dependency to RealmObjectInternal
-public interface Observable<T> : Notifiable<T>, Freezable<Observable<T>>, Thawable<Observable<T>>
->>>>>>> 1037efd1
+public interface Observable<T, C> : Notifiable<C>, Freezable<Observable<T, C>>, Thawable<Observable<T, C>>