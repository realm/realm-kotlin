--- conflicted
+++ resolved
@@ -31,20 +31,7 @@
     type: KClass<T>,
     objectPointer: RealmObjectPointer
 ): T {
-<<<<<<< HEAD
-    val className = type.simpleName ?: sdkError("Couldn't obtain class name for $type")
-    this.`io_realm_kotlin_IsManaged` = true
-    this.`io_realm_kotlin_Owner` = realm
-    this.`io_realm_kotlin_Mediator` = mediator
-    this.`io_realm_kotlin_ObjectPointer` = objectPointer
-    this.`io_realm_kotlin_ClassName` = if (this is DynamicRealmObject) {
-        RealmInterop.realm_get_class(`io_realm_kotlin_Owner`!!.dbPointer, RealmInterop.realm_object_get_table(objectPointer)).name
-    } else {
-        realmObjectCompanionOrThrow(type).`io_realm_kotlin_className`
-    }
-    this.`io_realm_kotlin_metadata` = realm.schemaMetadata[this.`io_realm_kotlin_ClassName`!!]
-=======
-    this.`$realm$objectReference` = RealmObjectReference(
+    this.`io_realm_kotlin_objectReference` = RealmObjectReference(
         type = type,
         owner = realm,
         mediator = mediator,
@@ -55,11 +42,10 @@
                 RealmInterop.realm_object_get_table(objectPointer)
             ).name
         } else {
-            realmObjectCompanionOrThrow(type).`$realm$className`
+            realmObjectCompanionOrThrow(type).`io_realm_kotlin_className`
         }
     )
 
->>>>>>> 9bec7eab
     @Suppress("UNCHECKED_CAST")
     return this as T
 }
@@ -133,7 +119,7 @@
  * This will be `null` for unmanaged objects.
  */
 internal val RealmObject.realmObjectReference: RealmObjectReference<out RealmObject>?
-    get() = (this as RealmObjectInternal).`$realm$objectReference`
+    get() = (this as RealmObjectInternal).`io_realm_kotlin_objectReference`
 
 /**
  * If the Realm Object is managed it calls the specified function block and returns its result,
