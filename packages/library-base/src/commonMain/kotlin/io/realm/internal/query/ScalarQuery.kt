/*
 * Copyright 2021 Realm Inc.
 *
 * Licensed under the Apache License, Version 2.0 (the "License");
 * you may not use this file except in compliance with the License.
 * You may obtain a copy of the License at
 *
 * http://www.apache.org/licenses/LICENSE-2.0
 *
 * Unless required by applicable law or agreed to in writing, software
 * distributed under the License is distributed on an "AS IS" BASIS,
 * WITHOUT WARRANTIES OR CONDITIONS OF ANY KIND, either express or implied.
 * See the License for the specific language governing permissions and
 * limitations under the License.
 */

package io.realm.internal.query

import io.realm.RealmInstant
import io.realm.RealmObject
import io.realm.RealmResults
import io.realm.internal.Mediator
import io.realm.internal.RealmReference
import io.realm.internal.RealmResultsImpl
import io.realm.internal.Thawable
import io.realm.internal.genericRealmCoreExceptionHandler
import io.realm.internal.interop.ColumnKey
import io.realm.internal.interop.NativePointer
import io.realm.internal.interop.RealmCoreException
import io.realm.internal.interop.RealmCoreLogicException
import io.realm.internal.interop.RealmInterop
import io.realm.internal.interop.Timestamp
import io.realm.query.RealmScalarQuery
import kotlinx.atomicfu.AtomicBoolean
import kotlinx.atomicfu.AtomicRef
import kotlinx.atomicfu.atomic
import kotlinx.coroutines.flow.Flow
import kotlinx.coroutines.flow.filter
import kotlinx.coroutines.flow.map
import kotlin.reflect.KClass

/**
 * Shared logic for scalar queries.
 *
 * Observe that this class needs the [E] representing a [RealmObject] to avoid having to split
 * [RealmResults] in object and scalar implementations and to be able to observe changes to the
 * scalar values for the query - more concretely to allow returning a [RealmResultsImpl] object by
 * [thaw], which in turn comes from processing said results with [queryMapper].
 */
internal abstract class BaseScalarQuery<E : RealmObject, T : Any> constructor(
    protected val realmReference: RealmReference,
    protected val queryPointer: NativePointer,
    protected val mediator: Mediator,
    protected val clazz: KClass<E>
) : RealmScalarQuery<T>, Thawable<RealmResultsImpl<E>> {

<<<<<<< HEAD
    abstract val valueChangeManager: ValueChangeManager<T>

=======
>>>>>>> d4cf9770
    abstract fun Flow<RealmResultsImpl<E>?>.queryMapper(): Flow<T?>

    override fun thaw(liveRealm: RealmReference): RealmResultsImpl<E> {
        val liveDbPointer = liveRealm.dbPointer
        val queryResults = RealmInterop.realm_query_find_all(queryPointer)
        val liveResultPtr = RealmInterop.realm_results_resolve_in(queryResults, liveDbPointer)
        return RealmResultsImpl(liveRealm, liveResultPtr, clazz, mediator)
    }

    override fun asFlow(): Flow<T?> {
        realmReference.checkClosed()
        return realmReference.owner
            .registerObserver(this)
            .queryMapper()
    }

    protected fun getPropertyKey(clazz: KClass<*>, property: String): ColumnKey =
        RealmInterop.realm_get_col_key(realmReference.dbPointer, clazz.simpleName!!, property)
}

internal class CountQuery<E : RealmObject> constructor(
    realmReference: RealmReference,
    queryPointer: NativePointer,
    mediator: Mediator,
    clazz: KClass<E>
) : BaseScalarQuery<E, Long>(realmReference, queryPointer, mediator, clazz) {

<<<<<<< HEAD
    override val valueChangeManager = ValueChangeManager<Long>()

    override fun find(): Long = RealmInterop.realm_query_count(queryPointer)
=======
    override fun Flow<RealmResultsImpl<E>?>.queryMapper(): Flow<Long?> = TODO()
>>>>>>> d4cf9770

    override fun Flow<RealmResultsImpl<E>?>.queryMapper(): Flow<Long?> = this.map {
        requireNotNull(it).size.toLong()
    }.filter { latestCount ->
        valueChangeManager.shouldEmitValue(latestCount)
    }
}

@Suppress("LongParameterList")
internal class AggregatorQuery<E : RealmObject, T : Any> constructor(
    realmReference: RealmReference,
    queryPointer: NativePointer,
    mediator: Mediator,
    clazz: KClass<E>,
    private val property: String,
    private val type: KClass<T>,
    private val queryType: AggregatorQueryType
) : BaseScalarQuery<E, T>(realmReference, queryPointer, mediator, clazz) {

<<<<<<< HEAD
    override val valueChangeManager: ValueChangeManager<T> = ValueChangeManager()

    override fun find(): T? = findInternal(queryPointer)
=======
    override fun Flow<RealmResultsImpl<E>?>.queryMapper(): Flow<T?> = TODO()
>>>>>>> d4cf9770

    override fun Flow<RealmResultsImpl<E>?>.queryMapper(): Flow<T?> = this.map {
        it?.let { results ->
            findFromResults(results.nativePointer)
        }
    }.filter { latestValue: T? ->
        valueChangeManager.shouldEmitValue(latestValue)
    }

    private fun findInternal(queryPointer: NativePointer): T? =
        findFromResults(RealmInterop.realm_query_find_all(queryPointer))

    private fun findFromResults(resultsPointer: NativePointer): T? = try {
        val colKey = getPropertyKey(clazz, property).key
        computeAggregatedValue(resultsPointer, colKey)
    } catch (exception: RealmCoreException) {
        throw when (exception) {
            is RealmCoreLogicException ->
                IllegalArgumentException(
                    "Invalid query formulation: ${exception.message}",
                    exception
                )
            else ->
                genericRealmCoreExceptionHandler(
                    "Invalid query formulation: ${exception.message}",
                    exception
                )
        }
    }

    @Suppress("ComplexMethod")
    private fun computeAggregatedValue(resultsPointer: NativePointer, colKey: Long): T? {
        val result: T? = when (queryType) {
            AggregatorQueryType.MIN ->
                RealmInterop.realm_results_min(resultsPointer, colKey)
            AggregatorQueryType.MAX ->
                RealmInterop.realm_results_max(resultsPointer, colKey)
            AggregatorQueryType.SUM ->
                RealmInterop.realm_results_sum(resultsPointer, colKey)
        }
        // TODO Expand to support other numeric types, e.g. Decimal128
        return when (result) {
            null -> null
            is Timestamp -> RealmInstant.fromEpochSeconds(result.seconds, result.nanoSeconds)
            is Number -> when (type) {
                Int::class -> result.toInt()
                Short::class -> result.toShort()
                Long::class -> result.toLong()
                Float::class -> result.toFloat()
                Double::class -> result.toDouble()
                Byte::class -> result.toByte()
                Char::class -> result.toChar()
                else -> throw IllegalArgumentException("Invalid numeric type for '$property', it is not a '${type.simpleName}'.")
            }
            else -> throw IllegalArgumentException("Invalid property type for '$property', only Int, Long, Short, Double, Float and RealmInstant (except for 'SUM') properties can be aggregated.")
        } as T?
    }
}

/**
 * Convenience class to encapsulate the logic behind whether repeated elements should be emitted by
 * [RealmScalarQuery.asFlow]. The [firstUpdate] and [previousValue] properties need to be
 * [AtomicRef]s due to Kotlin Native's memory model.
 */
internal class ValueChangeManager<T> {

    private val firstUpdate: AtomicBoolean = atomic(true)
    private val previousValue: AtomicRef<T?> = atomic(null)

    fun shouldEmitValue(latestValue: T?): Boolean = if (firstUpdate.value) {
        firstUpdate.value = false
        previousValue.value = latestValue
        true
    } else {
        if (previousValue.value == latestValue) {
            false
        } else {
            previousValue.value = latestValue
            true
        }
    }
}

internal enum class AggregatorQueryType {
    MIN, MAX, SUM
}<|MERGE_RESOLUTION|>--- conflicted
+++ resolved
@@ -54,11 +54,8 @@
     protected val clazz: KClass<E>
 ) : RealmScalarQuery<T>, Thawable<RealmResultsImpl<E>> {
 
-<<<<<<< HEAD
     abstract val valueChangeManager: ValueChangeManager<T>
 
-=======
->>>>>>> d4cf9770
     abstract fun Flow<RealmResultsImpl<E>?>.queryMapper(): Flow<T?>
 
     override fun thaw(liveRealm: RealmReference): RealmResultsImpl<E> {
@@ -86,13 +83,9 @@
     clazz: KClass<E>
 ) : BaseScalarQuery<E, Long>(realmReference, queryPointer, mediator, clazz) {
 
-<<<<<<< HEAD
     override val valueChangeManager = ValueChangeManager<Long>()
 
     override fun find(): Long = RealmInterop.realm_query_count(queryPointer)
-=======
-    override fun Flow<RealmResultsImpl<E>?>.queryMapper(): Flow<Long?> = TODO()
->>>>>>> d4cf9770
 
     override fun Flow<RealmResultsImpl<E>?>.queryMapper(): Flow<Long?> = this.map {
         requireNotNull(it).size.toLong()
@@ -112,13 +105,9 @@
     private val queryType: AggregatorQueryType
 ) : BaseScalarQuery<E, T>(realmReference, queryPointer, mediator, clazz) {
 
-<<<<<<< HEAD
     override val valueChangeManager: ValueChangeManager<T> = ValueChangeManager()
 
     override fun find(): T? = findInternal(queryPointer)
-=======
-    override fun Flow<RealmResultsImpl<E>?>.queryMapper(): Flow<T?> = TODO()
->>>>>>> d4cf9770
 
     override fun Flow<RealmResultsImpl<E>?>.queryMapper(): Flow<T?> = this.map {
         it?.let { results ->
