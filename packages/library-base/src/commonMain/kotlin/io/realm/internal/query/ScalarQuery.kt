/*
 * Copyright 2021 Realm Inc.
 *
 * Licensed under the Apache License, Version 2.0 (the "License");
 * you may not use this file except in compliance with the License.
 * You may obtain a copy of the License at
 *
 * http://www.apache.org/licenses/LICENSE-2.0
 *
 * Unless required by applicable law or agreed to in writing, software
 * distributed under the License is distributed on an "AS IS" BASIS,
 * WITHOUT WARRANTIES OR CONDITIONS OF ANY KIND, either express or implied.
 * See the License for the specific language governing permissions and
 * limitations under the License.
 */

package io.realm.internal.query

import io.realm.RealmInstant
import io.realm.RealmObject
import io.realm.RealmResults
import io.realm.internal.Mediator
import io.realm.internal.RealmReference
<<<<<<< HEAD
import io.realm.internal.ScalarResults
=======
import io.realm.internal.RealmResultsImpl
>>>>>>> fa4ee6d5
import io.realm.internal.Thawable
import io.realm.internal.genericRealmCoreExceptionHandler
import io.realm.internal.interop.ColumnKey
import io.realm.internal.interop.NativePointer
import io.realm.internal.interop.RealmCoreException
import io.realm.internal.interop.RealmCoreLogicException
import io.realm.internal.interop.RealmInterop
import io.realm.internal.interop.Timestamp
import io.realm.query.RealmScalarQuery
import kotlinx.atomicfu.AtomicBoolean
import kotlinx.atomicfu.AtomicRef
import kotlinx.atomicfu.atomic
import kotlinx.coroutines.flow.Flow
import kotlinx.coroutines.flow.filter
import kotlinx.coroutines.flow.map
import kotlin.reflect.KClass

<<<<<<< HEAD
internal abstract class BaseScalarQuery<T : Any> constructor(
=======
internal enum class AggregatorQueryType {
    MIN, MAX, SUM
}

/**
 * Shared logic for scalar queries.
 *
 * Observe that this class needs the [E] representing a [RealmObject] to avoid having to split
 * [RealmResults] in object and scalar implementations and to be able to observe changes to the
 * scalar values for the query - more concretely to allow returning a [RealmResultsImpl] object by
 * [thaw], which in turn comes from processing said results with [queryMapper].
 */
internal abstract class BaseScalarQuery<E : RealmObject, T : Any> constructor(
>>>>>>> fa4ee6d5
    protected val realmReference: RealmReference,
    protected val queryPointer: NativePointer,
    protected val mediator: Mediator
) : RealmScalarQuery<T>, Thawable<RealmResultsImpl<E>> {

    abstract val valueChangeManager: ValueChangeManager<T>

    abstract fun getScalarClass(): KClass<T>
<<<<<<< HEAD
    abstract fun Flow<BaseResults<T>?>.queryMapper(): Flow<T?>

    override fun thaw(liveRealm: RealmReference): BaseResults<T> {
        val liveDbPointer = liveRealm.dbPointer
        val queryResults = RealmInterop.realm_query_find_all(queryPointer)
        val liveResultPtr = RealmInterop.realm_results_resolve_in(queryResults, liveDbPointer)
        return ScalarResults(liveRealm, liveResultPtr, getScalarClass(), mediator)
    }
=======
    abstract fun Flow<RealmResultsImpl<E>?>.queryMapper(): Flow<T?>
    abstract fun discardRepeated(latestValue: T?): Boolean

    override fun thaw(liveRealm: RealmReference): RealmResultsImpl<E> = TODO()
>>>>>>> fa4ee6d5

    override fun asFlow(): Flow<T?> {
        realmReference.checkClosed()
        return realmReference.owner
            .registerObserver(this)
            .queryMapper()
    }

    protected fun getPropertyKey(clazz: KClass<*>, property: String): ColumnKey =
        RealmInterop.realm_get_col_key(realmReference.dbPointer, clazz.simpleName!!, property)
}

internal class CountQuery<E : RealmObject> constructor(
    realmReference: RealmReference,
    queryPointer: NativePointer,
    mediator: Mediator
) : BaseScalarQuery<E, Long>(realmReference, queryPointer, mediator) {

    override val valueChangeManager = ValueChangeManager<Long>()

    override fun find(): Long = RealmInterop.realm_query_count(queryPointer)

    override fun getScalarClass(): KClass<Long> = Long::class

<<<<<<< HEAD
    override fun Flow<BaseResults<Long>?>.queryMapper(): Flow<Long> = this.map {
        requireNotNull(it).size.toLong()
    }.filter { latestCount ->
        valueChangeManager.shouldEmitValue(latestCount)
    }
=======
    override fun Flow<RealmResultsImpl<E>?>.queryMapper(): Flow<Long?> = TODO()

    override fun discardRepeated(latestValue: Long?): Boolean = TODO()
>>>>>>> fa4ee6d5
}

@Suppress("LongParameterList")
internal class AggregatorQuery<E : RealmObject, T : Any> constructor(
    realmReference: RealmReference,
    queryPointer: NativePointer,
    mediator: Mediator,
    private val clazz: KClass<*>,
    private val property: String,
    private val type: KClass<T>,
    private val queryType: AggregatorQueryType
) : BaseScalarQuery<E, T>(realmReference, queryPointer, mediator) {

    override val valueChangeManager: ValueChangeManager<T> = ValueChangeManager()

    override fun find(): T? = findInternal(queryPointer)

    override fun getScalarClass(): KClass<T> = type

<<<<<<< HEAD
    override fun Flow<BaseResults<T>?>.queryMapper(): Flow<T?> = this.map {
        it?.let { results ->
            findFromResults(results.nativePointer)
        }
    }.filter { latestValue: T? ->
        valueChangeManager.shouldEmitValue(latestValue)
    }
=======
    override fun Flow<RealmResultsImpl<E>?>.queryMapper(): Flow<T?> = TODO()

    override fun discardRepeated(latestValue: T?): Boolean = TODO()
>>>>>>> fa4ee6d5

    private fun findInternal(queryPointer: NativePointer): T? =
        findFromResults(RealmInterop.realm_query_find_all(queryPointer))

    private fun findFromResults(resultsPointer: NativePointer): T? {
        try {
            val colKey = getPropertyKey(clazz, property).key
            return computeAggregatedValue(resultsPointer, colKey)
        } catch (exception: RealmCoreException) {
            throw when (exception) {
                is RealmCoreLogicException ->
                    IllegalArgumentException(
                        "Invalid query formulation: ${exception.message}",
                        exception
                    )
                else ->
                    genericRealmCoreExceptionHandler(
                        "Invalid query formulation: ${exception.message}",
                        exception
                    )
            }
        }
    }

    private fun computeAggregatedValue(resultsPointer: NativePointer, colKey: Long): T? {
        val result: T? = when (queryType) {
            AggregatorQueryType.MIN ->
                RealmInterop.realm_results_min(resultsPointer, colKey)
            AggregatorQueryType.MAX ->
                RealmInterop.realm_results_max(resultsPointer, colKey)
            AggregatorQueryType.SUM ->
                RealmInterop.realm_results_sum(resultsPointer, colKey)
        }
        // TODO Expand to support other numeric types, e.g. Decimal128
        return when (result) {
            null -> null
            is Timestamp -> RealmInstant.fromEpochSeconds(result.seconds, result.nanoSeconds)
            is Number -> when (type) {
                Int::class -> result.toInt()
                Short::class -> result.toShort()
                Long::class -> result.toLong()
                Float::class -> result.toFloat()
                Double::class -> result.toDouble()
                else -> throw IllegalArgumentException("Invalid numeric type for '$property', it is not a '${type.simpleName}'.")
            }
            else -> throw IllegalArgumentException("Invalid property type for '$property', only Int, Long, Short, Double, Float and RealmInstant (except for 'SUM') properties can be aggregated.")
        } as T?
    }
}

/**
 * Convenience class to encapsulate the logic behind whether repeated elements should be emitted by
 * [RealmScalarQuery.asFlow]. The [firstUpdate] and [previousValue] properties need to be
 * [AtomicRef]s due to Kotlin Native's memory model.
 */
internal class ValueChangeManager<T> {

    private val firstUpdate: AtomicBoolean = atomic(true)
    private val previousValue: AtomicRef<T?> = atomic(null)

    fun shouldEmitValue(latestValue: T?): Boolean = if (firstUpdate.value) {
        firstUpdate.value = false
        previousValue.value = latestValue
        true
    } else {
        if (previousValue.value == latestValue) {
            false
        } else {
            previousValue.value = latestValue
            true
        }
    }
}

internal enum class AggregatorQueryType {
    MIN, MAX, SUM
}<|MERGE_RESOLUTION|>--- conflicted
+++ resolved
@@ -21,11 +21,7 @@
 import io.realm.RealmResults
 import io.realm.internal.Mediator
 import io.realm.internal.RealmReference
-<<<<<<< HEAD
-import io.realm.internal.ScalarResults
-=======
 import io.realm.internal.RealmResultsImpl
->>>>>>> fa4ee6d5
 import io.realm.internal.Thawable
 import io.realm.internal.genericRealmCoreExceptionHandler
 import io.realm.internal.interop.ColumnKey
@@ -43,13 +39,6 @@
 import kotlinx.coroutines.flow.map
 import kotlin.reflect.KClass
 
-<<<<<<< HEAD
-internal abstract class BaseScalarQuery<T : Any> constructor(
-=======
-internal enum class AggregatorQueryType {
-    MIN, MAX, SUM
-}
-
 /**
  * Shared logic for scalar queries.
  *
@@ -59,30 +48,22 @@
  * [thaw], which in turn comes from processing said results with [queryMapper].
  */
 internal abstract class BaseScalarQuery<E : RealmObject, T : Any> constructor(
->>>>>>> fa4ee6d5
     protected val realmReference: RealmReference,
     protected val queryPointer: NativePointer,
-    protected val mediator: Mediator
+    protected val mediator: Mediator,
+    protected val clazz: KClass<E>
 ) : RealmScalarQuery<T>, Thawable<RealmResultsImpl<E>> {
 
     abstract val valueChangeManager: ValueChangeManager<T>
 
-    abstract fun getScalarClass(): KClass<T>
-<<<<<<< HEAD
-    abstract fun Flow<BaseResults<T>?>.queryMapper(): Flow<T?>
+    abstract fun Flow<RealmResultsImpl<E>?>.queryMapper(): Flow<T?>
 
-    override fun thaw(liveRealm: RealmReference): BaseResults<T> {
+    override fun thaw(liveRealm: RealmReference): RealmResultsImpl<E> {
         val liveDbPointer = liveRealm.dbPointer
         val queryResults = RealmInterop.realm_query_find_all(queryPointer)
         val liveResultPtr = RealmInterop.realm_results_resolve_in(queryResults, liveDbPointer)
-        return ScalarResults(liveRealm, liveResultPtr, getScalarClass(), mediator)
+        return RealmResultsImpl(liveRealm, liveResultPtr, clazz, mediator)
     }
-=======
-    abstract fun Flow<RealmResultsImpl<E>?>.queryMapper(): Flow<T?>
-    abstract fun discardRepeated(latestValue: T?): Boolean
-
-    override fun thaw(liveRealm: RealmReference): RealmResultsImpl<E> = TODO()
->>>>>>> fa4ee6d5
 
     override fun asFlow(): Flow<T?> {
         realmReference.checkClosed()
@@ -98,26 +79,19 @@
 internal class CountQuery<E : RealmObject> constructor(
     realmReference: RealmReference,
     queryPointer: NativePointer,
-    mediator: Mediator
-) : BaseScalarQuery<E, Long>(realmReference, queryPointer, mediator) {
+    mediator: Mediator,
+    clazz: KClass<E>
+) : BaseScalarQuery<E, Long>(realmReference, queryPointer, mediator, clazz) {
 
     override val valueChangeManager = ValueChangeManager<Long>()
 
     override fun find(): Long = RealmInterop.realm_query_count(queryPointer)
 
-    override fun getScalarClass(): KClass<Long> = Long::class
-
-<<<<<<< HEAD
-    override fun Flow<BaseResults<Long>?>.queryMapper(): Flow<Long> = this.map {
+    override fun Flow<RealmResultsImpl<E>?>.queryMapper(): Flow<Long?> = this.map {
         requireNotNull(it).size.toLong()
     }.filter { latestCount ->
         valueChangeManager.shouldEmitValue(latestCount)
     }
-=======
-    override fun Flow<RealmResultsImpl<E>?>.queryMapper(): Flow<Long?> = TODO()
-
-    override fun discardRepeated(latestValue: Long?): Boolean = TODO()
->>>>>>> fa4ee6d5
 }
 
 @Suppress("LongParameterList")
@@ -125,52 +99,42 @@
     realmReference: RealmReference,
     queryPointer: NativePointer,
     mediator: Mediator,
-    private val clazz: KClass<*>,
+    clazz: KClass<E>,
     private val property: String,
     private val type: KClass<T>,
     private val queryType: AggregatorQueryType
-) : BaseScalarQuery<E, T>(realmReference, queryPointer, mediator) {
+) : BaseScalarQuery<E, T>(realmReference, queryPointer, mediator, clazz) {
 
     override val valueChangeManager: ValueChangeManager<T> = ValueChangeManager()
 
     override fun find(): T? = findInternal(queryPointer)
 
-    override fun getScalarClass(): KClass<T> = type
-
-<<<<<<< HEAD
-    override fun Flow<BaseResults<T>?>.queryMapper(): Flow<T?> = this.map {
+    override fun Flow<RealmResultsImpl<E>?>.queryMapper(): Flow<T?> = this.map {
         it?.let { results ->
             findFromResults(results.nativePointer)
         }
     }.filter { latestValue: T? ->
         valueChangeManager.shouldEmitValue(latestValue)
     }
-=======
-    override fun Flow<RealmResultsImpl<E>?>.queryMapper(): Flow<T?> = TODO()
-
-    override fun discardRepeated(latestValue: T?): Boolean = TODO()
->>>>>>> fa4ee6d5
 
     private fun findInternal(queryPointer: NativePointer): T? =
         findFromResults(RealmInterop.realm_query_find_all(queryPointer))
 
-    private fun findFromResults(resultsPointer: NativePointer): T? {
-        try {
-            val colKey = getPropertyKey(clazz, property).key
-            return computeAggregatedValue(resultsPointer, colKey)
-        } catch (exception: RealmCoreException) {
-            throw when (exception) {
-                is RealmCoreLogicException ->
-                    IllegalArgumentException(
-                        "Invalid query formulation: ${exception.message}",
-                        exception
-                    )
-                else ->
-                    genericRealmCoreExceptionHandler(
-                        "Invalid query formulation: ${exception.message}",
-                        exception
-                    )
-            }
+    private fun findFromResults(resultsPointer: NativePointer): T? = try {
+        val colKey = getPropertyKey(clazz, property).key
+        computeAggregatedValue(resultsPointer, colKey)
+    } catch (exception: RealmCoreException) {
+        throw when (exception) {
+            is RealmCoreLogicException ->
+                IllegalArgumentException(
+                    "Invalid query formulation: ${exception.message}",
+                    exception
+                )
+            else ->
+                genericRealmCoreExceptionHandler(
+                    "Invalid query formulation: ${exception.message}",
+                    exception
+                )
         }
     }
 
