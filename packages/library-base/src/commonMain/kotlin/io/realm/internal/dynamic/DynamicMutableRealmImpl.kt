/*
 * Copyright 2022 Realm Inc.
 *
 * Licensed under the Apache License, Version 2.0 (the "License");
 * you may not use this file except in compliance with the License.
 * You may obtain a copy of the License at
 *
 * http://www.apache.org/licenses/LICENSE-2.0
 *
 * Unless required by applicable law or agreed to in writing, software
 * distributed under the License is distributed on an "AS IS" BASIS,
 * WITHOUT WARRANTIES OR CONDITIONS OF ANY KIND, either express or implied.
 * See the License for the specific language governing permissions and
 * limitations under the License.
 */

package io.realm.internal.dynamic

import io.realm.BaseRealmObject
import io.realm.Deleteable
import io.realm.UpdatePolicy
import io.realm.dynamic.DynamicMutableRealm
import io.realm.dynamic.DynamicMutableRealmObject
import io.realm.internal.BaseRealmImpl
import io.realm.internal.InternalConfiguration
import io.realm.internal.LiveRealmReference
import io.realm.internal.WriteTransactionManager
import io.realm.internal.asInternalDeleteable
import io.realm.internal.interop.LiveRealmPointer
import io.realm.internal.query.ObjectQuery
import io.realm.internal.runIfManaged
import io.realm.internal.toRealmObject
import io.realm.isValid
import io.realm.query.RealmQuery

internal open class DynamicMutableRealmImpl(
    configuration: InternalConfiguration,
    dbPointer: LiveRealmPointer
) :
    BaseRealmImpl(configuration),
    DynamicMutableRealm,
    WriteTransactionManager {

    internal constructor(
        configuration: InternalConfiguration,
        realm: Pair<LiveRealmPointer, Boolean>
    ) : this(configuration, realm.first)

    override val realmReference: LiveRealmReference = LiveRealmReference(this, dbPointer)

    override fun query(
        className: String,
        query: String,
        vararg args: Any?
    ): RealmQuery<DynamicMutableRealmObject> =
        ObjectQuery(
            realmReference,
            realmReference.schemaMetadata.getOrThrow(className).classKey,
            DynamicMutableRealmObject::class,
            configuration.mediator,
            null,
            query,
            *args
        )

<<<<<<< HEAD
    // Type system doesn't prevent copying embedded objects, but theres not really a good way to
    // differentiate the dynamic objects without bloating the type space
=======
>>>>>>> c73f1b40
    override fun copyToRealm(
        obj: BaseRealmObject,
        updatePolicy: UpdatePolicy
    ): DynamicMutableRealmObject {
        return io.realm.internal.copyToRealm(configuration.mediator, realmReference, obj, updatePolicy, mutableMapOf()) as DynamicMutableRealmObject
    }

    // This implementation should be aligned with InternalMutableRealm to ensure that we have same
    // semantics/error reporting
    override fun findLatest(obj: BaseRealmObject): DynamicMutableRealmObject? {
        return if (!obj.isValid()) {
            null
        } else {
            obj.runIfManaged {
                if (owner == realmReference) {
                    obj as DynamicMutableRealmObject?
                } else {
                    return thaw(realmReference, DynamicMutableRealmObject::class)
                        ?.toRealmObject() as DynamicMutableRealmObject?
                }
            } ?: throw IllegalArgumentException("Cannot lookup unmanaged object")
        }
    }

    override fun delete(deleteable: Deleteable) {
        deleteable.asInternalDeleteable().delete()
    }
}<|MERGE_RESOLUTION|>--- conflicted
+++ resolved
@@ -63,11 +63,8 @@
             *args
         )
 
-<<<<<<< HEAD
     // Type system doesn't prevent copying embedded objects, but theres not really a good way to
     // differentiate the dynamic objects without bloating the type space
-=======
->>>>>>> c73f1b40
     override fun copyToRealm(
         obj: BaseRealmObject,
         updatePolicy: UpdatePolicy
