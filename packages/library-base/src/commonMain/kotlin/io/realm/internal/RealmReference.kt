package io.realm.internal

import io.realm.Realm
import io.realm.VersionId
import io.realm.internal.interop.NativePointer
import io.realm.internal.interop.RealmInterop
import io.realm.internal.schema.CachedSchemaMetadata
import io.realm.internal.schema.SchemaMetadata
import kotlinx.atomicfu.AtomicRef
import kotlinx.atomicfu.atomic

/**
 * A _Realm Reference_ that links a specific Kotlin BaseRealm instance with an underlying C++
 * SharedRealm.
 *
 * This is needed as each Results, List or Object need to know, both which public Realm they belong
 * to, but also what underlying SharedRealm they are part of. Each object linked to a Realm needs
 * to keep it's own C++ SharedInstance, as the owning [Realm]'s C++ SharedRealm instance is updated
 * on writes/notifications.
 *
 * For frozen Realms, the `dbPointer` will point to a specific version of a read transaction that
 * is guaranteed to not change.
 *
 * For live Realms, the `dbPointer` will point to a live SharedRealm that can advance its internal
 * version.
 *
 * NOTE: There should never be multiple RealmReferences with the same `dbPointer` as the underlying
 * C++ SharedRealm is closed when the RealmReference is no longer referenced by the [Realm].
 */
<<<<<<< HEAD
// TODO Public due to being a transitive dependency to Notifiable
public data class RealmReference(
    val owner: BaseRealmImpl,
=======
interface RealmReference : RealmState {
    val owner: BaseRealmImpl
    val schemaMetadata: SchemaMetadata
>>>>>>> 618ac347
    val dbPointer: NativePointer

    override fun version(): VersionId {
        checkClosed()
        return VersionId(RealmInterop.realm_get_version_id(dbPointer))
    }

    override fun isFrozen(): Boolean {
        checkClosed()
        return RealmInterop.realm_is_frozen(dbPointer)
    }

    override fun isClosed(): Boolean {
        return RealmInterop.realm_is_closed(dbPointer)
    }

<<<<<<< HEAD
    public inline fun checkClosed() {
=======
    fun close() {
        checkClosed()
        RealmInterop.realm_close(dbPointer)
    }

    fun checkClosed() {
>>>>>>> 618ac347
        if (isClosed()) {
            throw IllegalStateException("Realm has been closed and is no longer accessible: ${owner.configuration.path}")
        }
    }
}

data class FrozenRealmReference(
    override val owner: BaseRealmImpl,
    override val dbPointer: NativePointer,
    override val schemaMetadata: SchemaMetadata = CachedSchemaMetadata(dbPointer),
) : RealmReference

/**
 * A **live realm reference** linking to the underlying live SharedRealm with the option to update
 * schema metadata when the schema has changed.
 */
data class LiveRealmReference(override val owner: BaseRealmImpl, override val dbPointer: NativePointer) : RealmReference {
    private val _schemaMetadata: AtomicRef<SchemaMetadata> = atomic(CachedSchemaMetadata(dbPointer))
    override val schemaMetadata: SchemaMetadata
        get() = _schemaMetadata.value

    /**
     * Returns a frozen realm reference of the current live realm reference.
     */
    fun snapshot(owner: BaseRealmImpl): FrozenRealmReference {
        return FrozenRealmReference(owner, RealmInterop.realm_freeze(dbPointer), schemaMetadata)
    }

    /**
     * Refreshes the realm reference's cached schema meta data from the current live realm reference.
     *
     * This means that any existing live realm objects will get an updated schema. This should be
     * safe as we don't expect live objects to leave the scope of the write block of [Realm.write].
     */
    fun refreshSchemaMetadata() {
        _schemaMetadata.value = CachedSchemaMetadata(dbPointer)
    }
}<|MERGE_RESOLUTION|>--- conflicted
+++ resolved
@@ -27,15 +27,10 @@
  * NOTE: There should never be multiple RealmReferences with the same `dbPointer` as the underlying
  * C++ SharedRealm is closed when the RealmReference is no longer referenced by the [Realm].
  */
-<<<<<<< HEAD
 // TODO Public due to being a transitive dependency to Notifiable
-public data class RealmReference(
-    val owner: BaseRealmImpl,
-=======
 interface RealmReference : RealmState {
     val owner: BaseRealmImpl
     val schemaMetadata: SchemaMetadata
->>>>>>> 618ac347
     val dbPointer: NativePointer
 
     override fun version(): VersionId {
@@ -52,16 +47,12 @@
         return RealmInterop.realm_is_closed(dbPointer)
     }
 
-<<<<<<< HEAD
-    public inline fun checkClosed() {
-=======
     fun close() {
         checkClosed()
         RealmInterop.realm_close(dbPointer)
     }
 
     fun checkClosed() {
->>>>>>> 618ac347
         if (isClosed()) {
             throw IllegalStateException("Realm has been closed and is no longer accessible: ${owner.configuration.path}")
         }
