--- conflicted
+++ resolved
@@ -7,12 +7,6 @@
 import io.realm.internal.interop.RealmInterop
 import io.realm.internal.platform.freeze
 import io.realm.internal.platform.runBlocking
-<<<<<<< HEAD
-import io.realm.interop.NativePointer
-import io.realm.interop.RealmInterop
-=======
-import io.realm.isValid
->>>>>>> 2d96d872
 import kotlinx.atomicfu.AtomicRef
 import kotlinx.coroutines.CoroutineDispatcher
 import kotlinx.coroutines.channels.BufferOverflow
@@ -104,8 +98,8 @@
                 val liveRef: Observable<T> =
                     observable.thaw(realm.realmReference)
                         ?: error("Cannot listen for changes on a deleted reference")
-                val interopCallback: io.realm.interop.Callback =
-                    object : io.realm.interop.Callback {
+                val interopCallback: io.realm.internal.interop.Callback =
+                    object : io.realm.internal.interop.Callback {
                         override fun onChange(change: NativePointer) {
                             // FIXME How to make sure the Realm isn't closed when handling this?
 
@@ -122,7 +116,7 @@
                             liveRef.emitFrozenUpdate(frozenRealm, change, this@callbackFlow)
                                 ?.let { checkResult(it) }
                         }
-                    }.freeze<io.realm.interop.Callback>() // Freeze to allow cleaning up on another thread
+                    }.freeze<io.realm.internal.interop.Callback>() // Freeze to allow cleaning up on another thread
                 val newToken =
                     NotificationToken<Callback<T>>(
                         // FIXME What is this callback for anyway?
@@ -155,37 +149,6 @@
         }
     }
 
-<<<<<<< HEAD
-=======
-    private fun <T> registerChangedListener(
-        liveComponentPointer: NativePointer,
-        notifyComponentUpdate: (frozenRealm: RealmReference) -> Unit,
-        getToken: (
-            liveComponentPointer: NativePointer,
-            interopCallback: io.realm.internal.interop.Callback
-        ) -> NativePointer,
-        callback: Callback<T>
-    ): NotificationToken<Callback<T>> {
-        val interopCallback = object : io.realm.internal.interop.Callback {
-            override fun onChange(change: NativePointer) {
-                // FIXME How to make sure the Realm isn't closed when handling this?
-
-                // FIXME The Realm should have been frozen in `realmChanged`, but this isn't supported yet.
-                //  Instead we create the frozen version ourselves (which is correct, but pretty inefficient)
-                //  We also send it to the owner Realm, so it can keep track of its lifecycle
-                val frozenRealm = RealmReference(
-                    owner,
-                    RealmInterop.realm_freeze(realm.realmReference.dbPointer)
-                )
-                notifyRealmChanged(frozenRealm)
-                notifyComponentUpdate(frozenRealm)
-            }
-        }.freeze() // Freeze to allow cleaning up on another thread
-        val token = getToken(liveComponentPointer, interopCallback)
-        return NotificationToken(callback, token)
-    }
-
->>>>>>> 2d96d872
     // Verify that notifications emitted to Streams are handled in an uniform manner
     private fun checkResult(result: ChannelResult<Unit>) {
         if (result.isClosed) {
