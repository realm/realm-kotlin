package io.realm.internal

import io.realm.Callback
import io.realm.Cancellable
import io.realm.VersionId
import io.realm.internal.interop.NativePointer
import io.realm.internal.platform.freeze
import io.realm.internal.platform.runBlocking
import io.realm.internal.util.Validation.sdkError
import kotlinx.atomicfu.AtomicRef
import kotlinx.coroutines.CoroutineDispatcher
import kotlinx.coroutines.channels.BufferOverflow
import kotlinx.coroutines.channels.ChannelResult
import kotlinx.coroutines.channels.awaitClose
import kotlinx.coroutines.ensureActive
import kotlinx.coroutines.flow.Flow
import kotlinx.coroutines.flow.MutableSharedFlow
import kotlinx.coroutines.flow.asSharedFlow
import kotlinx.coroutines.flow.callbackFlow
import kotlinx.coroutines.withContext

/**
 * Class responsible for controlling notifications for a Realm. It does this by wrapping a live Realm on which
 * notifications can be registered. Since all objects that are otherwise exposed to users are frozen, they need
 * to be thawed when reaching the live Realm.
 *
 * For Lists and Objects, this can result in the object no longer existing. In this case, Flows will just complete.
 * End users can catch this case by using `flow.onCompletion { ... }`.
 *
 * Users are only exposed to live objects inside a [MutableRealm], and change listeners are not supported
 * inside writes. Users can therefor not register change listeners on live objects, but it is assumed that other
 * layers check that invariant before methods on this class are called.
 */
internal class SuspendableNotifier(
    private val owner: RealmImpl,
    private val dispatcher: CoroutineDispatcher
) {

    companion object {
        val NO_OP_NOTIFICATION_TOKEN = object : Cancellable {
            override fun cancel() { /* Do Nothing */
            }
        }
    }

    // Adding extra buffer capacity as we are otherwise never able to emit anything
    // see https://github.com/Kotlin/kotlinx.coroutines/blob/master/kotlinx-coroutines-core/common/src/flow/SharedFlow.kt#L78
    private val _realmChanged = MutableSharedFlow<FrozenRealmReference>(
        onBufferOverflow = BufferOverflow.DROP_OLDEST,
        extraBufferCapacity = 1
    )

<<<<<<< HEAD
    // Could just be anonymous class, but easiest way to get BaseRealmImpl.toString to display the
    // right type with this
    private inner class NotifierRealm : LiveRealm(owner, owner.configuration, dispatcher) {
        // This is guaranteed to be triggered before any other notifications for the same
        // update as we get all callbacks on the same single thread dispatcher
        override fun onRealmChanged() {
            super.onRealmChanged()
            if (!_realmChanged.tryEmit(this.snapshot)) {
                // Should never fail to emit snapshot version as we just drop oldest
                sdkError("Failed to emit snapshot version")
            }
=======
    private val realmInitializer = lazy {
        val dbPointer = RealmInterop.realm_open(owner.configuration.nativeConfig, dispatcher)
        object : BaseRealmImpl(owner.configuration, dbPointer) {
            /* Realms used by the Notifier is just a basic Live Realm */
>>>>>>> 76bfced2
        }
    }

    private val realmInitializer = lazy { NotifierRealm() }
    // Must only be accessed from the dispatchers thread
    private val realm: NotifierRealm by realmInitializer

    /**
     * FIXME Currently this is a hacked implementation that only does the correct thing if
     *  other RealmResults or RealmObjects are being observed. But all writes should also flow
     *  from [SuspendableWriter], so no Realm updates will be lost to end users.
     *
     * Listen to changes to a Realm.
     *
     * This flow is guaranteed to emit before any other streams listening to individual objects or
     * query results.
     */
    internal fun realmChanged(): Flow<FrozenRealmReference> {
        return _realmChanged.asSharedFlow()
    }

    internal fun <T> registerObserver(thawable: Thawable<T>): Flow<T> {
        return callbackFlow {
            val token: AtomicRef<Cancellable> = kotlinx.atomicfu.atomic(NO_OP_NOTIFICATION_TOKEN)
            withContext(dispatcher) {
                ensureActive()
                val liveRef: Notifiable<T> = thawable.thaw(realm.realmReference)
                    ?: error("Cannot listen for changes on a deleted reference")
                val interopCallback: io.realm.internal.interop.Callback =
                    object : io.realm.internal.interop.Callback {
                        override fun onChange(change: NativePointer) {
                            // FIXME How to make sure the Realm isn't closed when handling this?
                            // Notifications need to be delivered with the version they where created on, otherwise
                            // the fine-grained notification data might be out of sync.
                            liveRef.emitFrozenUpdate(realm.snapshot, change, this@callbackFlow)
                                ?.let { checkResult(it) }
                        }
                    }.freeze<io.realm.internal.interop.Callback>() // Freeze to allow cleaning up on another thread
                val newToken =
                    NotificationToken<Callback<T>>(
                        // FIXME What is this callback for anyway?
                        callback = Callback { },
                        token = liveRef.registerForNotification(interopCallback)
                    )
                token.value = newToken
            }
            awaitClose {
                token.value.cancel()
            }
        }
    }

    /**
     * Listen to changes to the Realm.
     * The callback will happen on the configured [SuspendableNotifier.dispatcher] thread.     *
     *
     * FIXME Callers of this method must make sure it is called on the correct [SuspendableNotifier.dispatcher].
     */
    @Suppress("UNUSED_PARAMETER")
    internal fun registerRealmChangedListener(callback: Callback<Pair<NativePointer, VersionId>>): Cancellable {
        TODO("Waiting for RealmInterop to have support for global Realm changed")
    }

    internal fun close() {
        // FIXME Is it safe at all times to close a Realm? Probably not during a changelistener callback, but Mutexes
        //  are not supported within change listeners as they are not suspendable.
        runBlocking(dispatcher) {
            // Calling close on a non initialized Realm is wasteful since before calling RealmInterop.close
            // The Realm will be first opened (RealmInterop.open) and an instance created in vain.
            if (realmInitializer.isInitialized()) {
                realm.close()
            }
        }
    }

    // Verify that notifications emitted to Streams are handled in an uniform manner
    private fun checkResult(result: ChannelResult<Unit>) {
        if (result.isClosed) {
            // If the Flow was closed, we assume it is on purpose, so avoid raising an exception.
            return
        }
        if (!result.isSuccess) {
            // TODO Is there a better way to handle this?
            throw IllegalStateException("Notification could not be sent: $result")
        }
    }

    fun unregisterCallbacks() {
        realm.unregisterCallbacks()
    }
}<|MERGE_RESOLUTION|>--- conflicted
+++ resolved
@@ -50,7 +50,6 @@
         extraBufferCapacity = 1
     )
 
-<<<<<<< HEAD
     // Could just be anonymous class, but easiest way to get BaseRealmImpl.toString to display the
     // right type with this
     private inner class NotifierRealm : LiveRealm(owner, owner.configuration, dispatcher) {
@@ -62,12 +61,6 @@
                 // Should never fail to emit snapshot version as we just drop oldest
                 sdkError("Failed to emit snapshot version")
             }
-=======
-    private val realmInitializer = lazy {
-        val dbPointer = RealmInterop.realm_open(owner.configuration.nativeConfig, dispatcher)
-        object : BaseRealmImpl(owner.configuration, dbPointer) {
-            /* Realms used by the Notifier is just a basic Live Realm */
->>>>>>> 76bfced2
         }
     }
 
