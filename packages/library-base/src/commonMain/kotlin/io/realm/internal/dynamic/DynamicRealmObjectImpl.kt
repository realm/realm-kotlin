--- conflicted
+++ resolved
@@ -26,30 +26,20 @@
 
 public open class DynamicRealmObjectImpl : DynamicRealmObject, RealmObjectInternal {
     override val type: String
-<<<<<<< HEAD
-        get() = this.`io_realm_kotlin_ClassName` ?: throw IllegalArgumentException("Cannot get class name of unmanaged dynamic object")
-    override var `io_realm_kotlin_ObjectPointer`: NativePointer? = null
-    override var `io_realm_kotlin_IsManaged`: Boolean = false
-    override var `io_realm_kotlin_Owner`: RealmReference? = null
-    override var `io_realm_kotlin_ClassName`: String? = null
-    override var `io_realm_kotlin_Mediator`: Mediator? = null
-    override var `io_realm_kotlin_metadata`: ClassMetadata? = null
-=======
-        get() = this.`$realm$objectReference`!!.className
+        get() = this.`io_realm_kotlin_objectReference`!!.className
 
     // This should never be null after initialization of a dynamic object, but we currently cannot
     // represent that in the type system as we one some code paths construct the Kotlin object
     // before having the realm object reference
-    override var `$realm$objectReference`: RealmObjectReference<out RealmObject>? = null
->>>>>>> 9bec7eab
+    override var `io_realm_kotlin_objectReference`: RealmObjectReference<out RealmObject>? = null
 
     override fun <T : Any> getValue(propertyName: String, clazz: KClass<T>): T {
         // dynamicGetSingle checks nullability of property, so null pointer check raises appropriate NPE
-        return RealmObjectHelper.dynamicGet(this.`$realm$objectReference`!!, propertyName, clazz, false)!!
+        return RealmObjectHelper.dynamicGet(this.`io_realm_kotlin_objectReference`!!, propertyName, clazz, false)!!
     }
 
     override fun <T : Any> getNullableValue(propertyName: String, clazz: KClass<T>): T? {
-        return RealmObjectHelper.dynamicGet(`$realm$objectReference`!!, propertyName, clazz, true)
+        return RealmObjectHelper.dynamicGet(`io_realm_kotlin_objectReference`!!, propertyName, clazz, true)
     }
 
     override fun getObject(propertyName: String): DynamicRealmObject? {
@@ -57,11 +47,11 @@
     }
 
     override fun <T : Any> getValueList(propertyName: String, clazz: KClass<T>): RealmList<T> {
-        return RealmObjectHelper.dynamicGetList(`$realm$objectReference`!!, propertyName, clazz, false) as RealmList<T>
+        return RealmObjectHelper.dynamicGetList(`io_realm_kotlin_objectReference`!!, propertyName, clazz, false) as RealmList<T>
     }
 
     override fun <T : Any> getNullableValueList(propertyName: String, clazz: KClass<T>): RealmList<T?> {
-        return RealmObjectHelper.dynamicGetList(`$realm$objectReference`!!, propertyName, clazz, true)
+        return RealmObjectHelper.dynamicGetList(`io_realm_kotlin_objectReference`!!, propertyName, clazz, true)
     }
 
     override fun getObjectList(propertyName: String): RealmList<out DynamicRealmObject> {
