/*
 * Copyright 2021 Realm Inc.
 *
 * Licensed under the Apache License, Version 2.0 (the "License");
 * you may not use this file except in compliance with the License.
 * You may obtain a copy of the License at
 *
 * http://www.apache.org/licenses/LICENSE-2.0
 *
 * Unless required by applicable law or agreed to in writing, software
 * distributed under the License is distributed on an "AS IS" BASIS,
 * WITHOUT WARRANTIES OR CONDITIONS OF ANY KIND, either express or implied.
 * See the License for the specific language governing permissions and
 * limitations under the License.
 */

package io.realm.internal

import io.realm.BaseRealmObject
<<<<<<< HEAD
import io.realm.EmbeddedObject
=======
>>>>>>> 504901b8
import io.realm.MutableRealm
import io.realm.RealmList
import io.realm.internal.RealmObjectHelper.assign
import io.realm.internal.interop.Callback
import io.realm.internal.interop.RealmChangesPointer
import io.realm.internal.interop.RealmCoreException
import io.realm.internal.interop.RealmInterop
import io.realm.internal.interop.RealmListPointer
import io.realm.internal.interop.RealmNotificationTokenPointer
import io.realm.notifications.ListChange
import io.realm.notifications.internal.DeletedListImpl
import io.realm.notifications.internal.InitialListImpl
import io.realm.notifications.internal.UpdatedListImpl
import kotlinx.coroutines.channels.ChannelResult
import kotlinx.coroutines.channels.SendChannel
import kotlinx.coroutines.flow.Flow
import kotlin.reflect.KClass

/**
 * Implementation for unmanaged lists, backed by a [MutableList].
 */
internal class UnmanagedRealmList<E> : RealmList<E>, InternalDeleteable, MutableList<E> by mutableListOf() {
    override fun asFlow(): Flow<ListChange<E>> =
        throw UnsupportedOperationException("Unmanaged lists cannot be observed.")

    override fun delete() {
        throw UnsupportedOperationException("Unmanaged lists cannot be deleted.")
    }
}

/**
 * Implementation for managed lists, backed by Realm.
 */
internal class ManagedRealmList<E>(
    internal val nativePointer: RealmListPointer,
    val operator: ListOperatorMetadata<E>,
) : AbstractMutableList<E>(), RealmList<E>, InternalDeleteable, Observable<ManagedRealmList<E>, ListChange<E>>, Flowable<ListChange<E>> {
    override val size: Int
        get() {
            operator.realmReference.checkClosed()
            return RealmInterop.realm_list_size(nativePointer).toInt()
        }

    override fun get(index: Int): E {
        operator.realmReference.checkClosed()
        try {
            return operator.get(index)
        } catch (exception: RealmCoreException) {
            throw genericRealmCoreExceptionHandler(
                "Could not get element at list index $index",
                exception
            )
        }
    }

    override fun add(index: Int, element: E) {
        try {
            operator.insert(index, element)
        } catch (exception: RealmCoreException) {
            throw genericRealmCoreExceptionHandler(
                "Could not add element at list index $index",
                exception
            )
        }
    }

    // We need explicit overrides of these to ensure that we capture duplicate references to the
    // same unmanaged object in our internal import caching mechanism
    override fun addAll(elements: Collection<E>): Boolean {
        return operator.insertAll(size, elements)
    }

    // We need explicit overrides of these to ensure that we capture duplicate references to the
    // same unmanaged object in our internal import caching mechanism
    override fun addAll(index: Int, elements: Collection<E>): Boolean {
        checkPositionIndex(index, size)
        return operator.insertAll(index, elements)
    }

    override fun clear() {
        operator.realmReference.checkClosed()
        RealmInterop.realm_list_clear(nativePointer)
    }

    override fun removeAt(index: Int): E = get(index).also {
        operator.realmReference.checkClosed()
        try {
            RealmInterop.realm_list_erase(nativePointer, index.toLong())
        } catch (exception: RealmCoreException) {
            throw genericRealmCoreExceptionHandler(
                "Could not remove element at list index $index",
                exception
            )
        }
    }

    override fun set(index: Int, element: E): E {
        operator.realmReference.checkClosed()
        try {
            return operator.set(index, element)
        } catch (exception: RealmCoreException) {
            throw genericRealmCoreExceptionHandler(
                "Could not set list element at list index $index",
                exception
            )
        }
    }

    override fun asFlow(): Flow<ListChange<E>> {
        operator.realmReference.checkClosed()
        return operator.realmReference.owner.registerObserver(this)
    }

    override fun freeze(frozenRealm: RealmReference): ManagedRealmList<E>? {
        return RealmInterop.realm_list_resolve_in(nativePointer, frozenRealm.dbPointer)?.let {
            ManagedRealmList(it, operator.copy(frozenRealm, it))
        }
    }

    override fun thaw(liveRealm: RealmReference): ManagedRealmList<E>? {
        return RealmInterop.realm_list_resolve_in(nativePointer, liveRealm.dbPointer)?.let {
            ManagedRealmList(it, operator.copy(liveRealm, it))
        }
    }

    override fun registerForNotification(callback: Callback<RealmChangesPointer>): RealmNotificationTokenPointer {
        return RealmInterop.realm_list_add_notification_callback(nativePointer, callback)
    }

    override fun emitFrozenUpdate(
        frozenRealm: RealmReference,
        change: RealmChangesPointer,
        channel: SendChannel<ListChange<E>>
    ): ChannelResult<Unit>? {
        val frozenList: ManagedRealmList<E>? = freeze(frozenRealm)
        return if (frozenList != null) {
            val builder = ListChangeSetBuilderImpl(change)

            if (builder.isEmpty()) {
                channel.trySend(InitialListImpl(frozenList))
            } else {
                channel.trySend(UpdatedListImpl(frozenList, builder.build()))
            }
        } else {
            channel.trySend(DeletedListImpl(UnmanagedRealmList()))
                .also {
                    channel.close()
                }
        }
    }

    // TODO from LifeCycle interface
    internal fun isValid(): Boolean {
        return RealmInterop.realm_list_is_valid(nativePointer)
    }

    override fun delete() {
        return RealmInterop.realm_list_remove_all(nativePointer)
    }
}

// Cloned from https://github.com/JetBrains/kotlin/blob/master/libraries/stdlib/src/kotlin/collections/AbstractList.kt
private fun checkPositionIndex(index: Int, size: Int) {
    if (index < 0 || index > size) {
        throw IndexOutOfBoundsException("index: $index, size: $size")
    }
}

/**
 * Metadata needed to correctly instantiate a list operator.
 */
internal interface ListOperatorMetadata<E> {
    val mediator: Mediator
    val realmReference: RealmReference
    val converter: RealmValueConverter<E>
    fun get(index: Int): E
    // TODO OPTIMIZE We technically don't need update policy and cache for primitie lists but right now RealmObjectHelper.assign doesn't know how to differentiate the calls to the operator
    fun insert(index: Int, element: E, updatePolicy: MutableRealm.UpdatePolicy = MutableRealm.UpdatePolicy.ERROR, cache: ObjectCache = mutableMapOf())
    fun insertAll(index: Int, elements: Collection<E>, updatePolicy: MutableRealm.UpdatePolicy = MutableRealm.UpdatePolicy.ERROR, cache: ObjectCache = mutableMapOf()): Boolean {

        @Suppress("VariableNaming")
        var _index = index
        var changed = false
        for (e in elements) {
            insert(_index++, e, updatePolicy, cache)
            changed = true
        }
        return changed
    }
    fun set(index: Int, element: E, updatePolicy: MutableRealm.UpdatePolicy = MutableRealm.UpdatePolicy.ERROR, cache: ObjectCache = mutableMapOf()): E
    // Create a new operator from an existing one to be able to issue frozen/thawed instances of the list operating on the new version of the list
    fun copy(realmReference: RealmReference, nativePointer: RealmListPointer): ListOperatorMetadata<E>
}

internal class PrimitiveListOperator<E>(override val mediator: Mediator, override val realmReference: RealmReference, val nativePointer: RealmListPointer, override val converter: RealmValueConverter<E>) : ListOperatorMetadata<E> {
    override fun get(index: Int): E {
        return RealmInterop.realm_list_get(nativePointer, index.toLong())?.let {
            converter.realmValueToPublic(it) as E
        }
    }

    override fun insert(
        index: Int,
        element: E,
        updatePolicy: MutableRealm.UpdatePolicy,
        cache: ObjectCache
    ) {
        RealmInterop.realm_list_add(
            nativePointer,
            index.toLong(),
            converter.publicToRealmValue(element)
        )
    }

    override fun set(
        index: Int,
        element: E,
        updatePolicy: MutableRealm.UpdatePolicy,
        cache: ObjectCache
    ): E {
        return RealmInterop.realm_list_set(
            nativePointer,
            index.toLong(),
            converter.publicToRealmValue(element)
        )?.let {
            converter.realmValueToPublic(it) as E
        }
    }

    override fun copy(realmReference: RealmReference, nativePointer: RealmListPointer): ListOperatorMetadata<E> {
        return PrimitiveListOperator(mediator, realmReference, nativePointer, converter)
    }
}

internal abstract class BaseRealmObjectListOperator<E>(override val mediator: Mediator, override val realmReference: RealmReference, val nativePointer: RealmListPointer, val clazz: KClass<*>, override val converter: RealmValueConverter<E>) : ListOperatorMetadata<E> {
    override fun get(index: Int): E {
        return RealmInterop.realm_list_get(nativePointer, index.toLong())?.let {
            converter.realmValueToPublic(it) as E
        }
    }
}

internal class RealmObjectListOperator<E>(mediator: Mediator, realmReference: RealmReference, nativePointer: RealmListPointer, clazz: KClass<*>, converter: RealmValueConverter<E>) : BaseRealmObjectListOperator<E>(
    mediator, realmReference, nativePointer, clazz, converter
) {
    override fun insert(
        index: Int,
        element: E,
        updatePolicy: MutableRealm.UpdatePolicy,
        cache: ObjectCache
    ) {
        RealmInterop.realm_list_add(
            nativePointer,
            index.toLong(),
            realmObjectToRealmValue(element as BaseRealmObject?, mediator, realmReference, updatePolicy, cache)
        )
    }

    override fun set(
        index: Int,
        element: E,
        updatePolicy: MutableRealm.UpdatePolicy,
        cache: ObjectCache
    ): E {
        return RealmInterop.realm_list_set(
            nativePointer,
            index.toLong(),
            realmObjectToRealmValue(element as BaseRealmObject?, mediator, realmReference, updatePolicy, cache)
        )?.let {
            converter.realmValueToPublic(it) as E
        }
    }
    override fun copy(realmReference: RealmReference, nativePointer: RealmListPointer): ListOperatorMetadata<E> {
        // FIXME We need to create a new converter every time unless we propagate mediate/realmReference to all operator calls
        val converter: RealmValueConverter<E> = converter<E>(clazz, mediator, realmReference) as CompositeConverter<E, *>
        return RealmObjectListOperator(mediator, realmReference, nativePointer, clazz, converter)
    }
}

<<<<<<< HEAD
internal class EmbeddedObjectListOperator<E : EmbeddedObject>(mediator: Mediator, realmReference: RealmReference, nativePointer: RealmListPointer, clazz: KClass<*>, converter: RealmValueConverter<E>) : BaseRealmObjectListOperator<E>(
    mediator, realmReference, nativePointer, clazz, converter
) {
    override fun insert(
        index: Int,
        element: E,
        updatePolicy: MutableRealm.UpdatePolicy,
        cache: ObjectCache
    ) {
        val embedded = RealmInterop.realm_list_insert_embedded(nativePointer, index.toLong())
        val newObj = embedded.toRealmObject<BaseRealmObject>(
            element::class as KClass<BaseRealmObject>,
            mediator,
            realmReference
        )
        assign(
            newObj,
            element,
            mediator,
            realmReference.asValidLiveRealmReference(),
            MutableRealm.UpdatePolicy.ERROR,
            mutableMapOf()
        )
    }

    override fun set(
        index: Int,
        element: E,
        updatePolicy: MutableRealm.UpdatePolicy,
        cache: ObjectCache
    ): E {
        // FIXME What to return here when the previous version is deleted?
        val embedded = RealmInterop.realm_list_set_embedded(nativePointer, index.toLong())
        val newEmbeddedObject = converter.realmValueToPublic(embedded) as EmbeddedObject
        assign(newEmbeddedObject, element, mediator, realmReference.asValidLiveRealmReference(), MutableRealm.UpdatePolicy.ERROR, mutableMapOf())
        return newEmbeddedObject as E
    }

    override fun copy(realmReference: RealmReference, nativePointer: RealmListPointer): ListOperatorMetadata<E> {
        val converter: RealmValueConverter<E> = converter<E>(clazz, mediator, realmReference) as CompositeConverter<E, *>
        return EmbeddedObjectListOperator(mediator, realmReference, nativePointer, clazz, converter)
    }
}
=======
>>>>>>> 504901b8

/**
 * Instantiates a [RealmList] in **managed** mode.
 */
internal fun <T> managedRealmList(
    listPointer: RealmListPointer,
    metadata: ListOperatorMetadata<T>
): ManagedRealmList<T> = ManagedRealmList(listPointer, metadata)

internal fun <T> Array<out T>.asRealmList(): RealmList<T> =
    UnmanagedRealmList<T>().apply { addAll(this@asRealmList) }<|MERGE_RESOLUTION|>--- conflicted
+++ resolved
@@ -17,10 +17,9 @@
 package io.realm.internal
 
 import io.realm.BaseRealmObject
-<<<<<<< HEAD
 import io.realm.EmbeddedObject
-=======
->>>>>>> 504901b8
+import io.realm.MutableRealm
+import io.realm.BaseRealmObject
 import io.realm.MutableRealm
 import io.realm.RealmList
 import io.realm.internal.RealmObjectHelper.assign
@@ -300,7 +299,6 @@
     }
 }
 
-<<<<<<< HEAD
 internal class EmbeddedObjectListOperator<E : EmbeddedObject>(mediator: Mediator, realmReference: RealmReference, nativePointer: RealmListPointer, clazz: KClass<*>, converter: RealmValueConverter<E>) : BaseRealmObjectListOperator<E>(
     mediator, realmReference, nativePointer, clazz, converter
 ) {
@@ -344,8 +342,6 @@
         return EmbeddedObjectListOperator(mediator, realmReference, nativePointer, clazz, converter)
     }
 }
-=======
->>>>>>> 504901b8
 
 /**
  * Instantiates a [RealmList] in **managed** mode.
