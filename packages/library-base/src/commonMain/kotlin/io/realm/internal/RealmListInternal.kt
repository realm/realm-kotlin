--- conflicted
+++ resolved
@@ -16,18 +16,8 @@
 
 package io.realm.internal
 
-<<<<<<< HEAD
-import io.realm.ObjectId
-import io.realm.RealmInstant
-=======
->>>>>>> 618b370f
 import io.realm.RealmList
 import io.realm.internal.interop.Callback
-<<<<<<< HEAD
-import io.realm.internal.interop.Link
-import io.realm.internal.interop.ObjectIdWrapper
-=======
->>>>>>> 618b370f
 import io.realm.internal.interop.RealmChangesPointer
 import io.realm.internal.interop.RealmCoreException
 import io.realm.internal.interop.RealmInterop
@@ -198,34 +188,6 @@
     val converter: RealmValueConverter<E>
 )
 
-<<<<<<< HEAD
-internal fun <E> converter(mediator: Mediator, realm: RealmReference, clazz: KClass<*>): ElementConverter<E> {
-    return if (realmObjectCompanionOrNull(clazz) != null || clazz in setOf(DynamicRealmObject::class, DynamicMutableRealmObject::class)) {
-        ElementConverter {
-            (it as Link).toRealmObject(
-                clazz as KClass<out RealmObject>,
-                mediator,
-                realm
-            ) as E
-        }
-    } else when (clazz) {
-        Byte::class -> ElementConverter { (it as Long).toByte() as E }
-        Char::class -> ElementConverter { (it as Long).toInt().toChar() as E }
-        Short::class -> ElementConverter { (it as Long).toShort() as E }
-        Int::class -> ElementConverter { (it as Long).toInt() as E }
-        Long::class,
-        Boolean::class,
-        Float::class,
-        Double::class,
-        String::class -> ElementConverter { it as E }
-        RealmInstant::class -> ElementConverter { RealmInstantImpl(it as Timestamp) as E }
-        ObjectId::class -> ElementConverter { ObjectIdImpl(it as ObjectIdWrapper) as E }
-        else -> throw IllegalArgumentException("Unsupported type for RealmList: $clazz")
-    }
-}
-
-=======
->>>>>>> 618b370f
 /**
  * Instantiates a [RealmList] in **managed** mode.
  */
