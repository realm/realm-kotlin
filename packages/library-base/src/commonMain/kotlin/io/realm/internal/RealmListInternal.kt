--- conflicted
+++ resolved
@@ -42,11 +42,7 @@
  * Implementation for managed lists, backed by Realm.
  */
 internal class ManagedRealmList<E>(
-<<<<<<< HEAD
-    val nativePointer: NativePointer,
-=======
     private val nativePointer: NativePointer,
->>>>>>> 9fc54a6b
     private val metadata: ListOperatorMetadata
 ) : AbstractMutableList<E>(), RealmList<E>, Observable<ManagedRealmList<E>> {
 
