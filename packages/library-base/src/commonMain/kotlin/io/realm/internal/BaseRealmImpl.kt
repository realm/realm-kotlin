/*
 * Copyright 2021 Realm Inc.
 *
 * Licensed under the Apache License, Version 2.0 (the "License");
 * you may not use this file except in compliance with the License.
 * You may obtain a copy of the License at
 *
 * http://www.apache.org/licenses/LICENSE-2.0
 *
 * Unless required by applicable law or agreed to in writing, software
 * distributed under the License is distributed on an "AS IS" BASIS,
 * WITHOUT WARRANTIES OR CONDITIONS OF ANY KIND, either express or implied.
 * See the License for the specific language governing permissions and
 * limitations under the License.
 */
package io.realm.internal

import io.realm.BaseRealm
import io.realm.Callback
import io.realm.Cancellable
import io.realm.RealmObject
import io.realm.internal.interop.RealmInterop
import io.realm.internal.query.ObjectQuery
import io.realm.internal.schema.RealmSchemaImpl
import io.realm.query.RealmQuery
import io.realm.schema.RealmSchema
import kotlinx.coroutines.flow.Flow
import kotlin.reflect.KClass

@Suppress("UnnecessaryAbstractClass")
abstract class BaseRealmImpl internal constructor(
    final override val configuration: InternalConfiguration,
) : BaseRealm, RealmStateHolder {

    private companion object {
        private const val OBSERVABLE_NOT_SUPPORTED_MESSAGE =
            "Observing changes are not supported by this Realm."
    }

    /**
     * Realm reference that links the Kotlin instance with the underlying C++ SharedRealm.
     *
     * The C++ SharedRealm can be either a frozen or live realm, so even though this reference is
     * not updated the version of the underlying Realm can change.
     *
     * NOTE: [Realm] overwrites this to an updatable property which is advanced when the [Realm] is
     * updated to point to a new frozen version after writes or notification, so care should be
     * taken not to spread operations over different references.
     */
    internal abstract val realmReference: RealmReference

    override fun realmState(): RealmState {
        return realmReference
    }

    override fun isClosed(): Boolean {
        return super.isClosed()
    }

    internal val log: RealmLog = RealmLog(configuration = configuration.log)

    init {
        log.info("Realm opened: ${configuration.path}")
    }

    // FIXME Currently constructs a new instance on each invocation. We could cache this pr. schema
    //  update, but requires that we initialize it all on the actual schema update to allow freezing
    //  it. If we make the schema backed by the actual realm_class_info_t/realm_property_info_t
    //  initialization it would probably be acceptable to initialize on schema updates
    override fun schema(): RealmSchema {
        return RealmSchemaImpl.fromRealm(realmReference.dbPointer)
    }

    open fun <T : RealmObject> query(
        clazz: KClass<T>,
        query: String,
        vararg args: Any?
    ): RealmQuery<T> =
        ObjectQuery(realmReference, clazz, configuration.mediator, null, query, *args)

    internal open fun <T> registerObserver(t: Thawable<T>): Flow<T> {
        throw NotImplementedError(OBSERVABLE_NOT_SUPPORTED_MESSAGE)
    }

    internal open fun <T : RealmObject> registerResultsChangeListener(
        results: RealmResultsImpl<T>,
        callback: Callback<RealmResultsImpl<T>>
    ): Cancellable {
        throw NotImplementedError(OBSERVABLE_NOT_SUPPORTED_MESSAGE)
    }

    internal open fun <T : RealmObject> registerListChangeListener(
        list: List<T>,
        callback: Callback<List<T>>
    ): Cancellable {
        throw NotImplementedError(OBSERVABLE_NOT_SUPPORTED_MESSAGE)
    }

    internal open fun <T : RealmObject> registerObjectChangeListener(
        obj: T,
        callback: Callback<T?>
    ): Cancellable {
        throw NotImplementedError(OBSERVABLE_NOT_SUPPORTED_MESSAGE)
    }

    override fun getNumberOfActiveVersions(): Long {
        val reference = realmReference
        reference.checkClosed()
        return RealmInterop.realm_get_num_versions(reference.dbPointer)
    }

    // Not all sub classes of `BaseRealm` can be closed by users.
    internal open fun close() {
        log.info("Realm closed: $this ${configuration.path}")
    }

<<<<<<< HEAD
    override fun toString(): String = "${this::class.simpleName}[${this.configuration.path}]"
=======
    override fun toString(): String = "${this::class.simpleName}[${this.configuration.path}}]"
>>>>>>> 52835840
}<|MERGE_RESOLUTION|>--- conflicted
+++ resolved
@@ -114,9 +114,5 @@
         log.info("Realm closed: $this ${configuration.path}")
     }
 
-<<<<<<< HEAD
-    override fun toString(): String = "${this::class.simpleName}[${this.configuration.path}]"
-=======
     override fun toString(): String = "${this::class.simpleName}[${this.configuration.path}}]"
->>>>>>> 52835840
 }