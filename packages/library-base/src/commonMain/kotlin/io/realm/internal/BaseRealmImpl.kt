/*
 * Copyright 2021 Realm Inc.
 *
 * Licensed under the Apache License, Version 2.0 (the "License");
 * you may not use this file except in compliance with the License.
 * You may obtain a copy of the License at
 *
 * http://www.apache.org/licenses/LICENSE-2.0
 *
 * Unless required by applicable law or agreed to in writing, software
 * distributed under the License is distributed on an "AS IS" BASIS,
 * WITHOUT WARRANTIES OR CONDITIONS OF ANY KIND, either express or implied.
 * See the License for the specific language governing permissions and
 * limitations under the License.
 */
package io.realm.internal

import io.realm.BaseRealm
import io.realm.Callback
import io.realm.Cancellable
import io.realm.RealmObject
import io.realm.internal.interop.NativePointer
import io.realm.internal.interop.RealmInterop
import io.realm.internal.query.ObjectQuery
import io.realm.internal.schema.RealmSchemaImpl
import io.realm.query.RealmQuery
import io.realm.schema.RealmSchema
import kotlinx.coroutines.flow.Flow
import kotlin.reflect.KClass

@Suppress("UnnecessaryAbstractClass")
abstract class BaseRealmImpl internal constructor(
    final override val configuration: InternalConfiguration,
    dbPointer: NativePointer
) : BaseRealm, RealmStateHolder {

    private companion object {
        private const val OBSERVABLE_NOT_SUPPORTED_MESSAGE =
            "Observing changes are not supported by this Realm."
    }

    /**
     * Realm reference that links the Kotlin instance with the underlying C++ SharedRealm.
     *
     * The C++ SharedRealm can be either a frozen or live realm, so even though this reference is
     * not updated the version of the underlying Realm can change.
     *
     * NOTE: [Realm] overwrites this to an updatable property which is advanced when the [Realm] is
     * updated to point to a new frozen version after writes or notification, so care should be
     * taken not to spread operations over different references.
     */
    internal open var realmReference: RealmReference = RealmReference(this, dbPointer)
        set(_) = throw UnsupportedOperationException("BaseRealm reference should never be updated")

    override fun realmState(): RealmState {
        return realmReference
    }

    override fun isClosed(): Boolean {
        return super.isClosed()
    }

    internal val log: RealmLog = RealmLog(configuration = configuration.log)

    init {
        log.info("Realm opened: ${configuration.path}")
    }

<<<<<<< HEAD
=======
    // FIXME Currently constructs a new instance on each invocation. We could cache this pr. schema
    //  update, but requires that we initialize it all on the actual schema update to allow freezing
    //  it. If we make the schema backed by the actual realm_class_info_t/realm_property_info_t
    //  initialization it would probably be acceptable to initialize on schema updates
    override fun schema(): RealmSchema {
        return RealmSchemaImpl.fromRealm(realmReference)
    }

    open fun <T : RealmObject> objects(clazz: KClass<T>): RealmResults<T> {
        // Use same reference through out all operations to avoid locking
        val realmReference = this.realmReference
        realmReference.checkClosed()
        val findAllQuery = RealmInterop.realm_query_parse(
            realmReference.dbPointer,
            clazz.simpleName!!,
            "TRUEPREDICATE"
        )
        val resultsPointer = RealmInterop.realm_query_find_all(findAllQuery)
        return RealmResultsImpl(realmReference, resultsPointer, clazz, configuration.mediator)
    }

>>>>>>> 3dc4dfdf
    open fun <T : RealmObject> query(
        clazz: KClass<T>,
        query: String,
        vararg args: Any?
    ): RealmQuery<T> =
        ObjectQuery(realmReference, clazz, configuration.mediator, null, query, *args)

    internal open fun <T> registerObserver(t: Thawable<T>): Flow<T> {
        throw NotImplementedError(OBSERVABLE_NOT_SUPPORTED_MESSAGE)
    }

    internal open fun <T : RealmObject> registerResultsChangeListener(
        results: RealmResultsImpl<T>,
        callback: Callback<RealmResultsImpl<T>>
    ): Cancellable {
        throw NotImplementedError(OBSERVABLE_NOT_SUPPORTED_MESSAGE)
    }

    internal open fun <T : RealmObject> registerListChangeListener(
        list: List<T>,
        callback: Callback<List<T>>
    ): Cancellable {
        throw NotImplementedError(OBSERVABLE_NOT_SUPPORTED_MESSAGE)
    }

    internal open fun <T : RealmObject> registerObjectChangeListener(
        obj: T,
        callback: Callback<T?>
    ): Cancellable {
        throw NotImplementedError(OBSERVABLE_NOT_SUPPORTED_MESSAGE)
    }

    override fun getNumberOfActiveVersions(): Long {
        val reference = realmReference
        reference.checkClosed()
        return RealmInterop.realm_get_num_versions(reference.dbPointer)
    }

    // Not all sub classes of `BaseRealm` can be closed by users.
    internal open fun close() {
        val reference = realmReference
        reference.checkClosed()
        RealmInterop.realm_close(reference.dbPointer)
        log.info("Realm closed: ${configuration.path}")
    }
}<|MERGE_RESOLUTION|>--- conflicted
+++ resolved
@@ -66,8 +66,6 @@
         log.info("Realm opened: ${configuration.path}")
     }
 
-<<<<<<< HEAD
-=======
     // FIXME Currently constructs a new instance on each invocation. We could cache this pr. schema
     //  update, but requires that we initialize it all on the actual schema update to allow freezing
     //  it. If we make the schema backed by the actual realm_class_info_t/realm_property_info_t
@@ -76,20 +74,6 @@
         return RealmSchemaImpl.fromRealm(realmReference)
     }
 
-    open fun <T : RealmObject> objects(clazz: KClass<T>): RealmResults<T> {
-        // Use same reference through out all operations to avoid locking
-        val realmReference = this.realmReference
-        realmReference.checkClosed()
-        val findAllQuery = RealmInterop.realm_query_parse(
-            realmReference.dbPointer,
-            clazz.simpleName!!,
-            "TRUEPREDICATE"
-        )
-        val resultsPointer = RealmInterop.realm_query_find_all(findAllQuery)
-        return RealmResultsImpl(realmReference, resultsPointer, clazz, configuration.mediator)
-    }
-
->>>>>>> 3dc4dfdf
     open fun <T : RealmObject> query(
         clazz: KClass<T>,
         query: String,
