--- conflicted
+++ resolved
@@ -69,21 +69,12 @@
         return RealmSchemaImpl.fromRealm(realmReference.dbPointer)
     }
 
-<<<<<<< HEAD
     override fun schemaVersion(): Long {
         return RealmInterop.realm_get_schema_version(realmReference.dbPointer)
     }
-=======
-    internal open fun <T : RealmObject> query(
-        clazz: KClass<T>,
-        query: String,
-        vararg args: Any?
-    ): RealmQuery<T> =
-        ObjectQuery(realmReference, clazz, configuration.mediator, null, query, *args)
->>>>>>> af69e1d5
 
     internal open fun <T> registerObserver(t: Thawable<T>): Flow<T> {
-        throw NotImplementedError(OBSERVABLE_NOT_SUPPORTED_MESSAGE)
+        throw UnsupportedOperationException(OBSERVABLE_NOT_SUPPORTED_MESSAGE)
     }
 
     internal open fun <T : RealmObject> registerResultsChangeListener(
