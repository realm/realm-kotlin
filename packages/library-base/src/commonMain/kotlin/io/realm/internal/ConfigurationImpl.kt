--- conflicted
+++ resolved
@@ -123,16 +123,12 @@
 
         mediator = object : Mediator {
             override fun createInstanceOf(clazz: KClass<out RealmObject>): RealmObjectInternal =
-<<<<<<< HEAD
                 when(clazz) {
                     DynamicRealmObject::class -> DynamicRealmObjectImpl()
                     DynamicMutableRealmObject::class -> DynamicMutableRealmObjectImpl()
                     else ->
                         companionOf(clazz).`$realm$newInstance`() as RealmObjectInternal
                 }
-=======
-                companionOf(clazz).`$realm$newInstance`() as RealmObjectInternal
->>>>>>> 618ac347
 
             override fun companionOf(clazz: KClass<out RealmObject>): RealmObjectCompanion =
                 mapOfKClassWithCompanion[clazz]
