/*
 * Copyright 2020 Realm Inc.
 *
 * Licensed under the Apache License, Version 2.0 (the "License");
 * you may not use this file except in compliance with the License.
 * You may obtain a copy of the License at
 *
 * http://www.apache.org/licenses/LICENSE-2.0
 *
 * Unless required by applicable law or agreed to in writing, software
 * distributed under the License is distributed on an "AS IS" BASIS,
 * WITHOUT WARRANTIES OR CONDITIONS OF ANY KIND, either express or implied.
 * See the License for the specific language governing permissions and
 * limitations under the License.
 */

package io.realm.internal

import io.realm.CompactOnLaunchCallback
import io.realm.LogConfiguration
import io.realm.RealmObject
import io.realm.dynamic.DynamicMutableRealm
import io.realm.dynamic.DynamicMutableRealmObject
import io.realm.dynamic.DynamicRealm
import io.realm.dynamic.DynamicRealmObject
import io.realm.internal.dynamic.DynamicMutableRealmImpl
import io.realm.internal.dynamic.DynamicMutableRealmObjectImpl
import io.realm.internal.dynamic.DynamicRealmImpl
import io.realm.internal.dynamic.DynamicRealmObjectImpl
import io.realm.internal.interop.NativePointer
import io.realm.internal.interop.RealmInterop
import io.realm.internal.interop.SchemaMode
import io.realm.internal.platform.appFilesDirectory
import io.realm.internal.platform.realmObjectCompanion
import io.realm.migration.AutomaticSchemaMigration
import io.realm.migration.RealmMigration
import kotlinx.coroutines.CoroutineDispatcher
import kotlin.reflect.KClass

// TODO Public due to being accessed from `library-sync`
@Suppress("LongParameterList")
public open class ConfigurationImpl constructor(
    path: String?,
    name: String,
    schema: Set<KClass<out RealmObject>>,
    logConfig: LogConfiguration,
    maxNumberOfActiveVersions: Long,
    notificationDispatcher: CoroutineDispatcher,
    writeDispatcher: CoroutineDispatcher,
    schemaVersion: Long,
    schemaMode: SchemaMode,
    encryptionKey: ByteArray?,
    compactOnLaunchCallback: CompactOnLaunchCallback?,
    migration: RealmMigration?,
) : InternalConfiguration {

    override val path: String

    override val name: String

    override val schema: Set<KClass<out RealmObject>>

    override val log: LogConfiguration

    override val maxNumberOfActiveVersions: Long

    override val schemaVersion: Long

    override val schemaMode: SchemaMode

<<<<<<< HEAD
    override val encryptionKey
        get(): ByteArray? = RealmInterop.realm_config_get_encryption_key(
            nativeConfig
        )
=======
    override val encryptionKey: ByteArray?
        get(): ByteArray? = RealmInterop.realm_config_get_encryption_key(nativeConfig)
>>>>>>> af69e1d5

    override val mapOfKClassWithCompanion: Map<KClass<out RealmObject>, RealmObjectCompanion>

    override val mediator: Mediator

    override val nativeConfig: NativePointer = RealmInterop.realm_config_new()

    override val notificationDispatcher: CoroutineDispatcher

    override val writeDispatcher: CoroutineDispatcher

    override val compactOnLaunchCallback: CompactOnLaunchCallback?

    init {
        this.path = if (path == null || path.isEmpty()) {
            val directory = appFilesDirectory()
            // FIXME Proper platform agnostic file separator: File.separator is not available for Kotlin/Native
            //  https://github.com/realm/realm-kotlin/issues/75
            "$directory/$name"
        } else if (path.startsWith("./")) {
            path.replaceFirst("./", "${appFilesDirectory()}/")
        } else path
        this.name = name // FIXME Should read name from end of path
        this.schema = schema
        this.mapOfKClassWithCompanion = schema.associateWith { realmObjectCompanion(it) }
        this.log = logConfig
        this.maxNumberOfActiveVersions = maxNumberOfActiveVersions
        this.notificationDispatcher = notificationDispatcher
        this.writeDispatcher = writeDispatcher
        this.schemaVersion = schemaVersion
        this.schemaMode = schemaMode
        this.compactOnLaunchCallback = compactOnLaunchCallback

        RealmInterop.realm_config_set_path(nativeConfig, this.path)
        RealmInterop.realm_config_set_schema_mode(nativeConfig, schemaMode)
        RealmInterop.realm_config_set_schema_version(config = nativeConfig, version = schemaVersion)
        compactOnLaunchCallback?.let { callback ->
            RealmInterop.realm_config_set_should_compact_on_launch_function(
                nativeConfig,
                object : io.realm.internal.interop.CompactOnLaunchCallback {
                    override fun invoke(totalBytes: Long, usedBytes: Long): Boolean {
                        return callback.shouldCompact(totalBytes, usedBytes)
                    }
                }
            )
        }

        val nativeSchema = RealmInterop.realm_schema_new(
            mapOfKClassWithCompanion.values.map { it ->
                it.`$realm$schema`().let { it.cinteropClass to it.cinteropProperties }
            }
        )

        RealmInterop.realm_config_set_schema(nativeConfig, nativeSchema)
        RealmInterop.realm_config_set_max_number_of_active_versions(
            nativeConfig,
            maxNumberOfActiveVersions
        )

        migration?.let {
            when (it) {
                is AutomaticSchemaMigration ->
                    RealmInterop.realm_config_set_migration_function(nativeConfig) { oldRealm: NativePointer, newRealm: NativePointer, schema: NativePointer ->
                        // If we don't start a read, then we cannot read the version
                        RealmInterop.realm_begin_read(oldRealm)
                        RealmInterop.realm_begin_read(newRealm)
                        val old = DynamicRealmImpl(this@ConfigurationImpl, oldRealm)
                        val new = DynamicMutableRealmImpl(this@ConfigurationImpl, newRealm)
                        @Suppress("TooGenericExceptionCaught")
                        try {
                            it.migrate(object : AutomaticSchemaMigration.MigrationContext {
                                override val oldRealm: DynamicRealm = old
                                override val newRealm: DynamicMutableRealm = new
                            })
                            true
                        } catch (e: Throwable) {
                            // Returning false will cause Realm.open to fail with a
                            // RuntimeException with a text saying "User-provided callback failed"
                            // which is the closest that we can get across platforms, so dump the
                            // actual exception to stdout, so users have a chance to see what is
                            // actually failing
                            // TODO Should we dump the actual exceptions in a platform specific way
                            e.printStackTrace()
                            false
                        }
                    }
            }
            Unit
        }

        encryptionKey?.let {
            RealmInterop.realm_config_set_encryption_key(nativeConfig, it)
        }

        mediator = object : Mediator {
            override fun createInstanceOf(clazz: KClass<out RealmObject>): RealmObjectInternal =
                when (clazz) {
                    DynamicRealmObject::class -> DynamicRealmObjectImpl()
                    DynamicMutableRealmObject::class -> DynamicMutableRealmObjectImpl()
                    else ->
                        companionOf(clazz).`$realm$newInstance`() as RealmObjectInternal
                }

            override fun companionOf(clazz: KClass<out RealmObject>): RealmObjectCompanion =
                mapOfKClassWithCompanion[clazz]
                    ?: error("$clazz not part of this configuration schema")
        }
    }
}<|MERGE_RESOLUTION|>--- conflicted
+++ resolved
@@ -68,15 +68,9 @@
 
     override val schemaMode: SchemaMode
 
-<<<<<<< HEAD
-    override val encryptionKey
-        get(): ByteArray? = RealmInterop.realm_config_get_encryption_key(
-            nativeConfig
-        )
-=======
-    override val encryptionKey: ByteArray?
-        get(): ByteArray? = RealmInterop.realm_config_get_encryption_key(nativeConfig)
->>>>>>> af69e1d5
+    override val encryptionKey: ByteArray? get(): ByteArray? = RealmInterop.realm_config_get_encryption_key(
+        nativeConfig
+    )
 
     override val mapOfKClassWithCompanion: Map<KClass<out RealmObject>, RealmObjectCompanion>
 
