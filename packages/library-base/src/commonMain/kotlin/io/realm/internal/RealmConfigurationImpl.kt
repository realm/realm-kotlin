/*
 * Copyright 2021 Realm Inc.
 *
 * Licensed under the Apache License, Version 2.0 (the "License");
 * you may not use this file except in compliance with the License.
 * You may obtain a copy of the License at
 *
 * http://www.apache.org/licenses/LICENSE-2.0
 *
 * Unless required by applicable law or agreed to in writing, software
 * distributed under the License is distributed on an "AS IS" BASIS,
 * WITHOUT WARRANTIES OR CONDITIONS OF ANY KIND, either express or implied.
 * See the License for the specific language governing permissions and
 * limitations under the License.
 */

package io.realm.internal

import io.realm.CompactOnLaunchCallback
import io.realm.LogConfiguration
import io.realm.RealmConfiguration
import io.realm.RealmMigration
import io.realm.RealmObject
import io.realm.internal.interop.SchemaMode
import kotlinx.coroutines.CoroutineDispatcher
import kotlin.reflect.KClass

@Suppress("LongParameterList")
internal class RealmConfigurationImpl(
    path: String?,
    name: String,
    schema: Set<KClass<out RealmObject>>,
    logConfig: LogConfiguration,
    maxNumberOfActiveVersions: Long,
    notificationDispatcher: CoroutineDispatcher,
    writeDispatcher: CoroutineDispatcher,
    schemaVersion: Long,
    encryptionKey: ByteArray?,
    override val deleteRealmIfMigrationNeeded: Boolean,
<<<<<<< HEAD
    migration: RealmMigration?
=======
    compactOnLaunchCallback: CompactOnLaunchCallback?
>>>>>>> 4f86e142
) : ConfigurationImpl(
    path,
    name,
    schema,
    logConfig,
    maxNumberOfActiveVersions,
    notificationDispatcher,
    writeDispatcher,
    schemaVersion,
    when (deleteRealmIfMigrationNeeded) {
        true -> SchemaMode.RLM_SCHEMA_MODE_RESET_FILE
        false -> SchemaMode.RLM_SCHEMA_MODE_AUTOMATIC
    },
    encryptionKey,
<<<<<<< HEAD
    migration
=======
    compactOnLaunchCallback
>>>>>>> 4f86e142
),
    RealmConfiguration<|MERGE_RESOLUTION|>--- conflicted
+++ resolved
@@ -37,11 +37,8 @@
     schemaVersion: Long,
     encryptionKey: ByteArray?,
     override val deleteRealmIfMigrationNeeded: Boolean,
-<<<<<<< HEAD
+    compactOnLaunchCallback: CompactOnLaunchCallback?,
     migration: RealmMigration?
-=======
-    compactOnLaunchCallback: CompactOnLaunchCallback?
->>>>>>> 4f86e142
 ) : ConfigurationImpl(
     path,
     name,
@@ -56,10 +53,7 @@
         false -> SchemaMode.RLM_SCHEMA_MODE_AUTOMATIC
     },
     encryptionKey,
-<<<<<<< HEAD
+    compactOnLaunchCallback,
     migration
-=======
-    compactOnLaunchCallback
->>>>>>> 4f86e142
 ),
     RealmConfiguration