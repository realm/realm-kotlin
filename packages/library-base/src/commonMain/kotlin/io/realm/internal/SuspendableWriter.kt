/*
 * Copyright 2021 Realm Inc.
 *
 * Licensed under the Apache License, Version 2.0 (the "License");
 * you may not use this file except in compliance with the License.
 * You may obtain a copy of the License at
 *
 * http://www.apache.org/licenses/LICENSE-2.0
 *
 * Unless required by applicable law or agreed to in writing, software
 * distributed under the License is distributed on an "AS IS" BASIS,
 * WITHOUT WARRANTIES OR CONDITIONS OF ANY KIND, either express or implied.
 * See the License for the specific language governing permissions and
 * limitations under the License.
 */

package io.realm.internal

import io.realm.MutableRealm
import io.realm.RealmObject
import io.realm.internal.interop.RealmInterop
import io.realm.internal.platform.runBlocking
import io.realm.internal.platform.threadId
import io.realm.internal.schema.RealmClassImpl
import io.realm.internal.schema.RealmSchemaImpl
import io.realm.isManaged
import io.realm.query.RealmQuery
import kotlinx.coroutines.CoroutineDispatcher
import kotlinx.coroutines.ensureActive
import kotlinx.coroutines.flow.Flow
import kotlinx.coroutines.sync.Mutex
import kotlinx.coroutines.sync.withLock
import kotlinx.coroutines.withContext
import kotlin.reflect.KClass

/**
 * A _suspendable writer_ to handle all asynchronous updates to a Realm through a suspendable API.
 *
 * NOTE:
 * - The _writer_ is initialized with a dispatcher that MUST only be backed by a single thread.
 * - All operations accessing the writer's realm MUST be done in the context of the dispatcher or
 *   it's thread.
 *
 * @param configuration
 * @param dispatcher The dispatcher on which to execute all the writers operations on.
 */
internal class SuspendableWriter(private val owner: RealmImpl, val dispatcher: CoroutineDispatcher) {
    private val tid: ULong

    internal inner class WriterRealm : LiveRealm(owner, owner.configuration, dispatcher), InternalMutableRealm, InternalTypedRealm, WriteTransactionManager {

        override val realmReference: LiveRealmReference
            get() = super.realmReference

        override fun <T> registerObserver(t: Thawable<T>): Flow<T> {
            return super<InternalMutableRealm>.registerObserver(t)
        }

        override fun <T : RealmObject> query(clazz: KClass<T>, query: String, vararg args: Any?): RealmQuery<T> {
            return super.query(clazz, query, *args)
        }

        override fun cancelWrite() { super.cancelWrite() }
    }

    private val realmInitializer = lazy {
        WriterRealm()
    }

    // Must only be accessed from the dispatchers thread
    private val realm: WriterRealm by realmInitializer
    private val shouldClose = kotlinx.atomicfu.atomic<Boolean>(false)
    private val transactionMutex = Mutex(false)

    init {
        tid = runBlocking(dispatcher) { threadId() }
    }

    // Currently just for internal-only usage in test, thus API is not polished
    suspend fun updateSchema(schema: RealmSchemaImpl): FrozenRealmReference {
        return withContext(dispatcher) {
            transactionMutex.withLock {
                realm.log.debug("Updating schema: $schema")
                val classPropertyList = schema.classes.map { it: RealmClassImpl ->
                    it.cinteropClass to it.cinteropProperties
                }
                val newCinteropSchema = RealmInterop.realm_schema_new(classPropertyList)
                RealmInterop.realm_update_schema(realm.realmReference.dbPointer, newCinteropSchema)
                // Are we guaranteed that updating the schema will trigger both:
                // - onSchemaChanged - invalidating the key caches
                // - onRealmChanged - updating the realm.snapshot to also point to the latest key cache
                // Seems like order is not guaranteed, but it is synchroneous, so updating snapshot
                // in both callbacks should ensure that we have the right snapshot here
                realm.snapshot
            }
        }
    }

    suspend fun <R> write(block: MutableRealm.() -> R): Pair<FrozenRealmReference, R> {
        // TODO Would we be able to offer a per write error handler by adding a CoroutineExceptionHandler
        return withContext(dispatcher) {
            var result: R

            transactionMutex.withLock {
                try {
                    realm.beginTransaction()
                    ensureActive()
                    result = block(realm)
                    ensureActive()
                    if (!shouldClose.value && realm.isInTransaction()) {
                        realm.commitTransaction()
                    }
                } catch (e: IllegalStateException) {
                    if (realm.isInTransaction()) {
                        realm.cancelWrite()
                    }
                    throw e
                }
            }

            // Freeze the triple of <Realm, Version, Result> while in the context
            // of the Dispatcher. The dispatcher should be single-threaded so will
            // guarantee that no other threads can modify the Realm between
            // the transaction is committed and we freeze it.
            // TODO Can we guarantee the Dispatcher is single-threaded? Or otherwise
            //  lock this code?
            val newReference = realm.snapshot
            // FIXME Should we actually rather just throw if we cannot freeze the result?
            if (shouldFreezeWriteReturnValue(result)) {
                result = freezeWriteReturnValue(newReference, result)
            }
            Pair(newReference, result)
        }
    }

    private fun <R> freezeWriteReturnValue(reference: RealmReference, result: R): R {
        @Suppress("UNCHECKED_CAST")
        return when (result) {
            // is RealmResults<*> -> result.freeze(this) as R
            is RealmObject -> {
                // FIXME If we could transfer ownership (the owning Realm) in Realm instead then we
                //  could completely eliminate the need for the external owner in here!?
                result.runIfManaged {
                    freeze(reference)!!.toRealmObject()
                }
            }
            else -> throw IllegalArgumentException("Did not recognize type to be frozen: $result")
        } as R
    }

    private fun <R> shouldFreezeWriteReturnValue(result: R): Boolean {
        // How to test for managed results?
        return when (result) {
            // is RealmResults<*> -> return result.owner != null
<<<<<<< HEAD
            is RealmObject -> return result is RealmObjectInternal && result.`io_realm_kotlin_IsManaged`
=======
            is RealmObject -> return result.isManaged()
>>>>>>> 9bec7eab
            else -> false
        }
    }

    // Checks if the current thread is already executing a transaction
    internal fun checkInTransaction(message: String) {
        if (tid == threadId() && transactionMutex.isLocked) {
            throw IllegalStateException(message)
        }
    }

    fun close() {
        // runBlocking cannot be called on the dispatcher thread as this will deadlock if called
        // inside a transaction. This is already guarded in Realm.close calling this, but keep it
        // for safety while evaluating if we want to allow closing the realm from inside a
        // transaction (which should then just be implemented without runBlocking when we are
        // already on the correct thread).
        checkInTransaction("Cannot close in a transaction block")
        runBlocking {
            // TODO OPTIMIZE We are currently awaiting any running transaction to finish before
            //  actually closing the realm, as we cannot schedule something to run on the dispatcher
            //  and closing the realm from another thread during a transaction causes race
            //  conditions/crashed. Maybe signal this faster by canceling the users scope of the
            //  transaction, etc.
            shouldClose.value = true
            // We have verified that we are not on the dispatcher thread, so safe to schedule this
            // which will itself prevent other transactions to start as the dispatcher can only run
            // a single job at a time
            withContext(dispatcher) {
                // Calling close on a non initialized Realm is wasteful since before calling RealmInterop.close
                // The Realm will be first opened (RealmInterop.open) and an instance created in vain.
                if (realmInitializer.isInitialized()) {
                    realm.close()
                }
            }
        }
    }

    fun unregisterCallbacks() {
        realm.unregisterCallbacks()
    }
}<|MERGE_RESOLUTION|>--- conflicted
+++ resolved
@@ -152,11 +152,7 @@
         // How to test for managed results?
         return when (result) {
             // is RealmResults<*> -> return result.owner != null
-<<<<<<< HEAD
-            is RealmObject -> return result is RealmObjectInternal && result.`io_realm_kotlin_IsManaged`
-=======
             is RealmObject -> return result.isManaged()
->>>>>>> 9bec7eab
             else -> false
         }
     }
