--- conflicted
+++ resolved
@@ -183,12 +183,10 @@
         val companion = mediator.companionOf(instance::class)
 
         @Suppress("UNCHECKED_CAST")
-        val members =
-            companion.`$realm$fields` as List<KMutableProperty1<RealmObject, Any?>>
-        val primaryKeyMember = companion.`$realm$primaryKey`
+        val members = companion.`io_realm_kotlin_fields` as List<KMutableProperty1<RealmObject, Any?>>
+        val primaryKeyMember = companion.`io_realm_kotlin_primaryKey`
         val target = primaryKeyMember?.let { primaryKey ->
             @Suppress("UNCHECKED_CAST")
-<<<<<<< HEAD
             create(
                 mediator,
                 realmReference,
@@ -197,24 +195,9 @@
                 updatePolicy
             )
         } ?: create(mediator, realmReference, instance::class)
-=======
-            val members = companion.`io_realm_kotlin_fields` as List<KMutableProperty1<RealmObjectInternal, Any?>>
-            val primaryKeyMember = companion.`io_realm_kotlin_primaryKey`
-            val target = primaryKeyMember?.let { primaryKey ->
-                @Suppress("UNCHECKED_CAST")
-                create(
-                    mediator,
-                    realmReference,
-                    instance::class,
-                    (primaryKey as KProperty1<RealmObjectInternal, Any?>).get(instance),
-                    updatePolicy
-                )
-            } ?: create(mediator, realmReference, instance::class)
->>>>>>> 6145f3d9
 
         cache[instance] = target
 
-<<<<<<< HEAD
         // TODO OPTIMIZE We could set all properties at once with on C-API call
         for (member: KMutableProperty1<RealmObject, Any?> in members) {
             // Primary keys are set at construction time
@@ -227,33 +210,6 @@
                 if (sourceObject is RealmObjectInternal && !sourceObject.isManaged()) {
                     cache.getOrPut(sourceObject) {
                         copyToRealm(mediator, realmReference, sourceObject, updatePolicy, cache)
-=======
-            // TODO OPTIMIZE We could set all properties at once with on C-API call
-            for (member: KMutableProperty1<RealmObjectInternal, Any?> in members) {
-                // Primary keys are set at construction time
-                if (member == primaryKeyMember) {
-                    continue
-                }
-                val targetValue = member.get(instance).let { sourceObject ->
-                    // Check whether the source is a RealmObject, a primitive or a list
-                    // In case of list ensure the values from the source are passed to the native list
-                    if (sourceObject is RealmObjectInternal && !sourceObject.isManaged()) {
-                        cache.getOrPut(sourceObject) {
-                            copyToRealm(mediator, realmReference, sourceObject, updatePolicy, cache)
-                        }
-                    } else if (sourceObject is RealmList<*>) {
-                        processListMember(
-                            mediator,
-                            realmReference,
-                            cache,
-                            member,
-                            target,
-                            sourceObject,
-                            updatePolicy
-                        )
-                    } else {
-                        sourceObject
->>>>>>> 6145f3d9
                     }
                 } else if (sourceObject is RealmList<*>) {
                     processListMember(
@@ -262,7 +218,8 @@
                         cache,
                         member,
                         target,
-                        sourceObject
+                        sourceObject,
+                        updatePolicy
                     )
                 } else {
                     sourceObject
