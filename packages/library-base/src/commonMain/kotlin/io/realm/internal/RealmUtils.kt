/*
 * Copyright 2021 Realm Inc.
 *
 * Licensed under the Apache License, Version 2.0 (the "License");
 * you may not use th
 * is file except in compliance with the License.
 * You may obtain a copy of the License at
 *
 * http://www.apache.org/licenses/LICENSE-2.0
 *
 * Unless required by applicable law or agreed to in writing, software
 * distributed under the License is distributed on an "AS IS" BASIS,
 * WITHOUT WARRANTIES OR CONDITIONS OF ANY KIND, either express or implied.
 * See the License for the specific language governing permissions and
 * limitations under the License.
 */

package io.realm.internal

import io.realm.MutableRealm
import io.realm.RealmList
import io.realm.RealmObject
import io.realm.internal.interop.RealmCoreAddressSpaceExhaustedException
import io.realm.internal.interop.RealmCoreCallbackException
import io.realm.internal.interop.RealmCoreColumnAlreadyExistsException
import io.realm.internal.interop.RealmCoreColumnNotFoundException
import io.realm.internal.interop.RealmCoreCrossTableLinkTargetException
import io.realm.internal.interop.RealmCoreDeleteOpenRealmException
import io.realm.internal.interop.RealmCoreDuplicatePrimaryKeyValueException
import io.realm.internal.interop.RealmCoreException
import io.realm.internal.interop.RealmCoreFileAccessErrorException
import io.realm.internal.interop.RealmCoreFilePermissionDeniedException
import io.realm.internal.interop.RealmCoreIndexOutOfBoundsException
import io.realm.internal.interop.RealmCoreInvalidArgumentException
import io.realm.internal.interop.RealmCoreInvalidPathErrorException
import io.realm.internal.interop.RealmCoreInvalidPropertyException
import io.realm.internal.interop.RealmCoreInvalidQueryException
import io.realm.internal.interop.RealmCoreInvalidQueryStringException
import io.realm.internal.interop.RealmCoreInvalidatedObjectException
import io.realm.internal.interop.RealmCoreKeyAlreadyUsedException
import io.realm.internal.interop.RealmCoreKeyNotFoundException
import io.realm.internal.interop.RealmCoreLogicException
import io.realm.internal.interop.RealmCoreMaximumFileSizeExceededException
import io.realm.internal.interop.RealmCoreMissingPrimaryKeyException
import io.realm.internal.interop.RealmCoreMissingPropertyValueException
import io.realm.internal.interop.RealmCoreModifyPrimaryKeyException
import io.realm.internal.interop.RealmCoreMultipleSyncAgentsException
import io.realm.internal.interop.RealmCoreNoSuchObjectException
import io.realm.internal.interop.RealmCoreNoSuchTableException
import io.realm.internal.interop.RealmCoreNoneException
import io.realm.internal.interop.RealmCoreNotClonableException
import io.realm.internal.interop.RealmCoreNotInATransactionException
import io.realm.internal.interop.RealmCoreOtherException
import io.realm.internal.interop.RealmCoreOutOfDiskSpaceException
import io.realm.internal.interop.RealmCoreOutOfMemoryException
import io.realm.internal.interop.RealmCorePropertyNotNullableException
import io.realm.internal.interop.RealmCorePropertyTypeMismatchException
import io.realm.internal.interop.RealmCoreReadOnlyPropertyException
import io.realm.internal.interop.RealmCoreSerializationErrorException
import io.realm.internal.interop.RealmCoreUnexpectedPrimaryKeyException
import io.realm.internal.interop.RealmCoreUnknownException
import io.realm.internal.interop.RealmCoreUnsupportedFileFormatVersionException
import io.realm.internal.interop.RealmCoreWrongPrimaryKeyTypeException
import io.realm.internal.interop.RealmCoreWrongThreadException
import io.realm.internal.interop.RealmInterop
import io.realm.internal.platform.realmObjectCompanionOrThrow
import io.realm.isManaged
import io.realm.isValid
import kotlin.reflect.KClass
import kotlin.reflect.KMutableProperty1
import kotlin.reflect.KProperty1

/**
 * Add a check and error message for code that never be reached because it should have been
 * replaced by the Compiler Plugin.
 */
@Suppress("FunctionNaming", "NOTHING_TO_INLINE")
internal inline fun REPLACED_BY_IR(
    message: String = "This code should have been replaced by the Realm Compiler Plugin. " +
        "Has the `realm-kotlin` Gradle plugin been applied to the project?"
): Nothing = throw AssertionError(message)

internal fun checkRealmClosed(realm: RealmReference) {
    if (RealmInterop.realm_is_closed(realm.dbPointer)) {
        throw IllegalStateException("Realm has been closed and is no longer accessible: ${realm.owner.configuration.path}")
    }
}

<<<<<<< HEAD
internal fun <T : RealmObject> create(mediator: Mediator, realm: RealmReference, type: KClass<T>): T =
    create(mediator, realm, type, io.realm.internal.platform.realmObjectCompanionOrThrow(type).`io_realm_kotlin_className`)
=======
internal fun <T : RealmObject> create(mediator: Mediator, realm: LiveRealmReference, type: KClass<T>): T =
    create(mediator, realm, type, io.realm.internal.platform.realmObjectCompanionOrThrow(type).`$realm$className`)
>>>>>>> 9bec7eab

internal fun <T : RealmObject> create(mediator: Mediator, realm: LiveRealmReference, type: KClass<T>, className: String): T {
    try {
        val key = realm.schemaMetadata.getOrThrow(className).classKey
        return key?.let {
            RealmInterop.realm_object_create(realm.dbPointer, key).toRealmObject(
                realm = realm,
                mediator = mediator,
                clazz = type,
            )
        } ?: throw IllegalArgumentException("Schema doesn't include class '$className'")
    } catch (e: RealmCoreException) {
        throw genericRealmCoreExceptionHandler("Failed to create object of type '$className'", e)
    }
}

internal fun <T : RealmObject> create(
    mediator: Mediator,
    realm: LiveRealmReference,
    type: KClass<T>,
    primaryKey: Any?,
    updatePolicy: MutableRealm.UpdatePolicy
): T = create(
    mediator,
    realm,
    type,
    realmObjectCompanionOrThrow(type).`io_realm_kotlin_className`,
    primaryKey,
    updatePolicy
)

@Suppress("LongParameterList")
internal fun <T : RealmObject> create(
    mediator: Mediator,
    realm: LiveRealmReference,
    type: KClass<T>,
    className: String,
    primaryKey: Any?,
    updatePolicy: MutableRealm.UpdatePolicy
): T {
    try {
        val key = realm.schemaMetadata.getOrThrow(className).classKey
        return key?.let {
            when (updatePolicy) {
                MutableRealm.UpdatePolicy.ERROR -> {
                    RealmInterop.realm_object_create_with_primary_key(
                        realm.dbPointer,
                        key,
                        primaryKey
                    )
                }
                MutableRealm.UpdatePolicy.ALL -> {
                    RealmInterop.realm_object_get_or_create_with_primary_key(
                        realm.dbPointer,
                        key,
                        primaryKey
                    )
                }
            }.toRealmObject(
                realm = realm,
                mediator = mediator,
                clazz = type,
            )
        } ?: error("Couldn't find key for class $className")
    } catch (e: RealmCoreException) {
        throw genericRealmCoreExceptionHandler("Failed to create object of type '$className'", e)
    }
}

@Suppress("NestedBlockDepth", "LongMethod", "ComplexMethod")
internal fun <T> copyToRealm(
    mediator: Mediator,
    realmReference: LiveRealmReference,
    element: T,
    updatePolicy: MutableRealm.UpdatePolicy = MutableRealm.UpdatePolicy.ERROR,
    cache: MutableMap<RealmObjectInternal, RealmObjectInternal> = mutableMapOf(),
): T {
    return if (element is RealmObjectInternal) {
        // Throw if object is not valid
        if (!element.isValid()) {
            throw IllegalArgumentException("Cannot copy an invalid managed object to Realm.")
        }

<<<<<<< HEAD
        if (element.isManaged()) {
            if (element.`io_realm_kotlin_Owner` == realmReference) {
=======
        element.runIfManaged {
            if (owner == realmReference) {
>>>>>>> 9bec7eab
                element
            } else {
                throw IllegalArgumentException("Cannot set/copyToRealm an outdated object. User findLatest(object) to find the version of the object required in the given context.")
            }
        } ?: run {
            // Copy object if it is not managed
            val instance: RealmObjectInternal = element
            val companion = mediator.companionOf(instance::class)
            @Suppress("UNCHECKED_CAST")
            val members = companion.`io_realm_kotlin_fields` as List<KMutableProperty1<RealmObjectInternal, Any?>>
            val primaryKeyMember = companion.`io_realm_kotlin_primaryKey`
            val target = primaryKeyMember?.let { primaryKey ->
                @Suppress("UNCHECKED_CAST")
                create(
                    mediator,
                    realmReference,
                    instance::class,
                    (primaryKey as KProperty1<RealmObjectInternal, Any?>).get(instance),
                    updatePolicy
                )
            } ?: create(mediator, realmReference, instance::class)

            cache[instance] = target

            // TODO OPTIMIZE We could set all properties at once with on C-API call
            for (member: KMutableProperty1<RealmObjectInternal, Any?> in members) {
                // Primary keys are set at construction time
                if (member == primaryKeyMember) {
                    continue
                }
                val targetValue = member.get(instance).let { sourceObject ->
                    // Check whether the source is a RealmObject, a primitive or a list
                    // In case of list ensure the values from the source are passed to the native list
<<<<<<< HEAD
                    if (sourceObject is RealmObjectInternal && !sourceObject.`io_realm_kotlin_IsManaged`) {
=======
                    if (sourceObject is RealmObjectInternal && !sourceObject.isManaged()) {
>>>>>>> 9bec7eab
                        cache.getOrPut(sourceObject) {
                            copyToRealm(mediator, realmReference, sourceObject, updatePolicy, cache)
                        }
                    } else if (sourceObject is RealmList<*>) {
                        processListMember(
                            mediator,
                            realmReference,
                            cache,
                            member,
                            target,
                            sourceObject
                        )
                    } else {
                        sourceObject
                    }
                }
                targetValue?.let {
                    // TODO OPTIMIZE Should we do a separate setter that allows the isDefault flag for sync
                    //  optimizations
                    member.set(target, it)
                }
            }
            @Suppress("UNCHECKED_CAST")
            target as T
        }
    } else {
        // Ignore copy if the element is of a primitive type
        element
    }
}

@Suppress("LongParameterList")
private fun <T : RealmObject> processListMember(
    mediator: Mediator,
    realmPointer: LiveRealmReference,
    cache: MutableMap<RealmObjectInternal, RealmObjectInternal>,
    member: KMutableProperty1<T, Any?>,
    target: T,
    sourceObject: RealmList<*>
): RealmList<Any?> {
    @Suppress("UNCHECKED_CAST")
    val list = member.get(target) as RealmList<Any?>
    for (item in sourceObject) {
        // Same as in copyToRealm, check whether we are working with a primitive or a RealmObject
<<<<<<< HEAD
        if (item is RealmObjectInternal && !item.`io_realm_kotlin_IsManaged`) {
=======
        if (item is RealmObjectInternal && !item.isManaged()) {
>>>>>>> 9bec7eab
            val value = cache.getOrPut(item) {
                copyToRealm(mediator, realmPointer, item, MutableRealm.UpdatePolicy.ERROR, cache)
            }
            list.add(value)
        } else {
            list.add(item)
        }
    }
    return list
}

internal fun genericRealmCoreExceptionHandler(message: String, cause: RealmCoreException): Throwable {
    return when (cause) {
        is RealmCoreOutOfMemoryException,
        is RealmCoreUnsupportedFileFormatVersionException,
        is RealmCoreInvalidPathErrorException,
        is RealmCoreMultipleSyncAgentsException,
        is RealmCoreAddressSpaceExhaustedException,
        is RealmCoreMaximumFileSizeExceededException,
        is RealmCoreOutOfDiskSpaceException -> Error("$message: RealmCoreException(${cause.message})", cause)
        is RealmCoreIndexOutOfBoundsException -> IndexOutOfBoundsException("$message: RealmCoreException(${cause.message})")
        is RealmCoreInvalidArgumentException,
        is RealmCoreInvalidQueryStringException,
        is RealmCoreOtherException,
        is RealmCoreInvalidQueryException,
        is RealmCoreMissingPrimaryKeyException,
        is RealmCoreUnexpectedPrimaryKeyException,
        is RealmCoreWrongPrimaryKeyTypeException,
        is RealmCoreModifyPrimaryKeyException,
        is RealmCoreDuplicatePrimaryKeyValueException -> IllegalArgumentException("$message: RealmCoreException(${cause.message})", cause)
        is RealmCoreNotInATransactionException,
        is RealmCoreDeleteOpenRealmException,
        is RealmCoreFileAccessErrorException,
        is RealmCoreFilePermissionDeniedException,
        is RealmCoreLogicException -> IllegalStateException("$message: RealmCoreException(${cause.message})", cause)
        is RealmCoreNoneException,
        is RealmCoreUnknownException,
        is RealmCoreNotClonableException,
        is RealmCoreWrongThreadException,
        is RealmCoreInvalidatedObjectException,
        is RealmCoreInvalidPropertyException,
        is RealmCoreMissingPropertyValueException,
        is RealmCorePropertyTypeMismatchException,
        is RealmCoreReadOnlyPropertyException,
        is RealmCorePropertyNotNullableException,
        is RealmCoreNoSuchTableException,
        is RealmCoreNoSuchObjectException,
        is RealmCoreCrossTableLinkTargetException,
        is RealmCoreKeyNotFoundException,
        is RealmCoreColumnNotFoundException,
        is RealmCoreColumnAlreadyExistsException,
        is RealmCoreKeyAlreadyUsedException,
        is RealmCoreSerializationErrorException,
        is RealmCoreCallbackException -> RuntimeException("$message: RealmCoreException(${cause.message})", cause)
    }
}<|MERGE_RESOLUTION|>--- conflicted
+++ resolved
@@ -86,13 +86,8 @@
     }
 }
 
-<<<<<<< HEAD
-internal fun <T : RealmObject> create(mediator: Mediator, realm: RealmReference, type: KClass<T>): T =
+internal fun <T : RealmObject> create(mediator: Mediator, realm: LiveRealmReference, type: KClass<T>): T =
     create(mediator, realm, type, io.realm.internal.platform.realmObjectCompanionOrThrow(type).`io_realm_kotlin_className`)
-=======
-internal fun <T : RealmObject> create(mediator: Mediator, realm: LiveRealmReference, type: KClass<T>): T =
-    create(mediator, realm, type, io.realm.internal.platform.realmObjectCompanionOrThrow(type).`$realm$className`)
->>>>>>> 9bec7eab
 
 internal fun <T : RealmObject> create(mediator: Mediator, realm: LiveRealmReference, type: KClass<T>, className: String): T {
     try {
@@ -176,13 +171,8 @@
             throw IllegalArgumentException("Cannot copy an invalid managed object to Realm.")
         }
 
-<<<<<<< HEAD
-        if (element.isManaged()) {
-            if (element.`io_realm_kotlin_Owner` == realmReference) {
-=======
         element.runIfManaged {
             if (owner == realmReference) {
->>>>>>> 9bec7eab
                 element
             } else {
                 throw IllegalArgumentException("Cannot set/copyToRealm an outdated object. User findLatest(object) to find the version of the object required in the given context.")
@@ -216,11 +206,7 @@
                 val targetValue = member.get(instance).let { sourceObject ->
                     // Check whether the source is a RealmObject, a primitive or a list
                     // In case of list ensure the values from the source are passed to the native list
-<<<<<<< HEAD
-                    if (sourceObject is RealmObjectInternal && !sourceObject.`io_realm_kotlin_IsManaged`) {
-=======
                     if (sourceObject is RealmObjectInternal && !sourceObject.isManaged()) {
->>>>>>> 9bec7eab
                         cache.getOrPut(sourceObject) {
                             copyToRealm(mediator, realmReference, sourceObject, updatePolicy, cache)
                         }
@@ -265,11 +251,7 @@
     val list = member.get(target) as RealmList<Any?>
     for (item in sourceObject) {
         // Same as in copyToRealm, check whether we are working with a primitive or a RealmObject
-<<<<<<< HEAD
-        if (item is RealmObjectInternal && !item.`io_realm_kotlin_IsManaged`) {
-=======
         if (item is RealmObjectInternal && !item.isManaged()) {
->>>>>>> 9bec7eab
             val value = cache.getOrPut(item) {
                 copyToRealm(mediator, realmPointer, item, MutableRealm.UpdatePolicy.ERROR, cache)
             }
