/*
 * Copyright 2021 Realm Inc.
 *
 * Licensed under the Apache License, Version 2.0 (the "License");
 * you may not use th
 * is file except in compliance with the License.
 * You may obtain a copy of the License at
 *
 * http://www.apache.org/licenses/LICENSE-2.0
 *
 * Unless required by applicable law or agreed to in writing, software
 * distributed under the License is distributed on an "AS IS" BASIS,
 * WITHOUT WARRANTIES OR CONDITIONS OF ANY KIND, either express or implied.
 * See the License for the specific language governing permissions and
 * limitations under the License.
 */

package io.realm.internal

import io.realm.EmbeddedObject
import io.realm.MutableRealm
import io.realm.RealmList
import io.realm.RealmObject
import io.realm.internal.RealmObjectHelper.assign
import io.realm.internal.interop.RealmCoreAddressSpaceExhaustedException
import io.realm.internal.interop.RealmCoreCallbackException
import io.realm.internal.interop.RealmCoreColumnAlreadyExistsException
import io.realm.internal.interop.RealmCoreColumnNotFoundException
import io.realm.internal.interop.RealmCoreCrossTableLinkTargetException
import io.realm.internal.interop.RealmCoreDeleteOpenRealmException
import io.realm.internal.interop.RealmCoreDuplicatePrimaryKeyValueException
import io.realm.internal.interop.RealmCoreException
import io.realm.internal.interop.RealmCoreFileAccessErrorException
import io.realm.internal.interop.RealmCoreFilePermissionDeniedException
import io.realm.internal.interop.RealmCoreIllegalOperationException
import io.realm.internal.interop.RealmCoreIndexOutOfBoundsException
import io.realm.internal.interop.RealmCoreInvalidArgumentException
import io.realm.internal.interop.RealmCoreInvalidPathErrorException
import io.realm.internal.interop.RealmCoreInvalidPropertyException
import io.realm.internal.interop.RealmCoreInvalidQueryException
import io.realm.internal.interop.RealmCoreInvalidQueryStringException
import io.realm.internal.interop.RealmCoreInvalidatedObjectException
import io.realm.internal.interop.RealmCoreKeyAlreadyUsedException
import io.realm.internal.interop.RealmCoreKeyNotFoundException
import io.realm.internal.interop.RealmCoreLogicException
import io.realm.internal.interop.RealmCoreMaximumFileSizeExceededException
import io.realm.internal.interop.RealmCoreMissingPrimaryKeyException
import io.realm.internal.interop.RealmCoreMissingPropertyValueException
import io.realm.internal.interop.RealmCoreModifyPrimaryKeyException
import io.realm.internal.interop.RealmCoreMultipleSyncAgentsException
import io.realm.internal.interop.RealmCoreNoSuchObjectException
import io.realm.internal.interop.RealmCoreNoSuchTableException
import io.realm.internal.interop.RealmCoreNoneException
import io.realm.internal.interop.RealmCoreNotClonableException
import io.realm.internal.interop.RealmCoreNotInATransactionException
import io.realm.internal.interop.RealmCoreOtherException
import io.realm.internal.interop.RealmCoreOutOfDiskSpaceException
import io.realm.internal.interop.RealmCoreOutOfMemoryException
import io.realm.internal.interop.RealmCorePropertyNotNullableException
import io.realm.internal.interop.RealmCorePropertyTypeMismatchException
import io.realm.internal.interop.RealmCoreReadOnlyPropertyException
import io.realm.internal.interop.RealmCoreSerializationErrorException
import io.realm.internal.interop.RealmCoreUnexpectedPrimaryKeyException
import io.realm.internal.interop.RealmCoreUnknownException
import io.realm.internal.interop.RealmCoreUnsupportedFileFormatVersionException
import io.realm.internal.interop.RealmCoreWrongPrimaryKeyTypeException
import io.realm.internal.interop.RealmCoreWrongThreadException
import io.realm.internal.interop.RealmInterop
import io.realm.internal.interop.RealmValue
import io.realm.internal.platform.realmObjectCompanionOrThrow
import io.realm.isManaged
import io.realm.isValid
import kotlin.reflect.KClass
import kotlin.reflect.KMutableProperty1
import kotlin.reflect.KProperty1

/**
 * Add a check and error message for code that never be reached because it should have been
 * replaced by the Compiler Plugin.
 */
@Suppress("FunctionNaming", "NOTHING_TO_INLINE")
internal inline fun REPLACED_BY_IR(
    message: String = "This code should have been replaced by the Realm Compiler Plugin. " +
        "Has the `realm-kotlin` Gradle plugin been applied to the project?"
): Nothing = throw AssertionError(message)

internal fun checkRealmClosed(realm: RealmReference) {
    if (RealmInterop.realm_is_closed(realm.dbPointer)) {
        throw IllegalStateException("Realm has been closed and is no longer accessible: ${realm.owner.configuration.path}")
    }
}

internal fun <T : RealmObject> create(mediator: Mediator, realm: LiveRealmReference, type: KClass<T>): T =
    create(mediator, realm, type, io.realm.internal.platform.realmObjectCompanionOrThrow(type).`io_realm_kotlin_className`)

internal fun <T : RealmObject> create(mediator: Mediator, realm: LiveRealmReference, type: KClass<T>, className: String): T {
    try {
        val key = realm.schemaMetadata.getOrThrow(className).classKey
        return key?.let {
            RealmInterop.realm_object_create(realm.dbPointer, key).toRealmObject(
                realm = realm,
                mediator = mediator,
                clazz = type,
            )
        } ?: throw IllegalArgumentException("Schema doesn't include class '$className'")
    } catch (e: RealmCoreException) {
        throw genericRealmCoreExceptionHandler("Failed to create object of type '$className'", e)
    }
}

internal fun <T : RealmObject> create(
    mediator: Mediator,
    realm: LiveRealmReference,
    type: KClass<T>,
    primaryKey: RealmValue,
    updatePolicy: MutableRealm.UpdatePolicy
): T = create(
    mediator,
    realm,
    type,
    realmObjectCompanionOrThrow(type).`io_realm_kotlin_className`,
    primaryKey,
    updatePolicy
)

@Suppress("LongParameterList")
internal fun <T : RealmObject> create(
    mediator: Mediator,
    realm: LiveRealmReference,
    type: KClass<T>,
    className: String,
    primaryKey: RealmValue,
    updatePolicy: MutableRealm.UpdatePolicy
): T {
    try {
        val key = realm.schemaMetadata.getOrThrow(className).classKey
        return key?.let {
            when (updatePolicy) {
                MutableRealm.UpdatePolicy.ERROR -> {
                    RealmInterop.realm_object_create_with_primary_key(
                        realm.dbPointer,
                        key,
                        primaryKey
                    )
                }
                MutableRealm.UpdatePolicy.ALL -> {
                    RealmInterop.realm_object_get_or_create_with_primary_key(
                        realm.dbPointer,
                        key,
                        primaryKey
                    )
                }
            }.toRealmObject(
                realm = realm,
                mediator = mediator,
                clazz = type,
            )
        } ?: error("Couldn't find key for class $className")
    } catch (e: RealmCoreException) {
        throw genericRealmCoreExceptionHandler("Failed to create object of type '$className'", e)
    }
}

@Suppress("NestedBlockDepth", "LongMethod", "ComplexMethod")
internal fun <T : RealmObject> copyToRealm(
    mediator: Mediator,
    realmReference: LiveRealmReference,
    element: T,
    updatePolicy: MutableRealm.UpdatePolicy = MutableRealm.UpdatePolicy.ERROR,
    cache: MutableMap<RealmObject, RealmObject> = mutableMapOf(),
): T {
    // Throw if object is not valid
    if (!element.isValid()) {
        throw IllegalArgumentException("Cannot copy an invalid managed object to Realm.")
    }

    return element.runIfManaged {
        if (owner == realmReference) {
            element
        } else {
            throw IllegalArgumentException("Cannot set/copyToRealm an outdated object. User findLatest(object) to find the version of the object required in the given context.")
        }
    } ?: run {
        // Create a new object if it wasn't managed
        val companion = mediator.companionOf(element::class)
        val primaryKeyMember = companion.`io_realm_kotlin_primaryKey`
        val target = primaryKeyMember?.let { primaryKey ->
            @Suppress("UNCHECKED_CAST")
            create(
                mediator,
                realmReference,
                element::class,
                RealmValueArgumentConverter.convertArg(
                    (primaryKey as KProperty1<RealmObject, Any?>).get(
                        element
                    )
                ),
                updatePolicy
            )
        } ?: create(mediator, realmReference, element::class)

        cache[element] = target
        assign(target, element, mediator, realmReference, updatePolicy, cache)
        target as T
    }
}

@Suppress("LongParameterList")
internal fun <T : RealmObject> processListMember(
    mediator: Mediator,
    realmPointer: LiveRealmReference,
    cache: MutableMap<RealmObject, RealmObject>,
    member: KMutableProperty1<T, Any?>,
    target: T,
    sourceObject: RealmList<*>,
    updatePolicy: MutableRealm.UpdatePolicy
): RealmList<Any?> {
    @Suppress("UNCHECKED_CAST")
<<<<<<< HEAD
    val list = member.get(target) as ManagedRealmList<Any?>
=======
    val list = member.get(target) as RealmList<Any?>
    list.clear()
>>>>>>> 4d54c45c
    for (item in sourceObject) {
        // Same as in copyToRealm, check whether we are working with a primitive or a RealmObject
        if (item is RealmObject && !item.isManaged()) {
            val value = cache.getOrPut(item) {
                copyToRealm(mediator, realmPointer, item, updatePolicy, cache)
            }
            list.add(value)
        } else {
            list.add(item)
        }
    }
    return list
}

internal fun genericRealmCoreExceptionHandler(message: String, cause: RealmCoreException): Throwable {
    return when (cause) {
        is RealmCoreOutOfMemoryException,
        is RealmCoreUnsupportedFileFormatVersionException,
        is RealmCoreInvalidPathErrorException,
        is RealmCoreMultipleSyncAgentsException,
        is RealmCoreAddressSpaceExhaustedException,
        is RealmCoreMaximumFileSizeExceededException,
        is RealmCoreOutOfDiskSpaceException -> Error("$message: RealmCoreException(${cause.message})", cause)
        is RealmCoreIndexOutOfBoundsException -> IndexOutOfBoundsException("$message: RealmCoreException(${cause.message})")
        is RealmCoreInvalidArgumentException,
        is RealmCoreInvalidQueryStringException,
        is RealmCoreOtherException,
        is RealmCoreInvalidQueryException,
        is RealmCoreMissingPrimaryKeyException,
        is RealmCoreUnexpectedPrimaryKeyException,
        is RealmCoreWrongPrimaryKeyTypeException,
        is RealmCoreModifyPrimaryKeyException,
        is RealmCoreDuplicatePrimaryKeyValueException,
        is RealmCoreIllegalOperationException -> IllegalArgumentException("$message: RealmCoreException(${cause.message})", cause)
        is RealmCoreNotInATransactionException,
        is RealmCoreDeleteOpenRealmException,
        is RealmCoreFileAccessErrorException,
        is RealmCoreFilePermissionDeniedException,
        is RealmCoreLogicException -> IllegalStateException("$message: RealmCoreException(${cause.message})", cause)
        is RealmCoreNoneException,
        is RealmCoreUnknownException,
        is RealmCoreNotClonableException,
        is RealmCoreWrongThreadException,
        is RealmCoreInvalidatedObjectException,
        is RealmCoreInvalidPropertyException,
        is RealmCoreMissingPropertyValueException,
        is RealmCorePropertyTypeMismatchException,
        is RealmCoreReadOnlyPropertyException,
        is RealmCorePropertyNotNullableException,
        is RealmCoreNoSuchTableException,
        is RealmCoreNoSuchObjectException,
        is RealmCoreCrossTableLinkTargetException,
        is RealmCoreKeyNotFoundException,
        is RealmCoreColumnNotFoundException,
        is RealmCoreColumnAlreadyExistsException,
        is RealmCoreKeyAlreadyUsedException,
        is RealmCoreSerializationErrorException,
        is RealmCoreIllegalOperationException,
        is RealmCoreCallbackException -> RuntimeException("$message: RealmCoreException(${cause.message})", cause)
    }
}<|MERGE_RESOLUTION|>--- conflicted
+++ resolved
@@ -216,12 +216,8 @@
     updatePolicy: MutableRealm.UpdatePolicy
 ): RealmList<Any?> {
     @Suppress("UNCHECKED_CAST")
-<<<<<<< HEAD
-    val list = member.get(target) as ManagedRealmList<Any?>
-=======
     val list = member.get(target) as RealmList<Any?>
     list.clear()
->>>>>>> 4d54c45c
     for (item in sourceObject) {
         // Same as in copyToRealm, check whether we are working with a primitive or a RealmObject
         if (item is RealmObject && !item.isManaged()) {
@@ -254,8 +250,7 @@
         is RealmCoreUnexpectedPrimaryKeyException,
         is RealmCoreWrongPrimaryKeyTypeException,
         is RealmCoreModifyPrimaryKeyException,
-        is RealmCoreDuplicatePrimaryKeyValueException,
-        is RealmCoreIllegalOperationException -> IllegalArgumentException("$message: RealmCoreException(${cause.message})", cause)
+        is RealmCoreDuplicatePrimaryKeyValueException -> IllegalArgumentException("$message: RealmCoreException(${cause.message})", cause)
         is RealmCoreNotInATransactionException,
         is RealmCoreDeleteOpenRealmException,
         is RealmCoreFileAccessErrorException,
