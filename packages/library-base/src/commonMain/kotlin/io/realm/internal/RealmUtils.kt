--- conflicted
+++ resolved
@@ -183,13 +183,8 @@
             val companion = mediator.companionOf(instance::class)
             @Suppress("UNCHECKED_CAST")
             val members = companion.`$realm$fields` as List<KMutableProperty1<RealmObjectInternal, Any?>>
-<<<<<<< HEAD
-            val primaryKeyProperty = companion.`$realm$primaryKey`
-            val target = primaryKeyProperty?.let { primaryKey ->
-=======
             val primaryKeyMember = companion.`$realm$primaryKey`
             val target = primaryKeyMember?.let { primaryKey ->
->>>>>>> 13e779c0
                 @Suppress("UNCHECKED_CAST")
                 create(
                     mediator,
