/*
 * Copyright 2021 Realm Inc.
 *
 * Licensed under the Apache License, Version 2.0 (the "License");
 * you may not use this file except in compliance with the License.
 * You may obtain a copy of the License at
 *
 * http://www.apache.org/licenses/LICENSE-2.0
 *
 * Unless required by applicable law or agreed to in writing, software
 * distributed under the License is distributed on an "AS IS" BASIS,
 * WITHOUT WARRANTIES OR CONDITIONS OF ANY KIND, either express or implied.
 * See the License for the specific language governing permissions and
 * limitations under the License.
 */

package io.realm.internal.schema

import io.realm.internal.interop.ClassKey
import io.realm.internal.interop.NativePointer
import io.realm.internal.interop.PropertyInfo
import io.realm.internal.interop.PropertyKey
import io.realm.internal.interop.RealmInterop

/**
 * Schema metadata providing access to class metadata for the schema.
 */
public interface SchemaMetadata {
    public operator fun get(className: String): ClassMetadata?
    public fun getOrThrow(className: String): ClassMetadata = get(className)
        ?: throw IllegalArgumentException("Schema does not contain a class named '$className'")
}

/**
 * Class metadata providing access class and property keys.
 */
public interface ClassMetadata {
    public val className: String
    public val classKey: ClassKey
    public fun info(propertyName: String): PropertyInfo
    public operator fun get(propertyName: String): PropertyKey?
    public fun getOrThrow(propertyName: String): PropertyKey = get(propertyName)
        ?: throw IllegalArgumentException("Schema for type '$className doesn't contain a property named '$propertyName'")
    public operator fun get(propertyKey: PropertyKey): PropertyInfo?
}

/**
 * Schema metadata implementation that postpones class key lookup until first access.
 *
 * The provided class metadata entries are `CachedClassMetadata` for which property keys are also
 * only looked up on first access.
 */
public class CachedSchemaMetadata(private val dbPointer: NativePointer) : SchemaMetadata {
    // TODO OPTIMIZE We should theoretically be able to lazy load these, but it requires locking
    //  and 'by lazy' initializers can throw
    //  kotlin.native.concurrent.InvalidMutabilityException: Frozen during lazy computation
    public val classMap: Map<String, CachedClassMetadata>

    init {
        classMap = RealmInterop.realm_get_class_keys(dbPointer).map<ClassKey, Pair<String, CachedClassMetadata>> {
            val classInfo = RealmInterop.realm_get_class(dbPointer, it)
            classInfo.name to CachedClassMetadata(dbPointer, classInfo.name, classInfo.key)
        }.toMap()
    }

    override fun get(className: String): CachedClassMetadata? = classMap[className]
}

/**
 * Class metadata implementation that provides a lazy loaded cache to property keys.
 */
public class CachedClassMetadata(dbPointer: NativePointer, override val className: String, override val classKey: ClassKey) : ClassMetadata {
    // TODO OPTIMIZE We should theoretically be able to lazy load these, but it requires locking
    //  and 'by lazy' initializers can throw
    //  kotlin.native.concurrent.InvalidMutabilityException: Frozen during lazy computation
<<<<<<< HEAD
    public val propertyKeyMap: Map<String, PropertyKey>
    public val propertyMap: Map<String, PropertyInfo>

    init {
        val classInfo = RealmInterop.realm_get_class(dbPointer, classKey)
        propertyMap = RealmInterop.realm_get_class_properties(dbPointer, classInfo.key, classInfo.numProperties).map<PropertyInfo, Pair<String, PropertyInfo>> { it.name to it }.toMap()
        propertyKeyMap = RealmInterop.realm_get_class_properties(dbPointer, classInfo.key, classInfo.numProperties).map<PropertyInfo, Pair<String, PropertyKey>> { it.name to it.key }.toMap()
    }

    override fun get(propertyName: String): PropertyKey? = propertyKeyMap[propertyName]
    override fun info(propertyName: String): PropertyInfo = propertyMap[propertyName]
        ?: throw IllegalArgumentException("Schema for type '$className' doesn't contain a property named '$propertyName'")
=======
    public val propertyNameToKeyMap: Map<String, PropertyKey>
    public val propertyKeyToInfoMap: Map<PropertyKey, PropertyInfo>

    init {
        val classInfo = RealmInterop.realm_get_class(dbPointer, classKey)
        RealmInterop.realm_get_class_properties(dbPointer, classInfo.key, classInfo.numProperties).apply {
            propertyNameToKeyMap = this.map<PropertyInfo, Pair<String, PropertyKey>> { it.name to it.key }.toMap()
            propertyKeyToInfoMap = this.map<PropertyInfo, Pair<PropertyKey, PropertyInfo>> { it.key to it }.toMap()
        }
    }

    override fun get(propertyName: String): PropertyKey? = propertyNameToKeyMap[propertyName]
    override fun get(propertyKey: PropertyKey): PropertyInfo? = propertyKeyToInfoMap[propertyKey]
>>>>>>> 0fae70fe
}<|MERGE_RESOLUTION|>--- conflicted
+++ resolved
@@ -37,11 +37,10 @@
 public interface ClassMetadata {
     public val className: String
     public val classKey: ClassKey
-    public fun info(propertyName: String): PropertyInfo
-    public operator fun get(propertyName: String): PropertyKey?
-    public fun getOrThrow(propertyName: String): PropertyKey = get(propertyName)
+    public operator fun get(propertyName: String): PropertyInfo?
+    public operator fun get(propertyKey: PropertyKey): PropertyInfo?
+    public fun getOrThrow(propertyName: String): PropertyInfo = get(propertyName)
         ?: throw IllegalArgumentException("Schema for type '$className doesn't contain a property named '$propertyName'")
-    public operator fun get(propertyKey: PropertyKey): PropertyInfo?
 }
 
 /**
@@ -73,32 +72,17 @@
     // TODO OPTIMIZE We should theoretically be able to lazy load these, but it requires locking
     //  and 'by lazy' initializers can throw
     //  kotlin.native.concurrent.InvalidMutabilityException: Frozen during lazy computation
-<<<<<<< HEAD
-    public val propertyKeyMap: Map<String, PropertyKey>
-    public val propertyMap: Map<String, PropertyInfo>
-
-    init {
-        val classInfo = RealmInterop.realm_get_class(dbPointer, classKey)
-        propertyMap = RealmInterop.realm_get_class_properties(dbPointer, classInfo.key, classInfo.numProperties).map<PropertyInfo, Pair<String, PropertyInfo>> { it.name to it }.toMap()
-        propertyKeyMap = RealmInterop.realm_get_class_properties(dbPointer, classInfo.key, classInfo.numProperties).map<PropertyInfo, Pair<String, PropertyKey>> { it.name to it.key }.toMap()
-    }
-
-    override fun get(propertyName: String): PropertyKey? = propertyKeyMap[propertyName]
-    override fun info(propertyName: String): PropertyInfo = propertyMap[propertyName]
-        ?: throw IllegalArgumentException("Schema for type '$className' doesn't contain a property named '$propertyName'")
-=======
-    public val propertyNameToKeyMap: Map<String, PropertyKey>
+    public val propertyNameToKeyMap: Map<String, PropertyInfo>
     public val propertyKeyToInfoMap: Map<PropertyKey, PropertyInfo>
 
     init {
         val classInfo = RealmInterop.realm_get_class(dbPointer, classKey)
         RealmInterop.realm_get_class_properties(dbPointer, classInfo.key, classInfo.numProperties).apply {
-            propertyNameToKeyMap = this.map<PropertyInfo, Pair<String, PropertyKey>> { it.name to it.key }.toMap()
+            propertyNameToKeyMap = this.map<PropertyInfo, Pair<String, PropertyInfo>> { it.name to it }.toMap()
             propertyKeyToInfoMap = this.map<PropertyInfo, Pair<PropertyKey, PropertyInfo>> { it.key to it }.toMap()
         }
     }
 
-    override fun get(propertyName: String): PropertyKey? = propertyNameToKeyMap[propertyName]
+    override fun get(propertyName: String): PropertyInfo? = propertyNameToKeyMap[propertyName]
     override fun get(propertyKey: PropertyKey): PropertyInfo? = propertyKeyToInfoMap[propertyKey]
->>>>>>> 0fae70fe
 }