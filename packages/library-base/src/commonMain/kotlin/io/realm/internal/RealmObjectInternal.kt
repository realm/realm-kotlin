/*
 * Copyright 2021 Realm Inc.
 *
 * Licensed under the Apache License, Version 2.0 (the "License");
 * you may not use this file except in compliance with the License.
 * You may obtain a copy of the License at
 *
 * http://www.apache.org/licenses/LICENSE-2.0
 *
 * Unless required by applicable law or agreed to in writing, software
 * distributed under the License is distributed on an "AS IS" BASIS,
 * WITHOUT WARRANTIES OR CONDITIONS OF ANY KIND, either express or implied.
 * See the License for the specific language governing permissions and
 * limitations under the License.
 */

package io.realm.internal

import io.realm.RealmObject
<<<<<<< HEAD
import io.realm.internal.interop.Callback
import io.realm.internal.interop.PropertyInfo
import io.realm.internal.interop.PropertyKey
import io.realm.internal.interop.RealmChangesPointer
import io.realm.internal.interop.RealmInterop
import io.realm.internal.interop.RealmNotificationTokenPointer
import io.realm.internal.schema.ClassMetadata
import io.realm.internal.util.Validation.sdkError
import io.realm.isValid
import io.realm.notifications.ObjectChange
import io.realm.notifications.internal.DeletedObjectImpl
import io.realm.notifications.internal.InitialObjectImpl
import io.realm.notifications.internal.UpdatedObjectImpl
import kotlinx.coroutines.channels.ChannelResult
import kotlinx.coroutines.channels.SendChannel
import kotlinx.coroutines.flow.Flow
import kotlin.reflect.KClass
=======
>>>>>>> 52e5d5f9

/**
 * Internal interface for Realm objects.
 *
 * The interface is added by the compiler plugin to all [RealmObject] classes to have an interface
 * exposing our internal API and compiler plugin additions without leaking it to the public
 * [RealmObject].
 */
// TODO Public due to being a transitive dependency of Mediator
@Suppress("VariableNaming")
<<<<<<< HEAD
public interface RealmObjectInternal : RealmObject, RealmStateHolder, io.realm.internal.interop.RealmObjectInterop, InternalDeleteable, Observable<RealmObjectInternal, ObjectChange<RealmObjectInternal>>, Flowable<ObjectChange<RealmObjectInternal>> {
    // Names must match identifiers in compiler plugin (plugin-compiler/io.realm.compiler.Identifiers.kt)

    // Reference to the public Realm instance and internal transaction to which the object belongs.
    public var `$realm$IsManaged`: Boolean
    // Invariant: None of the below will be null for managed objects!
    public var `$realm$Owner`: RealmReference?
    public var `$realm$ClassName`: String?
    public var `$realm$Mediator`: Mediator?
    // Could be subclassed for DynamicClassMetadata that would query the realm on each lookup
    public var `$realm$metadata`: ClassMetadata?

    // Any methods added to this interface, needs to be fake overridden on the user classes by
    // the compiler plugin, see "RealmObjectInternal overrides" in RealmModelLowering.lower
    public fun propertyInfoOrThrow(propertyName: String): PropertyInfo = this.`$realm$metadata`?.getOrThrow(propertyName)
        // TODO Error could be eliminated if we only reached here on a ManagedRealmObject (or something like that)
        ?: sdkError("Class meta data should never be null for managed objects")

    override fun realmState(): RealmState {
        return `$realm$Owner` ?: UnmanagedState
    }

    override fun freeze(frozenRealm: RealmReference): RealmObjectInternal? {
        @Suppress("UNCHECKED_CAST")
        val type: KClass<RealmObjectInternal> = this::class as KClass<RealmObjectInternal>
        val mediator = `$realm$Mediator`!!
        val managedModel = mediator.createInstanceOf(type)
        return RealmInterop.realm_object_resolve_in(
            `$realm$ObjectPointer`!!,
            frozenRealm.dbPointer
        )?.let {
            managedModel.manage(
                frozenRealm,
                mediator,
                type,
                it
            )
        }
    }

    override fun thaw(liveRealm: RealmReference): RealmObjectInternal? {
        return thaw(liveRealm, this::class)
    }

    public fun thaw(liveRealm: RealmReference, clazz: KClass<out RealmObject>): RealmObjectInternal? {
        val mediator = `$realm$Mediator`!!
        val managedModel = mediator.createInstanceOf(clazz)
        val dbPointer = liveRealm.dbPointer
        return RealmInterop.realm_object_resolve_in(`$realm$ObjectPointer`!!, dbPointer)?.let {
            @Suppress("UNCHECKED_CAST")
            managedModel.manage(
                liveRealm,
                mediator,
                clazz as KClass<RealmObjectInternal>,
                it
            )
        }
    }

    override fun registerForNotification(callback: Callback<RealmChangesPointer>): RealmNotificationTokenPointer {
        // We should never get here unless it is a managed object as unmanaged doesn't support observing
        return RealmInterop.realm_object_add_notification_callback(this.`$realm$ObjectPointer`!!, callback)
    }

    override fun emitFrozenUpdate(
        frozenRealm: RealmReference,
        change: RealmChangesPointer,
        channel: SendChannel<ObjectChange<RealmObjectInternal>>
    ): ChannelResult<Unit>? {
        val frozenObject: RealmObjectInternal? = this.freeze(frozenRealm)

        return if (frozenObject == null) {
            channel
                .trySend(DeletedObjectImpl())
                .also {
                    channel.close()
                }
        } else {
            val changedFieldNames = getChangedFieldNames(frozenRealm, change)

            // We can identify the initial ObjectChange event emitted by core because it has no changed fields.
            if (changedFieldNames.isEmpty()) {
                channel.trySend(InitialObjectImpl(frozenObject))
            } else {
                channel.trySend(UpdatedObjectImpl(frozenObject, changedFieldNames))
            }
        }
    }

    private fun getChangedFieldNames(
        frozenRealm: RealmReference,
        change: RealmChangesPointer
    ): Array<String> {
        return RealmInterop.realm_object_changes_get_modified_properties(
            change
        ).map { propertyKey: PropertyKey ->
            `$realm$metadata`?.get(propertyKey)?.name ?: ""
        }.toTypedArray()
    }

    override fun asFlow(): Flow<ObjectChange<RealmObjectInternal>> {
        return this.`$realm$Owner`!!.owner.registerObserver(this)
    }

    override fun delete() {
        if (isFrozen()) {
            throw IllegalArgumentException(
                "Frozen objects cannot be deleted. They must be converted to live objects first " +
                    "by using `MutableRealm/DynamicMutableRealm.findLatest(frozenObject)`."
            )
        }
        if (!isValid()) {
            throw IllegalArgumentException("Cannot perform this operation on an invalid/deleted object")
        }
        `$realm$ObjectPointer`?.let { RealmInterop.realm_object_delete(it) }
    }
}

internal fun RealmObject.realmObjectInternal(): RealmObjectInternal {
    return this as RealmObjectInternal
}

internal fun RealmObjectInternal.checkValid() {
    if (!this.isValid()) {
        throw IllegalStateException("Cannot perform this operation on an invalid/deleted object")
    }
=======
public interface RealmObjectInternal : RealmObject {
    public var `$realm$objectReference`: RealmObjectReference<out RealmObject>?
>>>>>>> 52e5d5f9
}<|MERGE_RESOLUTION|>--- conflicted
+++ resolved
@@ -17,26 +17,6 @@
 package io.realm.internal
 
 import io.realm.RealmObject
-<<<<<<< HEAD
-import io.realm.internal.interop.Callback
-import io.realm.internal.interop.PropertyInfo
-import io.realm.internal.interop.PropertyKey
-import io.realm.internal.interop.RealmChangesPointer
-import io.realm.internal.interop.RealmInterop
-import io.realm.internal.interop.RealmNotificationTokenPointer
-import io.realm.internal.schema.ClassMetadata
-import io.realm.internal.util.Validation.sdkError
-import io.realm.isValid
-import io.realm.notifications.ObjectChange
-import io.realm.notifications.internal.DeletedObjectImpl
-import io.realm.notifications.internal.InitialObjectImpl
-import io.realm.notifications.internal.UpdatedObjectImpl
-import kotlinx.coroutines.channels.ChannelResult
-import kotlinx.coroutines.channels.SendChannel
-import kotlinx.coroutines.flow.Flow
-import kotlin.reflect.KClass
-=======
->>>>>>> 52e5d5f9
 
 /**
  * Internal interface for Realm objects.
@@ -47,135 +27,6 @@
  */
 // TODO Public due to being a transitive dependency of Mediator
 @Suppress("VariableNaming")
-<<<<<<< HEAD
-public interface RealmObjectInternal : RealmObject, RealmStateHolder, io.realm.internal.interop.RealmObjectInterop, InternalDeleteable, Observable<RealmObjectInternal, ObjectChange<RealmObjectInternal>>, Flowable<ObjectChange<RealmObjectInternal>> {
-    // Names must match identifiers in compiler plugin (plugin-compiler/io.realm.compiler.Identifiers.kt)
-
-    // Reference to the public Realm instance and internal transaction to which the object belongs.
-    public var `$realm$IsManaged`: Boolean
-    // Invariant: None of the below will be null for managed objects!
-    public var `$realm$Owner`: RealmReference?
-    public var `$realm$ClassName`: String?
-    public var `$realm$Mediator`: Mediator?
-    // Could be subclassed for DynamicClassMetadata that would query the realm on each lookup
-    public var `$realm$metadata`: ClassMetadata?
-
-    // Any methods added to this interface, needs to be fake overridden on the user classes by
-    // the compiler plugin, see "RealmObjectInternal overrides" in RealmModelLowering.lower
-    public fun propertyInfoOrThrow(propertyName: String): PropertyInfo = this.`$realm$metadata`?.getOrThrow(propertyName)
-        // TODO Error could be eliminated if we only reached here on a ManagedRealmObject (or something like that)
-        ?: sdkError("Class meta data should never be null for managed objects")
-
-    override fun realmState(): RealmState {
-        return `$realm$Owner` ?: UnmanagedState
-    }
-
-    override fun freeze(frozenRealm: RealmReference): RealmObjectInternal? {
-        @Suppress("UNCHECKED_CAST")
-        val type: KClass<RealmObjectInternal> = this::class as KClass<RealmObjectInternal>
-        val mediator = `$realm$Mediator`!!
-        val managedModel = mediator.createInstanceOf(type)
-        return RealmInterop.realm_object_resolve_in(
-            `$realm$ObjectPointer`!!,
-            frozenRealm.dbPointer
-        )?.let {
-            managedModel.manage(
-                frozenRealm,
-                mediator,
-                type,
-                it
-            )
-        }
-    }
-
-    override fun thaw(liveRealm: RealmReference): RealmObjectInternal? {
-        return thaw(liveRealm, this::class)
-    }
-
-    public fun thaw(liveRealm: RealmReference, clazz: KClass<out RealmObject>): RealmObjectInternal? {
-        val mediator = `$realm$Mediator`!!
-        val managedModel = mediator.createInstanceOf(clazz)
-        val dbPointer = liveRealm.dbPointer
-        return RealmInterop.realm_object_resolve_in(`$realm$ObjectPointer`!!, dbPointer)?.let {
-            @Suppress("UNCHECKED_CAST")
-            managedModel.manage(
-                liveRealm,
-                mediator,
-                clazz as KClass<RealmObjectInternal>,
-                it
-            )
-        }
-    }
-
-    override fun registerForNotification(callback: Callback<RealmChangesPointer>): RealmNotificationTokenPointer {
-        // We should never get here unless it is a managed object as unmanaged doesn't support observing
-        return RealmInterop.realm_object_add_notification_callback(this.`$realm$ObjectPointer`!!, callback)
-    }
-
-    override fun emitFrozenUpdate(
-        frozenRealm: RealmReference,
-        change: RealmChangesPointer,
-        channel: SendChannel<ObjectChange<RealmObjectInternal>>
-    ): ChannelResult<Unit>? {
-        val frozenObject: RealmObjectInternal? = this.freeze(frozenRealm)
-
-        return if (frozenObject == null) {
-            channel
-                .trySend(DeletedObjectImpl())
-                .also {
-                    channel.close()
-                }
-        } else {
-            val changedFieldNames = getChangedFieldNames(frozenRealm, change)
-
-            // We can identify the initial ObjectChange event emitted by core because it has no changed fields.
-            if (changedFieldNames.isEmpty()) {
-                channel.trySend(InitialObjectImpl(frozenObject))
-            } else {
-                channel.trySend(UpdatedObjectImpl(frozenObject, changedFieldNames))
-            }
-        }
-    }
-
-    private fun getChangedFieldNames(
-        frozenRealm: RealmReference,
-        change: RealmChangesPointer
-    ): Array<String> {
-        return RealmInterop.realm_object_changes_get_modified_properties(
-            change
-        ).map { propertyKey: PropertyKey ->
-            `$realm$metadata`?.get(propertyKey)?.name ?: ""
-        }.toTypedArray()
-    }
-
-    override fun asFlow(): Flow<ObjectChange<RealmObjectInternal>> {
-        return this.`$realm$Owner`!!.owner.registerObserver(this)
-    }
-
-    override fun delete() {
-        if (isFrozen()) {
-            throw IllegalArgumentException(
-                "Frozen objects cannot be deleted. They must be converted to live objects first " +
-                    "by using `MutableRealm/DynamicMutableRealm.findLatest(frozenObject)`."
-            )
-        }
-        if (!isValid()) {
-            throw IllegalArgumentException("Cannot perform this operation on an invalid/deleted object")
-        }
-        `$realm$ObjectPointer`?.let { RealmInterop.realm_object_delete(it) }
-    }
-}
-
-internal fun RealmObject.realmObjectInternal(): RealmObjectInternal {
-    return this as RealmObjectInternal
-}
-
-internal fun RealmObjectInternal.checkValid() {
-    if (!this.isValid()) {
-        throw IllegalStateException("Cannot perform this operation on an invalid/deleted object")
-    }
-=======
 public interface RealmObjectInternal : RealmObject {
     public var `$realm$objectReference`: RealmObjectReference<out RealmObject>?
->>>>>>> 52e5d5f9
 }