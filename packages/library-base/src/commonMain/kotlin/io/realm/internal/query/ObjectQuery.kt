--- conflicted
+++ resolved
@@ -18,7 +18,6 @@
 
 import io.realm.RealmObject
 import io.realm.RealmResults
-import io.realm.internal.ElementResults
 import io.realm.internal.Mediator
 import io.realm.internal.RealmReference
 import io.realm.internal.RealmResultsImpl
@@ -144,15 +143,8 @@
     override fun count(): RealmScalarQuery<Long> =
         CountQuery(realmReference, queryPointer, mediator)
 
-<<<<<<< HEAD
     override fun thaw(liveRealm: RealmReference): BaseResults<E> =
         thawResults(liveRealm, resultsPointer, clazz, mediator)
-=======
-    override fun thaw(liveRealm: RealmReference): RealmResults<E> {
-        val liveResults = RealmInterop.realm_results_resolve_in(resultsPointer, liveRealm.dbPointer)
-        return ElementResults(liveRealm, liveResults, clazz, mediator)
-    }
->>>>>>> facbb44e
 
     override fun asFlow(): Flow<RealmResults<E>> {
         realmReference.checkClosed()
