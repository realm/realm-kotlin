/*
 * Copyright 2021 Realm Inc.
 *
 * Licensed under the Apache License, Version 2.0 (the "License");
 * you may not use this file except in compliance with the License.
 * You may obtain a copy of the License at
 *
 * http://www.apache.org/licenses/LICENSE-2.0
 *
 * Unless required by applicable law or agreed to in writing, software
 * distributed under the License is distributed on an "AS IS" BASIS,
 * WITHOUT WARRANTIES OR CONDITIONS OF ANY KIND, either express or implied.
 * See the License for the specific language governing permissions and
 * limitations under the License.
 */

package io.realm.internal.query

import io.realm.RealmObject
import io.realm.RealmResults
import io.realm.internal.BaseResults
import io.realm.internal.ElementResults
import io.realm.internal.Mediator
import io.realm.internal.RealmReference
import io.realm.internal.Thawable
import io.realm.internal.genericRealmCoreExceptionHandler
import io.realm.internal.interop.NativePointer
import io.realm.internal.interop.RealmCoreException
import io.realm.internal.interop.RealmCoreIndexOutOfBoundsException
import io.realm.internal.interop.RealmCoreInvalidQueryException
import io.realm.internal.interop.RealmCoreInvalidQueryStringException
import io.realm.internal.interop.RealmInterop
import io.realm.query.RealmQuery
import io.realm.query.RealmScalarQuery
import io.realm.query.RealmSingleQuery
import io.realm.query.Sort
import kotlinx.coroutines.flow.Flow
import kotlin.reflect.KClass

@Suppress("SpreadOperator")
internal class ObjectQuery<E : RealmObject> constructor(
    private val realmReference: RealmReference,
    private val clazz: KClass<E>,
    private val mediator: Mediator,
    composedQueryPointer: NativePointer? = null,
    private val filter: String,
    private vararg val args: Any?
) : RealmQuery<E>, Thawable<RealmResultsImpl<E>> {

    private val queryPointer: NativePointer = when {
        composedQueryPointer != null -> composedQueryPointer
        else -> parseQuery()
    }

    private val resultsPointer: NativePointer by lazy {
        RealmInterop.realm_query_find_all(queryPointer)
    }

    constructor(
        composedQueryPointer: NativePointer?,
        objectQuery: ObjectQuery<E>
    ) : this(
        objectQuery.realmReference,
        objectQuery.clazz,
        objectQuery.mediator,
        composedQueryPointer,
        objectQuery.filter,
        *objectQuery.args
    )

    override fun find(): RealmResults<E> =
        RealmResultsImpl(realmReference, resultsPointer, clazz, mediator)

    override fun query(filter: String, vararg arguments: Any?): RealmQuery<E> {
        val appendedQuery = tryCatchCoreException {
            RealmInterop.realm_query_append_query(queryPointer, filter, *arguments)
        }
        return ObjectQuery(appendedQuery, this)
    }

    override fun sort(property: String, sortOrder: Sort): RealmQuery<E> =
        query("TRUEPREDICATE SORT($property ${sortOrder.name})")

    override fun sort(
        propertyAndSortOrder: Pair<String, Sort>,
        vararg additionalPropertiesAndOrders: Pair<String, Sort>
    ): RealmQuery<E> {
        val stringBuilder = StringBuilder().append("TRUEPREDICATE SORT(${propertyAndSortOrder.first} ${propertyAndSortOrder.second}")
        additionalPropertiesAndOrders.forEach { extraPropertyAndOrder ->
            stringBuilder.append(", ${extraPropertyAndOrder.first} ${extraPropertyAndOrder.second}")
        }
        stringBuilder.append(")")
        return query(stringBuilder.toString())
    }

    override fun distinct(property: String, vararg extraProperties: String): RealmQuery<E> {
        val stringBuilder = StringBuilder().append("TRUEPREDICATE DISTINCT($property")
        extraProperties.forEach { extraProperty ->
            stringBuilder.append(", $extraProperty")
        }
        stringBuilder.append(")")
        return query(stringBuilder.toString())
    }

    override fun limit(limit: Int): RealmQuery<E> = query("TRUEPREDICATE LIMIT($limit)")

    override fun first(): RealmSingleQuery<E> = TODO()

    override fun <T : Any> min(property: String, type: KClass<T>): RealmScalarQuery<T> =
        AggregatorQuery(
            realmReference,
            queryPointer,
            mediator,
            clazz,
            property,
            type,
            AggregatorQueryType.MIN
        )

    override fun <T : Any> max(property: String, type: KClass<T>): RealmScalarQuery<T> =
        AggregatorQuery(
            realmReference,
            queryPointer,
            mediator,
            clazz,
            property,
            type,
            AggregatorQueryType.MAX
        )

    override fun <T : Any> sum(property: String, type: KClass<T>): RealmScalarQuery<T> =
        AggregatorQuery(
            realmReference,
            queryPointer,
            mediator,
            clazz,
            property,
            type,
            AggregatorQueryType.SUM
        )

    override fun count(): RealmScalarQuery<Long> =
        CountQuery(realmReference, queryPointer, mediator)

    override fun thaw(liveRealm: RealmReference): BaseResults<E> {
        val liveResults = RealmInterop.realm_results_resolve_in(resultsPointer, liveRealm.dbPointer)
        return ElementResults(liveRealm, liveResults, clazz, mediator)
    }

<<<<<<< HEAD
    override fun asFlow(): Flow<RealmResults<E>> {
        realmReference.checkClosed()
        return realmReference.owner
            .registerObserver(this)
    }
=======
    override fun thaw(liveRealm: RealmReference): RealmResultsImpl<E> = TODO()
>>>>>>> 8e0192c7

    private fun parseQuery(): NativePointer = tryCatchCoreException(filter) {
        RealmInterop.realm_query_parse(
            realmReference.dbPointer,
            clazz.simpleName!!,
            filter,
            *args
        )
    }

    private fun tryCatchCoreException(
        filter: String? = null,
        block: () -> NativePointer
    ): NativePointer = try {
        block.invoke()
    } catch (exception: RealmCoreException) {
        throw when (exception) {
            is RealmCoreInvalidQueryStringException ->
                IllegalArgumentException("Wrong query string: ${exception.message}")
            is RealmCoreInvalidQueryException ->
                IllegalArgumentException("Wrong query field provided or malformed syntax for query '$filter': ${exception.message}")
            is RealmCoreIndexOutOfBoundsException ->
                IllegalArgumentException("Have you specified all parameters for query '$filter'?: ${exception.message}")
            else ->
                genericRealmCoreExceptionHandler(
                    "Invalid syntax for query '$filter': ${exception.message}",
                    exception
                )
        }
    }
}<|MERGE_RESOLUTION|>--- conflicted
+++ resolved
@@ -18,10 +18,10 @@
 
 import io.realm.RealmObject
 import io.realm.RealmResults
-import io.realm.internal.BaseResults
 import io.realm.internal.ElementResults
 import io.realm.internal.Mediator
 import io.realm.internal.RealmReference
+import io.realm.internal.RealmResultsImpl
 import io.realm.internal.Thawable
 import io.realm.internal.genericRealmCoreExceptionHandler
 import io.realm.internal.interop.NativePointer
@@ -142,20 +142,16 @@
     override fun count(): RealmScalarQuery<Long> =
         CountQuery(realmReference, queryPointer, mediator)
 
-    override fun thaw(liveRealm: RealmReference): BaseResults<E> {
+    override fun thaw(liveRealm: RealmReference): RealmResults<E> {
         val liveResults = RealmInterop.realm_results_resolve_in(resultsPointer, liveRealm.dbPointer)
         return ElementResults(liveRealm, liveResults, clazz, mediator)
     }
 
-<<<<<<< HEAD
     override fun asFlow(): Flow<RealmResults<E>> {
         realmReference.checkClosed()
         return realmReference.owner
             .registerObserver(this)
     }
-=======
-    override fun thaw(liveRealm: RealmReference): RealmResultsImpl<E> = TODO()
->>>>>>> 8e0192c7
 
     private fun parseQuery(): NativePointer = tryCatchCoreException(filter) {
         RealmInterop.realm_query_parse(
