/*
 * Copyright 2021 Realm Inc.
 *
 * Licensed under the Apache License, Version 2.0 (the "License");
 * you may not use this file except in compliance with the License.
 * You may obtain a copy of the License at
 *
 * http://www.apache.org/licenses/LICENSE-2.0
 *
 * Unless required by applicable law or agreed to in writing, software
 * distributed under the License is distributed on an "AS IS" BASIS,
 * WITHOUT WARRANTIES OR CONDITIONS OF ANY KIND, either express or implied.
 * See the License for the specific language governing permissions and
 * limitations under the License.
 */

package io.realm.internal.query

import io.realm.RealmObject
import io.realm.RealmResults
<<<<<<< HEAD
import io.realm.internal.ElementResults
=======
>>>>>>> fa4ee6d5
import io.realm.internal.Mediator
import io.realm.internal.RealmReference
import io.realm.internal.RealmResultsImpl
import io.realm.internal.Thawable
import io.realm.internal.genericRealmCoreExceptionHandler
import io.realm.internal.interop.NativePointer
import io.realm.internal.interop.RealmCoreException
import io.realm.internal.interop.RealmCoreIndexOutOfBoundsException
import io.realm.internal.interop.RealmCoreInvalidQueryException
import io.realm.internal.interop.RealmCoreInvalidQueryStringException
import io.realm.internal.interop.RealmInterop
import io.realm.query.RealmQuery
import io.realm.query.RealmScalarQuery
import io.realm.query.RealmSingleQuery
import io.realm.query.Sort
import kotlinx.coroutines.flow.Flow
import kotlin.reflect.KClass

@Suppress("SpreadOperator")
internal class ObjectQuery<E : RealmObject> constructor(
    private val realmReference: RealmReference,
    private val clazz: KClass<E>,
    private val mediator: Mediator,
    composedQueryPointer: NativePointer? = null,
    private val filter: String,
    private vararg val args: Any?
) : RealmQuery<E>, Thawable<RealmResultsImpl<E>> {

    private val queryPointer: NativePointer = when {
        composedQueryPointer != null -> composedQueryPointer
        else -> parseQuery()
    }

    private val resultsPointer: NativePointer by lazy {
        RealmInterop.realm_query_find_all(queryPointer)
    }

    constructor(
        composedQueryPointer: NativePointer?,
        objectQuery: ObjectQuery<E>
    ) : this(
        objectQuery.realmReference,
        objectQuery.clazz,
        objectQuery.mediator,
        composedQueryPointer,
        objectQuery.filter,
        *objectQuery.args
    )

    override fun find(): RealmResults<E> =
        RealmResultsImpl(realmReference, resultsPointer, clazz, mediator)

    override fun query(filter: String, vararg arguments: Any?): RealmQuery<E> {
        val appendedQuery = tryCatchCoreException {
            RealmInterop.realm_query_append_query(queryPointer, filter, *arguments)
        }
        return ObjectQuery(appendedQuery, this)
    }

    // TODO Descriptors are added using 'append_query', which requires an actual predicate. This
    //  might result into query strings like "TRUEPREDICATE AND TRUEPREDICATE SORT(...)". We should
    //  look into how to avoid this, perhaps by exposing a different function that internally
    //  ignores unnecessary default predicates.
    override fun sort(property: String, sortOrder: Sort): RealmQuery<E> =
        query("TRUEPREDICATE SORT($property ${sortOrder.name})")

    override fun sort(
        propertyAndSortOrder: Pair<String, Sort>,
        vararg additionalPropertiesAndOrders: Pair<String, Sort>
    ): RealmQuery<E> {
        val stringBuilder =
            StringBuilder().append("TRUEPREDICATE SORT(${propertyAndSortOrder.first} ${propertyAndSortOrder.second}")
        additionalPropertiesAndOrders.forEach { extraPropertyAndOrder ->
            stringBuilder.append(", ${extraPropertyAndOrder.first} ${extraPropertyAndOrder.second}")
        }
        stringBuilder.append(")")
        return query(stringBuilder.toString())
    }

    override fun distinct(property: String, vararg extraProperties: String): RealmQuery<E> {
        val stringBuilder = StringBuilder().append("TRUEPREDICATE DISTINCT($property")
        extraProperties.forEach { extraProperty ->
            stringBuilder.append(", $extraProperty")
        }
        stringBuilder.append(")")
        return query(stringBuilder.toString())
    }

    override fun limit(limit: Int): RealmQuery<E> = query("TRUEPREDICATE LIMIT($limit)")

    override fun first(): RealmSingleQuery<E> = TODO()

    override fun <T : Any> min(property: String, type: KClass<T>): RealmScalarQuery<T> =
        AggregatorQuery<E, T>(
            realmReference,
            queryPointer,
            mediator,
            clazz,
            property,
            type,
            AggregatorQueryType.MIN
        )

    override fun <T : Any> max(property: String, type: KClass<T>): RealmScalarQuery<T> =
        AggregatorQuery<E, T>(
            realmReference,
            queryPointer,
            mediator,
            clazz,
            property,
            type,
            AggregatorQueryType.MAX
        )

    override fun <T : Any> sum(property: String, type: KClass<T>): RealmScalarQuery<T> =
        AggregatorQuery<E, T>(
            realmReference,
            queryPointer,
            mediator,
            clazz,
            property,
            type,
            AggregatorQueryType.SUM
        )

    override fun count(): RealmScalarQuery<Long> =
        CountQuery<E>(realmReference, queryPointer, mediator)

    override fun thaw(liveRealm: RealmReference): RealmResults<E> {
        val liveResults = RealmInterop.realm_results_resolve_in(resultsPointer, liveRealm.dbPointer)
        return ElementResults(liveRealm, liveResults, clazz, mediator)
    }

    override fun asFlow(): Flow<RealmResults<E>> {
        realmReference.checkClosed()
        return realmReference.owner
            .registerObserver(this)
    }

    private fun parseQuery(): NativePointer = tryCatchCoreException {
        RealmInterop.realm_query_parse(
            realmReference.dbPointer,
            clazz.simpleName!!,
            filter,
            *args
        )
    }

    private fun tryCatchCoreException(block: () -> NativePointer): NativePointer = try {
        block.invoke()
    } catch (exception: RealmCoreException) {
        throw when (exception) {
            is RealmCoreInvalidQueryStringException ->
                IllegalArgumentException("Wrong query string: ${exception.message}")
            is RealmCoreInvalidQueryException ->
                IllegalArgumentException("Wrong query field provided or malformed syntax in query: ${exception.message}")
            is RealmCoreIndexOutOfBoundsException ->
                IllegalArgumentException("Have you specified all parameters in your query?: ${exception.message}")
            else ->
                genericRealmCoreExceptionHandler(
                    "Invalid syntax in query: ${exception.message}",
                    exception
                )
        }
    }
}<|MERGE_RESOLUTION|>--- conflicted
+++ resolved
@@ -18,10 +18,6 @@
 
 import io.realm.RealmObject
 import io.realm.RealmResults
-<<<<<<< HEAD
-import io.realm.internal.ElementResults
-=======
->>>>>>> fa4ee6d5
 import io.realm.internal.Mediator
 import io.realm.internal.RealmReference
 import io.realm.internal.RealmResultsImpl
@@ -92,10 +88,10 @@
         propertyAndSortOrder: Pair<String, Sort>,
         vararg additionalPropertiesAndOrders: Pair<String, Sort>
     ): RealmQuery<E> {
-        val stringBuilder =
-            StringBuilder().append("TRUEPREDICATE SORT(${propertyAndSortOrder.first} ${propertyAndSortOrder.second}")
-        additionalPropertiesAndOrders.forEach { extraPropertyAndOrder ->
-            stringBuilder.append(", ${extraPropertyAndOrder.first} ${extraPropertyAndOrder.second}")
+        val (property, order) = propertyAndSortOrder
+        val stringBuilder = StringBuilder().append("TRUEPREDICATE SORT($property $order")
+        additionalPropertiesAndOrders.forEach { (extraProperty, extraOrder) ->
+            stringBuilder.append(", $extraProperty $extraOrder")
         }
         stringBuilder.append(")")
         return query(stringBuilder.toString())
@@ -115,7 +111,7 @@
     override fun first(): RealmSingleQuery<E> = TODO()
 
     override fun <T : Any> min(property: String, type: KClass<T>): RealmScalarQuery<T> =
-        AggregatorQuery<E, T>(
+        AggregatorQuery(
             realmReference,
             queryPointer,
             mediator,
@@ -126,7 +122,7 @@
         )
 
     override fun <T : Any> max(property: String, type: KClass<T>): RealmScalarQuery<T> =
-        AggregatorQuery<E, T>(
+        AggregatorQuery(
             realmReference,
             queryPointer,
             mediator,
@@ -137,7 +133,7 @@
         )
 
     override fun <T : Any> sum(property: String, type: KClass<T>): RealmScalarQuery<T> =
-        AggregatorQuery<E, T>(
+        AggregatorQuery(
             realmReference,
             queryPointer,
             mediator,
@@ -148,11 +144,11 @@
         )
 
     override fun count(): RealmScalarQuery<Long> =
-        CountQuery<E>(realmReference, queryPointer, mediator)
+        CountQuery(realmReference, queryPointer, mediator, clazz)
 
-    override fun thaw(liveRealm: RealmReference): RealmResults<E> {
+    override fun thaw(liveRealm: RealmReference): RealmResultsImpl<E> {
         val liveResults = RealmInterop.realm_results_resolve_in(resultsPointer, liveRealm.dbPointer)
-        return ElementResults(liveRealm, liveResults, clazz, mediator)
+        return RealmResultsImpl(liveRealm, liveResults, clazz, mediator)
     }
 
     override fun asFlow(): Flow<RealmResults<E>> {
