--- conflicted
+++ resolved
@@ -88,17 +88,10 @@
         propertyAndSortOrder: Pair<String, Sort>,
         vararg additionalPropertiesAndOrders: Pair<String, Sort>
     ): RealmQuery<E> {
-<<<<<<< HEAD
-        val stringBuilder =
-            StringBuilder().append("TRUEPREDICATE SORT(${propertyAndSortOrder.first} ${propertyAndSortOrder.second}")
-        additionalPropertiesAndOrders.forEach { extraPropertyAndOrder ->
-            stringBuilder.append(", ${extraPropertyAndOrder.first} ${extraPropertyAndOrder.second}")
-=======
         val (property, order) = propertyAndSortOrder
         val stringBuilder = StringBuilder().append("TRUEPREDICATE SORT($property $order")
         additionalPropertiesAndOrders.forEach { (extraProperty, extraOrder) ->
             stringBuilder.append(", $extraProperty $extraOrder")
->>>>>>> 38e401fe
         }
         stringBuilder.append(")")
         return query(stringBuilder.toString())
@@ -154,15 +147,8 @@
     override fun count(): RealmScalarQuery<Long> =
         CountQuery(realmReference, queryPointer, mediator, clazz)
 
-<<<<<<< HEAD
-    override fun thaw(liveRealm: RealmReference): BaseResults<E> =
+    override fun thaw(liveRealm: RealmReference): RealmResultsImpl<E> =
         thawResults(liveRealm, resultsPointer, clazz, mediator)
-=======
-    override fun thaw(liveRealm: RealmReference): RealmResultsImpl<E> {
-        val liveResults = RealmInterop.realm_results_resolve_in(resultsPointer, liveRealm.dbPointer)
-        return RealmResultsImpl(liveRealm, liveResults, clazz, mediator)
-    }
->>>>>>> 38e401fe
 
     override fun asFlow(): Flow<RealmResults<E>> {
         realmReference.checkClosed()
