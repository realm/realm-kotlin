/*
 * Copyright 2021 Realm Inc.
 *
 * Licensed under the Apache License, Version 2.0 (the "License");
 * you may not use this file except in compliance with the License.
 * You may obtain a copy of the License at
 *
 * http://www.apache.org/licenses/LICENSE-2.0
 *
 * Unless required by applicable law or agreed to in writing, software
 * distributed under the License is distributed on an "AS IS" BASIS,
 * WITHOUT WARRANTIES OR CONDITIONS OF ANY KIND, either express or implied.
 * See the License for the specific language governing permissions and
 * limitations under the License.
 */

package io.realm.internal

import io.realm.BaseRealmObject
<<<<<<< HEAD
import io.realm.EmbeddedObject
=======
>>>>>>> 504901b8
import io.realm.MutableRealm
import io.realm.RealmInstant
import io.realm.RealmList
import io.realm.RealmObject
import io.realm.dynamic.DynamicMutableRealmObject
import io.realm.dynamic.DynamicRealmObject
import io.realm.internal.dynamic.DynamicUnmanagedRealmObject
import io.realm.internal.interop.CollectionType
import io.realm.internal.interop.PropertyInfo
import io.realm.internal.interop.PropertyKey
import io.realm.internal.interop.PropertyType
import io.realm.internal.interop.RealmCoreException
import io.realm.internal.interop.RealmCorePropertyNotNullableException
import io.realm.internal.interop.RealmCorePropertyTypeMismatchException
import io.realm.internal.interop.RealmInterop
import io.realm.internal.interop.RealmListPointer
import io.realm.internal.interop.RealmValue
import io.realm.internal.schema.ClassMetadata
import io.realm.internal.schema.RealmStorageTypeImpl
import io.realm.schema.RealmClass
import io.realm.schema.RealmStorageType
import kotlin.reflect.KClass
import kotlin.reflect.KMutableProperty1

/**
 * This object holds helper methods for the compiler plugin generated methods, providing the
 * convenience of writing manually code instead of adding it through the compiler plugin.
 *
 * Inlining would anyway yield the same result as generating it.
 */
internal object RealmObjectHelper {
    // Issues (not yet fully uncovered/filed) met when calling these or similar methods from
    // generated code
    // - Generic return type should be R but causes compilation errors for native
    //  e: java.lang.IllegalStateException: Not found Idx for public io.realm.internal/RealmObjectHelper|null[0]/
    // - Passing KProperty1<T,R> with inlined reified type parameters to enable fetching type and
    //   property names directly from T/property triggers runtime crash for primitive properties on
    //   Kotlin native. Seems to be an issue with boxing/unboxing

    @Suppress("unused") // Called from generated code
    internal inline fun getValue(
        obj: RealmObjectReference<out BaseRealmObject>,
        propertyName: String,
    ): RealmValue {
        obj.checkValid()
        return getValueByKey(obj, obj.propertyInfoOrThrow(propertyName).key)
    }

    internal inline fun getValueByKey(
        obj: RealmObjectReference<out BaseRealmObject>,
        key: io.realm.internal.interop.PropertyKey,
    ): RealmValue = RealmInterop.realm_get_value(obj.objectPointer, key)

    // Return type should be R? but causes compilation errors for native
    @Suppress("unused") // Called from generated code
    internal inline fun <reified R : BaseRealmObject, U> getObject(
        obj: RealmObjectReference<out BaseRealmObject>,
        propertyName: String,
    ): Any? {
        obj.checkValid()
        return realmValueToRealmObject(
            getValue(obj, propertyName),
            R::class,
            obj.mediator,
            obj.owner
        )
    }

    // Return type should be RealmList<R?> but causes compilation errors for native
    @Suppress("unused") // Called from generated code
    internal inline fun <reified R : Any> getList(
        obj: RealmObjectReference<out BaseRealmObject>,
        propertyName: String
    ): ManagedRealmList<Any?> {
        val elementType = R::class
        val realmObjectCompanion = elementType.realmObjectCompanionOrNull()
        return getListByKey(
            obj,
            obj.propertyInfoOrThrow(propertyName).key,
            elementType,
            realmObjectCompanion != null,
<<<<<<< HEAD
            realmObjectCompanion?.io_realm_kotlin_isEmbedded ?: false
=======
>>>>>>> 504901b8
        )
    }

    // Cannot call managedRealmList directly from an inline function
    internal fun <R> getListByKey(
        obj: RealmObjectReference<out BaseRealmObject>,
        key: io.realm.internal.interop.PropertyKey,
        elementType: KClass<*>,
        isObjectList: Boolean,
<<<<<<< HEAD
        isEmbbededObjectList: Boolean
=======
>>>>>>> 504901b8
    ): ManagedRealmList<R> = getManagedRealmList(
        RealmInterop.realm_get_list(obj.objectPointer, key),
        elementType,
        obj.mediator,
        obj.owner,
        isObjectList,
<<<<<<< HEAD
        isEmbbededObjectList
=======
>>>>>>> 504901b8
    )

    /**
     * Helper function that returns a managed list. This is needed due to the restriction of inline
     * functions not being able to access non-public API methods - managedRealmList is `internal`
     * and therefore it cannot be called from `getList`
     */
    internal fun <R> getManagedRealmList(
        listPtr: RealmListPointer,
        clazz: KClass<*>,
        mediator: Mediator,
        realm: RealmReference,
        isObjectList: Boolean,
<<<<<<< HEAD
        isEmbbededObjectList: Boolean
=======
>>>>>>> 504901b8
    ): ManagedRealmList<R> {
        // TODO We should somehow embed the converter selection into the operator differentiator,
        //  no reason for having multiple levels of differentiation
        val converter: RealmValueConverter<R> =
            converter<Any>(clazz, mediator, realm) as CompositeConverter<R, *>
        val operator: ListOperatorMetadata<R> =
            if (isObjectList) {
<<<<<<< HEAD
                if (isEmbbededObjectList) {
                    EmbeddedObjectListOperator(
                        mediator,
                        realm,
                        listPtr,
                        clazz,
                        converter as RealmValueConverter<EmbeddedObject>
                    )
                } else {
=======
>>>>>>> 504901b8
                    RealmObjectListOperator(
                        mediator = mediator,
                        realmReference = realm,
                        listPtr,
                        clazz,
                        converter,
                    )
<<<<<<< HEAD
                }
=======
>>>>>>> 504901b8
            } else {
                PrimitiveListOperator(
                    mediator,
                    realm,
                    listPtr,
                    converter
                )
            } as ListOperatorMetadata<R>
        return managedRealmList(listPtr, operator)
    }

    @Suppress("unused") // Called from generated code
    internal fun setValue(
        obj: RealmObjectReference<out BaseRealmObject>,
        propertyName: String,
        value: RealmValue
    ) {
        obj.checkValid()
        val key = obj.propertyInfoOrThrow(propertyName).key
        // TODO OPTIMIZE We are currently only doing this check for typed access so could consider
        //  moving the guard into the compiler plugin. Await the implementation of a user
        //  facing general purpose dynamic realm (not only for migration) before doing this, as
        //  this would also require the guard ... or maybe await proper core support for throwing
        //  when this is not supported.
        obj.metadata.let { classMetaData ->
            val primaryKeyPropertyKey: PropertyKey? = classMetaData.primaryKeyPropertyKey
            if (primaryKeyPropertyKey != null && key == primaryKeyPropertyKey) {
                val name = classMetaData[primaryKeyPropertyKey]!!.name
                throw IllegalArgumentException("Cannot update primary key property '${obj.className}.$name'")
            }
        }
        setValueByKey(obj, key, value)
    }

    internal fun setValueByKey(
        obj: RealmObjectReference<out BaseRealmObject>,
        key: io.realm.internal.interop.PropertyKey,
        value: RealmValue,
    ) {
        try {
            // TODO Consider making a RealmValue cinterop type and move the various to_realm_value
            //  implementations in the various platform RealmInterops here to eliminate
            //  RealmObjectInterop and make cinterop operate on primitive values and native pointers
            //  only. This relates to the overall concern of having a generic path for getter/setter
            //  instead of generating a typed path for each type.
            RealmInterop.realm_set_value(obj.objectPointer, key, value, false)
            // The catch block should catch specific Core exceptions and rethrow them as Kotlin exceptions.
            // Core exceptions meaning might differ depending on the context, by rethrowing we can add some context related
            // info that might help users to understand the exception.
        } catch (exception: RealmCorePropertyNotNullableException) {
            throw IllegalArgumentException("Required property `${obj.className}.${obj.metadata[key]!!.name}` cannot be null")
        } catch (exception: RealmCorePropertyTypeMismatchException) {
            throw IllegalArgumentException("Property `${obj.className}.${obj.metadata[key]!!.name}` cannot be assigned with value '${value.value}' of wrong type")
        } catch (exception: RealmCoreException) {
            throw IllegalStateException(
                "Cannot set `${obj.className}.$${obj.metadata[key]!!.name}` to `${value.value}`: changing Realm data can only be done on a live object from inside a write transaction. Frozen objects can be turned into live using the 'MutableRealm.findLatest(obj)' API.",
                exception
            )
        }
    }

    @Suppress("unused") // Called from generated code
    internal inline fun setObject(
        obj: RealmObjectReference<out BaseRealmObject>,
        propertyName: String,
        value: BaseRealmObject?,
        updatePolicy: MutableRealm.UpdatePolicy = MutableRealm.UpdatePolicy.ERROR,
        cache: ObjectCache = mutableMapOf()
    ) {
        obj.checkValid()
        val key = obj.propertyInfoOrThrow(propertyName).key
        setValueByKey(
            obj,
            key,
            realmObjectToRealmValue(value, obj.mediator, obj.owner, updatePolicy, cache)
        )
<<<<<<< HEAD
    }

    internal inline fun setEmbeddedObject(
        obj: RealmObjectReference<out BaseRealmObject>,
        propertyName: String,
        // FIXME Should only be EmbeddedObject, but dynamic objects are not differentiated
        value: BaseRealmObject?,
        updatePolicy: MutableRealm.UpdatePolicy = MutableRealm.UpdatePolicy.ERROR,
        cache: ObjectCache = mutableMapOf()
    ) {
        obj.checkValid()
        val key = obj.propertyInfoOrThrow(propertyName).key
        if (value != null) {
            val embedded = RealmInterop.realm_set_embedded(obj.objectPointer, key)
            val newObj = embedded.toRealmObject(value::class, obj.mediator, obj.owner)
            assign(
                newObj,
                value,
                obj.mediator,
                obj.owner.asValidLiveRealmReference(),
                updatePolicy,
                cache
            )
        } else {
            setValueByKey(obj, key, RealmValue(null))
        }
=======
>>>>>>> 504901b8
    }

    @Suppress("unused") // Called from generated code
    internal inline fun <reified T : Any> setList(
        obj: RealmObjectReference<out BaseRealmObject>,
        col: String,
        list: RealmList<Any?>,
        updatePolicy: MutableRealm.UpdatePolicy = MutableRealm.UpdatePolicy.ERROR,
        cache: ObjectCache = mutableMapOf()
    ) {
        val existingList = getList<T>(obj, col)
        if (list !is ManagedRealmList || !RealmInterop.realm_equals(
                existingList.nativePointer,
                list.nativePointer
            )
        ) {
            existingList.also {
                it.clear()
                it.operator.insertAll(it.size, list, updatePolicy, cache)
<<<<<<< HEAD
=======
            }
        }
    }

    @Suppress("LongParameterList")
    internal fun assign(
        target: BaseRealmObject,
        source: BaseRealmObject,
        mediator: Mediator,
        realmReference: LiveRealmReference,
        updatePolicy: MutableRealm.UpdatePolicy,
        cache: ObjectCache
    ) {
        if (target is DynamicRealmObject) {
            assignDynamic(
                target as DynamicMutableRealmObject,
                source,
                mediator,
                realmReference,
                updatePolicy,
                cache
            )
        } else {
            assignTyped(target, source, mediator, realmReference, updatePolicy, cache)
        }
    }

    internal fun assignTyped(
        target: BaseRealmObject,
        source: BaseRealmObject,
        mediator: Mediator,
        realmReference: LiveRealmReference,
        updatePolicy: MutableRealm.UpdatePolicy,
        cache: ObjectCache
    ) {
        val companion = mediator.companionOf(target::class)

        @Suppress("UNCHECKED_CAST")
        val members =
            companion.`io_realm_kotlin_fields` as List<Pair<String, KMutableProperty1<BaseRealmObject, Any?>>>
        val primaryKeyMember = companion.`io_realm_kotlin_primaryKey`

        // FIXME Rework compiler plugin/class meta data to hold the exact information needed
        val metadata: ClassMetadata = target.realmObjectReference!!.metadata
        // TODO OPTIMIZE We could set all properties at once with on C-API call
        for ((name: String, member: KMutableProperty1<BaseRealmObject, Any?>) in members) {
            // Primary keys are set at construction time
            if (member == primaryKeyMember) {
                continue
>>>>>>> 504901b8
            }

            val propertyInfo = metadata.getOrThrow(name)
            when (propertyInfo.collectionType) {
                CollectionType.RLM_COLLECTION_TYPE_NONE -> when (propertyInfo.type) {
                    PropertyType.RLM_PROPERTY_TYPE_OBJECT -> {
                        // FIXME OPTIMIZE Should not require full schema?
                        // val realmClass: RealmClass =
                        //     realmReference.owner.schema()[propertyInfo.linkTarget]!!
                        // if (realmClass.isEmbedded) {
                        //     // FIXME Optimize make key variant of this
                        //     setEmbeddedObject(
                        //         target.realmObjectReference!!,
                        //         name,
                        //         member.get(source) as EmbeddedObject?,
                        //         updatePolicy,
                        //         cache
                        //     )
                        // } else {
                            // FIXME Optimize make key variant of this
                            setObject(
                                target.realmObjectReference!!,
                                name,
                                member.get(source) as RealmObject?,
                                updatePolicy,
                                cache
                            )
                        // }
                    }
                    else ->
                        member.set(target, member.get(source))
                }
                CollectionType.RLM_COLLECTION_TYPE_LIST -> {
                    // We cannot use setList as that requires the type, so we need to retrieve the
                    // existing list, wipe it and insert new elements
                    @Suppress("UNCHECKED_CAST")
                    (member.get(target) as ManagedRealmList<Any?>).run {
                        clear()
                        operator.insertAll(
                            size,
                            member.get(source) as RealmList<*>,
                            updatePolicy,
                            cache
                        )
                    }
                }
                else -> TODO("Collection type ${propertyInfo.collectionType} is not supported")
            }
        }
    }

    internal fun assignDynamic(
        target: DynamicMutableRealmObject,
        source: BaseRealmObject,
        mediator: Mediator,
        realmReference: LiveRealmReference,
        updatePolicy: MutableRealm.UpdatePolicy,
        cache: ObjectCache
    ) {
        val properties: List<Pair<String, Any?>> = if (source is DynamicUnmanagedRealmObject) {
            source.properties.toList()
        } else if (source is DynamicRealmObject) {
            TODO("Cannot import managed dynamic objects")
        } else {
            val companion = mediator.companionOf(target::class)

            @Suppress("UNCHECKED_CAST")
            val members =
                companion.`io_realm_kotlin_fields` as List<Pair<String, KMutableProperty1<BaseRealmObject, Any?>>>
            members.map { it.first to it.second.get(source) }
        }
        properties.map {
            RealmObjectHelper.dynamicSetValue(
                target.realmObjectReference!!,
                it.first,
                it.second,
                updatePolicy,
                cache
            )
        }
    }

    @Suppress("LongParameterList")
    internal fun assign(
        target: BaseRealmObject,
        source: BaseRealmObject,
        mediator: Mediator,
        realmReference: LiveRealmReference,
        updatePolicy: MutableRealm.UpdatePolicy,
        cache: ObjectCache
    ) {
        if (target is DynamicRealmObject) {
            assignDynamic(
                target as DynamicMutableRealmObject,
                source,
                mediator,
                realmReference,
                updatePolicy,
                cache
            )
        } else {
            assignTyped(target, source, mediator, realmReference, updatePolicy, cache)
        }
    }

    internal fun assignTyped(
        target: BaseRealmObject,
        source: BaseRealmObject,
        mediator: Mediator,
        realmReference: LiveRealmReference,
        updatePolicy: MutableRealm.UpdatePolicy,
        cache: ObjectCache
    ) {
        val companion = mediator.companionOf(target::class)

        @Suppress("UNCHECKED_CAST")
        val members =
            companion.`io_realm_kotlin_fields` as List<Pair<String, KMutableProperty1<BaseRealmObject, Any?>>>
        val primaryKeyMember = companion.`io_realm_kotlin_primaryKey`

        // FIXME Rework compiler plugin/class meta data to hold the exact information needed
        val metadata: ClassMetadata = target.realmObjectReference!!.metadata
        // TODO OPTIMIZE We could set all properties at once with on C-API call
        for ((name: String, member: KMutableProperty1<BaseRealmObject, Any?>) in members) {
            // Primary keys are set at construction time
            if (member == primaryKeyMember) {
                continue
            }

            val propertyInfo = metadata.getOrThrow(name)
            when (propertyInfo.collectionType) {
                CollectionType.RLM_COLLECTION_TYPE_NONE -> when (propertyInfo.type) {
                    PropertyType.RLM_PROPERTY_TYPE_OBJECT -> {
                        // FIXME OPTIMIZE Should not require full schema?
                        val realmClass: RealmClass =
                            realmReference.owner.schema()[propertyInfo.linkTarget]!!
                        if (realmClass.isEmbedded) {
                            // FIXME Optimize make key variant of this
                            setEmbeddedObject(
                                target.realmObjectReference!!,
                                name,
                                member.get(source) as EmbeddedObject?,
                                updatePolicy,
                                cache
                            )
                        } else {
                            // FIXME Optimize make key variant of this
                            setObject(
                                target.realmObjectReference!!,
                                name,
                                member.get(source) as RealmObject?,
                                updatePolicy,
                                cache
                            )
                        }
                    }
                    else ->
                        member.set(target, member.get(source))
                }
                CollectionType.RLM_COLLECTION_TYPE_LIST -> {
                    // We cannot use setList as that requires the type, so we need to retrieve the
                    // existing list, wipe it and insert new elements
                    @Suppress("UNCHECKED_CAST")
                    (member.get(target) as ManagedRealmList<Any?>).run {
                        clear()
                        operator.insertAll(
                            size,
                            member.get(source) as RealmList<*>,
                            updatePolicy,
                            cache
                        )
                    }
                }
                else -> TODO("Collection type ${propertyInfo.collectionType} is not supported")
            }
        }
    }

    internal fun assignDynamic(
        target: DynamicMutableRealmObject,
        source: BaseRealmObject,
        mediator: Mediator,
        realmReference: LiveRealmReference,
        updatePolicy: MutableRealm.UpdatePolicy,
        cache: ObjectCache
    ) {
        val properties: List<Pair<String, Any?>> = if (source is DynamicUnmanagedRealmObject) {
            source.properties.toList()
        } else if (source is DynamicRealmObject) {
            TODO("Cannot import managed dynamic objects")
        } else {
            val companion = mediator.companionOf(target::class)

            @Suppress("UNCHECKED_CAST")
            val members =
                companion.`io_realm_kotlin_fields` as List<Pair<String, KMutableProperty1<BaseRealmObject, Any?>>>
            members.map { it.first to it.second.get(source) }
        }
        properties.map {
            RealmObjectHelper.dynamicSetValue(
                target.realmObjectReference!!,
                it.first,
                it.second,
                updatePolicy,
                cache
            )
        }
    }

    /**
     * Get values for non-collection properties by name.
     *
     * This will verify that the requested type (`clazz`) and nullability matches the property
     * properties in the schema.
     */
    internal fun <R : Any> dynamicGet(
        obj: RealmObjectReference<out BaseRealmObject>,
        propertyName: String,
        clazz: KClass<R>,
        nullable: Boolean
    ): R? {
        obj.checkValid()
        val propertyInfo =
            checkPropertyType(
                obj,
                propertyName,
                CollectionType.RLM_COLLECTION_TYPE_NONE,
                clazz,
                nullable
            )
        val realmValue = getValueByKey(obj, propertyInfo.key)
        // Consider moving this dynamic conversion to Converters.kt
        val value = when (clazz) {
            DynamicRealmObject::class,
            DynamicMutableRealmObject::class ->
                realmValueToRealmObject(
                    realmValue,
                    clazz as KClass<out BaseRealmObject>,
                    obj.mediator,
                    obj.owner
                )
            else -> primitiveTypeConverters.getValue(clazz).realmValueToPublic(realmValue)
        }
        return value?.let {
            @Suppress("UNCHECKED_CAST")
            if (clazz.isInstance(value)) {
                value as R?
            } else {
                throw ClassCastException("Retrieving value of type '${clazz.simpleName}' but was of type '${value::class.simpleName}'")
            }
        }
    }

    internal fun <R : Any> dynamicGetList(
        obj: RealmObjectReference<out BaseRealmObject>,
        propertyName: String,
        clazz: KClass<R>,
        nullable: Boolean
    ): RealmList<R?> {
        obj.checkValid()
        val propertyInfo = checkPropertyType(
            obj,
            propertyName,
            CollectionType.RLM_COLLECTION_TYPE_LIST,
            clazz,
            nullable
        )
        val isObjectList = propertyInfo.type == PropertyType.RLM_PROPERTY_TYPE_OBJECT
<<<<<<< HEAD
        val isEmbeddedObjectList = isObjectList && // just short curcuiting if we don't have object
            obj.owner.owner.schema()[propertyInfo.linkTarget]!!.isEmbedded
        @Suppress("UNCHECKED_CAST")
        return getListByKey<R>(obj, propertyInfo.key, clazz, isObjectList, isEmbeddedObjectList) as RealmList<R?>
=======
        // val isEmbeddedObjectList = isObjectList && // just short curcuiting if we don't have object
        //     obj.owner.owner.schema()[propertyInfo.linkTarget]!!.isEmbedded
        @Suppress("UNCHECKED_CAST")
        // return getListByKey<R>(obj, propertyInfo.key, clazz, isObjectList, isEmbeddedObjectList) as RealmList<R?>
        return getListByKey<R>(obj, propertyInfo.key, clazz, isObjectList) as RealmList<R?>
>>>>>>> 504901b8
    }

    internal fun <R> dynamicSetValue(
        obj: RealmObjectReference<out BaseRealmObject>, propertyName: String, value: R,
        updatePolicy: MutableRealm.UpdatePolicy = MutableRealm.UpdatePolicy.ERROR,
        cache: ObjectCache = mutableMapOf()
    ) {
        obj.checkValid()

        val realmReference = obj.owner.asValidLiveRealmReference()
        val propertyInfo = checkPropertyType(obj, propertyName, value)
        val clazz = RealmStorageTypeImpl.fromCorePropertyType(propertyInfo.type).kClass.let {
            if (it == BaseRealmObject::class) DynamicMutableRealmObject::class else it
        }
        when (propertyInfo.collectionType) {
            CollectionType.RLM_COLLECTION_TYPE_NONE -> when (propertyInfo.type) {
                PropertyType.RLM_PROPERTY_TYPE_OBJECT -> {
<<<<<<< HEAD
                    // FIXME OPTIMIZE Shouldn't require full schema
                    val realmClass: RealmClass =
                        realmReference.owner.schema()[propertyInfo.linkTarget]!!
                    if (realmClass.isEmbedded) {
                        // FIXME Optimize make key variant of this
                        setEmbeddedObject(
                            obj,
                            propertyName,
                            value as BaseRealmObject?,
                            updatePolicy,
                            cache
                        )
                    } else {
                        // FIXME Optimize make key variant of this
                        setObject(obj, propertyName, value as BaseRealmObject?, updatePolicy, cache)
                    }
=======
                        setObject(obj, propertyName, value as BaseRealmObject?, updatePolicy, cache)
>>>>>>> 504901b8
                }
                else -> {
                    val realmValue =
                        (primitiveTypeConverters.getValue(clazz) as RealmValueConverter<Any>).publicToRealmValue(
                            value
                        )
                    setValueByKey(obj, propertyInfo.key, realmValue)
                }
            }
            CollectionType.RLM_COLLECTION_TYPE_LIST -> {
                // We cannot use setList as that requires the type, so we need to retrieve the
                // existing list, wipe it and insert new elements
                @Suppress("UNCHECKED_CAST")
                (dynamicGetList(
                    obj,
                    propertyName,
                    clazz,
                    propertyInfo.isNullable
                ) as ManagedRealmList<Any?>).run {
                    clear()
                    operator.insertAll(
                        size,
                        value as RealmList<*>,
                        updatePolicy,
                        cache
                    )
                }
            }
        }
    }

    private fun checkPropertyType(
        obj: RealmObjectReference<out BaseRealmObject>,
        propertyName: String,
        collectionType: CollectionType,
        elementType: KClass<*>,
        nullable: Boolean
    ): PropertyInfo {
        val realElementType = elementType.realmStorageType()
        return obj.metadata.getOrThrow(propertyName).also { propertyInfo ->
            val kClass = RealmStorageTypeImpl.fromCorePropertyType(propertyInfo.type).kClass
            if (collectionType != propertyInfo.collectionType ||
                realElementType != kClass ||
                nullable != propertyInfo.isNullable
            ) {
                throw IllegalArgumentException(
                    "Trying to access property '${obj.className}.$propertyName' as type: '${
                        formatType(
                            collectionType,
                            realElementType,
                            nullable
                        )
                    }' but actual schema type is '${
                        formatType(
                            propertyInfo.collectionType,
                            kClass,
                            propertyInfo.isNullable
                        )
                    }'"
                )
            }
        }
    }

    private fun checkPropertyType(
        obj: RealmObjectReference<out BaseRealmObject>,
        propertyName: String,
        value: Any?
    ): PropertyInfo {
        return obj.metadata.getOrThrow(propertyName).also { propertyInfo ->
            val collectionType =
                if (value is RealmList<*>) CollectionType.RLM_COLLECTION_TYPE_LIST else CollectionType.RLM_COLLECTION_TYPE_NONE
            val realmStorageType = RealmStorageTypeImpl.fromCorePropertyType(propertyInfo.type)
            val kClass = realmStorageType.kClass
            if (collectionType != propertyInfo.collectionType ||
                // We cannot retrieve the element type info from a list, so will have to rely on lower levers to error out if the types doesn't match
                collectionType == CollectionType.RLM_COLLECTION_TYPE_NONE && (
                    (value == null && !propertyInfo.isNullable) ||
                        (value != null && (
                            (realmStorageType == RealmStorageType.OBJECT && value !is BaseRealmObject) ||
                                (realmStorageType != RealmStorageType.OBJECT && value!!::class.realmStorageType() != kClass))
                            )
                    )
            ) {
                throw IllegalArgumentException(
                    "Property '${obj.className}.$propertyName' of type '${
                        formatType(
                            propertyInfo.collectionType,
                            kClass,
                            propertyInfo.isNullable
                        )
                    }' cannot be assigned with value '$value' of type '${
                        formatType(
                            collectionType,
                            value?.let { it::class } ?: Nothing::class,
                            value == null)
                    }'")
            }
        }
    }

    private fun formatType(
        collectionType: CollectionType,
        elementType: KClass<*>,
        nullable: Boolean
    ): String {
        val elementTypeString = elementType.toString() + if (nullable) "?" else ""
        return when (collectionType) {
            CollectionType.RLM_COLLECTION_TYPE_NONE -> elementTypeString
            CollectionType.RLM_COLLECTION_TYPE_LIST -> "RealmList<$elementTypeString>"
            else -> TODO("Unsupported collection type: $collectionType")
        }
    }

    private fun <T : Any> KClass<T>.realmStorageType(): KClass<*> = when (this) {
        RealmInstantImpl::class -> RealmInstant::class
        DynamicRealmObject::class,
        DynamicUnmanagedRealmObject::class,
        DynamicMutableRealmObject::class ->
            BaseRealmObject::class
        else -> this
    }
}<|MERGE_RESOLUTION|>--- conflicted
+++ resolved
@@ -17,33 +17,24 @@
 package io.realm.internal
 
 import io.realm.BaseRealmObject
-<<<<<<< HEAD
-import io.realm.EmbeddedObject
-=======
->>>>>>> 504901b8
 import io.realm.MutableRealm
 import io.realm.RealmInstant
 import io.realm.RealmList
-import io.realm.RealmObject
 import io.realm.dynamic.DynamicMutableRealmObject
 import io.realm.dynamic.DynamicRealmObject
 import io.realm.internal.dynamic.DynamicUnmanagedRealmObject
 import io.realm.internal.interop.CollectionType
 import io.realm.internal.interop.PropertyInfo
 import io.realm.internal.interop.PropertyKey
-import io.realm.internal.interop.PropertyType
 import io.realm.internal.interop.RealmCoreException
 import io.realm.internal.interop.RealmCorePropertyNotNullableException
 import io.realm.internal.interop.RealmCorePropertyTypeMismatchException
 import io.realm.internal.interop.RealmInterop
 import io.realm.internal.interop.RealmListPointer
 import io.realm.internal.interop.RealmValue
-import io.realm.internal.schema.ClassMetadata
 import io.realm.internal.schema.RealmStorageTypeImpl
-import io.realm.schema.RealmClass
 import io.realm.schema.RealmStorageType
 import kotlin.reflect.KClass
-import kotlin.reflect.KMutableProperty1
 
 /**
  * This object holds helper methods for the compiler plugin generated methods, providing the
@@ -102,10 +93,7 @@
             obj.propertyInfoOrThrow(propertyName).key,
             elementType,
             realmObjectCompanion != null,
-<<<<<<< HEAD
             realmObjectCompanion?.io_realm_kotlin_isEmbedded ?: false
-=======
->>>>>>> 504901b8
         )
     }
 
@@ -115,20 +103,14 @@
         key: io.realm.internal.interop.PropertyKey,
         elementType: KClass<*>,
         isObjectList: Boolean,
-<<<<<<< HEAD
         isEmbbededObjectList: Boolean
-=======
->>>>>>> 504901b8
     ): ManagedRealmList<R> = getManagedRealmList(
         RealmInterop.realm_get_list(obj.objectPointer, key),
         elementType,
         obj.mediator,
         obj.owner,
         isObjectList,
-<<<<<<< HEAD
         isEmbbededObjectList
-=======
->>>>>>> 504901b8
     )
 
     /**
@@ -142,10 +124,7 @@
         mediator: Mediator,
         realm: RealmReference,
         isObjectList: Boolean,
-<<<<<<< HEAD
         isEmbbededObjectList: Boolean
-=======
->>>>>>> 504901b8
     ): ManagedRealmList<R> {
         // TODO We should somehow embed the converter selection into the operator differentiator,
         //  no reason for having multiple levels of differentiation
@@ -153,7 +132,6 @@
             converter<Any>(clazz, mediator, realm) as CompositeConverter<R, *>
         val operator: ListOperatorMetadata<R> =
             if (isObjectList) {
-<<<<<<< HEAD
                 if (isEmbbededObjectList) {
                     EmbeddedObjectListOperator(
                         mediator,
@@ -163,8 +141,6 @@
                         converter as RealmValueConverter<EmbeddedObject>
                     )
                 } else {
-=======
->>>>>>> 504901b8
                     RealmObjectListOperator(
                         mediator = mediator,
                         realmReference = realm,
@@ -172,10 +148,7 @@
                         clazz,
                         converter,
                     )
-<<<<<<< HEAD
                 }
-=======
->>>>>>> 504901b8
             } else {
                 PrimitiveListOperator(
                     mediator,
@@ -252,7 +225,6 @@
             key,
             realmObjectToRealmValue(value, obj.mediator, obj.owner, updatePolicy, cache)
         )
-<<<<<<< HEAD
     }
 
     internal inline fun setEmbeddedObject(
@@ -279,8 +251,6 @@
         } else {
             setValueByKey(obj, key, RealmValue(null))
         }
-=======
->>>>>>> 504901b8
     }
 
     @Suppress("unused") // Called from generated code
@@ -300,137 +270,7 @@
             existingList.also {
                 it.clear()
                 it.operator.insertAll(it.size, list, updatePolicy, cache)
-<<<<<<< HEAD
-=======
-            }
-        }
-    }
-
-    @Suppress("LongParameterList")
-    internal fun assign(
-        target: BaseRealmObject,
-        source: BaseRealmObject,
-        mediator: Mediator,
-        realmReference: LiveRealmReference,
-        updatePolicy: MutableRealm.UpdatePolicy,
-        cache: ObjectCache
-    ) {
-        if (target is DynamicRealmObject) {
-            assignDynamic(
-                target as DynamicMutableRealmObject,
-                source,
-                mediator,
-                realmReference,
-                updatePolicy,
-                cache
-            )
-        } else {
-            assignTyped(target, source, mediator, realmReference, updatePolicy, cache)
-        }
-    }
-
-    internal fun assignTyped(
-        target: BaseRealmObject,
-        source: BaseRealmObject,
-        mediator: Mediator,
-        realmReference: LiveRealmReference,
-        updatePolicy: MutableRealm.UpdatePolicy,
-        cache: ObjectCache
-    ) {
-        val companion = mediator.companionOf(target::class)
-
-        @Suppress("UNCHECKED_CAST")
-        val members =
-            companion.`io_realm_kotlin_fields` as List<Pair<String, KMutableProperty1<BaseRealmObject, Any?>>>
-        val primaryKeyMember = companion.`io_realm_kotlin_primaryKey`
-
-        // FIXME Rework compiler plugin/class meta data to hold the exact information needed
-        val metadata: ClassMetadata = target.realmObjectReference!!.metadata
-        // TODO OPTIMIZE We could set all properties at once with on C-API call
-        for ((name: String, member: KMutableProperty1<BaseRealmObject, Any?>) in members) {
-            // Primary keys are set at construction time
-            if (member == primaryKeyMember) {
-                continue
->>>>>>> 504901b8
-            }
-
-            val propertyInfo = metadata.getOrThrow(name)
-            when (propertyInfo.collectionType) {
-                CollectionType.RLM_COLLECTION_TYPE_NONE -> when (propertyInfo.type) {
-                    PropertyType.RLM_PROPERTY_TYPE_OBJECT -> {
-                        // FIXME OPTIMIZE Should not require full schema?
-                        // val realmClass: RealmClass =
-                        //     realmReference.owner.schema()[propertyInfo.linkTarget]!!
-                        // if (realmClass.isEmbedded) {
-                        //     // FIXME Optimize make key variant of this
-                        //     setEmbeddedObject(
-                        //         target.realmObjectReference!!,
-                        //         name,
-                        //         member.get(source) as EmbeddedObject?,
-                        //         updatePolicy,
-                        //         cache
-                        //     )
-                        // } else {
-                            // FIXME Optimize make key variant of this
-                            setObject(
-                                target.realmObjectReference!!,
-                                name,
-                                member.get(source) as RealmObject?,
-                                updatePolicy,
-                                cache
-                            )
-                        // }
-                    }
-                    else ->
-                        member.set(target, member.get(source))
-                }
-                CollectionType.RLM_COLLECTION_TYPE_LIST -> {
-                    // We cannot use setList as that requires the type, so we need to retrieve the
-                    // existing list, wipe it and insert new elements
-                    @Suppress("UNCHECKED_CAST")
-                    (member.get(target) as ManagedRealmList<Any?>).run {
-                        clear()
-                        operator.insertAll(
-                            size,
-                            member.get(source) as RealmList<*>,
-                            updatePolicy,
-                            cache
-                        )
-                    }
-                }
-                else -> TODO("Collection type ${propertyInfo.collectionType} is not supported")
-            }
-        }
-    }
-
-    internal fun assignDynamic(
-        target: DynamicMutableRealmObject,
-        source: BaseRealmObject,
-        mediator: Mediator,
-        realmReference: LiveRealmReference,
-        updatePolicy: MutableRealm.UpdatePolicy,
-        cache: ObjectCache
-    ) {
-        val properties: List<Pair<String, Any?>> = if (source is DynamicUnmanagedRealmObject) {
-            source.properties.toList()
-        } else if (source is DynamicRealmObject) {
-            TODO("Cannot import managed dynamic objects")
-        } else {
-            val companion = mediator.companionOf(target::class)
-
-            @Suppress("UNCHECKED_CAST")
-            val members =
-                companion.`io_realm_kotlin_fields` as List<Pair<String, KMutableProperty1<BaseRealmObject, Any?>>>
-            members.map { it.first to it.second.get(source) }
-        }
-        properties.map {
-            RealmObjectHelper.dynamicSetValue(
-                target.realmObjectReference!!,
-                it.first,
-                it.second,
-                updatePolicy,
-                cache
-            )
+            }
         }
     }
 
@@ -620,18 +460,10 @@
             nullable
         )
         val isObjectList = propertyInfo.type == PropertyType.RLM_PROPERTY_TYPE_OBJECT
-<<<<<<< HEAD
         val isEmbeddedObjectList = isObjectList && // just short curcuiting if we don't have object
             obj.owner.owner.schema()[propertyInfo.linkTarget]!!.isEmbedded
         @Suppress("UNCHECKED_CAST")
         return getListByKey<R>(obj, propertyInfo.key, clazz, isObjectList, isEmbeddedObjectList) as RealmList<R?>
-=======
-        // val isEmbeddedObjectList = isObjectList && // just short curcuiting if we don't have object
-        //     obj.owner.owner.schema()[propertyInfo.linkTarget]!!.isEmbedded
-        @Suppress("UNCHECKED_CAST")
-        // return getListByKey<R>(obj, propertyInfo.key, clazz, isObjectList, isEmbeddedObjectList) as RealmList<R?>
-        return getListByKey<R>(obj, propertyInfo.key, clazz, isObjectList) as RealmList<R?>
->>>>>>> 504901b8
     }
 
     internal fun <R> dynamicSetValue(
@@ -649,7 +481,6 @@
         when (propertyInfo.collectionType) {
             CollectionType.RLM_COLLECTION_TYPE_NONE -> when (propertyInfo.type) {
                 PropertyType.RLM_PROPERTY_TYPE_OBJECT -> {
-<<<<<<< HEAD
                     // FIXME OPTIMIZE Shouldn't require full schema
                     val realmClass: RealmClass =
                         realmReference.owner.schema()[propertyInfo.linkTarget]!!
@@ -666,9 +497,6 @@
                         // FIXME Optimize make key variant of this
                         setObject(obj, propertyName, value as BaseRealmObject?, updatePolicy, cache)
                     }
-=======
-                        setObject(obj, propertyName, value as BaseRealmObject?, updatePolicy, cache)
->>>>>>> 504901b8
                 }
                 else -> {
                     val realmValue =
