--- conflicted
+++ resolved
@@ -28,15 +28,12 @@
 import io.realm.internal.util.Validation.sdkError
 import kotlin.reflect.KClass
 
-<<<<<<< HEAD
-=======
 /**
  * This object holds helper methods for the compiler plugin generated methods, providing the
  * convenience of writing manually code instead of adding it through the compiler plugin.
  *
  * Inlining would anyway yield the same result as generating it.
  */
->>>>>>> 618ac347
 internal object RealmObjectHelper {
     // Issues (not yet fully uncovered/filed) met when calling these or similar methods from
     // generated code
