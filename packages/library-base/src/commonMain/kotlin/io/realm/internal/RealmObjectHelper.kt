/*
 * Copyright 2021 Realm Inc.
 *
 * Licensed under the Apache License, Version 2.0 (the "License");
 * you may not use this file except in compliance with the License.
 * You may obtain a copy of the License at
 *
 * http://www.apache.org/licenses/LICENSE-2.0
 *
 * Unless required by applicable law or agreed to in writing, software
 * distributed under the License is distributed on an "AS IS" BASIS,
 * WITHOUT WARRANTIES OR CONDITIONS OF ANY KIND, either express or implied.
 * See the License for the specific language governing permissions and
 * limitations under the License.
 */

package io.realm.internal

import io.realm.RealmInstant
import io.realm.RealmList
import io.realm.RealmObject
import io.realm.internal.interop.Link
import io.realm.internal.interop.NativePointer
import io.realm.internal.interop.PropertyKey
import io.realm.internal.interop.RealmCoreException
import io.realm.internal.interop.RealmInterop
import io.realm.internal.interop.Timestamp
import io.realm.internal.util.Validation.sdkError
import kotlin.reflect.KClass

/**
 * This object holds helper methods for the compiler plugin generated methods, providing the
 * convenience of writing manually code instead of adding it through the compiler plugin.
 *
 * Inlining would anyway yield the same result as generating it.
 */
internal object RealmObjectHelper {
    // Issues (not yet fully uncovered/filed) met when calling these or similar methods from
    // generated code
    // - Generic return type should be R but causes compilation errors for native
    //  e: java.lang.IllegalStateException: Not found Idx for public io.realm.internal/RealmObjectHelper|null[0]/
    // - Passing KProperty1<T,R> with inlined reified type parameters to enable fetching type and
    //   property names directly from T/property triggers runtime crash for primitive properties on
    //   Kotlin native. Seems to be an issue with boxing/unboxing

    // Consider inlining
    @Suppress("unused") // Called from generated code
    internal fun <R> getValue(obj: RealmObjectInternal, propertyName: String): Any? {
        obj.checkValid()
        return getValueByKey<R>(obj, obj.propertyKeyOrThrow(propertyName))
    }

    internal fun <R> getValueByKey(obj: RealmObjectInternal, key: io.realm.internal.interop.PropertyKey): Any? {
        // TODO Error could be eliminated if we only reached here on a ManagedRealmObject (or something like that)
        val o = obj.`$realm$ObjectPointer`!! ?: sdkError("Cannot retrieve property value in a realm for an unmanaged objects")
        return RealmInterop.realm_get_value(o, key)
    }

    @Suppress("unused") // Called from generated code
    internal fun <R> getTimestamp(obj: RealmObjectInternal, col: String): RealmInstant? {
        obj.checkValid()
        val realm = obj.`$realm$Owner` ?: throw IllegalStateException("Invalid/deleted object")
        val o = obj.`$realm$ObjectPointer` ?: throw IllegalStateException("Invalid/deleted object")
<<<<<<< HEAD
        val key = RealmInterop.realm_get_col_key(realm.dbPointer, obj.`$realm$ClassName`!!, col)
        val res = RealmInterop.realm_get_value<Timestamp>(o, key)
=======
        val key = RealmInterop.realm_get_col_key(realm.dbPointer, obj.`$realm$TableName`!!, col)
        val res = RealmInterop.realm_get_value<Timestamp?>(o, key)
>>>>>>> 76bfced2
        return if (res == null) null else RealmInstantImpl(res)
    }

    // Return type should be R? but causes compilation errors for native
    @Suppress("unused") // Called from generated code
    internal inline fun <reified R : RealmObject> getObject(
        obj: RealmObjectInternal,
        propertyName: String,
    ): Any? {
        obj.checkValid()
        return getObjectByKey<R>(obj, obj.propertyKeyOrThrow(propertyName))
    }

    internal inline fun <reified R : RealmObject> getObjectByKey(
        obj: RealmObjectInternal,
        key: io.realm.internal.interop.PropertyKey,
    ): Any? {
        // TODO Error could be eliminated if we only reached here on a ManagedRealmObject (or something like that)
        val o = obj.`$realm$ObjectPointer` ?: throw IllegalStateException("Invalid/deleted object")
<<<<<<< HEAD
        val link = RealmInterop.realm_get_value<Link>(o, key)
=======
        val key = RealmInterop.realm_get_col_key(realm.dbPointer, obj.`$realm$TableName`!!, col)
        val link = RealmInterop.realm_get_value<Link?>(o, key)
>>>>>>> 76bfced2
        if (link != null) {
            val value =
                (obj.`$realm$Mediator`!!).createInstanceOf(R::class)
            return value.link(
                obj.`$realm$Owner`!!,
                obj.`$realm$Mediator`!!,
                R::class,
                link
            )
        }
        return null
    }

    // Return type should be RealmList<R?> but causes compilation errors for native
    internal inline fun <reified R> getList(
        obj: RealmObjectInternal,
        propertyName: String
    ): RealmList<Any?> {
        return getListByKey<R>(obj, obj.propertyKeyOrThrow(propertyName))
    }

    internal inline fun <reified R> getListByKey(
        obj: RealmObjectInternal,
        key: io.realm.internal.interop.PropertyKey,
    ): RealmList<Any?> {
        // TODO Error could be eliminated if we only reached here on a ManagedRealmObject (or something like that)
        val o = obj.`$realm$ObjectPointer` ?: throw IllegalStateException("Invalid/deleted object")
        val listPtr: NativePointer = RealmInterop.realm_get_list(o, key)
        val clazz: KClass<*> = R::class
        val mediator: Mediator = obj.`$realm$Mediator`!!

        // FIXME Error could be eliminated if we only reached here on a ManagedRealmObject (or something like that)
        val realm: RealmReference =
            obj.`$realm$Owner` ?: throw IllegalStateException("Invalid/deleted object")
        // Cannot call managedRealmList directly from an inline function
        return getManagedRealmList(listPtr, clazz, mediator, realm)
    }

    /**
     * Helper function that returns a managed list. This is needed due to the restriction of inline
     * functions not being able to access non-public API methods - managedRealmList is `internal`
     * and therefore it cannot be called from `getList`
     */
    internal fun getManagedRealmList(
        listPtr: NativePointer,
        clazz: KClass<*>,
        mediator: Mediator,
        realm: RealmReference
    ): RealmList<Any?> {
        return managedRealmList(
            listPtr,
            ListOperatorMetadata(
                clazz = clazz,
                mediator = mediator,
                realm = realm
            )
        )
    }

    // Consider inlining
    @Suppress("unused") // Called from generated code
    internal fun <R> setValue(obj: RealmObjectInternal, propertyName: String, value: R) {
        obj.checkValid()
        // TODO Consider making a RealmValue cinterop type and move the various to_realm_value
        //  implementations in the various platform RealmInterops here to eliminate
        //  RealmObjectInterop and make cinterop operate on primitive values and native pointers
        //  only. This relates to the overall concern of having a generic path for getter/setter
        //  instead of generating a typed path for each type.
        try {
            setValueByKey<R>(obj, obj.propertyKeyOrThrow(propertyName), value)
        }
        // The catch block should catch specific Core exceptions and rethrow them as Kotlin exceptions.
        // Core exceptions meaning might differ depending on the context, by rethrowing we can add some context related
        // info that might help users to understand the exception.
        catch (exception: RealmCoreException) {
            throw IllegalStateException(
                "Cannot set `${obj.`$realm$ClassName`}.$propertyName` to `$value`: changing Realm data can only be done on a live object from inside a write transaction. Frozen objects can be turned into live using the 'MutableRealm.findLatest(obj)' API.",
                exception
            )
        }
    }

    // Consider inlining
    @Suppress("unused") // Called from generated code
    internal fun <R> setTimestamp(obj: RealmObjectInternal, col: String, value: RealmInstant?) {
        obj.checkValid()
        val realm = obj.`$realm$Owner` ?: throw IllegalStateException("Invalid/deleted object")
        val o = obj.`$realm$ObjectPointer` ?: throw IllegalStateException("Invalid/deleted object")
        val key = RealmInterop.realm_get_col_key(realm.dbPointer, obj.`$realm$ClassName`!!, col)
        // TODO Consider making a RealmValue cinterop type and move the various to_realm_value
        //  implementations in the various platform RealmInterops here to eliminate
        //  RealmObjectInterop and make cinterop operate on primitive values and native pointers
        //  only. This relates to the overall concern of having a generic path for getter/setter
        //  instead of generating a typed path for each type.
        try {
            RealmInterop.realm_set_value(o, key, value, false)
        }
        // The catch block should catch specific Core exceptions and rethrow them as Kotlin exceptions.
        // Core exceptions meaning might differ depending on the context, by rethrowing we can add some context related
        // info that might help users to understand the exception.
        catch (exception: RealmCoreException) {
            throw IllegalStateException(
                "Cannot set `${obj.`$realm$ClassName`}.$col` to `$value`: changing Realm data can only be done on a live object from inside a write transaction. Frozen objects can be turned into live using the 'MutableRealm.findLatest(obj)' API.",
                exception
            )
        }
    }

    @Suppress("unused") // Called from generated code
    internal fun <R> setValueByKey(
        obj: RealmObjectInternal,
        key: io.realm.internal.interop.PropertyKey,
        value: R
    ) {
        val o = obj.`$realm$ObjectPointer` ?: throw IllegalStateException("Invalid/deleted object")
        RealmInterop.realm_set_value(o, key, value, false)
    }

    @Suppress("unused") // Called from generated code
    internal inline fun <reified R : RealmObjectInternal> setObject(
        obj: RealmObjectInternal,
        propertyName: String,
        value: R?
    ) {
        obj.checkValid()
        val newValue = if (value?.`$realm$IsManaged` == false) {
            copyToRealm(obj.`$realm$Mediator`!!, obj.`$realm$Owner`!!, value)
        } else value
        setValueByKey(obj, obj.propertyKeyOrThrow(propertyName), newValue)
    }

    @Suppress("UNUSED_PARAMETER")
    internal fun setList(obj: RealmObjectInternal, col: String, list: RealmList<Any?>) {
        TODO()
    }
}<|MERGE_RESOLUTION|>--- conflicted
+++ resolved
@@ -61,13 +61,8 @@
         obj.checkValid()
         val realm = obj.`$realm$Owner` ?: throw IllegalStateException("Invalid/deleted object")
         val o = obj.`$realm$ObjectPointer` ?: throw IllegalStateException("Invalid/deleted object")
-<<<<<<< HEAD
         val key = RealmInterop.realm_get_col_key(realm.dbPointer, obj.`$realm$ClassName`!!, col)
-        val res = RealmInterop.realm_get_value<Timestamp>(o, key)
-=======
-        val key = RealmInterop.realm_get_col_key(realm.dbPointer, obj.`$realm$TableName`!!, col)
         val res = RealmInterop.realm_get_value<Timestamp?>(o, key)
->>>>>>> 76bfced2
         return if (res == null) null else RealmInstantImpl(res)
     }
 
@@ -87,12 +82,7 @@
     ): Any? {
         // TODO Error could be eliminated if we only reached here on a ManagedRealmObject (or something like that)
         val o = obj.`$realm$ObjectPointer` ?: throw IllegalStateException("Invalid/deleted object")
-<<<<<<< HEAD
-        val link = RealmInterop.realm_get_value<Link>(o, key)
-=======
-        val key = RealmInterop.realm_get_col_key(realm.dbPointer, obj.`$realm$TableName`!!, col)
         val link = RealmInterop.realm_get_value<Link?>(o, key)
->>>>>>> 76bfced2
         if (link != null) {
             val value =
                 (obj.`$realm$Mediator`!!).createInstanceOf(R::class)
