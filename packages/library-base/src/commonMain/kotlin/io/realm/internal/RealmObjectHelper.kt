/*
 * Copyright 2021 Realm Inc.
 *
 * Licensed under the Apache License, Version 2.0 (the "License");
 * you may not use this file except in compliance with the License.
 * You may obtain a copy of the License at
 *
 * http://www.apache.org/licenses/LICENSE-2.0
 *
 * Unless required by applicable law or agreed to in writing, software
 * distributed under the License is distributed on an "AS IS" BASIS,
 * WITHOUT WARRANTIES OR CONDITIONS OF ANY KIND, either express or implied.
 * See the License for the specific language governing permissions and
 * limitations under the License.
 */

package io.realm.internal

import io.realm.RealmInstant
import io.realm.RealmList
import io.realm.RealmObject
import io.realm.dynamic.DynamicMutableRealmObject
import io.realm.dynamic.DynamicRealmObject
import io.realm.internal.interop.CollectionType
import io.realm.internal.interop.Link
import io.realm.internal.interop.PropertyInfo
import io.realm.internal.interop.PropertyKey
import io.realm.internal.interop.RealmCoreException
import io.realm.internal.interop.RealmCorePropertyNotNullableException
import io.realm.internal.interop.RealmCorePropertyTypeMismatchException
import io.realm.internal.interop.RealmInterop
import io.realm.internal.interop.RealmListPointer
import io.realm.internal.interop.Timestamp
import io.realm.internal.schema.RealmStorageTypeImpl
import kotlin.reflect.KClass

/**
 * This object holds helper methods for the compiler plugin generated methods, providing the
 * convenience of writing manually code instead of adding it through the compiler plugin.
 *
 * Inlining would anyway yield the same result as generating it.
 */
internal object RealmObjectHelper {
    // Issues (not yet fully uncovered/filed) met when calling these or similar methods from
    // generated code
    // - Generic return type should be R but causes compilation errors for native
    //  e: java.lang.IllegalStateException: Not found Idx for public io.realm.internal/RealmObjectHelper|null[0]/
    // - Passing KProperty1<T,R> with inlined reified type parameters to enable fetching type and
    //   property names directly from T/property triggers runtime crash for primitive properties on
    //   Kotlin native. Seems to be an issue with boxing/unboxing

    // Consider inlining
    @Suppress("unused") // Called from generated code
    internal fun <R> getValue(obj: RealmObjectReference<out RealmObject>, propertyName: String): Any? {
        obj.checkValid()
        return getValueByKey<R>(obj, obj.propertyInfoOrThrow(propertyName).key)
    }

    internal fun <R> getValueByKey(
        obj: RealmObjectReference<out RealmObject>,
        key: io.realm.internal.interop.PropertyKey
<<<<<<< HEAD
    ): Any? {
        // TODO Error could be eliminated if we only reached here on a ManagedRealmObject (or something like that)
        val o = obj.`io_realm_kotlin_ObjectPointer`!!
            ?: sdkError("Cannot retrieve property value in a realm for an unmanaged objects")
        return RealmInterop.realm_get_value(o, key)
    }
=======
    ): Any? = RealmInterop.realm_get_value(obj.objectPointer, key)
>>>>>>> 9bec7eab

    @Suppress("unused") // Called from generated code
    internal fun <R> getTimestamp(obj: RealmObjectReference<out RealmObject>, propertyName: String): RealmInstant? {
        obj.checkValid()
<<<<<<< HEAD
        val o = obj.`io_realm_kotlin_ObjectPointer` ?: throw IllegalStateException("Invalid/deleted object")
        val res = RealmInterop.realm_get_value<Timestamp?>(o, obj.propertyInfoOrThrow(propertyName).key)
        return if (res == null) null else RealmInstantImpl(res)
=======
        return RealmInterop.realm_get_value<Timestamp?>(
            obj.objectPointer,
            obj.propertyInfoOrThrow(propertyName).key
        )?.let { it: Timestamp ->
            RealmInstantImpl(it)
        } ?: null
>>>>>>> 9bec7eab
    }

    // Return type should be R? but causes compilation errors for native
    @Suppress("unused") // Called from generated code
    internal inline fun <reified R : RealmObject> getObject(
        obj: RealmObjectReference<out RealmObject>,
        propertyName: String,
    ): Any? {
        obj.checkValid()
        return getObjectByKey<R>(obj, obj.propertyInfoOrThrow(propertyName).key)
    }

    internal inline fun <reified R : RealmObject> getObjectByKey(
        obj: RealmObjectReference<out RealmObject>,
        key: io.realm.internal.interop.PropertyKey,
<<<<<<< HEAD
    ): Any? {
        // TODO Error could be eliminated if we only reached here on a ManagedRealmObject (or something like that)
        val o = obj.`io_realm_kotlin_ObjectPointer` ?: throw IllegalStateException("Invalid/deleted object")
        val link = RealmInterop.realm_get_value<Link?>(o, key)
        if (link != null) {
            val value = (obj.`io_realm_kotlin_Mediator`!!).createInstanceOf(R::class)
            return value.link(
                obj.`io_realm_kotlin_Owner`!!,
                obj.`io_realm_kotlin_Mediator`!!,
                R::class,
                link
            )
        }
        return null
    }
=======
    ): Any? = RealmInterop.realm_get_value<Link?>(obj.objectPointer, key)?.toRealmObject(
        clazz = R::class,
        mediator = obj.mediator,
        realm = obj.owner
    )
>>>>>>> 9bec7eab

    // Return type should be RealmList<R?> but causes compilation errors for native
    internal inline fun <reified R : Any> getList(
        obj: RealmObjectReference<out RealmObject>,
        propertyName: String
    ): ManagedRealmList<Any?> = getList(obj, propertyName, R::class)

    internal fun <R : Any> getList(
        obj: RealmObjectReference<out io.realm.RealmObject>,
        propertyName: String,
        elementType: KClass<R>,
    ): ManagedRealmList<Any?> =
        getListByKey(obj, obj.propertyInfoOrThrow(propertyName).key, elementType)

    // Cannot call managedRealmList directly from an inline function
    internal fun <R : Any> getListByKey(
        obj: RealmObjectReference<out io.realm.RealmObject>,
        key: io.realm.internal.interop.PropertyKey,
        elementType: KClass<R>,
<<<<<<< HEAD
    ): RealmList<Any?> {
        // TODO Error could be eliminated if we only reached here on a ManagedRealmObject (or something like that)
        val o = obj.`io_realm_kotlin_ObjectPointer` ?: throw IllegalStateException("Invalid/deleted object")
        val listPtr: NativePointer = RealmInterop.realm_get_list(o, key)
        val mediator: Mediator = obj.`io_realm_kotlin_Mediator`!!

        // FIXME Error could be eliminated if we only reached here on a ManagedRealmObject (or something like that)
        val realm: RealmReference =
            obj.`io_realm_kotlin_Owner` ?: throw IllegalStateException("Invalid/deleted object")
        // Cannot call managedRealmList directly from an inline function
        return getManagedRealmList(listPtr, elementType, mediator, realm)
    }
=======
    ): ManagedRealmList<Any?> = getManagedRealmList(
        RealmInterop.realm_get_list(obj.objectPointer, key),
        elementType,
        obj.mediator,
        obj.owner
    )
>>>>>>> 9bec7eab

    /**
     * Helper function that returns a managed list. This is needed due to the restriction of inline
     * functions not being able to access non-public API methods - managedRealmList is `internal`
     * and therefore it cannot be called from `getList`
     */
    internal fun <R> getManagedRealmList(
        listPtr: RealmListPointer,
        clazz: KClass<*>,
        mediator: Mediator,
        realm: RealmReference
    ): ManagedRealmList<R> = managedRealmList(
        listPtr,
        ListOperatorMetadata(
            mediator = mediator,
            realm = realm,
            converter(mediator, realm, clazz),
        )
    )

    // Consider inlining
    @Suppress("unused") // Called from generated code
    internal fun <R> setValue(obj: RealmObjectReference<out RealmObject>, propertyName: String, value: R) {
        obj.checkValid()
        val key = obj.propertyInfoOrThrow(propertyName).key
        // TODO OPTIMIZE We are currently only doing this check for typed access so could consider
        //  moving the guard into the compiler plugin. Await the implementation of a user
        //  facing general purpose dynamic realm (not only for migration) before doing this, as
        //  this would also require the guard ... or maybe await proper core support for throwing
        //  when this is not supported.
<<<<<<< HEAD
        obj.`io_realm_kotlin_metadata`!!.let { classMetaData ->
            val primaryKeyPropertyKey: PropertyKey? = classMetaData.primaryKeyPropertyKey
            if (primaryKeyPropertyKey != null && key == primaryKeyPropertyKey) {
                val name = classMetaData.get(primaryKeyPropertyKey)!!.name
                throw IllegalArgumentException("Cannot update primary key property '${obj.`io_realm_kotlin_ClassName`}.$name'")
=======
        obj.metadata.let { classMetaData ->
            val primaryKeyPropertyKey: PropertyKey? = classMetaData.primaryKeyPropertyKey
            if (primaryKeyPropertyKey != null && key == primaryKeyPropertyKey) {
                val name = classMetaData[primaryKeyPropertyKey]!!.name
                throw IllegalArgumentException("Cannot update primary key property '${obj.className}.$name'")
>>>>>>> 9bec7eab
            }
        }
        setValueByKey<R>(obj, key, value)
    }

    // Consider inlining
    @Suppress("unused") // Called from generated code
    internal fun <R> setTimestamp(
        obj: RealmObjectReference<out RealmObject>,
        propertyName: String,
        value: RealmInstant?
    ) {
        obj.checkValid()
<<<<<<< HEAD
        val realm = obj.`io_realm_kotlin_Owner` ?: throw IllegalStateException("Invalid/deleted object")
        val o = obj.`io_realm_kotlin_ObjectPointer` ?: throw IllegalStateException("Invalid/deleted object")
=======
>>>>>>> 9bec7eab
        // TODO Consider making a RealmValue cinterop type and move the various to_realm_value
        //  implementations in the various platform RealmInterops here to eliminate
        //  RealmObjectInterop and make cinterop operate on primitive values and native pointers
        //  only. This relates to the overall concern of having a generic path for getter/setter
        //  instead of generating a typed path for each type.
        try {
            RealmInterop.realm_set_value(obj.objectPointer, obj.propertyInfoOrThrow(propertyName).key, value, false)
        }
        // The catch block should catch specific Core exceptions and rethrow them as Kotlin exceptions.
        // Core exceptions meaning might differ depending on the context, by rethrowing we can add some context related
        // info that might help users to understand the exception.
        catch (exception: RealmCoreException) {
            throw IllegalStateException(
<<<<<<< HEAD
                "Cannot set `${obj.`io_realm_kotlin_ClassName`}.$propertyName` to `$value`: changing Realm data can only be done on a live object from inside a write transaction. Frozen objects can be turned into live using the 'MutableRealm.findLatest(obj)' API.",
=======
                "Cannot set `${obj.className}.$propertyName` to `$value`: changing Realm data can only be done on a live object from inside a write transaction. Frozen objects can be turned into live using the 'MutableRealm.findLatest(obj)' API.",
>>>>>>> 9bec7eab
                exception
            )
        }
    }

    @Suppress("unused") // Called from generated code
    internal fun <R> setValueByKey(
        obj: RealmObjectReference<out RealmObject>,
        key: io.realm.internal.interop.PropertyKey,
        value: R
    ) {
<<<<<<< HEAD
        val o = obj.`io_realm_kotlin_ObjectPointer` ?: throw IllegalStateException("Invalid/deleted object")
=======
>>>>>>> 9bec7eab
        try {
            // TODO Consider making a RealmValue cinterop type and move the various to_realm_value
            //  implementations in the various platform RealmInterops here to eliminate
            //  RealmObjectInterop and make cinterop operate on primitive values and native pointers
            //  only. This relates to the overall concern of having a generic path for getter/setter
            //  instead of generating a typed path for each type.
            RealmInterop.realm_set_value(obj.objectPointer, key, value, false)
            // The catch block should catch specific Core exceptions and rethrow them as Kotlin exceptions.
            // Core exceptions meaning might differ depending on the context, by rethrowing we can add some context related
            // info that might help users to understand the exception.
        } catch (exception: RealmCorePropertyNotNullableException) {
<<<<<<< HEAD
            throw IllegalArgumentException("Required property `${obj.`io_realm_kotlin_ClassName`}.${obj.`io_realm_kotlin_metadata`!!.get(key)!!.name}` cannot be null")
        } catch (exception: RealmCorePropertyTypeMismatchException) {
            throw IllegalArgumentException("Property `${obj.`io_realm_kotlin_ClassName`}.${obj.`io_realm_kotlin_metadata`!!.get(key)!!.name}` cannot be assigned with value '$value' of wrong type")
        } catch (exception: RealmCoreException) {
            throw IllegalStateException(
                "Cannot set `${obj.`io_realm_kotlin_ClassName`}.$${obj.`io_realm_kotlin_metadata`!!.get(key)!!.name}` to `$value`: changing Realm data can only be done on a live object from inside a write transaction. Frozen objects can be turned into live using the 'MutableRealm.findLatest(obj)' API.",
=======
            throw IllegalArgumentException("Required property `${obj.className}.${obj.metadata[key]!!.name}` cannot be null")
        } catch (exception: RealmCorePropertyTypeMismatchException) {
            throw IllegalArgumentException("Property `${obj.className}.${obj.metadata[key]!!.name}` cannot be assigned with value '$value' of wrong type")
        } catch (exception: RealmCoreException) {
            throw IllegalStateException(
                "Cannot set `${obj.className}.$${obj.metadata[key]!!.name}` to `$value`: changing Realm data can only be done on a live object from inside a write transaction. Frozen objects can be turned into live using the 'MutableRealm.findLatest(obj)' API.",
>>>>>>> 9bec7eab
                exception
            )
        }
    }

    @Suppress("unused") // Called from generated code
    internal inline fun <reified R : RealmObject> setObject(
        obj: RealmObjectReference<out RealmObject>,
        propertyName: String,
        value: R?
    ) {
        obj.checkValid()
<<<<<<< HEAD
        val newValue =
            if (value != null && (value.`io_realm_kotlin_IsManaged` == false || obj.`io_realm_kotlin_Owner` != (value as RealmObjectInternal).`io_realm_kotlin_Owner`)) {
                copyToRealm(obj.`io_realm_kotlin_Mediator`!!, obj.`io_realm_kotlin_Owner`!!, value)
            } else value
        setValueByKey(obj, obj.propertyInfoOrThrow(propertyName).key, newValue)
=======
        val realmReference = obj.owner.asValidLiveRealmReference()

        val newValue = value?.runIfManaged {
            if (obj.owner == owner) value else null
        } ?: copyToRealm(obj.mediator, realmReference, value)

        setValueByKey(obj, obj.propertyInfoOrThrow(propertyName).key, newValue?.realmObjectReference)
>>>>>>> 9bec7eab
    }

    /**
     * Get values for non-collection properties by name.
     *
     * This will verify that the requested type (`clazz`) and nullability matches the property
     * properties in the schema.
     */
    internal fun <R : Any> dynamicGet(
        obj: RealmObjectReference<out RealmObject>,
        propertyName: String,
        clazz: KClass<R>,
        nullable: Boolean
    ): R? {
        obj.checkValid()
        val propertyInfo = checkPropertyType(obj, propertyName, CollectionType.RLM_COLLECTION_TYPE_NONE, clazz, nullable)
        val value = when (clazz) {
            RealmInstant::class -> getTimestamp<R>(obj, propertyName)
            DynamicRealmObject::class -> getObjectByKey<DynamicRealmObject>(obj, propertyInfo.key)
            DynamicMutableRealmObject::class -> getObjectByKey<DynamicMutableRealmObject>(
                obj,
                propertyInfo.key
            )
            else -> getValueByKey<R>(obj, propertyInfo.key)
        }
        return value?.let {
            @Suppress("UNCHECKED_CAST")
            if (clazz.isInstance(value)) {
                value as R?
            } else {
                throw ClassCastException("Retrieving value of type '${clazz.simpleName}' but was of type '${value::class.simpleName}'")
            }
        }
    }

    internal fun <R : Any> dynamicGetList(
        obj: RealmObjectReference<out RealmObject>,
        propertyName: String,
        clazz: KClass<R>,
        nullable: Boolean
    ): RealmList<R?> {
        obj.checkValid()
        val propertyInfo = checkPropertyType(obj, propertyName, CollectionType.RLM_COLLECTION_TYPE_LIST, clazz, nullable)
        @Suppress("UNCHECKED_CAST")
        return getListByKey(obj, propertyInfo.key, clazz) as RealmList<R?>
    }

    private fun checkPropertyType(obj: RealmObjectReference<out RealmObject>, propertyName: String, collectionType: CollectionType, elementType: KClass<*>, nullable: Boolean): PropertyInfo {
        val realElementType = when (elementType) {
            DynamicRealmObject::class,
            DynamicMutableRealmObject::class ->
                RealmObject::class
            else -> elementType
        }
<<<<<<< HEAD
        val classMetadata = obj.`io_realm_kotlin_metadata`!!
        return classMetadata.getOrThrow(propertyName).also { propertyInfo ->
=======

        return obj.metadata.getOrThrow(propertyName).also { propertyInfo ->
>>>>>>> 9bec7eab
            val kClass = RealmStorageTypeImpl.fromCorePropertyType(propertyInfo.type).kClass
            if (collectionType != propertyInfo.collectionType ||
                realElementType != kClass ||
                nullable != propertyInfo.isNullable
            ) {
<<<<<<< HEAD
                throw IllegalArgumentException("Trying to access property '${obj.`io_realm_kotlin_ClassName`}.$propertyName' as type: '${formatType(collectionType, realElementType, nullable)}' but actual schema type is '${formatType(propertyInfo.collectionType, kClass, propertyInfo.isNullable)}'")
=======
                throw IllegalArgumentException("Trying to access property '${obj.className}.$propertyName' as type: '${formatType(collectionType, realElementType, nullable)}' but actual schema type is '${formatType(propertyInfo.collectionType, kClass, propertyInfo.isNullable)}'")
>>>>>>> 9bec7eab
            }
        }
    }

    internal fun <R> dynamicSetValue(obj: RealmObjectReference<out RealmObject>, propertyName: String, value: R) {
        obj.checkValid()
        setValueByKey<R>(obj, obj.propertyInfoOrThrow(propertyName).key, value)
    }

    private fun formatType(collectionType: CollectionType, elementType: KClass<*>, nullable: Boolean): String {
        val elementTypeString = elementType.toString() + if (nullable) "?" else ""
        return when (collectionType) {
            CollectionType.RLM_COLLECTION_TYPE_NONE -> elementTypeString
            CollectionType.RLM_COLLECTION_TYPE_LIST -> "RealmList<$elementTypeString>"
            else -> TODO("Unsupported collection type: $collectionType")
        }
    }

    @Suppress("unused") // Called from generated code
    inline fun <reified T : Any> setList(obj: RealmObjectReference<out RealmObject>, col: String, list: RealmList<Any?>) {
        val existingList = getList<T>(obj, col)
        if (list !is ManagedRealmList || !RealmInterop.realm_equals(existingList.nativePointer, list.nativePointer)) {
            existingList.also {
                it.clear()
                it.addAll(list)
            }
        }
    }
}<|MERGE_RESOLUTION|>--- conflicted
+++ resolved
@@ -59,32 +59,17 @@
     internal fun <R> getValueByKey(
         obj: RealmObjectReference<out RealmObject>,
         key: io.realm.internal.interop.PropertyKey
-<<<<<<< HEAD
-    ): Any? {
-        // TODO Error could be eliminated if we only reached here on a ManagedRealmObject (or something like that)
-        val o = obj.`io_realm_kotlin_ObjectPointer`!!
-            ?: sdkError("Cannot retrieve property value in a realm for an unmanaged objects")
-        return RealmInterop.realm_get_value(o, key)
-    }
-=======
     ): Any? = RealmInterop.realm_get_value(obj.objectPointer, key)
->>>>>>> 9bec7eab
 
     @Suppress("unused") // Called from generated code
     internal fun <R> getTimestamp(obj: RealmObjectReference<out RealmObject>, propertyName: String): RealmInstant? {
         obj.checkValid()
-<<<<<<< HEAD
-        val o = obj.`io_realm_kotlin_ObjectPointer` ?: throw IllegalStateException("Invalid/deleted object")
-        val res = RealmInterop.realm_get_value<Timestamp?>(o, obj.propertyInfoOrThrow(propertyName).key)
-        return if (res == null) null else RealmInstantImpl(res)
-=======
         return RealmInterop.realm_get_value<Timestamp?>(
             obj.objectPointer,
             obj.propertyInfoOrThrow(propertyName).key
         )?.let { it: Timestamp ->
             RealmInstantImpl(it)
         } ?: null
->>>>>>> 9bec7eab
     }
 
     // Return type should be R? but causes compilation errors for native
@@ -100,29 +85,11 @@
     internal inline fun <reified R : RealmObject> getObjectByKey(
         obj: RealmObjectReference<out RealmObject>,
         key: io.realm.internal.interop.PropertyKey,
-<<<<<<< HEAD
-    ): Any? {
-        // TODO Error could be eliminated if we only reached here on a ManagedRealmObject (or something like that)
-        val o = obj.`io_realm_kotlin_ObjectPointer` ?: throw IllegalStateException("Invalid/deleted object")
-        val link = RealmInterop.realm_get_value<Link?>(o, key)
-        if (link != null) {
-            val value = (obj.`io_realm_kotlin_Mediator`!!).createInstanceOf(R::class)
-            return value.link(
-                obj.`io_realm_kotlin_Owner`!!,
-                obj.`io_realm_kotlin_Mediator`!!,
-                R::class,
-                link
-            )
-        }
-        return null
-    }
-=======
     ): Any? = RealmInterop.realm_get_value<Link?>(obj.objectPointer, key)?.toRealmObject(
         clazz = R::class,
         mediator = obj.mediator,
         realm = obj.owner
     )
->>>>>>> 9bec7eab
 
     // Return type should be RealmList<R?> but causes compilation errors for native
     internal inline fun <reified R : Any> getList(
@@ -142,27 +109,12 @@
         obj: RealmObjectReference<out io.realm.RealmObject>,
         key: io.realm.internal.interop.PropertyKey,
         elementType: KClass<R>,
-<<<<<<< HEAD
-    ): RealmList<Any?> {
-        // TODO Error could be eliminated if we only reached here on a ManagedRealmObject (or something like that)
-        val o = obj.`io_realm_kotlin_ObjectPointer` ?: throw IllegalStateException("Invalid/deleted object")
-        val listPtr: NativePointer = RealmInterop.realm_get_list(o, key)
-        val mediator: Mediator = obj.`io_realm_kotlin_Mediator`!!
-
-        // FIXME Error could be eliminated if we only reached here on a ManagedRealmObject (or something like that)
-        val realm: RealmReference =
-            obj.`io_realm_kotlin_Owner` ?: throw IllegalStateException("Invalid/deleted object")
-        // Cannot call managedRealmList directly from an inline function
-        return getManagedRealmList(listPtr, elementType, mediator, realm)
-    }
-=======
     ): ManagedRealmList<Any?> = getManagedRealmList(
         RealmInterop.realm_get_list(obj.objectPointer, key),
         elementType,
         obj.mediator,
         obj.owner
     )
->>>>>>> 9bec7eab
 
     /**
      * Helper function that returns a managed list. This is needed due to the restriction of inline
@@ -193,19 +145,11 @@
         //  facing general purpose dynamic realm (not only for migration) before doing this, as
         //  this would also require the guard ... or maybe await proper core support for throwing
         //  when this is not supported.
-<<<<<<< HEAD
-        obj.`io_realm_kotlin_metadata`!!.let { classMetaData ->
-            val primaryKeyPropertyKey: PropertyKey? = classMetaData.primaryKeyPropertyKey
-            if (primaryKeyPropertyKey != null && key == primaryKeyPropertyKey) {
-                val name = classMetaData.get(primaryKeyPropertyKey)!!.name
-                throw IllegalArgumentException("Cannot update primary key property '${obj.`io_realm_kotlin_ClassName`}.$name'")
-=======
         obj.metadata.let { classMetaData ->
             val primaryKeyPropertyKey: PropertyKey? = classMetaData.primaryKeyPropertyKey
             if (primaryKeyPropertyKey != null && key == primaryKeyPropertyKey) {
                 val name = classMetaData[primaryKeyPropertyKey]!!.name
                 throw IllegalArgumentException("Cannot update primary key property '${obj.className}.$name'")
->>>>>>> 9bec7eab
             }
         }
         setValueByKey<R>(obj, key, value)
@@ -219,11 +163,6 @@
         value: RealmInstant?
     ) {
         obj.checkValid()
-<<<<<<< HEAD
-        val realm = obj.`io_realm_kotlin_Owner` ?: throw IllegalStateException("Invalid/deleted object")
-        val o = obj.`io_realm_kotlin_ObjectPointer` ?: throw IllegalStateException("Invalid/deleted object")
-=======
->>>>>>> 9bec7eab
         // TODO Consider making a RealmValue cinterop type and move the various to_realm_value
         //  implementations in the various platform RealmInterops here to eliminate
         //  RealmObjectInterop and make cinterop operate on primitive values and native pointers
@@ -237,11 +176,7 @@
         // info that might help users to understand the exception.
         catch (exception: RealmCoreException) {
             throw IllegalStateException(
-<<<<<<< HEAD
-                "Cannot set `${obj.`io_realm_kotlin_ClassName`}.$propertyName` to `$value`: changing Realm data can only be done on a live object from inside a write transaction. Frozen objects can be turned into live using the 'MutableRealm.findLatest(obj)' API.",
-=======
                 "Cannot set `${obj.className}.$propertyName` to `$value`: changing Realm data can only be done on a live object from inside a write transaction. Frozen objects can be turned into live using the 'MutableRealm.findLatest(obj)' API.",
->>>>>>> 9bec7eab
                 exception
             )
         }
@@ -253,10 +188,6 @@
         key: io.realm.internal.interop.PropertyKey,
         value: R
     ) {
-<<<<<<< HEAD
-        val o = obj.`io_realm_kotlin_ObjectPointer` ?: throw IllegalStateException("Invalid/deleted object")
-=======
->>>>>>> 9bec7eab
         try {
             // TODO Consider making a RealmValue cinterop type and move the various to_realm_value
             //  implementations in the various platform RealmInterops here to eliminate
@@ -268,21 +199,12 @@
             // Core exceptions meaning might differ depending on the context, by rethrowing we can add some context related
             // info that might help users to understand the exception.
         } catch (exception: RealmCorePropertyNotNullableException) {
-<<<<<<< HEAD
-            throw IllegalArgumentException("Required property `${obj.`io_realm_kotlin_ClassName`}.${obj.`io_realm_kotlin_metadata`!!.get(key)!!.name}` cannot be null")
-        } catch (exception: RealmCorePropertyTypeMismatchException) {
-            throw IllegalArgumentException("Property `${obj.`io_realm_kotlin_ClassName`}.${obj.`io_realm_kotlin_metadata`!!.get(key)!!.name}` cannot be assigned with value '$value' of wrong type")
-        } catch (exception: RealmCoreException) {
-            throw IllegalStateException(
-                "Cannot set `${obj.`io_realm_kotlin_ClassName`}.$${obj.`io_realm_kotlin_metadata`!!.get(key)!!.name}` to `$value`: changing Realm data can only be done on a live object from inside a write transaction. Frozen objects can be turned into live using the 'MutableRealm.findLatest(obj)' API.",
-=======
             throw IllegalArgumentException("Required property `${obj.className}.${obj.metadata[key]!!.name}` cannot be null")
         } catch (exception: RealmCorePropertyTypeMismatchException) {
             throw IllegalArgumentException("Property `${obj.className}.${obj.metadata[key]!!.name}` cannot be assigned with value '$value' of wrong type")
         } catch (exception: RealmCoreException) {
             throw IllegalStateException(
                 "Cannot set `${obj.className}.$${obj.metadata[key]!!.name}` to `$value`: changing Realm data can only be done on a live object from inside a write transaction. Frozen objects can be turned into live using the 'MutableRealm.findLatest(obj)' API.",
->>>>>>> 9bec7eab
                 exception
             )
         }
@@ -295,13 +217,6 @@
         value: R?
     ) {
         obj.checkValid()
-<<<<<<< HEAD
-        val newValue =
-            if (value != null && (value.`io_realm_kotlin_IsManaged` == false || obj.`io_realm_kotlin_Owner` != (value as RealmObjectInternal).`io_realm_kotlin_Owner`)) {
-                copyToRealm(obj.`io_realm_kotlin_Mediator`!!, obj.`io_realm_kotlin_Owner`!!, value)
-            } else value
-        setValueByKey(obj, obj.propertyInfoOrThrow(propertyName).key, newValue)
-=======
         val realmReference = obj.owner.asValidLiveRealmReference()
 
         val newValue = value?.runIfManaged {
@@ -309,7 +224,6 @@
         } ?: copyToRealm(obj.mediator, realmReference, value)
 
         setValueByKey(obj, obj.propertyInfoOrThrow(propertyName).key, newValue?.realmObjectReference)
->>>>>>> 9bec7eab
     }
 
     /**
@@ -364,23 +278,14 @@
                 RealmObject::class
             else -> elementType
         }
-<<<<<<< HEAD
-        val classMetadata = obj.`io_realm_kotlin_metadata`!!
-        return classMetadata.getOrThrow(propertyName).also { propertyInfo ->
-=======
 
         return obj.metadata.getOrThrow(propertyName).also { propertyInfo ->
->>>>>>> 9bec7eab
             val kClass = RealmStorageTypeImpl.fromCorePropertyType(propertyInfo.type).kClass
             if (collectionType != propertyInfo.collectionType ||
                 realElementType != kClass ||
                 nullable != propertyInfo.isNullable
             ) {
-<<<<<<< HEAD
-                throw IllegalArgumentException("Trying to access property '${obj.`io_realm_kotlin_ClassName`}.$propertyName' as type: '${formatType(collectionType, realElementType, nullable)}' but actual schema type is '${formatType(propertyInfo.collectionType, kClass, propertyInfo.isNullable)}'")
-=======
                 throw IllegalArgumentException("Trying to access property '${obj.className}.$propertyName' as type: '${formatType(collectionType, realElementType, nullable)}' but actual schema type is '${formatType(propertyInfo.collectionType, kClass, propertyInfo.isNullable)}'")
->>>>>>> 9bec7eab
             }
         }
     }
