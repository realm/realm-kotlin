--- conflicted
+++ resolved
@@ -110,7 +110,6 @@
         propertyName: String
     ): RealmList<Any?> {
         return getList(obj, propertyName, R::class)
-<<<<<<< HEAD
     }
 
     internal fun <R : Any> getList(
@@ -121,18 +120,6 @@
         return getListByKey(obj, obj.propertyInfoOrThrow(propertyName).key, elementType)
     }
 
-=======
-    }
-
-    internal fun <R : Any> getList(
-        obj: RealmObjectInternal,
-        propertyName: String,
-        elementType: KClass<R>,
-    ): RealmList<Any?> {
-        return getListByKey(obj, obj.propertyInfoOrThrow(propertyName).key, elementType)
-    }
-
->>>>>>> 131f306c
     internal fun <R : Any> getListByKey(
         obj: RealmObjectInternal,
         key: io.realm.internal.interop.PropertyKey,
@@ -175,27 +162,20 @@
     @Suppress("unused") // Called from generated code
     internal fun <R> setValue(obj: RealmObjectInternal, propertyName: String, value: R) {
         obj.checkValid()
-        // TODO Consider making a RealmValue cinterop type and move the various to_realm_value
-        //  implementations in the various platform RealmInterops here to eliminate
-        //  RealmObjectInterop and make cinterop operate on primitive values and native pointers
-        //  only. This relates to the overall concern of having a generic path for getter/setter
-        //  instead of generating a typed path for each type.
-        try {
-            setValueByKey<R>(obj, obj.propertyInfoOrThrow(propertyName).key, value)
-        }
-        // The catch block should catch specific Core exceptions and rethrow them as Kotlin exceptions.
-        // Core exceptions meaning might differ depending on the context, by rethrowing we can add some context related
-        // info that might help users to understand the exception.
-        catch (exception: RealmCorePropertyNotNullableException) {
-            throw IllegalArgumentException("Required property `${obj.`$realm$ClassName`}.$propertyName` cannot be null")
-        } catch (exception: RealmCorePropertyTypeMismatchException) {
-            throw IllegalArgumentException("Property `${obj.`$realm$ClassName`}.$propertyName` cannot be assigned with value '$value' of wrong type")
-        } catch (exception: RealmCoreException) {
-            throw IllegalStateException(
-                "Cannot set `${obj.`$realm$ClassName`}.$propertyName` to `$value`: changing Realm data can only be done on a live object from inside a write transaction. Frozen objects can be turned into live using the 'MutableRealm.findLatest(obj)' API.",
-                exception
-            )
-        }
+        val key = obj.propertyInfoOrThrow(propertyName).key
+        // TODO OPTIMIZE We are currently only doing this check for typed access so could consider
+        //  moving the guard into the compiler plugin. Await the implementation of a user
+        //  facing general purpose dynamic realm (not only for migration) before doing this, as
+        //  this would also require the guard ... or maybe await proper core support for throwing
+        //  when this is not supported.
+        obj.`$realm$metadata`!!.let { classMetaData ->
+            val primaryKeyPropertyKey: PropertyKey? = classMetaData.primaryKeyPropertyKey
+            if (primaryKeyPropertyKey != null && key == primaryKeyPropertyKey) {
+                val name = classMetaData.get(primaryKeyPropertyKey)!!.name
+                throw IllegalArgumentException("Cannot update primary key property '${obj.`$realm$ClassName`}.$name'")
+            }
+        }
+        setValueByKey<R>(obj, key, value)
     }
 
     // Consider inlining
@@ -234,14 +214,26 @@
         value: R
     ) {
         val o = obj.`$realm$ObjectPointer` ?: throw IllegalStateException("Invalid/deleted object")
-        obj.`$realm$metadata`!!.let { classMetaData ->
-            val primaryKeyPropertyKey: PropertyKey? = classMetaData.primaryKeyPropertyKey
-            if (primaryKeyPropertyKey != null && key == primaryKeyPropertyKey) {
-                val name = classMetaData.get(primaryKeyPropertyKey)!!.name
-                throw IllegalArgumentException("Cannot update primary key property '${obj.`$realm$ClassName`}.$name'")
-            }
-        }
-        RealmInterop.realm_set_value(o, key, value, false)
+        try {
+            // TODO Consider making a RealmValue cinterop type and move the various to_realm_value
+            //  implementations in the various platform RealmInterops here to eliminate
+            //  RealmObjectInterop and make cinterop operate on primitive values and native pointers
+            //  only. This relates to the overall concern of having a generic path for getter/setter
+            //  instead of generating a typed path for each type.
+            RealmInterop.realm_set_value(o, key, value, false)
+            // The catch block should catch specific Core exceptions and rethrow them as Kotlin exceptions.
+            // Core exceptions meaning might differ depending on the context, by rethrowing we can add some context related
+            // info that might help users to understand the exception.
+        } catch (exception: RealmCorePropertyNotNullableException) {
+            throw IllegalArgumentException("Required property `${obj.`$realm$ClassName`}.${obj.`$realm$metadata`!!.get(key)!!.name}` cannot be null")
+        } catch (exception: RealmCorePropertyTypeMismatchException) {
+            throw IllegalArgumentException("Property `${obj.`$realm$ClassName`}.${obj.`$realm$metadata`!!.get(key)!!.name}` cannot be assigned with value '$value' of wrong type")
+        } catch (exception: RealmCoreException) {
+            throw IllegalStateException(
+                "Cannot set `${obj.`$realm$ClassName`}.$${obj.`$realm$metadata`!!.get(key)!!.name}` to `$value`: changing Realm data can only be done on a live object from inside a write transaction. Frozen objects can be turned into live using the 'MutableRealm.findLatest(obj)' API.",
+                exception
+            )
+        }
     }
 
     @Suppress("unused") // Called from generated code
@@ -316,13 +308,14 @@
                 realElementType != kClass ||
                 nullable != propertyInfo.isNullable
             ) {
-<<<<<<< HEAD
-                // FIXME Should this rather be ClassCastException?
-=======
->>>>>>> 131f306c
                 throw IllegalArgumentException("Trying to access property '${obj.`$realm$ClassName`}.$propertyName' as type: '${formatType(collectionType, realElementType, nullable)}' but actual schema type is '${formatType(propertyInfo.collectionType, kClass, propertyInfo.isNullable)}'")
             }
         }
+    }
+
+    internal fun <R> dynamicSetValue(obj: RealmObjectInternal, propertyName: String, value: R) {
+        obj.checkValid()
+        setValueByKey<R>(obj, obj.propertyInfoOrThrow(propertyName).key, value)
     }
 
     private fun formatType(collectionType: CollectionType, elementType: KClass<*>, nullable: Boolean): String {
