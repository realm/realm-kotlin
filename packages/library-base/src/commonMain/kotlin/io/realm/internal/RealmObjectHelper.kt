/*
 * Copyright 2021 Realm Inc.
 *
 * Licensed under the Apache License, Version 2.0 (the "License");
 * you may not use this file except in compliance with the License.
 * You may obtain a copy of the License at
 *
 * http://www.apache.org/licenses/LICENSE-2.0
 *
 * Unless required by applicable law or agreed to in writing, software
 * distributed under the License is distributed on an "AS IS" BASIS,
 * WITHOUT WARRANTIES OR CONDITIONS OF ANY KIND, either express or implied.
 * See the License for the specific language governing permissions and
 * limitations under the License.
 */

package io.realm.internal

import io.realm.BaseRealmObject
import io.realm.EmbeddedObject
import io.realm.MutableRealm
import io.realm.RealmList
import io.realm.RealmObject
import io.realm.dynamic.DynamicMutableRealmObject
import io.realm.dynamic.DynamicRealmObject
import io.realm.internal.interop.CollectionType
import io.realm.internal.interop.PropertyInfo
import io.realm.internal.interop.PropertyKey
import io.realm.internal.interop.PropertyType
import io.realm.internal.interop.RealmCoreException
import io.realm.internal.interop.RealmCorePropertyNotNullableException
import io.realm.internal.interop.RealmCorePropertyTypeMismatchException
import io.realm.internal.interop.RealmInterop
import io.realm.internal.interop.RealmListPointer
import io.realm.internal.interop.RealmValue
import io.realm.internal.platform.realmObjectCompanionOrNull
import io.realm.internal.schema.ClassMetadata
import io.realm.internal.schema.RealmStorageTypeImpl
import io.realm.schema.RealmClass
import kotlin.reflect.KClass
import kotlin.reflect.KMutableProperty1

/**
 * This object holds helper methods for the compiler plugin generated methods, providing the
 * convenience of writing manually code instead of adding it through the compiler plugin.
 *
 * Inlining would anyway yield the same result as generating it.
 */
internal object RealmObjectHelper {
    // Issues (not yet fully uncovered/filed) met when calling these or similar methods from
    // generated code
    // - Generic return type should be R but causes compilation errors for native
    //  e: java.lang.IllegalStateException: Not found Idx for public io.realm.internal/RealmObjectHelper|null[0]/
    // - Passing KProperty1<T,R> with inlined reified type parameters to enable fetching type and
    //   property names directly from T/property triggers runtime crash for primitive properties on
    //   Kotlin native. Seems to be an issue with boxing/unboxing

    @Suppress("unused") // Called from generated code
    internal inline fun getValue(
        obj: RealmObjectReference<out BaseRealmObject>,
        propertyName: String,
    ): RealmValue {
        obj.checkValid()
        return getValueByKey(obj, obj.propertyInfoOrThrow(propertyName).key)
    }

    internal inline fun getValueByKey(
        obj: RealmObjectReference<out BaseRealmObject>,
        key: io.realm.internal.interop.PropertyKey,
    ): RealmValue = RealmInterop.realm_get_value(obj.objectPointer, key)

    // Return type should be R? but causes compilation errors for native
    @Suppress("unused") // Called from generated code
    internal inline fun <reified R : BaseRealmObject, U> getObject(
        obj: RealmObjectReference<out BaseRealmObject>,
        propertyName: String,
    ): Any? {
        obj.checkValid()
        return realmValueToRealmObject(getValue(obj, propertyName), R::class, obj.mediator, obj.owner)
    }

    // Return type should be RealmList<R?> but causes compilation errors for native
    @Suppress("unused") // Called from generated code
    internal inline fun <reified R : Any> getList(
        obj: RealmObjectReference<out BaseRealmObject>,
        propertyName: String
    ): ManagedRealmList<Any?> = getList<R>(obj, propertyName, R::class)

    internal fun <R> getList(
        obj: RealmObjectReference<out BaseRealmObject>,
        propertyName: String,
        elementType: KClass<*>,
    ): ManagedRealmList<Any?> =
        getListByKey(obj, obj.propertyInfoOrThrow(propertyName).key, elementType)

    // Cannot call managedRealmList directly from an inline function
    internal fun <R> getListByKey(
        obj: RealmObjectReference<out BaseRealmObject>,
        key: io.realm.internal.interop.PropertyKey,
        elementType: KClass<*>,
    ): ManagedRealmList<R> = getManagedRealmList(
        RealmInterop.realm_get_list(obj.objectPointer, key),
        elementType,
        obj.mediator,
        obj.owner
    )

    /**
     * Helper function that returns a managed list. This is needed due to the restriction of inline
     * functions not being able to access non-public API methods - managedRealmList is `internal`
     * and therefore it cannot be called from `getList`
     */
    internal fun <R> getManagedRealmList(
        listPtr: RealmListPointer,
        clazz: KClass<*>,
        mediator: Mediator,
        realm: RealmReference,
    ): ManagedRealmList<R> {
<<<<<<< HEAD
        val converter: RealmValueConverter<R> =
            converter(clazz, mediator, realm) as CompositeConverter<R, *>
        val operator: ListOperatorMetadata<R> = (
            realmObjectCompanionOrNull(clazz)?.let { companion ->
                if (companion.io_realm_kotlin_isEmbedded) {
                    EmbeddedObjectListOperator(
                        mediator,
                        realm,
                        listPtr,
                        clazz,
                        converter as RealmValueConverter<EmbeddedObject>
                    )
                } else {
                    RealmObjectListOperator(
                        mediator = mediator,
                        realmReference = realm,
                        listPtr,
                        clazz,
                        converter,
                    )
                }
            } ?: PrimitiveListOperator(
                mediator,
                realm,
                listPtr,
                converter
            )
            ) as ListOperatorMetadata<R>
        return managedRealmList(listPtr, operator)
=======
        val converter: RealmValueConverter<R> = converter<Any>(clazz, mediator, realm) as CompositeConverter<R, *>
        val metadata: ListOperatorMetadata<R> = ListOperatorMetadata(
            mediator = mediator,
            realm = realm,
            clazz,
            converter,
        )
        return managedRealmList(listPtr, metadata)
>>>>>>> 20ba9268
    }

    @Suppress("unused") // Called from generated code
    internal fun setValue(obj: RealmObjectReference<out BaseRealmObject>, propertyName: String, value: RealmValue) {
        obj.checkValid()
        val key = obj.propertyInfoOrThrow(propertyName).key
        // TODO OPTIMIZE We are currently only doing this check for typed access so could consider
        //  moving the guard into the compiler plugin. Await the implementation of a user
        //  facing general purpose dynamic realm (not only for migration) before doing this, as
        //  this would also require the guard ... or maybe await proper core support for throwing
        //  when this is not supported.
        obj.metadata.let { classMetaData ->
            val primaryKeyPropertyKey: PropertyKey? = classMetaData.primaryKeyPropertyKey
            if (primaryKeyPropertyKey != null && key == primaryKeyPropertyKey) {
                val name = classMetaData[primaryKeyPropertyKey]!!.name
                throw IllegalArgumentException("Cannot update primary key property '${obj.className}.$name'")
            }
        }
        setValueByKey(obj, key, value)
    }

    internal fun setValueByKey(
        obj: RealmObjectReference<out BaseRealmObject>,
        key: io.realm.internal.interop.PropertyKey,
        value: RealmValue,
    ) {
        try {
            // TODO Consider making a RealmValue cinterop type and move the various to_realm_value
            //  implementations in the various platform RealmInterops here to eliminate
            //  RealmObjectInterop and make cinterop operate on primitive values and native pointers
            //  only. This relates to the overall concern of having a generic path for getter/setter
            //  instead of generating a typed path for each type.
            RealmInterop.realm_set_value(obj.objectPointer, key, value, false)
            // The catch block should catch specific Core exceptions and rethrow them as Kotlin exceptions.
            // Core exceptions meaning might differ depending on the context, by rethrowing we can add some context related
            // info that might help users to understand the exception.
        } catch (exception: RealmCorePropertyNotNullableException) {
            throw IllegalArgumentException("Required property `${obj.className}.${obj.metadata[key]!!.name}` cannot be null")
        } catch (exception: RealmCorePropertyTypeMismatchException) {
            throw IllegalArgumentException("Property `${obj.className}.${obj.metadata[key]!!.name}` cannot be assigned with value '${value.value}' of wrong type")
        } catch (exception: RealmCoreException) {
            throw IllegalStateException(
                "Cannot set `${obj.className}.$${obj.metadata[key]!!.name}` to `${value.value}`: changing Realm data can only be done on a live object from inside a write transaction. Frozen objects can be turned into live using the 'MutableRealm.findLatest(obj)' API.",
                exception
            )
        }
    }

    @Suppress("unused") // Called from generated code
    internal inline fun setObject(
        obj: RealmObjectReference<out BaseRealmObject>,
        propertyName: String,
        value: RealmObject?,
        updatePolicy: MutableRealm.UpdatePolicy = MutableRealm.UpdatePolicy.ERROR,
        cache: ObjectCache = mutableMapOf()
    ) {
        obj.checkValid()
        val key = obj.propertyInfoOrThrow(propertyName).key
        setValueByKey(obj, key, realmObjectToRealmValue(value, obj.mediator, obj.owner, updatePolicy, cache))
    }

    internal inline fun setEmbeddedObject(
        obj: RealmObjectReference<out BaseRealmObject>,
        propertyName: String,
        value: EmbeddedObject?,
        updatePolicy: MutableRealm.UpdatePolicy = MutableRealm.UpdatePolicy.ERROR,
        cache: ObjectCache = mutableMapOf()
    ) {
        obj.checkValid()
        val key = obj.propertyInfoOrThrow(propertyName).key
        if (value != null) {
            val embedded = RealmInterop.realm_set_embedded(obj.objectPointer, key)
            val newObj = embedded.toRealmObject(value::class, obj.mediator, obj.owner)
            assign(newObj, value, obj.mediator, obj.owner.asValidLiveRealmReference(), updatePolicy, cache)
        } else {
            setValueByKey(obj, key, RealmValue(null))
        }
    }

    @Suppress("unused") // Called from generated code
    internal inline fun <reified T : Any> setList(obj: RealmObjectReference<out BaseRealmObject>, col: String, list: RealmList<Any?>) {
        val existingList = getList<T>(obj, col)
        if (list !is ManagedRealmList || !RealmInterop.realm_equals(existingList.nativePointer, list.nativePointer)) {
            existingList.also {
                it.clear()
                it.addAll(list)
            }
        }
    }

    @Suppress("LongParameterList", "NestedBlockDepth")
    internal fun assign(
        target: BaseRealmObject,
        source: BaseRealmObject,
        mediator: Mediator,
        realmReference: LiveRealmReference,
        updatePolicy: MutableRealm.UpdatePolicy,
        cache: ObjectCache
    ) {
        val companion = mediator.companionOf(target::class)

        @Suppress("UNCHECKED_CAST")
        val members = companion.`io_realm_kotlin_fields` as List<Pair<String, KMutableProperty1<BaseRealmObject, Any?>>>
        val primaryKeyMember = companion.`io_realm_kotlin_primaryKey`

        // FIXME Rework compiler plugin/class meta data to hold the exact information needed
        val metadata: ClassMetadata = target.realmObjectReference!!.metadata
        // TODO OPTIMIZE We could set all properties at once with on C-API call
        for ((name: String, member: KMutableProperty1<BaseRealmObject, Any?>) in members) {
            // Primary keys are set at construction time
            if (member == primaryKeyMember) {
                continue
            }

            val propertyInfo = metadata.getOrThrow(name)
            when (propertyInfo.collectionType) {
                CollectionType.RLM_COLLECTION_TYPE_NONE -> when (propertyInfo.type) {
                    PropertyType.RLM_PROPERTY_TYPE_OBJECT -> {
                        val realmClass: RealmClass =
                            realmReference.owner.schema()[propertyInfo.linkTarget]!!
                        if (realmClass.isEmbedded) {
                            // FIXME Optimize make key variant of this
                            setEmbeddedObject(target.realmObjectReference!!, name, member.get(source) as EmbeddedObject?, updatePolicy, cache)
                        } else {
                            // FIXME Optimize make key variant of this
                            setObject(target.realmObjectReference!!, name, member.get(source) as RealmObject?, updatePolicy, cache)
                        }
                    }
                    else ->
                        member.set(target, member.get(source))
                }
                CollectionType.RLM_COLLECTION_TYPE_LIST -> {
                    member.set(
                        target,
                        member.get(source)?.let {
                            @Suppress("UNCHECKED_CAST")
                            val list = member.get(target) as ManagedRealmList<Any?>
                            list.clear()
                            list.operator.insertAll(list.size, it as RealmList<*>, updatePolicy, cache)
                            list
                        }
                    )
                }
                else -> TODO("Collection type ${propertyInfo.collectionType} is not supported")
            }
        }
    }

    /**
     * Get values for non-collection properties by name.
     *
     * This will verify that the requested type (`clazz`) and nullability matches the property
     * properties in the schema.
     */
    internal fun <R : Any> dynamicGet(
        obj: RealmObjectReference<out BaseRealmObject>,
        propertyName: String,
        clazz: KClass<R>,
        nullable: Boolean
    ): R? {
        obj.checkValid()
        val propertyInfo =
            checkPropertyType(obj, propertyName, CollectionType.RLM_COLLECTION_TYPE_NONE, clazz, nullable)
        val realmValue = getValueByKey(obj, propertyInfo.key)
        // Consider moving this dynamic conversion to Converters.kt
        val value = when (clazz) {
            DynamicRealmObject::class,
            DynamicMutableRealmObject::class ->
                realmValueToRealmObject(realmValue, clazz as KClass<out BaseRealmObject>, obj.mediator, obj.owner)
            else -> primitiveTypeConverters.getValue(clazz).realmValueToPublic(realmValue)
        }
        return value?.let {
            @Suppress("UNCHECKED_CAST")
            if (clazz.isInstance(value)) {
                value as R?
            } else {
                throw ClassCastException("Retrieving value of type '${clazz.simpleName}' but was of type '${value::class.simpleName}'")
            }
        }
    }

    internal fun <R : Any> dynamicGetList(
        obj: RealmObjectReference<out BaseRealmObject>,
        propertyName: String,
        clazz: KClass<R>,
        nullable: Boolean
    ): RealmList<R?> {
        obj.checkValid()
        val propertyInfo = checkPropertyType(obj, propertyName, CollectionType.RLM_COLLECTION_TYPE_LIST, clazz, nullable)
        @Suppress("UNCHECKED_CAST")
        return getListByKey<R>(obj, propertyInfo.key, clazz) as RealmList<R?>
    }

    internal fun <R> dynamicSetValue(obj: RealmObjectReference<out BaseRealmObject>, propertyName: String, value: R) {
        obj.checkValid()
        val key = obj.propertyInfoOrThrow(propertyName).key
        val realmValue = when (value) {
            null -> RealmValue(null)
            // FIXME We don't support embedded objects yet
            is BaseRealmObject -> realmObjectToRealmValue(value as BaseRealmObject, obj.mediator, obj.owner)
            else -> {
                @Suppress("UNCHECKED_CAST")
                (primitiveTypeConverters.getValue(value!!::class) as RealmValueConverter<Any>).publicToRealmValue(
                    value
                )
            }
        }
        setValueByKey(obj, key, realmValue)
    }

    private fun checkPropertyType(obj: RealmObjectReference<out BaseRealmObject>, propertyName: String, collectionType: CollectionType, elementType: KClass<*>, nullable: Boolean): PropertyInfo {
        val realElementType = when (elementType) {
            DynamicRealmObject::class,
            DynamicMutableRealmObject::class ->
                BaseRealmObject::class
            else -> elementType
        }

        return obj.metadata.getOrThrow(propertyName).also { propertyInfo ->
            val kClass = RealmStorageTypeImpl.fromCorePropertyType(propertyInfo.type).kClass
            if (collectionType != propertyInfo.collectionType ||
                realElementType != kClass ||
                nullable != propertyInfo.isNullable
            ) {
                throw IllegalArgumentException("Trying to access property '${obj.className}.$propertyName' as type: '${formatType(collectionType, realElementType, nullable)}' but actual schema type is '${formatType(propertyInfo.collectionType, kClass, propertyInfo.isNullable)}'")
            }
        }
    }

    private fun formatType(collectionType: CollectionType, elementType: KClass<*>, nullable: Boolean): String {
        val elementTypeString = elementType.toString() + if (nullable) "?" else ""
        return when (collectionType) {
            CollectionType.RLM_COLLECTION_TYPE_NONE -> elementTypeString
            CollectionType.RLM_COLLECTION_TYPE_LIST -> "RealmList<$elementTypeString>"
            else -> TODO("Unsupported collection type: $collectionType")
        }
    }
}<|MERGE_RESOLUTION|>--- conflicted
+++ resolved
@@ -116,9 +116,8 @@
         mediator: Mediator,
         realm: RealmReference,
     ): ManagedRealmList<R> {
-<<<<<<< HEAD
         val converter: RealmValueConverter<R> =
-            converter(clazz, mediator, realm) as CompositeConverter<R, *>
+            converter<Any>(clazz, mediator, realm) as CompositeConverter<R, *>
         val operator: ListOperatorMetadata<R> = (
             realmObjectCompanionOrNull(clazz)?.let { companion ->
                 if (companion.io_realm_kotlin_isEmbedded) {
@@ -146,16 +145,6 @@
             )
             ) as ListOperatorMetadata<R>
         return managedRealmList(listPtr, operator)
-=======
-        val converter: RealmValueConverter<R> = converter<Any>(clazz, mediator, realm) as CompositeConverter<R, *>
-        val metadata: ListOperatorMetadata<R> = ListOperatorMetadata(
-            mediator = mediator,
-            realm = realm,
-            clazz,
-            converter,
-        )
-        return managedRealmList(listPtr, metadata)
->>>>>>> 20ba9268
     }
 
     @Suppress("unused") // Called from generated code
