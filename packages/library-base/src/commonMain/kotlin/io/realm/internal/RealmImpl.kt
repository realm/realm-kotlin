--- conflicted
+++ resolved
@@ -22,13 +22,10 @@
 import io.realm.internal.interop.RealmCoreException
 import io.realm.internal.interop.RealmInterop
 import io.realm.internal.platform.runBlocking
-<<<<<<< HEAD
+import io.realm.internal.schema.RealmSchemaImpl
 import io.realm.notifications.InitialRealmImpl
 import io.realm.notifications.RealmChange
 import io.realm.notifications.UpdatedRealmImpl
-=======
-import io.realm.internal.schema.RealmSchemaImpl
->>>>>>> 618ac347
 import kotlinx.atomicfu.AtomicRef
 import kotlinx.atomicfu.atomic
 import kotlinx.coroutines.CoroutineScope
@@ -37,13 +34,10 @@
 import kotlinx.coroutines.flow.Flow
 import kotlinx.coroutines.flow.MutableSharedFlow
 import kotlinx.coroutines.flow.asSharedFlow
-<<<<<<< HEAD
 import kotlinx.coroutines.flow.flattenConcat
 import kotlinx.coroutines.flow.flow
 import kotlinx.coroutines.flow.flowOf
 import kotlinx.coroutines.flow.takeWhile
-=======
->>>>>>> 618ac347
 import kotlinx.coroutines.launch
 import kotlinx.coroutines.sync.Mutex
 import kotlinx.coroutines.sync.withLock
@@ -52,11 +46,7 @@
 internal class RealmImpl private constructor(
     configuration: InternalConfiguration,
     dbPointer: NativePointer
-<<<<<<< HEAD
-) : BaseRealmImpl(configuration, dbPointer), Realm, Flowable<RealmChange<Realm>> {
-=======
-) : BaseRealmImpl(configuration), Realm {
->>>>>>> 618ac347
+) : BaseRealmImpl(configuration), Realm, Flowable<RealmChange<Realm>> {
 
     private val realmPointerMutex = Mutex()
 
@@ -156,26 +146,7 @@
         return notifier.registerObserver(t)
     }
 
-<<<<<<< HEAD
-    private suspend fun updateRealmPointer(newRealmReference: RealmReference) {
-=======
-    internal override fun <T : RealmObject> registerResultsChangeListener(
-        results: RealmResultsImpl<T>,
-        callback: Callback<RealmResultsImpl<T>>
-    ): Cancellable {
-        TODO("Not yet implemented")
-    }
-
-    internal override fun <T : RealmObject> registerListChangeListener(list: List<T>, callback: Callback<List<T>>): Cancellable {
-        TODO("Not yet implemented")
-    }
-
-    internal override fun <T : RealmObject> registerObjectChangeListener(obj: T, callback: Callback<T?>): Cancellable {
-        TODO("Not yet implemented")
-    }
-
     private suspend fun updateRealmPointer(newRealmReference: FrozenRealmReference) {
->>>>>>> 618ac347
         realmPointerMutex.withLock {
             versionTracker.trackAndCloseExpiredReferences()
             val newVersion = newRealmReference.version()
@@ -207,16 +178,7 @@
                 // The local realmReference is pointing to a realm reference managed by either the
                 // version tracker, writer or notifier, so it is already closed
                 super.close()
-<<<<<<< HEAD
-                intermediateReferences.value.forEach { (pointer, _) ->
-                    log.debug(
-                        "Closing intermediated version: ${RealmInterop.realm_get_version_id(pointer)}"
-                    )
-                    RealmInterop.realm_close(pointer)
-                }
                 realmFlow.emit(UpdatedRealmImpl(this@RealmImpl))
-=======
->>>>>>> 618ac347
             }
         }
         // TODO There is currently nothing that tears down the dispatcher
