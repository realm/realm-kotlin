package io.realm.internal

import io.realm.Callback
import io.realm.Cancellable
import io.realm.MutableRealm
import io.realm.Realm
import io.realm.RealmObject
import io.realm.dynamic.DynamicRealm
import io.realm.internal.dynamic.DynamicRealmImpl
import io.realm.internal.interop.NativePointer
import io.realm.internal.interop.RealmCoreException
import io.realm.internal.interop.RealmInterop
import io.realm.internal.platform.runBlocking
import io.realm.internal.schema.RealmSchemaImpl
import io.realm.query.RealmQuery
import kotlinx.atomicfu.AtomicRef
import kotlinx.atomicfu.atomic
import kotlinx.coroutines.CoroutineScope
import kotlinx.coroutines.SupervisorJob
import kotlinx.coroutines.cancel
import kotlinx.coroutines.flow.Flow
import kotlinx.coroutines.flow.MutableSharedFlow
import kotlinx.coroutines.flow.asSharedFlow
import kotlinx.coroutines.launch
import kotlinx.coroutines.sync.Mutex
import kotlinx.coroutines.sync.withLock
import kotlin.reflect.KClass

// TODO API-PUBLIC Document platform specific internals (RealmInitializer, etc.)
internal class RealmImpl private constructor(
    configuration: InternalConfiguration,
    dbPointer: NativePointer
) : BaseRealmImpl(configuration), Realm, TypedRealmImpl {

    private val realmPointerMutex = Mutex()

    internal val realmScope =
        CoroutineScope(SupervisorJob() + configuration.notificationDispatcher)
    private val realmFlow =
        MutableSharedFlow<RealmImpl>(replay = 1) // Realm notifications emit their initial state when subscribed to
    private val notifier =
        SuspendableNotifier(this, configuration.notificationDispatcher)
    internal val writer =
        SuspendableWriter(this, configuration.writeDispatcher)

    private var _realmReference: AtomicRef<RealmReference> = atomic(LiveRealmReference(this, dbPointer))
    /**
     * The current Realm reference that points to the underlying frozen C++ SharedRealm.
     *
     * NOTE: As this is updated to a new frozen version on notifications about changes in the
     * underlying realm, care should be taken not to spread operations over different references.
     */
    // TODO Could just be FrozenRealmReference but fails to close all references if full
    //  initialization is moved to the initialization of updatableRealm ... maybe a caveat with
    //  atomicfu
    override var realmReference: RealmReference by _realmReference

    // TODO Bit of an overkill to have this as we are only catching the initial frozen version.
    //  Maybe we could just rely on the notifier to issue the initial frozen version, but that
    //  would require us to sync that up. Didn't address this as we already have a todo on fixing
    //  constructing the initial frozen version in the initialization of updatableRealm.
    private val versionTracker = VersionTracker(log)

    init {
        // TODO Find a cleaner way to get the initial frozen instance. Currently we expect the
        //  primary constructor supplied dbPointer to be a pointer to a live realm, so get the
        //  frozen pointer and close the live one.
        val frozenReference = (realmReference as LiveRealmReference).snapshot(this)
        versionTracker.trackAndCloseExpiredReferences(frozenReference)
        realmReference.close()
        realmReference = frozenReference
        // Update the Realm if another process or the Sync Client updates the Realm
        realmScope.launch {
            realmFlow.emit(this@RealmImpl)
            notifier.realmChanged().collect { realmReference ->
                updateRealmPointer(realmReference)
            }
        }
    }

    constructor(configuration: InternalConfiguration) :
        this(
            configuration,
            try {
                RealmInterop.realm_open(configuration.nativeConfig)
            } catch (exception: RealmCoreException) {
                throw genericRealmCoreExceptionHandler(
                    "Could not open Realm with the given configuration: ${configuration.debug()}",
                    exception
                )
            }
        )

<<<<<<< HEAD
    override fun <T : RealmObject> query(clazz: KClass<T>, query: String, vararg args: Any?): RealmQuery<T> {
=======
    // Required as Kotlin otherwise gets confused about the visibility and reports
    // "Cannot infer visibility for '...'. Please specify it explicitly"
    override fun <T : RealmObject> query(
        clazz: KClass<T>,
        query: String,
        vararg args: Any?
    ): RealmQuery<T> {
>>>>>>> af69e1d5
        return super.query(clazz, query, *args)
    }

    // Currently just for internal-only usage in test, thus API is not polished
    internal suspend fun updateSchema(schema: RealmSchemaImpl) {
        updateRealmPointer(this.writer.updateSchema(schema))
    }

    override suspend fun <R> write(block: MutableRealm.() -> R): R {
        try {
            val (reference, result) = this.writer.write(block)
            // Update the user facing Realm before returning the result.
            // That way, querying the Realm right after the `write` completes will return
            // the written data. Otherwise, we would have to wait for the Notifier thread
            // to detect it and update the user Realm.
            updateRealmPointer(reference)
            return result
        } catch (exception: RealmCoreException) {
            throw genericRealmCoreExceptionHandler(
                "Could not execute the write transaction",
                exception
            )
        }
    }

    override fun <R> writeBlocking(block: MutableRealm.() -> R): R {
        writer.checkInTransaction("Cannot initiate transaction when already in a write transaction")
        return runBlocking {
            write(block)
        }
    }

    override fun observe(): Flow<RealmImpl> {
        return realmFlow.asSharedFlow()
    }

    /**
     * FIXME Hidden until we can add proper support
     */
    internal fun addChangeListener(): Cancellable {
        TODO()
    }

    override fun <T> registerObserver(t: Thawable<T>): Flow<T> {
        return notifier.registerObserver(t)
    }

    internal override fun <T : RealmObject> registerResultsChangeListener(
        results: RealmResultsImpl<T>,
        callback: Callback<RealmResultsImpl<T>>
    ): Cancellable {
        TODO("Not yet implemented")
    }

    internal override fun <T : RealmObject> registerListChangeListener(list: List<T>, callback: Callback<List<T>>): Cancellable {
        TODO("Not yet implemented")
    }

    internal override fun <T : RealmObject> registerObjectChangeListener(obj: T, callback: Callback<T?>): Cancellable {
        TODO("Not yet implemented")
    }

    private suspend fun updateRealmPointer(newRealmReference: FrozenRealmReference) {
        realmPointerMutex.withLock {
            versionTracker.trackAndCloseExpiredReferences()
            val newVersion = newRealmReference.version()
            log.debug("Updating Realm version: ${version()} -> $newVersion")
            // If we advance to a newer version then we should keep track of the preceding one,
            // otherwise just track the new one directly.
            val untrackedReference = if (newVersion >= version()) {
                val previousRealmReference = realmReference
                realmReference = newRealmReference
                previousRealmReference
            } else {
                newRealmReference
            }
            // Notify public observers that the Realm changed
            realmFlow.emit(this)
        }
    }

    override fun close() {
        // TODO Reconsider this constraint. We have the primitives to check is we are on the
        //  writer thread and just close the realm in writer.close()
        writer.checkInTransaction("Cannot close the Realm while inside a transaction block")
        runBlocking {
            realmPointerMutex.withLock {
                writer.close()
                realmScope.cancel()
                notifier.close()
                versionTracker.close()
                // The local realmReference is pointing to a realm reference managed by either the
                // version tracker, writer or notifier, so it is already closed
                super.close()
            }
        }
        // TODO There is currently nothing that tears down the dispatcher
    }

    // FIXME Internal method to work around that callback subscription is not freed on GC
    //  https://github.com/realm/realm-kotlin/issues/671
    internal fun unregisterCallbacks() {
        writer.unregisterCallbacks()
        notifier.unregisterCallbacks()
    }
}

// Returns a DynamicRealm of the current version of the Realm. Only used to be able to test the
// DynamicRealm API outside of migration
internal fun Realm.asDynamicRealm(): DynamicRealm =
    DynamicRealmImpl(this@asDynamicRealm.configuration as InternalConfiguration, (this as RealmImpl).realmReference.dbPointer)<|MERGE_RESOLUTION|>--- conflicted
+++ resolved
@@ -91,9 +91,6 @@
             }
         )
 
-<<<<<<< HEAD
-    override fun <T : RealmObject> query(clazz: KClass<T>, query: String, vararg args: Any?): RealmQuery<T> {
-=======
     // Required as Kotlin otherwise gets confused about the visibility and reports
     // "Cannot infer visibility for '...'. Please specify it explicitly"
     override fun <T : RealmObject> query(
@@ -101,7 +98,6 @@
         query: String,
         vararg args: Any?
     ): RealmQuery<T> {
->>>>>>> af69e1d5
         return super.query(clazz, query, *args)
     }
 
