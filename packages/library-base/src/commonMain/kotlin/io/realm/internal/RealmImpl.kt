--- conflicted
+++ resolved
@@ -9,11 +9,8 @@
 import io.realm.internal.interop.RealmCoreException
 import io.realm.internal.interop.RealmInterop
 import io.realm.internal.platform.runBlocking
-<<<<<<< HEAD
 import io.realm.query.RealmQuery
-=======
 import io.realm.internal.schema.RealmSchemaImpl
->>>>>>> 618ac347
 import kotlinx.atomicfu.AtomicRef
 import kotlinx.atomicfu.atomic
 import kotlinx.coroutines.CoroutineScope
@@ -92,7 +89,6 @@
             }
         )
 
-<<<<<<< HEAD
     // Required as Kotlin otherwise gets confused about the visibility and reports
     // "Cannot infer visibility for '...'. Please specify it explicitly"
     override fun <T : RealmObject> query(
@@ -101,11 +97,11 @@
         vararg args: Any?
     ): RealmQuery<T> {
         return super.query(clazz, query, *args)
-=======
+ 	}
+
     // Currently just for internal-only usage in test, thus API is not polished
     internal suspend fun updateSchema(schema: RealmSchemaImpl) {
         updateRealmPointer(this.writer.updateSchema(schema))
->>>>>>> 618ac347
     }
 
     override suspend fun <R> write(block: MutableRealm.() -> R): R {
