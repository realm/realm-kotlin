/*
 * Copyright 2020 Realm Inc.
 *
 * Licensed under the Apache License, Version 2.0 (the "License");
 * you may not use this file except in compliance with the License.
 * You may obtain a copy of the License at
 *
 * http://www.apache.org/licenses/LICENSE-2.0
 *
 * Unless required by applicable law or agreed to in writing, software
 * distributed under the License is distributed on an "AS IS" BASIS,
 * WITHOUT WARRANTIES OR CONDITIONS OF ANY KIND, either express or implied.
 * See the License for the specific language governing permissions and
 * limitations under the License.
 */

package io.realm.internal

import io.realm.RealmObject
import io.realm.RealmResults
import io.realm.internal.interop.Callback
import io.realm.internal.interop.NativePointer
import io.realm.internal.interop.RealmCoreException
import io.realm.internal.interop.RealmInterop
import kotlinx.coroutines.channels.ChannelResult
import kotlinx.coroutines.channels.SendChannel
import kotlinx.coroutines.flow.Flow
import kotlin.reflect.KClass

/**
 * This class gathers all type-agnostic logic for handling [RealmResults]. This class is needed as
 * Core can produce both objects and primitive results.
 *
 * Primitive results are not exposed through the public API but might be needed when implementing
 * `RealmDictionary.values` as Core returns those as results.
 */
// TODO optimize - perhaps we should map the output of dictionary.values to a RealmList so that
//  primitive typed results are never ever exposed publicly.
internal class RealmResultsImpl<E : RealmObject> constructor(
    private val realm: RealmReference,
    internal val nativePointer: NativePointer,
<<<<<<< HEAD
    private val clazz: KClass<E>,
    private val mediator: Mediator,
    private val mode: Mode = Mode.RESULTS
) : AbstractList<E>(), RealmResults<E>, Freezable<RealmResultsImpl<E>>, Thawable<RealmResultsImpl<E>>, Observable<RealmResultsImpl<E>>, RealmStateHolder {
=======
    protected val clazz: KClass<E>,
    protected val mediator: Mediator,
    protected val mode: Mode = Mode.RESULTS
) : AbstractList<E>(), RealmResults<E>, Observable<RealmResultsImpl<E>>, RealmStateHolder {
>>>>>>> bdf36f7e

    enum class Mode {
        // FIXME Needed to make working with @LinkingObjects easier.
        EMPTY, // RealmResults that is always empty.
        RESULTS // RealmResults wrapping a Realm Core Results.
    }

    override val size: Int
        get() = RealmInterop.realm_results_count(nativePointer).toInt()

    override fun get(index: Int): E {
        val link = RealmInterop.realm_results_get(nativePointer, index.toLong())
        val model = mediator.createInstanceOf(clazz)
        model.link(realm, mediator, clazz, link)
        @Suppress("UNCHECKED_CAST")
        return model as E
    }

    @Suppress("SpreadOperator")
    override fun query(query: String, vararg args: Any?): RealmResultsImpl<E> {
        try {
            val table = clazz.simpleName!!
            val queryPointer = RealmInterop.realm_query_parse(nativePointer, table, query, *args)
            val resultsPointer = RealmInterop.realm_query_find_all(queryPointer)
            return RealmResultsImpl(realm, resultsPointer, clazz, mediator)
        } catch (exception: RealmCoreException) {
            throw genericRealmCoreExceptionHandler("Invalid syntax for query `$query`", exception)
        }
    }

    override fun asFlow(): Flow<RealmResultsImpl<E>> {
        realm.checkClosed()
        return realm.owner.registerObserver(this)
    }

    override fun delete() {
        // TODO OPTIMIZE Are there more efficient ways to do this? realm_query_delete_all is not
        //  available in C-API yet, but should probably await final query design
        //  https://github.com/realm/realm-kotlin/issues/84
        RealmInterop.realm_results_delete_all(nativePointer)
    }

    /**
     * Returns a frozen copy of this query result. If it is already frozen, the same instance
     * is returned.
     */
    override fun freeze(frozenRealm: RealmReference): RealmResultsImpl<E> {
        val frozenDbPointer = frozenRealm.dbPointer
        val frozenResults = RealmInterop.realm_results_resolve_in(nativePointer, frozenDbPointer)
        return RealmResultsImpl(frozenRealm, frozenResults, clazz, mediator)
    }

    /**
     * Thaw the frozen query result, turning it back into a live, thread-confined RealmResults.
     */
    override fun thaw(liveRealm: RealmReference): RealmResultsImpl<E> {
        val liveDbPointer = liveRealm.dbPointer
        val liveResultPtr = RealmInterop.realm_results_resolve_in(nativePointer, liveDbPointer)
        return RealmResultsImpl(liveRealm, liveResultPtr, clazz, mediator)
    }

    override fun registerForNotification(callback: Callback): NativePointer {
        return RealmInterop.realm_results_add_notification_callback(nativePointer, callback)
    }

    override fun emitFrozenUpdate(
        frozenRealm: RealmReference,
        change: NativePointer,
        channel: SendChannel<RealmResultsImpl<E>>
    ): ChannelResult<Unit>? {
        val frozenResult = freeze(frozenRealm)
        return channel.trySend(frozenResult)
    }

    override fun realmState(): RealmState = realm
}<|MERGE_RESOLUTION|>--- conflicted
+++ resolved
@@ -39,17 +39,10 @@
 internal class RealmResultsImpl<E : RealmObject> constructor(
     private val realm: RealmReference,
     internal val nativePointer: NativePointer,
-<<<<<<< HEAD
     private val clazz: KClass<E>,
     private val mediator: Mediator,
     private val mode: Mode = Mode.RESULTS
-) : AbstractList<E>(), RealmResults<E>, Freezable<RealmResultsImpl<E>>, Thawable<RealmResultsImpl<E>>, Observable<RealmResultsImpl<E>>, RealmStateHolder {
-=======
-    protected val clazz: KClass<E>,
-    protected val mediator: Mediator,
-    protected val mode: Mode = Mode.RESULTS
 ) : AbstractList<E>(), RealmResults<E>, Observable<RealmResultsImpl<E>>, RealmStateHolder {
->>>>>>> bdf36f7e
 
     enum class Mode {
         // FIXME Needed to make working with @LinkingObjects easier.
