/*
 * Copyright 2022 Realm Inc.
 *
 * Licensed under the Apache License, Version 2.0 (the "License");
 * you may not use this file except in compliance with the License.
 * You may obtain a copy of the License at
 *
 * http://www.apache.org/licenses/LICENSE-2.0
 *
 * Unless required by applicable law or agreed to in writing, software
 * distributed under the License is distributed on an "AS IS" BASIS,
 * WITHOUT WARRANTIES OR CONDITIONS OF ANY KIND, either express or implied.
 * See the License for the specific language governing permissions and
 * limitations under the License.
 */

package io.realm.kotlin.dynamic

import io.realm.kotlin.MutableRealm
import io.realm.kotlin.Realm
import io.realm.kotlin.internal.dynamic.DynamicUnmanagedRealmObject
import io.realm.kotlin.schema.RealmStorageType
import io.realm.kotlin.types.RealmDictionary
import io.realm.kotlin.types.RealmList
import io.realm.kotlin.types.RealmObject
import io.realm.kotlin.types.RealmSet

/**
 * A **dynamic mutable realm object** gives access and possibility to update the data of the realm
 * objects through a generic string based API instead of the conventional [Realm] API that only
 * allows access and updates through the properties of the corresponding schema classes supplied in
 * the configuration.
 */
public interface DynamicMutableRealmObject : DynamicRealmObject {

    override fun getObject(propertyName: String): DynamicMutableRealmObject?

    override fun getObjectList(propertyName: String): RealmList<DynamicMutableRealmObject>

    override fun getObjectSet(propertyName: String): RealmSet<DynamicMutableRealmObject>

    override fun getObjectDictionary(
        propertyName: String
<<<<<<< HEAD
    ): RealmDictionary<DynamicMutableRealmObject>
=======
    ): RealmDictionary<DynamicMutableRealmObject?>
>>>>>>> 2b79dd0c

    /**
     * Sets the value for the given field.
     *
     * If value is an unmanaged [RealmObject] it will copied into the realm, just as for normal
     * assignments through the object setters of the typed API and [MutableRealm.copyToRealm].
     *
     * @param propertyName the name of the property to update.
     * @param value the new value of the property.
     * @param T the type of the value.
     * @return this object.
     * @throws IllegalArgumentException if the class doesn't contain a field with the specific
     * name, or if the value doesn't match the [RealmStorageType.kClass] type of the property.
     */
    public fun <T> set(propertyName: String, value: T): DynamicMutableRealmObject
    public fun set(vararg pairs: Pair<String, Any?>): DynamicMutableRealmObject {
        pairs.forEach { set(it.first, it.second) }
        return this
    }

    public companion object {
        /**
         * Create an unmanaged dynamic object.
         *
         * The type and properties are only checked when the object is imported through
         * [DynamicMutableRealm.copyToRealm].
         *
         * @param type the class name of the object.
         * @param properties properties of the object.
         *
         * @see DynamicMutableRealm.copyToRealm
         */
        public fun create(
            type: String,
            vararg properties: Pair<String, Any?>
        ): DynamicMutableRealmObject = DynamicUnmanagedRealmObject(type, *properties)

        /**
         * Create an unmanaged dynamic object.
         *
         * The type and properties are only checked when the object is imported through
         * [DynamicMutableRealm.copyToRealm].
         *
         * @param type the class name of the object.
         * @param properties properties of the object.
         *
         * @see DynamicMutableRealm.copyToRealm
         */
        public fun create(
            type: String,
            properties: Map<String, Any?> = emptyMap()
        ): DynamicMutableRealmObject = DynamicUnmanagedRealmObject(type, properties)
    }
}<|MERGE_RESOLUTION|>--- conflicted
+++ resolved
@@ -41,11 +41,7 @@
 
     override fun getObjectDictionary(
         propertyName: String
-<<<<<<< HEAD
-    ): RealmDictionary<DynamicMutableRealmObject>
-=======
     ): RealmDictionary<DynamicMutableRealmObject?>
->>>>>>> 2b79dd0c
 
     /**
      * Sets the value for the given field.
