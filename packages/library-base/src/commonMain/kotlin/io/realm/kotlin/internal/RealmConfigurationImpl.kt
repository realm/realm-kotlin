/*
 * Copyright 2021 Realm Inc.
 *
 * Licensed under the Apache License, Version 2.0 (the "License");
 * you may not use this file except in compliance with the License.
 * You may obtain a copy of the License at
 *
 * http://www.apache.org/licenses/LICENSE-2.0
 *
 * Unless required by applicable law or agreed to in writing, software
 * distributed under the License is distributed on an "AS IS" BASIS,
 * WITHOUT WARRANTIES OR CONDITIONS OF ANY KIND, either express or implied.
 * See the License for the specific language governing permissions and
 * limitations under the License.
 */

package io.realm.kotlin.internal

import io.realm.kotlin.AssetFileConfiguration
import io.realm.kotlin.CompactOnLaunchCallback
import io.realm.kotlin.InitialDataCallback
import io.realm.kotlin.LogConfiguration
import io.realm.kotlin.RealmConfiguration
import io.realm.kotlin.internal.interop.SchemaMode
import io.realm.kotlin.internal.util.CoroutineDispatcherFactory
import io.realm.kotlin.migration.RealmMigration
import io.realm.kotlin.types.BaseRealmObject
import kotlin.reflect.KClass

public const val REALM_FILE_EXTENSION: String = ".realm"

@Suppress("LongParameterList")
internal class RealmConfigurationImpl constructor(
    directory: String,
    name: String,
    schema: Set<KClass<out BaseRealmObject>>,
    logConfig: LogConfiguration,
    maxNumberOfActiveVersions: Long,
    notificationDispatcherFactory: CoroutineDispatcherFactory,
    writeDispatcherFactory: CoroutineDispatcherFactory,
    schemaVersion: Long,
    encryptionKey: ByteArray?,
    override val deleteRealmIfMigrationNeeded: Boolean,
    compactOnLaunchCallback: CompactOnLaunchCallback?,
    migration: RealmMigration?,
    initialDataCallback: InitialDataCallback?,
    inMemory: Boolean,
<<<<<<< HEAD
    override val assetFileConfiguration: AssetFileConfiguration?
=======
    logger: ContextLogger
>>>>>>> dde0af50
) : ConfigurationImpl(
    directory,
    name,
    schema,
    logConfig,
    maxNumberOfActiveVersions,
    notificationDispatcherFactory,
    writeDispatcherFactory,
    schemaVersion,
    when (deleteRealmIfMigrationNeeded) {
        true -> SchemaMode.RLM_SCHEMA_MODE_HARD_RESET_FILE
        false -> SchemaMode.RLM_SCHEMA_MODE_AUTOMATIC
    },
    encryptionKey,
    compactOnLaunchCallback,
    migration,
    initialDataCallback,
    false,
    inMemory,
<<<<<<< HEAD
    assetFileConfiguration,
=======
    logger
>>>>>>> dde0af50
),
    RealmConfiguration<|MERGE_RESOLUTION|>--- conflicted
+++ resolved
@@ -45,11 +45,8 @@
     migration: RealmMigration?,
     initialDataCallback: InitialDataCallback?,
     inMemory: Boolean,
-<<<<<<< HEAD
-    override val assetFileConfiguration: AssetFileConfiguration?
-=======
+    override val assetFileConfiguration: AssetFileConfiguration?,
     logger: ContextLogger
->>>>>>> dde0af50
 ) : ConfigurationImpl(
     directory,
     name,
@@ -69,10 +66,7 @@
     initialDataCallback,
     false,
     inMemory,
-<<<<<<< HEAD
     assetFileConfiguration,
-=======
     logger
->>>>>>> dde0af50
 ),
     RealmConfiguration