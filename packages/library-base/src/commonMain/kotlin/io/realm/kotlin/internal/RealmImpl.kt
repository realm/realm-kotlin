--- conflicted
+++ resolved
@@ -44,10 +44,6 @@
 import kotlinx.coroutines.flow.Flow
 import kotlinx.coroutines.flow.MutableSharedFlow
 import kotlinx.coroutines.flow.onStart
-<<<<<<< HEAD
-=======
-import kotlinx.coroutines.flow.takeWhile
->>>>>>> c9418ad5
 import kotlinx.coroutines.launch
 import kotlinx.coroutines.sync.Mutex
 import kotlinx.coroutines.sync.withLock
@@ -219,13 +215,7 @@
     }
 
     override fun asFlow(): Flow<RealmChange<Realm>> =
-<<<<<<< HEAD
         scopedFlow { realmFlow.onStart { emit(InitialRealmImpl(this@RealmImpl)) } }
-=======
-        realmFlow
-            .onStart { emit(InitialRealmImpl(this@RealmImpl)) }
-            .takeWhile { !isClosed() }
->>>>>>> c9418ad5
 
     override fun writeCopyTo(configuration: Configuration) {
         if (fileExists(configuration.path)) {
