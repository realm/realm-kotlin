/*
 * Copyright 2020 Realm Inc.
 *
 * Licensed under the Apache License, Version 2.0 (the "License");
 * you may not use this file except in compliance with the License.
 * You may obtain a copy of the License at
 *
 * http://www.apache.org/licenses/LICENSE-2.0
 *
 * Unless required by applicable law or agreed to in writing, software
 * distributed under the License is distributed on an "AS IS" BASIS,
 * WITHOUT WARRANTIES OR CONDITIONS OF ANY KIND, either express or implied.
 * See the License for the specific language governing permissions and
 * limitations under the License.
 */

package io.realm.kotlin.internal

import io.realm.kotlin.AssetFileConfiguration
import io.realm.kotlin.CompactOnLaunchCallback
import io.realm.kotlin.InitialDataCallback
import io.realm.kotlin.LogConfiguration
import io.realm.kotlin.dynamic.DynamicMutableRealm
import io.realm.kotlin.dynamic.DynamicMutableRealmObject
import io.realm.kotlin.dynamic.DynamicRealm
import io.realm.kotlin.dynamic.DynamicRealmObject
import io.realm.kotlin.internal.dynamic.DynamicMutableRealmImpl
import io.realm.kotlin.internal.dynamic.DynamicMutableRealmObjectImpl
import io.realm.kotlin.internal.dynamic.DynamicRealmImpl
import io.realm.kotlin.internal.dynamic.DynamicRealmObjectImpl
import io.realm.kotlin.internal.dynamic.DynamicUnmanagedRealmObject
import io.realm.kotlin.internal.interop.FrozenRealmPointer
import io.realm.kotlin.internal.interop.LiveRealmPointer
import io.realm.kotlin.internal.interop.MigrationCallback
import io.realm.kotlin.internal.interop.RealmConfigurationPointer
import io.realm.kotlin.internal.interop.RealmInterop
import io.realm.kotlin.internal.interop.RealmSchemaPointer
import io.realm.kotlin.internal.interop.SchemaMode
import io.realm.kotlin.internal.platform.appFilesDirectory
import io.realm.kotlin.internal.platform.prepareRealmFilePath
import io.realm.kotlin.internal.platform.realmObjectCompanionOrThrow
import io.realm.kotlin.internal.util.CoroutineDispatcherFactory
import io.realm.kotlin.migration.AutomaticSchemaMigration
import io.realm.kotlin.migration.RealmMigration
import io.realm.kotlin.types.BaseRealmObject
import kotlin.reflect.KClass

// TODO Public due to being accessed from `library-sync`
@Suppress("LongParameterList")
public open class ConfigurationImpl constructor(
    directory: String,
    name: String,
    schema: Set<KClass<out BaseRealmObject>>,
    logConfig: LogConfiguration,
    maxNumberOfActiveVersions: Long,
    notificationDispatcher: CoroutineDispatcherFactory,
    writeDispatcher: CoroutineDispatcherFactory,
    schemaVersion: Long,
    schemaMode: SchemaMode,
    private val userEncryptionKey: ByteArray?,
    compactOnLaunchCallback: CompactOnLaunchCallback?,
    private val userMigration: RealmMigration?,
    initialDataCallback: InitialDataCallback?,
    override val isFlexibleSyncConfiguration: Boolean,
    inMemory: Boolean,
<<<<<<< HEAD
    assetFileConfiguration: AssetFileConfiguration?
=======
    logger: ContextLogger
>>>>>>> dde0af50
) : InternalConfiguration {

    override val path: String

    override val name: String

    override val schema: Set<KClass<out BaseRealmObject>>

    override val log: LogConfiguration

    override val maxNumberOfActiveVersions: Long

    override val schemaVersion: Long

    override val schemaMode: SchemaMode

    override val logger: ContextLogger = logger

    override val encryptionKey: ByteArray?
        get(): ByteArray? = userEncryptionKey

    override val mapOfKClassWithCompanion: Map<KClass<out BaseRealmObject>, RealmObjectCompanion>

    override val mediator: Mediator

    override val notificationDispatcherFactory: CoroutineDispatcherFactory

    override val writeDispatcherFactory: CoroutineDispatcherFactory

    override val compactOnLaunchCallback: CompactOnLaunchCallback?

    override val initialDataCallback: InitialDataCallback?
    override val inMemory: Boolean
    override val assetFileConfiguration: AssetFileConfiguration?

    override fun createNativeConfiguration(): RealmConfigurationPointer {
        val nativeConfig: RealmConfigurationPointer = RealmInterop.realm_config_new()
        return configInitializer(nativeConfig)
    }

    override suspend fun openRealm(realm: RealmImpl): Pair<FrozenRealmReference, Boolean> {
        val configPtr = realm.configuration.createNativeConfiguration()
        val (dbPointer, fileCreated) = RealmInterop.realm_open(configPtr)
        val liveRealmReference = LiveRealmReference(realm, dbPointer)
        val frozenReference = liveRealmReference.snapshot(realm)
        liveRealmReference.close()
        return frozenReference to fileCreated
    }

    override suspend fun initializeRealmData(realm: RealmImpl, realmFileCreated: Boolean) {
        val initCallback = initialDataCallback
        if (realmFileCreated && initCallback != null) {
            realm.write { // this: MutableRealm
                with(initCallback) { // this: InitialDataCallback
                    write()
                }
            }
        }
    }

    private val configInitializer: (RealmConfigurationPointer) -> RealmConfigurationPointer

    init {
        this.path = normalizePath(directory, name)
        this.name = name
        this.schema = schema
        this.mapOfKClassWithCompanion = schema.associateWith { realmObjectCompanionOrThrow(it) }
        this.log = logConfig
        this.maxNumberOfActiveVersions = maxNumberOfActiveVersions
        this.notificationDispatcherFactory = notificationDispatcher
        this.writeDispatcherFactory = writeDispatcher
        this.schemaVersion = schemaVersion
        this.schemaMode = schemaMode
        this.compactOnLaunchCallback = compactOnLaunchCallback
        this.initialDataCallback = initialDataCallback
        this.inMemory = inMemory
        this.assetFileConfiguration = assetFileConfiguration

        // We need to freeze `compactOnLaunchCallback` reference on initial thread for Kotlin Native
        val compactCallback = compactOnLaunchCallback?.let { callback ->
            object : io.realm.kotlin.internal.interop.CompactOnLaunchCallback {
                override fun invoke(totalBytes: Long, usedBytes: Long): Boolean {
                    return callback.shouldCompact(totalBytes, usedBytes)
                }
            }
        }

        // We need to prepare the the migration callback so it can be frozen for Kotlin Native, but
        // we cannot freeze it until it is actually used since it has a reference to this
        // ConfigurationImpl,so freezing it now would make further initialization impossible.
        val migrationCallback: MigrationCallback? = userMigration?.let { userMigration ->
            when (userMigration) {
                is AutomaticSchemaMigration -> MigrationCallback { oldRealm: FrozenRealmPointer, newRealm: LiveRealmPointer, schema: RealmSchemaPointer ->
                    // If we don't start a read, then we cannot read the version
                    RealmInterop.realm_begin_read(oldRealm)
                    RealmInterop.realm_begin_read(newRealm)
                    val old = DynamicRealmImpl(this@ConfigurationImpl, oldRealm)
                    val new = DynamicMutableRealmImpl(this@ConfigurationImpl, newRealm)
                    @Suppress("TooGenericExceptionCaught")
                    try {
                        userMigration.migrate(object : AutomaticSchemaMigration.MigrationContext {
                            override val oldRealm: DynamicRealm = old
                            override val newRealm: DynamicMutableRealm = new
                        })
                        true
                    } catch (e: Throwable) {
                        // Returning false will cause Realm.open to fail with a
                        // RuntimeException with a text saying "User-provided callback failed"
                        // which is the closest that we can get across platforms, so dump the
                        // actual exception to stdout, so users have a chance to see what is
                        // actually failing
                        // TODO Should we dump the actual exceptions in a platform specific way
                        //  https://github.com/realm/realm-kotlin/issues/665
                        e.printStackTrace()
                        false
                    }
                }
                else -> TODO("Unsupported migration") // Should never be hit, but build is sometimes complaining that when is not exhausted
            }
        }

        // Verify schema invariants that cannot be captured at compile time nor by Core.
        // For now, the only invariant we capture here is wrong use of @PersistedName on classes
        // which might accidentally create multiple model classes with the same name.
        val duplicates: Set<String> = mapOfKClassWithCompanion.values
            .map { it.`io_realm_kotlin_schema`().name }
            .groupingBy { it }
            .eachCount()
            .filter { it.value > 1 }
            .keys
        if (duplicates.isNotEmpty()) {
            throw IllegalArgumentException("The schema has declared the following class names multiple times: ${duplicates.joinToString()}")
        }

        // Invariant: All native modifications should happen inside this initializer, as that
        // wil allow us to construct multiple Config objects in Core that all can be used to open
        // the same Realm.
        this.configInitializer = { nativeConfig: RealmConfigurationPointer ->
            RealmInterop.realm_config_set_path(nativeConfig, this.path)
            RealmInterop.realm_config_set_schema_mode(nativeConfig, schemaMode)
            RealmInterop.realm_config_set_schema_version(config = nativeConfig, version = schemaVersion)

            compactCallback?.let { callback ->
                RealmInterop.realm_config_set_should_compact_on_launch_function(
                    nativeConfig,
                    callback
                )
            }

            val nativeSchema = RealmInterop.realm_schema_new(
                mapOfKClassWithCompanion.values.map {
                    it.`io_realm_kotlin_schema`().let {
                        // Core needs to process the properties in a particular order:
                        // first the real properties and then the computed ones
                        it.cinteropClass to it.cinteropProperties.sortedBy { it.isComputed }
                    }
                }
            )

            RealmInterop.realm_config_set_schema(nativeConfig, nativeSchema)
            RealmInterop.realm_config_set_max_number_of_active_versions(
                nativeConfig,
                maxNumberOfActiveVersions
            )

            migrationCallback?.let {
                RealmInterop.realm_config_set_migration_function(nativeConfig, it)
            }

            userEncryptionKey?.let { key: ByteArray ->
                RealmInterop.realm_config_set_encryption_key(nativeConfig, key)
            }

            RealmInterop.realm_config_set_in_memory(nativeConfig, inMemory)

            nativeConfig
        }

        mediator = object : Mediator {
            override fun createInstanceOf(clazz: KClass<out BaseRealmObject>): RealmObjectInternal =
                when (clazz) {
                    DynamicRealmObject::class -> DynamicRealmObjectImpl()
                    DynamicMutableRealmObject::class -> DynamicMutableRealmObjectImpl()
                    DynamicUnmanagedRealmObject::class -> DynamicMutableRealmObjectImpl()
                    else ->
                        companionOf(clazz).`io_realm_kotlin_newInstance`() as RealmObjectInternal
                }

            override fun companionOf(clazz: KClass<out BaseRealmObject>): RealmObjectCompanion =
                mapOfKClassWithCompanion[clazz]
                    ?: error("$clazz not part of this configuration schema")
        }
    }

    // TODO Verify that this logic works on Windows?
    // FIXME See https://github.com/realm/realm-kotlin/issues/699
    private fun normalizePath(directoryPath: String, fileName: String): String {
        var dir = directoryPath.ifEmpty { appFilesDirectory() }
        // If dir is a relative path, replace with full path for easier debugging
        if (dir.startsWith("./")) {
            dir = dir.replaceFirst("./", "${appFilesDirectory()}/")
        }
        return prepareRealmFilePath(dir, fileName)
    }
}<|MERGE_RESOLUTION|>--- conflicted
+++ resolved
@@ -63,11 +63,8 @@
     initialDataCallback: InitialDataCallback?,
     override val isFlexibleSyncConfiguration: Boolean,
     inMemory: Boolean,
-<<<<<<< HEAD
-    assetFileConfiguration: AssetFileConfiguration?
-=======
+    assetFileConfiguration: AssetFileConfiguration?,
     logger: ContextLogger
->>>>>>> dde0af50
 ) : InternalConfiguration {
 
     override val path: String
