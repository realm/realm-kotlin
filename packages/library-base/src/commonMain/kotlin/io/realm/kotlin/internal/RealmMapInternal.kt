/*
 * Copyright 2023 Realm Inc.
 *
 * Licensed under the Apache License, Version 2.0 (the "License");
 * you may not use this file except in compliance with the License.
 * You may obtain a copy of the License at
 *
 * http://www.apache.org/licenses/LICENSE-2.0
 *
 * Unless required by applicable law or agreed to in writing, software
 * distributed under the License is distributed on an "AS IS" BASIS,
 * WITHOUT WARRANTIES OR CONDITIONS OF ANY KIND, either express or implied.
 * See the License for the specific language governing permissions and
 * limitations under the License.
 */

package io.realm.kotlin.internal

import io.realm.kotlin.UpdatePolicy
import io.realm.kotlin.ext.asRealmObject
import io.realm.kotlin.ext.isManaged
import io.realm.kotlin.internal.RealmValueArgumentConverter.convertToQueryArgs
<<<<<<< HEAD
import io.realm.kotlin.internal.interop.ClassKey
=======
import io.realm.kotlin.internal.interop.Callback
import io.realm.kotlin.internal.interop.ClassKey
import io.realm.kotlin.internal.interop.RealmChangesPointer
>>>>>>> a9e593ba
import io.realm.kotlin.internal.interop.RealmInterop
import io.realm.kotlin.internal.interop.RealmInterop.realm_dictionary_erase
import io.realm.kotlin.internal.interop.RealmInterop.realm_dictionary_find
import io.realm.kotlin.internal.interop.RealmInterop.realm_dictionary_get
import io.realm.kotlin.internal.interop.RealmInterop.realm_dictionary_insert
import io.realm.kotlin.internal.interop.RealmInterop.realm_dictionary_insert_embedded
import io.realm.kotlin.internal.interop.RealmInterop.realm_results_get
import io.realm.kotlin.internal.interop.RealmMapPointer
import io.realm.kotlin.internal.interop.RealmNotificationTokenPointer
import io.realm.kotlin.internal.interop.RealmObjectInterop
import io.realm.kotlin.internal.interop.RealmResultsPointer
import io.realm.kotlin.internal.interop.getterScope
import io.realm.kotlin.internal.interop.inputScope
import io.realm.kotlin.internal.query.ObjectBoundQuery
import io.realm.kotlin.internal.query.ObjectQuery
<<<<<<< HEAD
=======
import io.realm.kotlin.notifications.MapChange
import io.realm.kotlin.notifications.internal.DeletedDictionaryImpl
import io.realm.kotlin.notifications.internal.InitialDictionaryImpl
import io.realm.kotlin.notifications.internal.UpdatedDictionaryImpl
>>>>>>> a9e593ba
import io.realm.kotlin.query.RealmQuery
import io.realm.kotlin.types.BaseRealmObject
import io.realm.kotlin.types.RealmAny
import io.realm.kotlin.types.RealmDictionary
import io.realm.kotlin.types.RealmMap
import kotlinx.coroutines.channels.ChannelResult
import kotlinx.coroutines.channels.SendChannel
import kotlinx.coroutines.flow.Flow
import kotlin.reflect.KClass

// ----------------------------------------------------------------------
// Map
// ----------------------------------------------------------------------

internal abstract class ManagedRealmMap<K, V> constructor(
    internal val parent: RealmObjectReference<*>,
    internal val nativePointer: RealmMapPointer,
    val operator: MapOperator<K, V>
) : AbstractMutableMap<K, V>(), RealmMap<K, V>, Observable<ManagedRealmMap<K, V>, MapChange<K, V>>, Flowable<MapChange<K, V>> {

    override val entries: MutableSet<MutableMap.MutableEntry<K, V>> by lazy {
        operator.realmReference.checkClosed()
        RealmMapEntrySetImpl(nativePointer, operator)
    }

    override val keys: MutableSet<K>
        get() = operator.keys

    override val size: Int
        get() = operator.size

    // Make it lazy since the values collection is a live collection pointing to the actual map
    override val values: MutableCollection<V> by lazy {
        operator.realmReference.checkClosed()
        val resultsPointer = RealmInterop.realm_dictionary_to_results(nativePointer)
        RealmMapValues(resultsPointer, operator)
    }

    override fun clear() = operator.clear()

    override fun containsKey(key: K): Boolean = operator.containsKey(key)

    override fun containsValue(value: V): Boolean = operator.containsValue(value)

    override fun get(key: K): V? = operator.get(key)

    override fun put(key: K, value: V): V? = operator.put(key, value)

    override fun remove(key: K): V? = operator.remove(key)

    override fun asFlow(): Flow<MapChange<K, V>> {
        operator.realmReference.checkClosed()
        return operator.realmReference.owner.registerObserver(this)
    }

    override fun registerForNotification(
        callback: Callback<RealmChangesPointer>
    ): RealmNotificationTokenPointer =
        RealmInterop.realm_dictionary_add_notification_callback(nativePointer, callback)

    internal fun isValid(): Boolean =
        !nativePointer.isReleased() && RealmInterop.realm_dictionary_is_valid(nativePointer)
}

internal fun <K, V : BaseRealmObject> ManagedRealmMap<K, V?>.query(
    query: String,
    args: Array<out Any?>
): RealmQuery<V> {
    @Suppress("UNCHECKED_CAST")
    val operator: BaseRealmObjectMapOperator<K, V> = operator as BaseRealmObjectMapOperator<K, V>
    return ObjectQuery.tryCatchCoreException {
        val queryPointer = inputScope {
            val queryArgs = convertToQueryArgs(args)
            val mapValues = values as RealmMapValues<*, *>
            RealmInterop.realm_query_parse_for_results(mapValues.resultsPointer, query, queryArgs)
        }
        ObjectBoundQuery(
            parent,
            ObjectQuery(
                operator.realmReference,
                operator.classKey,
                operator.clazz,
                operator.mediator,
                queryPointer
            )
        )
    }
}

/**
 * Operator interface abstracting the connection between the API and and the interop layer. It is
 * used internally by [ManagedRealmMap], [RealmMapEntrySetImpl] and [ManagedRealmMapEntry].
 */
internal interface MapOperator<K, V> : CollectionOperator<V, RealmMapPointer> {

    // Modification counter used to detect concurrent writes from the iterator, taken from Java's
    // AbstractList implementation
    var modCount: Int
    val keyConverter: RealmValueConverter<K>
    override val nativePointer: RealmMapPointer

    val size: Int
        get() {
            realmReference.checkClosed()
            return RealmInterop.realm_dictionary_size(nativePointer).toInt()
        }

    val keys: MutableSet<K>

    fun insertInternal(
        key: K,
        value: V?,
        updatePolicy: UpdatePolicy = UpdatePolicy.ALL,
        cache: UnmanagedToManagedObjectCache = mutableMapOf()
    ): Pair<V?, Boolean>

    fun eraseInternal(key: K): Pair<V?, Boolean>
    fun getEntryInternal(position: Int): Pair<K, V>
    fun getInternal(key: K): V?
    fun containsValueInternal(value: V): Boolean

    // Compares two values. Byte arrays are compared structurally. Objects are only equal if the
    // memory address is the same.
    fun areValuesEqual(expected: V?, actual: V?): Boolean

    // This function returns a Pair because it is used by both the Map and the entry Set. Having
    // both different semantics, Map returns the previous value for the key whereas the entry Set
    // returns whether the element was inserted successfully.
    fun insert(
        key: K,
        value: V?,
        updatePolicy: UpdatePolicy = UpdatePolicy.ALL,
        cache: UnmanagedToManagedObjectCache = mutableMapOf()
    ): Pair<V?, Boolean> {
        realmReference.checkClosed()
        return insertInternal(key, value, updatePolicy, cache)
            .also { modCount++ }
    }

    // Similarly to insert, Map returns the erased value whereas the entry Set returns whether the
    // element was erased successfully.
    fun erase(key: K): Pair<V?, Boolean> {
        realmReference.checkClosed()
        return eraseInternal(key)
            .also { modCount++ }
    }

    fun getEntry(position: Int): Pair<K, V> {
        realmReference.checkClosed()
        return getEntryInternal(position)
    }

    fun get(key: K): V? {
        realmReference.checkClosed()
        return getInternal(key)
    }

    fun containsValue(value: V): Boolean {
        realmReference.checkClosed()
        return containsValueInternal(value)
    }

    @Suppress("UNCHECKED_CAST")
    fun getValue(resultsPointer: RealmResultsPointer, index: Int): V? {
        return getterScope {
            with(valueConverter) {
                val transport = realm_results_get(resultsPointer, index.toLong())
                realmValueToPublic(transport)
            } as V
        }
    }

    @Suppress("UNCHECKED_CAST")
    fun getKey(resultsPointer: RealmResultsPointer, index: Int): K {
        return getterScope {
            with(keyConverter) {
                val transport = realm_results_get(resultsPointer, index.toLong())
                realmValueToPublic(transport)
            } as K
        }
    }

    fun put(
        key: K,
        value: V,
        updatePolicy: UpdatePolicy = UpdatePolicy.ALL,
        cache: UnmanagedToManagedObjectCache = mutableMapOf()
    ): V? {
        realmReference.checkClosed()
        return insertInternal(key, value, updatePolicy, cache).first
            .also { modCount++ }
    }

    fun putAll(
        from: Map<out K, V>,
        updatePolicy: UpdatePolicy = UpdatePolicy.ALL,
        cache: UnmanagedToManagedObjectCache = mutableMapOf()
    ) {
        realmReference.checkClosed()
        for (entry in from) {
            put(entry.key, entry.value, updatePolicy, cache)
        }
    }

    fun remove(key: K): V? {
        realmReference.checkClosed()
        return eraseInternal(key).first
            .also { modCount++ }
    }

    fun clear() {
        realmReference.checkClosed()
        RealmInterop.realm_dictionary_clear(nativePointer)
        modCount++
    }

    fun containsKey(key: K): Boolean {
        realmReference.checkClosed()

        // Even though we are getting a value we need to free the data buffers of the string we
        // send down to Core, so we need to use an inputScope.
        return inputScope {
            with(keyConverter) {
                RealmInterop.realm_dictionary_contains_key(nativePointer, publicToRealmValue(key))
            }
        }
    }

    fun copy(realmReference: RealmReference, nativePointer: RealmMapPointer): MapOperator<K, V>
}

internal open class PrimitiveMapOperator<K, V> constructor(
    override val mediator: Mediator,
    override val realmReference: RealmReference,
    override val valueConverter: RealmValueConverter<V>,
    override val keyConverter: RealmValueConverter<K>,
    override val nativePointer: RealmMapPointer
) : MapOperator<K, V> {

    override val keys: MutableSet<K> by lazy {
        realmReference.checkClosed()
        KeySet(nativePointer, this)
    }

    override var modCount: Int = 0

    override fun insertInternal(
        key: K,
        value: V?,
        updatePolicy: UpdatePolicy,
        cache: UnmanagedToManagedObjectCache
    ): Pair<V?, Boolean> {
        return inputScope {
            val keyTransport = with(keyConverter) { publicToRealmValue(key) }
            with(valueConverter) {
                val valueTransport = publicToRealmValue(value)
                realm_dictionary_insert(
                    nativePointer,
                    keyTransport,
                    valueTransport
                ).let {
                    Pair(realmValueToPublic(it.first), it.second)
                }
            }
        }
    }

    override fun eraseInternal(key: K): Pair<V?, Boolean> {
        return inputScope {
            val keyTransport = with(keyConverter) { publicToRealmValue(key) }
            with(valueConverter) {
                realm_dictionary_erase(nativePointer, keyTransport).let {
                    Pair(realmValueToPublic(it.first), it.second)
                }
            }
        }
    }

    @Suppress("UNCHECKED_CAST")
    override fun getEntryInternal(position: Int): Pair<K, V> {
        return getterScope {
            realm_dictionary_get(nativePointer, position)
                .let {
                    val key = with(keyConverter) { realmValueToPublic(it.first) }
                    val value = with(valueConverter) { realmValueToPublic(it.second) }
                    Pair(key, value)
                } as Pair<K, V>
        }
    }

    override fun getInternal(key: K): V? {
        // Even though we are getting a value we need to free the data buffers of the string we
        // send down to Core, so we need to use an inputScope.
        return inputScope {
            val keyTransport = with(keyConverter) { publicToRealmValue(key) }
            val valueTransport = realm_dictionary_find(nativePointer, keyTransport)
            with(valueConverter) { realmValueToPublic(valueTransport) }
        }
    }

    override fun containsValueInternal(value: V): Boolean {
        // Even though we are getting a value we need to free the data buffers of the string values
        // we send down to Core, so we need to use an inputScope.
        return inputScope {
            with(valueConverter) {
                RealmInterop.realm_dictionary_contains_value(
                    nativePointer,
                    publicToRealmValue(value)
                )
            }
        }
    }

    override fun areValuesEqual(expected: V?, actual: V?): Boolean =
        when (expected) {
            is ByteArray -> expected.contentEquals(actual?.let { it as ByteArray })
            else -> expected == actual
        }

    override fun copy(
        realmReference: RealmReference,
        nativePointer: RealmMapPointer
    ): MapOperator<K, V> =
        PrimitiveMapOperator(mediator, realmReference, valueConverter, keyConverter, nativePointer)
}

internal class RealmAnyMapOperator<K> constructor(
    mediator: Mediator,
    realmReference: RealmReference,
    valueConverter: RealmValueConverter<RealmAny?>,
    keyConverter: RealmValueConverter<K>,
    nativePointer: RealmMapPointer
) : PrimitiveMapOperator<K, RealmAny?>(
    mediator,
    realmReference,
    valueConverter,
    keyConverter,
    nativePointer
) {
    override fun containsValueInternal(value: RealmAny?): Boolean {
        // Unmanaged objects are never found in a managed dictionary
        if (value?.type == RealmAny.Type.OBJECT) {
            if (!value.asRealmObject<RealmObjectInternal>().isManaged()) return false
        }

        // Even though we are getting a value we need to free the data buffers of the string values
        // we send down to Core, so we need to use an inputScope.
        return inputScope {
            with(valueConverter) {
                RealmInterop.realm_dictionary_contains_value(
                    nativePointer,
                    publicToRealmValue(value)
                )
            }
        }
    }
}

@Suppress("LongParameterList")
internal abstract class BaseRealmObjectMapOperator<K, V> constructor(
    override val mediator: Mediator,
    override val realmReference: RealmReference,
    override val valueConverter: RealmValueConverter<V>,
    override val keyConverter: RealmValueConverter<K>,
    override val nativePointer: RealmMapPointer,
    val clazz: KClass<V & Any>,
    val classKey: ClassKey
) : MapOperator<K, V> {

<<<<<<< HEAD
=======
    // Make it lazy since the key collection is a live collection pointing to the actual map
    override val keys: MutableSet<K> by lazy {
        realmReference.checkClosed()
        KeySet(nativePointer, this)
    }

>>>>>>> a9e593ba
    override var modCount: Int = 0

    @Suppress("UNCHECKED_CAST")
    override fun eraseInternal(key: K): Pair<V?, Boolean> {
        return inputScope {
            val keyTransport = with(keyConverter) { publicToRealmValue(key) }
            realm_dictionary_erase(nativePointer, keyTransport).let {
                val previousObject = realmValueToRealmObject(
                    it.first,
                    clazz as KClass<out BaseRealmObject>,
                    mediator,
                    realmReference
                )
                Pair(previousObject, it.second)
            } as Pair<V?, Boolean>
        }
    }

    @Suppress("UNCHECKED_CAST")
    override fun getEntryInternal(position: Int): Pair<K, V> {
        return getterScope {
            realm_dictionary_get(nativePointer, position)
                .let {
                    val key = with(keyConverter) { realmValueToPublic(it.first) }
                    val value = realmValueToRealmObject(
                        it.second,
                        clazz as KClass<out BaseRealmObject>,
                        mediator,
                        realmReference
                    )
                    Pair(key, value)
                } as Pair<K, V>
        }
    }

    @Suppress("UNCHECKED_CAST")
    override fun getInternal(key: K): V? {
        // Even though we are getting a value we need to free the data buffers of the string we
        // send down to Core, so we need to use an inputScope.
        return inputScope {
            val keyTransport = with(keyConverter) { publicToRealmValue(key) }
            realmValueToRealmObject(
                realm_dictionary_find(nativePointer, keyTransport),
                clazz as KClass<out BaseRealmObject>,
                mediator,
                realmReference
            )
        } as V?
    }

    override fun containsValueInternal(value: V): Boolean {
        value?.also {
            // Unmanaged objects are never found in a managed dictionary
            if (!(it as RealmObjectInternal).isManaged()) return false
        }

        // Even though we are getting a value we need to free the data buffers of the string we
        // send down to Core, so we need to use an inputScope.
        return inputScope {
            with(valueConverter) {
                RealmInterop.realm_dictionary_contains_value(
                    nativePointer,
                    publicToRealmValue(value)
                )
            }
        }
    }

    override fun areValuesEqual(expected: V?, actual: V?): Boolean {
        // Two objects are only the same if they point to the same memory address
        if (expected === actual) return true

        // TODO take this into consideration when it's ready
        //  https://github.com/realm/realm-kotlin/issues/1097
        return false
    }

    @Suppress("UNCHECKED_CAST")
    override fun copy(
        realmReference: RealmReference,
        nativePointer: RealmMapPointer
    ): MapOperator<K, V> = RealmObjectMapOperator(
        mediator,
        realmReference,
        converter(clazz, mediator, realmReference),
        converter(String::class, mediator, realmReference) as RealmValueConverter<K>,
        nativePointer,
        clazz,
        classKey
    )
}

@Suppress("LongParameterList")
internal class RealmObjectMapOperator<K, V> constructor(
    mediator: Mediator,
    realmReference: RealmReference,
    valueConverter: RealmValueConverter<V>,
    keyConverter: RealmValueConverter<K>,
    nativePointer: RealmMapPointer,
    clazz: KClass<V & Any>,
    classKey: ClassKey
) : BaseRealmObjectMapOperator<K, V>(
    mediator,
    realmReference,
    valueConverter,
    keyConverter,
    nativePointer,
    clazz,
    classKey
) {
    @Suppress("UNCHECKED_CAST")
    override fun insertInternal(
        key: K,
        value: V?,
        updatePolicy: UpdatePolicy,
        cache: UnmanagedToManagedObjectCache
    ): Pair<V?, Boolean> {
        return inputScope {
            val keyTransport = with(keyConverter) { publicToRealmValue(key) }
            val objTransport = realmObjectToRealmReferenceWithImport(
                value as BaseRealmObject?,
                mediator,
                realmReference,
                updatePolicy,
                cache
            ).let {
                realmObjectTransport(it as RealmObjectInterop?)
            }
            realm_dictionary_insert(
                nativePointer,
                keyTransport,
                objTransport
            ).let {
                val previousObject = realmValueToRealmObject(
                    it.first,
                    clazz as KClass<out BaseRealmObject>,
                    mediator,
                    realmReference
                )
                Pair(previousObject, it.second)
            } as Pair<V?, Boolean>
        }
    }
}

@Suppress("LongParameterList")
internal class EmbeddedRealmObjectMapOperator<K, V : BaseRealmObject> constructor(
    mediator: Mediator,
    realmReference: RealmReference,
    valueConverter: RealmValueConverter<V>,
    keyConverter: RealmValueConverter<K>,
    nativePointer: RealmMapPointer,
    clazz: KClass<V>,
    classKey: ClassKey
) : BaseRealmObjectMapOperator<K, V>(
    mediator,
    realmReference,
    valueConverter,
    keyConverter,
    nativePointer,
    clazz,
    classKey
) {
    @Suppress("UNCHECKED_CAST")
    override fun insertInternal(
        key: K,
        value: V?,
        updatePolicy: UpdatePolicy,
        cache: UnmanagedToManagedObjectCache
    ): Pair<V?, Boolean> {
        return inputScope {
            val keyTransport = with(keyConverter) { publicToRealmValue(key) }
            if (value == null) {
                val (previousValue, modified) = realm_dictionary_insert(
                    nativePointer,
                    keyTransport,
                    realmObjectTransport(null)
                )
                val previousObject = realmValueToRealmObject(
                    previousValue,
                    clazz as KClass<out BaseRealmObject>,
                    mediator,
                    realmReference
                )
                Pair(previousObject, modified)
            } else {
                // We cannot return the old object as it is deleted when losing its parent so just
                // return the newly created object even though it goes against the API
                val embedded = realm_dictionary_insert_embedded(nativePointer, keyTransport)
                with(valueConverter) {
                    val newEmbeddedRealmObject = realmValueToPublic(embedded) as BaseRealmObject
                    RealmObjectHelper.assign(newEmbeddedRealmObject, value, updatePolicy, cache)
                    Pair(newEmbeddedRealmObject, true)
                }
            } as Pair<V?, Boolean>
        }
    }
}

@Suppress("LongParameterList")
internal class RealmObjectMapOperator<K, V> constructor(
    mediator: Mediator,
    realmReference: RealmReference,
    valueConverter: RealmValueConverter<V>,
    keyConverter: RealmValueConverter<K>,
    nativePointer: RealmMapPointer,
    clazz: KClass<V & Any>,
    classKey: ClassKey
) : BaseRealmObjectMapOperator<K, V>(
    mediator,
    realmReference,
    valueConverter,
    keyConverter,
    nativePointer,
    clazz,
    classKey
) {
    @Suppress("UNCHECKED_CAST")
    override fun insertInternal(
        key: K,
        value: V?,
        updatePolicy: UpdatePolicy,
        cache: UnmanagedToManagedObjectCache
    ): Pair<V?, Boolean> {
        return inputScope {
            val keyTransport = with(keyConverter) { publicToRealmValue(key) }
            val objTransport = realmObjectToRealmReferenceWithImport(
                value as BaseRealmObject?,
                mediator,
                realmReference,
                updatePolicy,
                cache
            ).let {
                realmObjectTransport(it as RealmObjectInterop?)
            }
            realm_dictionary_insert(
                nativePointer,
                keyTransport,
                objTransport
            ).let {
                val previousObject = realmValueToRealmObject(
                    it.first,
                    clazz as KClass<out BaseRealmObject>,
                    mediator,
                    realmReference
                )
                Pair(previousObject, it.second)
            } as Pair<V?, Boolean>
        }
    }
}

@Suppress("LongParameterList")
internal class EmbeddedRealmObjectMapOperator<K, V : BaseRealmObject> constructor(
    mediator: Mediator,
    realmReference: RealmReference,
    valueConverter: RealmValueConverter<V>,
    keyConverter: RealmValueConverter<K>,
    nativePointer: RealmMapPointer,
    clazz: KClass<V>,
    classKey: ClassKey
) : BaseRealmObjectMapOperator<K, V>(
    mediator,
    realmReference,
    valueConverter,
    keyConverter,
    nativePointer,
    clazz,
    classKey
) {
    @Suppress("UNCHECKED_CAST")
    override fun insertInternal(
        key: K,
        value: V?,
        updatePolicy: UpdatePolicy,
        cache: UnmanagedToManagedObjectCache
    ): Pair<V?, Boolean> {
        return inputScope {
            val keyTransport = with(keyConverter) { publicToRealmValue(key) }
            if (value == null) {
                val (previousValue, modified) = realm_dictionary_insert(
                    nativePointer,
                    keyTransport,
                    realmObjectTransport(null)
                )
                val previousObject = realmValueToRealmObject(
                    previousValue,
                    clazz as KClass<out BaseRealmObject>,
                    mediator,
                    realmReference
                )
                Pair(previousObject, modified)
            } else {
                // We cannot return the old object as it is deleted when losing its parent so just
                // return the newly created object even though it goes against the API
                val embedded = realm_dictionary_insert_embedded(nativePointer, keyTransport)
                with(valueConverter) {
                    val newEmbeddedRealmObject = realmValueToPublic(embedded) as BaseRealmObject
                    RealmObjectHelper.assign(newEmbeddedRealmObject, value, updatePolicy, cache)
                    Pair(newEmbeddedRealmObject, true)
                }
            } as Pair<V?, Boolean>
        }
    }
}

// ----------------------------------------------------------------------
// Dictionary
// ----------------------------------------------------------------------

internal class UnmanagedRealmDictionary<V>(
    dictionary: Map<String, V> = mutableMapOf()
) : RealmDictionary<V>, MutableMap<String, V> by dictionary.toMutableMap() {
    override fun asFlow(): Flow<MapChange<String, V>> =
        throw UnsupportedOperationException("Unmanaged dictionaries cannot be observed.")
}

<<<<<<< HEAD
internal class ManagedRealmDictionary<E> constructor(
    parent: RealmObjectReference<*>,
    nativePointer: RealmMapPointer,
    operator: MapOperator<String, E>
) : ManagedRealmMap<String, E>(parent, nativePointer, operator), RealmDictionary<E>
=======
internal class ManagedRealmDictionary<V> constructor(
    parent: RealmObjectReference<*>,
    nativePointer: RealmMapPointer,
    operator: MapOperator<String, V>
) : ManagedRealmMap<String, V>(parent, nativePointer, operator), RealmDictionary<V> {

    override fun freeze(frozenRealm: RealmReference): ManagedRealmDictionary<V>? {
        return RealmInterop.realm_dictionary_resolve_in(nativePointer, frozenRealm.dbPointer)?.let {
            ManagedRealmDictionary(parent, it, operator.copy(frozenRealm, it))
        }
    }

    override fun thaw(liveRealm: RealmReference): ManagedRealmDictionary<V>? {
        return RealmInterop.realm_dictionary_resolve_in(nativePointer, liveRealm.dbPointer)?.let {
            ManagedRealmDictionary(parent, it, operator.copy(liveRealm, it))
        }
    }

    override fun emitFrozenUpdate(
        frozenRealm: RealmReference,
        change: RealmChangesPointer,
        channel: SendChannel<MapChange<String, V>>
    ): ChannelResult<Unit>? {
        val frozenDictionary: ManagedRealmDictionary<V>? = freeze(frozenRealm)
        return if (frozenDictionary != null) {
            val builder = DictionaryChangeSetBuilderImpl(change)

            if (builder.isEmpty()) {
                channel.trySend(InitialDictionaryImpl(frozenDictionary))
            } else {
                channel.trySend(UpdatedDictionaryImpl(frozenDictionary, builder.build()))
            }
        } else {
            channel.trySend(DeletedDictionaryImpl(UnmanagedRealmDictionary()))
                .also {
                    channel.close()
                }
        }
    }
}
>>>>>>> a9e593ba

// ----------------------------------------------------------------------
// Keys
// ----------------------------------------------------------------------

/**
 * [MutableSet] containing all the keys present in a dictionary. Core returns keys as results.
 */
internal class KeySet<K>(
    nativePointer: RealmMapPointer,
    private val operator: MapOperator<K, *>
) : AbstractMutableSet<K>() {

    private val keysPointer = RealmInterop.realm_dictionary_get_keys(nativePointer)

    override val size: Int
        get() = RealmInterop.realm_results_count(keysPointer).toInt()

    override fun add(element: K): Boolean =
        throw UnsupportedOperationException("Adding keys to a dictionary through 'dictionary.keys' is not allowed.")

    override fun iterator(): MutableIterator<K> =
        object : RealmMapGenericIterator<K, K>(operator) {
            @Suppress("UNCHECKED_CAST")
            override fun getNext(position: Int): K = operator.getKey(keysPointer, position)
        }
}

// ----------------------------------------------------------------------
// Values
// ----------------------------------------------------------------------

/**
 * The semantics of [MutableMap.values] establish a connection between these values and the map
 * itself. This collection represents the map's values as a [MutableCollection] of [V] values.
 *
 * The default implementation of `MutableMap.values` in Kotlin allows removals but no additions -
 * which makes sense since keys are nowhere to be found in this data structure.
 *
 * The implementation uses `realm_dictionary_to_results` internally, which (surprisingly) returns a
 * `realm_results_t` struct. Since the current `RealmResults` implementation is bound by
 * `RealmObject` we cannot use them to contain a map's values since maps of primitive values are
 * also supported. A separate implementation these `realm_results_t` was chosen over adapting the
 * current results infrastructure since the collection must be mutable too, and the current results
 * implementation is not.
 */
internal class RealmMapValues<K, V> constructor(
    internal val resultsPointer: RealmResultsPointer,
    private val operator: MapOperator<K, V>
) : AbstractMutableCollection<V>() {

    override val size: Int
        get() = operator.size

    override fun add(element: V): Boolean =
        throw UnsupportedOperationException("Adding values to a dictionary through 'dictionary.values' is not allowed.")

    override fun addAll(elements: Collection<V>): Boolean =
        throw UnsupportedOperationException("Adding values to a dictionary through 'dictionary.values' is not allowed.")

    override fun clear() = operator.clear()

    override fun iterator(): MutableIterator<V> =
        object : RealmMapGenericIterator<K, V>(operator) {
            @Suppress("UNCHECKED_CAST")
            override fun getNext(position: Int): V =
                operator.getValue(resultsPointer, position) as V
        }

    // Custom implementation to allow removal of byte arrays based on structural equality
    @Suppress("ReturnCount")
    override fun remove(element: V): Boolean {
        val it = iterator()
        if (element == null) {
            while (it.hasNext()) {
                if (it.next() == null) {
                    it.remove()
                    return true
                }
            }
        } else {
            while (it.hasNext()) {
                if (operator.areValuesEqual(element, it.next())) {
                    it.remove()
                    return true
                }
            }
        }
        return false
    }

    // Custom implementation to allow removal of byte arrays based on structural equality
    override fun removeAll(elements: Collection<V>): Boolean =
        elements.fold(false) { accumulator, value ->
            remove(value) or accumulator
        }

    // Custom implementation to allow removal of byte arrays based on structural equality
    @Suppress("NestedBlockDepth")
    override fun retainAll(elements: Collection<V>): Boolean {
        var modified = false
        val it = iterator()
        while (it.hasNext()) {
            val next = it.next()
            if (next is ByteArray) {
                val otherIterator = elements.iterator()
                while (otherIterator.hasNext()) {
                    val otherNext = otherIterator.next()
                    if (!next.contentEquals(otherNext as ByteArray?)) {
                        it.remove()
                        modified = true
                        continue // Avoid looping on an already deleted element
                    }
                }
            } else {
                if (!elements.contains(next)) {
                    it.remove()
                    modified = true
                }
            }
        }
        return modified
    }
}

// ----------------------------------------------------------------------
// Iterator
// ----------------------------------------------------------------------

/**
 * Base iterator used by [RealmDictionary.keys], [RealmDictionary.values] and
 * [RealmDictionary.entries]. Upon calling [next] the iterator used by `keys` returns a [K],
 * `entries` returns a [MutableMap.MutableEntry] whereas the one used by `values` returns a [T].
 */
internal abstract class RealmMapGenericIterator<K, T>(
    protected val operator: MapOperator<K, *>
) : MutableIterator<T> {

    private var expectedModCount = operator.modCount // Current modifications in the map
    private var cursor = 0 // The position returned by next()
    private var lastReturned = -1 // The last known returned position

    abstract fun getNext(position: Int): T

    override fun hasNext(): Boolean {
        checkConcurrentModification()

        return cursor < operator.size
    }

    override fun remove() {
        checkConcurrentModification()

        if (operator.size == 0) {
            throw NoSuchElementException("Could not remove last element returned by the iterator: dictionary is empty.")
        }
        if (lastReturned < 0) {
            throw IllegalStateException("Could not remove last element returned by the iterator: iterator never returned an element.")
        }

        val erased = getterScope {
            val keyValuePair = operator.getEntry(lastReturned)
            operator.erase(keyValuePair.first)
                .second
                .also {
                    if (lastReturned < cursor) {
                        cursor -= 1
                    }
                    lastReturned = -1
                }
        }
        expectedModCount = operator.modCount
        if (!erased) {
            throw NoSuchElementException("Could not remove last element returned by the iterator: was there an element to remove?")
        }
    }

    override fun next(): T {
        checkConcurrentModification()

        val position = cursor
        if (position >= operator.size) {
            throw IndexOutOfBoundsException("Cannot access index $position when size is ${operator.size}. Remember to check hasNext() before using next().")
        }
        val next = getNext(position)
        lastReturned = position
        cursor = position + 1
        return next
    }

    private fun checkConcurrentModification() {
        if (operator.modCount != expectedModCount) {
            throw ConcurrentModificationException("The underlying RealmDictionary was modified while iterating over its entry set.")
        }
    }
}

// ----------------------------------------------------------------------
// Entry set
// ----------------------------------------------------------------------

/**
 * This class implements the typealias [RealmMapEntrySet] which matches
 * `MutableSet<MutableMap.MutableEntry<K, V>>`. This class allows operating on a [ManagedRealmMap]
 * in the form of a [Set] of [MutableMap.MutableEntry] values.
 *
 * Deletions are supported by the default semantics in JVM and K/N. These two operations are
 * equivalent:
 * ```
 * dictionary.remove(myKey)
 * dictionary.entries.remove(realmDictionaryEntryOf(myKey, myValue)) // implies knowing myValue
 * ```
 *
 * Default semantics forbid addition operations though. This is due to `AbstractCollection` not
 * having implemented this functionality both in JVM and K/N:
 * ```
 * dictionary.entries.add(SimpleEntry(myKey, myValue)) // throws UnsupportedOperationException
 * ```
 *
 * However, these semantics don't pose a problem for `RealmMap`s. The [add] function behaves in the
 * same way [RealmDictionary.put] does:
 * ```
 * // these two operations are equivalent and result in [myKey, myValue] being added to dictionary
 * dictionary[myKey] = myValue
 * dictionary.entries.add(realmMapEntryOf(myKey, myValue))
 * ```
 *
 * All other [Map] operations are funneled through the corresponding [MapOperator] and are available
 * from this class. Some of these operations leverage default implementations in
 * [AbstractMutableSet].
 */
internal class RealmMapEntrySetImpl<K, V> constructor(
    private val nativePointer: RealmMapPointer,
    private val operator: MapOperator<K, V>
) : AbstractMutableSet<MutableMap.MutableEntry<K, V>>(), RealmMapEntrySet<K, V> {

    override val size: Int
        get() = RealmInterop.realm_dictionary_size(nativePointer).toInt()

    override fun add(element: MutableMap.MutableEntry<K, V>): Boolean =
        operator.insert(element.key, element.value).second

    override fun addAll(elements: Collection<MutableMap.MutableEntry<K, V>>): Boolean =
        elements.fold(false) { accumulator, entry ->
            (operator.insert(entry.key, entry.value).second) or accumulator
        }

    override fun clear() = operator.clear()

    override fun iterator(): MutableIterator<MutableMap.MutableEntry<K, V>> =
        object : RealmMapGenericIterator<K, MutableMap.MutableEntry<K, V>>(operator) {
            @Suppress("UNCHECKED_CAST")
            override fun getNext(position: Int): MutableMap.MutableEntry<K, V> {
                val pair = operator.getEntry(position)
                return ManagedRealmMapEntry(pair.first, operator) as MutableMap.MutableEntry<K, V>
            }
        }

    override fun remove(element: MutableMap.MutableEntry<K, V>): Boolean =
        operator.get(element.key).let { value ->
            when (operator.areValuesEqual(value, element.value)) {
                true -> operator.erase(element.key).second
                false -> false
            }
        }

    override fun removeAll(elements: Collection<MutableMap.MutableEntry<K, V>>): Boolean =
        elements.fold(false) { accumulator, entry ->
            remove(entry) or accumulator
        }
}

/**
 * Naive implementation of [MutableMap.MutableEntry] for adding new elements to a [RealmMap] via the
 * [RealmMapEntrySet] produced by `RealmMap.entries`.
 */
internal class UnmanagedRealmMapEntry<K, V> constructor(
    override val key: K,
    value: V
) : MutableMap.MutableEntry<K, V> {

    private var _value = value

    override val value: V
        get() = _value

    override fun setValue(newValue: V): V {
        val oldValue = this._value
        this._value = newValue
        return oldValue
    }

    override fun toString(): String = "UnmanagedRealmMapEntry{$key,$value}"
    override fun hashCode(): Int = (key?.hashCode() ?: 0) xor (value?.hashCode() ?: 0)
    override fun equals(other: Any?): Boolean {
        if (other !is Map.Entry<*, *>) return false

        // Byte arrays are compared at a structural level
        if (this.value is ByteArray && other.value is ByteArray) {
            val thisByteArray = this.value as ByteArray
            val otherByteArray = other.value as ByteArray
            if (this.key == other.key && thisByteArray.contentEquals(otherByteArray)) {
                return true
            }
            return false
        }

        return (this.key == other.key) && (this.value == other.value)
    }
}

/**
 * Implementation of a managed [MutableMap.MutableEntry] returned by the [Iterator] from a
 * [ManagedRealmMap] [RealmMapEntrySet]. It is possible to modify the [value] of the entry. Doing so
 * results in the managed `RealmMap` being updated as well.
 */
internal class ManagedRealmMapEntry<K, V> constructor(
    override val key: K,
    private val operator: MapOperator<K, V>
) : MutableMap.MutableEntry<K, V?> {

    override val value: V?
        get() = operator.get(key)

    override fun setValue(newValue: V?): V? {
        val previousValue = operator.get(key)
        operator.insert(key, newValue)
        return previousValue
    }

    override fun toString(): String = "ManagedRealmMapEntry{$key,$value}"
    override fun hashCode(): Int = (key?.hashCode() ?: 0) xor (value?.hashCode() ?: 0)
    override fun equals(other: Any?): Boolean {
        if (other !is Map.Entry<*, *>) return false

        // Byte arrays are compared at a structural level
        if (this.value is ByteArray && other.value is ByteArray) {
            val thisByteArray = this.value as ByteArray
            val otherByteArray = other.value as ByteArray
            if (this.key == other.key && thisByteArray.contentEquals(otherByteArray)) {
                return true
            }
            return false
        }

        return (this.key == other.key) && (this.value == other.value)
    }
}

// ----------------------------------------------------------------------
// Internal type alias and helpers for factory functions
// ----------------------------------------------------------------------

internal typealias RealmMapEntrySet<K, V> = MutableSet<MutableMap.MutableEntry<K, V>>

internal typealias RealmMapMutableEntry<K, V> = MutableMap.MutableEntry<K, V>

internal fun <K, V> realmMapEntryOf(pair: Pair<K, V>): RealmMapMutableEntry<K, V> =
    UnmanagedRealmMapEntry(pair.first, pair.second)

internal fun <K, V> realmMapEntryOf(key: K, value: V): RealmMapMutableEntry<K, V> =
    UnmanagedRealmMapEntry(key, value)

internal fun <K, V> realmMapEntryOf(entry: Map.Entry<K, V>): RealmMapMutableEntry<K, V> =
    UnmanagedRealmMapEntry(entry.key, entry.value)

internal fun <T> Array<out Pair<String, T>>.asRealmDictionary(): RealmDictionary<T> =
    UnmanagedRealmDictionary<T>().apply { putAll(this@asRealmDictionary) }<|MERGE_RESOLUTION|>--- conflicted
+++ resolved
@@ -20,13 +20,9 @@
 import io.realm.kotlin.ext.asRealmObject
 import io.realm.kotlin.ext.isManaged
 import io.realm.kotlin.internal.RealmValueArgumentConverter.convertToQueryArgs
-<<<<<<< HEAD
-import io.realm.kotlin.internal.interop.ClassKey
-=======
 import io.realm.kotlin.internal.interop.Callback
 import io.realm.kotlin.internal.interop.ClassKey
 import io.realm.kotlin.internal.interop.RealmChangesPointer
->>>>>>> a9e593ba
 import io.realm.kotlin.internal.interop.RealmInterop
 import io.realm.kotlin.internal.interop.RealmInterop.realm_dictionary_erase
 import io.realm.kotlin.internal.interop.RealmInterop.realm_dictionary_find
@@ -42,13 +38,10 @@
 import io.realm.kotlin.internal.interop.inputScope
 import io.realm.kotlin.internal.query.ObjectBoundQuery
 import io.realm.kotlin.internal.query.ObjectQuery
-<<<<<<< HEAD
-=======
 import io.realm.kotlin.notifications.MapChange
 import io.realm.kotlin.notifications.internal.DeletedDictionaryImpl
 import io.realm.kotlin.notifications.internal.InitialDictionaryImpl
 import io.realm.kotlin.notifications.internal.UpdatedDictionaryImpl
->>>>>>> a9e593ba
 import io.realm.kotlin.query.RealmQuery
 import io.realm.kotlin.types.BaseRealmObject
 import io.realm.kotlin.types.RealmAny
@@ -418,15 +411,12 @@
     val classKey: ClassKey
 ) : MapOperator<K, V> {
 
-<<<<<<< HEAD
-=======
     // Make it lazy since the key collection is a live collection pointing to the actual map
     override val keys: MutableSet<K> by lazy {
         realmReference.checkClosed()
         KeySet(nativePointer, this)
     }
 
->>>>>>> a9e593ba
     override var modCount: Int = 0
 
     @Suppress("UNCHECKED_CAST")
@@ -626,113 +616,6 @@
     }
 }
 
-@Suppress("LongParameterList")
-internal class RealmObjectMapOperator<K, V> constructor(
-    mediator: Mediator,
-    realmReference: RealmReference,
-    valueConverter: RealmValueConverter<V>,
-    keyConverter: RealmValueConverter<K>,
-    nativePointer: RealmMapPointer,
-    clazz: KClass<V & Any>,
-    classKey: ClassKey
-) : BaseRealmObjectMapOperator<K, V>(
-    mediator,
-    realmReference,
-    valueConverter,
-    keyConverter,
-    nativePointer,
-    clazz,
-    classKey
-) {
-    @Suppress("UNCHECKED_CAST")
-    override fun insertInternal(
-        key: K,
-        value: V?,
-        updatePolicy: UpdatePolicy,
-        cache: UnmanagedToManagedObjectCache
-    ): Pair<V?, Boolean> {
-        return inputScope {
-            val keyTransport = with(keyConverter) { publicToRealmValue(key) }
-            val objTransport = realmObjectToRealmReferenceWithImport(
-                value as BaseRealmObject?,
-                mediator,
-                realmReference,
-                updatePolicy,
-                cache
-            ).let {
-                realmObjectTransport(it as RealmObjectInterop?)
-            }
-            realm_dictionary_insert(
-                nativePointer,
-                keyTransport,
-                objTransport
-            ).let {
-                val previousObject = realmValueToRealmObject(
-                    it.first,
-                    clazz as KClass<out BaseRealmObject>,
-                    mediator,
-                    realmReference
-                )
-                Pair(previousObject, it.second)
-            } as Pair<V?, Boolean>
-        }
-    }
-}
-
-@Suppress("LongParameterList")
-internal class EmbeddedRealmObjectMapOperator<K, V : BaseRealmObject> constructor(
-    mediator: Mediator,
-    realmReference: RealmReference,
-    valueConverter: RealmValueConverter<V>,
-    keyConverter: RealmValueConverter<K>,
-    nativePointer: RealmMapPointer,
-    clazz: KClass<V>,
-    classKey: ClassKey
-) : BaseRealmObjectMapOperator<K, V>(
-    mediator,
-    realmReference,
-    valueConverter,
-    keyConverter,
-    nativePointer,
-    clazz,
-    classKey
-) {
-    @Suppress("UNCHECKED_CAST")
-    override fun insertInternal(
-        key: K,
-        value: V?,
-        updatePolicy: UpdatePolicy,
-        cache: UnmanagedToManagedObjectCache
-    ): Pair<V?, Boolean> {
-        return inputScope {
-            val keyTransport = with(keyConverter) { publicToRealmValue(key) }
-            if (value == null) {
-                val (previousValue, modified) = realm_dictionary_insert(
-                    nativePointer,
-                    keyTransport,
-                    realmObjectTransport(null)
-                )
-                val previousObject = realmValueToRealmObject(
-                    previousValue,
-                    clazz as KClass<out BaseRealmObject>,
-                    mediator,
-                    realmReference
-                )
-                Pair(previousObject, modified)
-            } else {
-                // We cannot return the old object as it is deleted when losing its parent so just
-                // return the newly created object even though it goes against the API
-                val embedded = realm_dictionary_insert_embedded(nativePointer, keyTransport)
-                with(valueConverter) {
-                    val newEmbeddedRealmObject = realmValueToPublic(embedded) as BaseRealmObject
-                    RealmObjectHelper.assign(newEmbeddedRealmObject, value, updatePolicy, cache)
-                    Pair(newEmbeddedRealmObject, true)
-                }
-            } as Pair<V?, Boolean>
-        }
-    }
-}
-
 // ----------------------------------------------------------------------
 // Dictionary
 // ----------------------------------------------------------------------
@@ -744,13 +627,6 @@
         throw UnsupportedOperationException("Unmanaged dictionaries cannot be observed.")
 }
 
-<<<<<<< HEAD
-internal class ManagedRealmDictionary<E> constructor(
-    parent: RealmObjectReference<*>,
-    nativePointer: RealmMapPointer,
-    operator: MapOperator<String, E>
-) : ManagedRealmMap<String, E>(parent, nativePointer, operator), RealmDictionary<E>
-=======
 internal class ManagedRealmDictionary<V> constructor(
     parent: RealmObjectReference<*>,
     nativePointer: RealmMapPointer,
@@ -791,7 +667,6 @@
         }
     }
 }
->>>>>>> a9e593ba
 
 // ----------------------------------------------------------------------
 // Keys
