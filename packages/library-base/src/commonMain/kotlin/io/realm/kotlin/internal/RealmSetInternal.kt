/*
 * Copyright 2022 Realm Inc.
 *
 * Licensed under the Apache License, Version 2.0 (the "License");
 * you may not use this file except in compliance with the License.
 * You may obtain a copy of the License at
 *
 * http://www.apache.org/licenses/LICENSE-2.0
 *
 * Unless required by applicable law or agreed to in writing, software
 * distributed under the License is distributed on an "AS IS" BASIS,
 * WITHOUT WARRANTIES OR CONDITIONS OF ANY KIND, either express or implied.
 * See the License for the specific language governing permissions and
 * limitations under the License.
 */

package io.realm.kotlin.internal

import io.realm.kotlin.UpdatePolicy
import io.realm.kotlin.internal.interop.Callback
import io.realm.kotlin.internal.interop.RealmChangesPointer
import io.realm.kotlin.internal.interop.RealmInterop
<<<<<<< HEAD
import io.realm.kotlin.internal.interop.RealmInterop.realm_list_add
import io.realm.kotlin.internal.interop.RealmInterop.realm_set_erase
import io.realm.kotlin.internal.interop.RealmInterop.realm_set_find
import io.realm.kotlin.internal.interop.RealmInterop.realm_set_get
import io.realm.kotlin.internal.interop.RealmInterop.realm_set_insert
=======
>>>>>>> 2231b214
import io.realm.kotlin.internal.interop.RealmNotificationTokenPointer
import io.realm.kotlin.internal.interop.RealmObjectInterop
import io.realm.kotlin.internal.interop.RealmSetPointer
import io.realm.kotlin.internal.interop.ValueType
import io.realm.kotlin.internal.interop.getterScope
import io.realm.kotlin.internal.interop.inputScope
import io.realm.kotlin.notifications.SetChange
import io.realm.kotlin.notifications.internal.DeletedSetImpl
import io.realm.kotlin.notifications.internal.InitialSetImpl
import io.realm.kotlin.notifications.internal.UpdatedSetImpl
import io.realm.kotlin.types.BaseRealmObject
import io.realm.kotlin.types.RealmAny
import io.realm.kotlin.types.RealmObject
import io.realm.kotlin.types.RealmSet
import io.realm.kotlin.types.asRealmObject
import kotlinx.coroutines.channels.ChannelResult
import kotlinx.coroutines.channels.SendChannel
import kotlinx.coroutines.flow.Flow
import kotlin.reflect.KClass

/**
 * Implementation for unmanaged sets, backed by a [MutableSet].
 */
internal class UnmanagedRealmSet<E> : RealmSet<E>, InternalDeleteable, MutableSet<E> by mutableSetOf() {
    override fun asFlow(): Flow<SetChange<E>> {
        throw UnsupportedOperationException("Unmanaged sets cannot be observed.")
    }

    override fun delete() {
        throw UnsupportedOperationException("Unmanaged sets cannot be deleted.")
    }
}

/**
 * Implementation for managed sets, backed by Realm.
 */
internal class ManagedRealmSet<E>(
    internal val nativePointer: RealmSetPointer,
    val operator: SetOperator<E>
) : AbstractMutableSet<E>(), RealmSet<E>, InternalDeleteable, Observable<ManagedRealmSet<E>, SetChange<E>>, Flowable<SetChange<E>> {

    override val size: Int
        get() {
            operator.realmReference.checkClosed()
            return RealmInterop.realm_set_size(nativePointer).toInt()
        }

    override fun add(element: E): Boolean {
        operator.realmReference.checkClosed()
        try {
            return operator.add(element)
        } catch (exception: Throwable) {
            throw CoreExceptionConverter.convertToPublicException(
                exception,
                "Could not add element to set"
            )
        }
    }

    override fun clear() {
        operator.realmReference.checkClosed()
        RealmInterop.realm_set_clear(nativePointer)
    }

    override fun contains(element: E): Boolean {
        operator.realmReference.checkClosed()
        return operator.contains(element)
    }

    override fun iterator(): MutableIterator<E> {
        operator.realmReference.checkClosed()
        return object : MutableIterator<E> {

            private var pos = -1

            override fun hasNext(): Boolean = pos + 1 < size

            override fun next(): E {
                pos = pos.inc()
                if (pos >= size) {
                    throw NoSuchElementException("Cannot access index $pos when size is $size. Remember to check hasNext() before using next().")
                }
                return operator.get(pos)
            }

            override fun remove() {
                if (pos < 0) {
                    throw NoSuchElementException("Could not remove last element returned by the iterator: iterator never returned an element.")
                }
                if (isEmpty()) {
                    throw NoSuchElementException("Could not remove last element returned by the iterator: set is empty.")
                }

                val erased = getterScope {
                    val transport =
                        RealmInterop.realm_set_get(nativePointer, pos.toLong(), allocRealmValueT())
                    RealmInterop.realm_set_erase(nativePointer, transport)
                }
                if (!erased) {
                    throw NoSuchElementException("Could not remove last element returned by the iterator: was there an element to remove?")
                }
            }
        }
    }

    override fun asFlow(): Flow<SetChange<E>> {
        operator.realmReference.checkClosed()
        return operator.realmReference.owner.registerObserver(this)
    }

    override fun freeze(frozenRealm: RealmReference): ManagedRealmSet<E>? {
        return RealmInterop.realm_set_resolve_in(nativePointer, frozenRealm.dbPointer)?.let {
            ManagedRealmSet(it, operator.copy(frozenRealm, it))
        }
    }

    override fun thaw(liveRealm: RealmReference): ManagedRealmSet<E>? {
        return RealmInterop.realm_set_resolve_in(nativePointer, liveRealm.dbPointer)?.let {
            ManagedRealmSet(it, operator.copy(liveRealm, it))
        }
    }

    override fun registerForNotification(
        callback: Callback<RealmChangesPointer>
    ): RealmNotificationTokenPointer {
        return RealmInterop.realm_set_add_notification_callback(nativePointer, callback)
    }

    override fun emitFrozenUpdate(
        frozenRealm: RealmReference,
        change: RealmChangesPointer,
        channel: SendChannel<SetChange<E>>
    ): ChannelResult<Unit>? {
        val frozenSet: ManagedRealmSet<E>? = freeze(frozenRealm)
        return if (frozenSet != null) {
            val builder = SetChangeSetBuilderImpl(change)

            if (builder.isEmpty()) {
                channel.trySend(InitialSetImpl(frozenSet))
            } else {
                channel.trySend(UpdatedSetImpl(frozenSet, builder.build()))
            }
        } else {
            channel.trySend(DeletedSetImpl(UnmanagedRealmSet()))
                .also {
                    channel.close()
                }
        }
    }

    override fun delete() {
        RealmInterop.realm_set_remove_all(nativePointer)
    }

    internal fun isValid(): Boolean {
        return !nativePointer.isReleased() && RealmInterop.realm_set_is_valid(nativePointer)
    }
}

/**
 * Operator interface abstracting the connection between the API and and the interop layer.
 */
internal interface SetOperator<E> : CollectionOperator<E> {

    fun add(
        element: E,
        updatePolicy: UpdatePolicy = UpdatePolicy.ALL,
        cache: UnmanagedToManagedObjectCache = mutableMapOf()
    ): Boolean

    fun addAll(
        elements: Collection<E>,
        updatePolicy: UpdatePolicy = UpdatePolicy.ALL,
        cache: UnmanagedToManagedObjectCache = mutableMapOf()
    ): Boolean {
        @Suppress("VariableNaming")
        var changed = false
        for (e in elements) {
            val hasChanged = add(e, updatePolicy, cache)
            if (hasChanged) {
                changed = true
            }
        }
        return changed
    }

    fun get(index: Int): E
    fun contains(element: E): Boolean
    fun copy(realmReference: RealmReference, nativePointer: RealmSetPointer): SetOperator<E>
}

internal class PrimitiveSetOperator<E>(
    override val mediator: Mediator,
    override val realmReference: RealmReference,
    override val converter: RealmValueConverter<E>,
    private val nativePointer: RealmSetPointer
) : SetOperator<E> {

    @Suppress("UNCHECKED_CAST")
    override fun get(index: Int): E {
        return getterScope {
            with(converter) {
                RealmInterop.realm_set_get(nativePointer, index.toLong(), allocRealmValueT())
                    .let { transport ->
                        when (ValueType.RLM_TYPE_NULL) {
                            transport.getType() -> null
                            else -> realmValueToPublic(transport)
                        }
                    } as E
            }
        }
    }

    override fun add(
        element: E,
        updatePolicy: UpdatePolicy,
        cache: UnmanagedToManagedObjectCache
    ): Boolean {
        return inputScope {
            with(converter) {
                val transport = publicToRealmValue(element)
                RealmInterop.realm_set_insert(nativePointer, transport)
            }
        }
    }

    override fun contains(element: E): Boolean {
        return inputScope {
            with(converter) {
                val transport = publicToRealmValue(element)
                RealmInterop.realm_set_find(nativePointer, transport)
            }
        }
    }

    override fun copy(
        realmReference: RealmReference,
        nativePointer: RealmSetPointer
    ): SetOperator<E> = PrimitiveSetOperator(mediator, realmReference, converter, nativePointer)
}

<<<<<<< HEAD
internal class RealmAnySetOperator(
    override val mediator: Mediator,
    override val realmReference: RealmReference,
    override val converter: RealmValueConverter<RealmAny?>,
    private val nativePointer: RealmSetPointer
) : SetOperator<RealmAny?> {

    @Suppress("UNCHECKED_CAST")
    override fun get(index: Int): RealmAny? {
        return getterScope {
            with(converter) {
                realm_set_get(nativePointer, index.toLong())
                    .let { transport ->
                        when (ValueType.RLM_TYPE_NULL) {
                            transport.getType() -> null
                            else -> realmValueToPublic(transport)
                        }
                    }
            }
        }
    }

    override fun add(
        element: RealmAny?,
        updatePolicy: UpdatePolicy,
        cache: UnmanagedToManagedObjectCache
    ): Boolean {
        return setterScope {
            when (element) {
                null -> transportOf().realm_set_insert(nativePointer)
                else -> when (element.type) {
                    RealmAny.Type.REALM_OBJECT -> {
                        val obj = element.asRealmObject<RealmObject>()
                        val objRef = realmObjectToRealmReference(
                            obj,
                            mediator,
                            realmReference,
                            updatePolicy,
                            cache
                        )
                        val transport = transportOf(objRef as RealmObjectInterop)
                        transport.realm_set_insert(nativePointer)
                    }
                    else -> with(converter) {
                        val transport = publicToRealmValue(element)
                        transport.realm_set_insert(nativePointer)
                    }
                }
            }
        }
    }

    override fun contains(element: RealmAny?): Boolean {
        return setterScope {
            with(converter) {
                val transport = publicToRealmValue(element)
                transport.realm_set_find(nativePointer)
            }
        }
    }

    override fun copy(
        realmReference: RealmReference,
        nativePointer: RealmSetPointer
    ): SetOperator<RealmAny?> =
        RealmAnySetOperator(mediator, realmReference, converter, nativePointer)
}

=======
>>>>>>> 2231b214
internal class RealmObjectSetOperator<E>(
    override val mediator: Mediator,
    override val realmReference: RealmReference,
    override val converter: RealmValueConverter<E>,
    private val nativePointer: RealmSetPointer,
    private val clazz: KClass<*>,
) : SetOperator<E> {

    override fun add(
        element: E,
        updatePolicy: UpdatePolicy,
        cache: UnmanagedToManagedObjectCache
    ): Boolean {
        return inputScope {
            val objRef = realmObjectToRealmReferenceWithImport(
                element as BaseRealmObject?,
                mediator,
                realmReference,
                updatePolicy,
                cache
            )
            val transport = realmObjectTransport(objRef as RealmObjectInterop)
            RealmInterop.realm_set_insert(nativePointer, transport)
        }
    }

    @Suppress("UNCHECKED_CAST")
    override fun get(index: Int): E {
        return getterScope {
            with(converter) {
                RealmInterop.realm_set_get(nativePointer, index.toLong(), allocRealmValueT())
                    .let { transport ->
                        when (ValueType.RLM_TYPE_NULL) {
                            transport.getType() -> null
                            else -> realmValueToPublic(transport)
                        }
                    } as E
            }
        }
    }

    override fun contains(element: E): Boolean {
        return inputScope {
            val objRef = realmObjectToRealmReferenceWithImport(
                element as BaseRealmObject?,
                mediator,
                realmReference,
                UpdatePolicy.ALL,
                mutableMapOf()
            )
            val transport = realmObjectTransport(objRef as RealmObjectInterop)
            RealmInterop.realm_set_find(nativePointer, transport)
        }
    }

    override fun copy(
        realmReference: RealmReference,
        nativePointer: RealmSetPointer
    ): SetOperator<E> {
        val converter =
            converter<E>(clazz, mediator, realmReference) as CompositeConverter<E, *>
        return RealmObjectSetOperator(mediator, realmReference, converter, nativePointer, clazz)
    }
}

internal fun <T> Array<out T>.asRealmSet(): RealmSet<T> =
    UnmanagedRealmSet<T>().apply { addAll(this@asRealmSet) }<|MERGE_RESOLUTION|>--- conflicted
+++ resolved
@@ -20,14 +20,6 @@
 import io.realm.kotlin.internal.interop.Callback
 import io.realm.kotlin.internal.interop.RealmChangesPointer
 import io.realm.kotlin.internal.interop.RealmInterop
-<<<<<<< HEAD
-import io.realm.kotlin.internal.interop.RealmInterop.realm_list_add
-import io.realm.kotlin.internal.interop.RealmInterop.realm_set_erase
-import io.realm.kotlin.internal.interop.RealmInterop.realm_set_find
-import io.realm.kotlin.internal.interop.RealmInterop.realm_set_get
-import io.realm.kotlin.internal.interop.RealmInterop.realm_set_insert
-=======
->>>>>>> 2231b214
 import io.realm.kotlin.internal.interop.RealmNotificationTokenPointer
 import io.realm.kotlin.internal.interop.RealmObjectInterop
 import io.realm.kotlin.internal.interop.RealmSetPointer
@@ -269,7 +261,6 @@
     ): SetOperator<E> = PrimitiveSetOperator(mediator, realmReference, converter, nativePointer)
 }
 
-<<<<<<< HEAD
 internal class RealmAnySetOperator(
     override val mediator: Mediator,
     override val realmReference: RealmReference,
@@ -281,7 +272,7 @@
     override fun get(index: Int): RealmAny? {
         return getterScope {
             with(converter) {
-                realm_set_get(nativePointer, index.toLong())
+                RealmInterop.realm_set_get(nativePointer, index.toLong(), allocRealmValueT())
                     .let { transport ->
                         when (ValueType.RLM_TYPE_NULL) {
                             transport.getType() -> null
@@ -297,25 +288,25 @@
         updatePolicy: UpdatePolicy,
         cache: UnmanagedToManagedObjectCache
     ): Boolean {
-        return setterScope {
+        return inputScope {
             when (element) {
-                null -> transportOf().realm_set_insert(nativePointer)
+                null -> RealmInterop.realm_set_insert(nativePointer, nullTransport())
                 else -> when (element.type) {
                     RealmAny.Type.REALM_OBJECT -> {
                         val obj = element.asRealmObject<RealmObject>()
-                        val objRef = realmObjectToRealmReference(
+                        val objRef = realmObjectToRealmReferenceWithImport(
                             obj,
                             mediator,
                             realmReference,
                             updatePolicy,
                             cache
                         )
-                        val transport = transportOf(objRef as RealmObjectInterop)
-                        transport.realm_set_insert(nativePointer)
+                        val transport = realmObjectTransport(objRef as RealmObjectInterop)
+                        RealmInterop.realm_set_insert(nativePointer, transport)
                     }
                     else -> with(converter) {
                         val transport = publicToRealmValue(element)
-                        transport.realm_set_insert(nativePointer)
+                        RealmInterop.realm_set_insert(nativePointer, transport)
                     }
                 }
             }
@@ -323,10 +314,10 @@
     }
 
     override fun contains(element: RealmAny?): Boolean {
-        return setterScope {
+        return inputScope {
             with(converter) {
                 val transport = publicToRealmValue(element)
-                transport.realm_set_find(nativePointer)
+                RealmInterop.realm_set_find(nativePointer, transport)
             }
         }
     }
@@ -338,8 +329,6 @@
         RealmAnySetOperator(mediator, realmReference, converter, nativePointer)
 }
 
-=======
->>>>>>> 2231b214
 internal class RealmObjectSetOperator<E>(
     override val mediator: Mediator,
     override val realmReference: RealmReference,
