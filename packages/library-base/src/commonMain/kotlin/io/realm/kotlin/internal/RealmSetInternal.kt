--- conflicted
+++ resolved
@@ -255,9 +255,7 @@
         return getterScope {
             with(valueConverter) {
                 val transport = realm_set_get(nativePointer, index.toLong())
-                with(valueConverter) {
-                    realmValueToPublic(transport)
-                }
+                realmValueToPublic(transport)
             } as E
         }
     }
@@ -294,16 +292,10 @@
 internal class RealmObjectSetOperator<E> constructor(
     override val mediator: Mediator,
     override val realmReference: RealmReference,
-<<<<<<< HEAD
     override val valueConverter: RealmValueConverter<E>,
     override val nativePointer: RealmSetPointer,
-    private val clazz: KClass<E & Any>
-=======
-    override val converter: RealmValueConverter<E>,
-    private val nativePointer: RealmSetPointer,
     val clazz: KClass<E & Any>,
     val classKey: ClassKey
->>>>>>> 064d924c
 ) : SetOperator<E> {
 
     override fun add(
@@ -359,11 +351,7 @@
     ): SetOperator<E> {
         val converter =
             converter<E>(clazz, mediator, realmReference) as CompositeConverter<E, *>
-<<<<<<< HEAD
-        return RealmObjectSetOperator(mediator, realmReference, converter, nativePointer, clazz)
-=======
         return RealmObjectSetOperator(mediator, realmReference, converter, nativePointer, clazz, classKey)
->>>>>>> 064d924c
     }
 }
 
