/*
 * Copyright 2022 Realm Inc.
 *
 * Licensed under the Apache License, Version 2.0 (the "License");
 * you may not use this file except in compliance with the License.
 * You may obtain a copy of the License at
 *
 * http://www.apache.org/licenses/LICENSE-2.0
 *
 * Unless required by applicable law or agreed to in writing, software
 * distributed under the License is distributed on an "AS IS" BASIS,
 * WITHOUT WARRANTIES OR CONDITIONS OF ANY KIND, either express or implied.
 * See the License for the specific language governing permissions and
 * limitations under the License.
 */

package io.realm.kotlin.internal

import io.realm.kotlin.UpdatePolicy
import io.realm.kotlin.internal.interop.Callback
import io.realm.kotlin.internal.interop.MemAllocator
import io.realm.kotlin.internal.interop.RealmChangesPointer
import io.realm.kotlin.internal.interop.RealmInterop
import io.realm.kotlin.internal.interop.RealmInterop.realm_set_erase
import io.realm.kotlin.internal.interop.RealmInterop.realm_set_find
import io.realm.kotlin.internal.interop.RealmInterop.realm_set_get
import io.realm.kotlin.internal.interop.RealmInterop.realm_set_insert
import io.realm.kotlin.internal.interop.RealmNotificationTokenPointer
import io.realm.kotlin.internal.interop.RealmObjectInterop
import io.realm.kotlin.internal.interop.RealmSetPointer
import io.realm.kotlin.internal.interop.ValueType
import io.realm.kotlin.internal.interop.getterScope
import io.realm.kotlin.internal.interop.setterScope
import io.realm.kotlin.internal.interop.setterScopeTracked
import io.realm.kotlin.notifications.SetChange
import io.realm.kotlin.notifications.internal.DeletedSetImpl
import io.realm.kotlin.notifications.internal.InitialSetImpl
import io.realm.kotlin.notifications.internal.UpdatedSetImpl
import io.realm.kotlin.types.BaseRealmObject
import io.realm.kotlin.types.RealmSet
import kotlinx.coroutines.channels.ChannelResult
import kotlinx.coroutines.channels.SendChannel
import kotlinx.coroutines.flow.Flow
import kotlin.reflect.KClass

/**
 * Implementation for unmanaged sets, backed by a [MutableSet].
 */
internal class UnmanagedRealmSet<E> : RealmSet<E>, InternalDeleteable, MutableSet<E> by mutableSetOf() {
    override fun asFlow(): Flow<SetChange<E>> {
        throw UnsupportedOperationException("Unmanaged sets cannot be observed.")
    }

    override fun delete() {
        throw UnsupportedOperationException("Unmanaged sets cannot be deleted.")
    }
}

/**
 * Implementation for managed sets, backed by Realm.
 */
internal class ManagedRealmSet<E>(
    internal val nativePointer: RealmSetPointer,
    val operator: SetOperator<E>
) : AbstractMutableSet<E>(), RealmSet<E>, InternalDeleteable, Observable<ManagedRealmSet<E>, SetChange<E>>, Flowable<SetChange<E>> {

    override val size: Int
        get() {
            operator.realmReference.checkClosed()
            return RealmInterop.realm_set_size(nativePointer).toInt()
        }

    override fun add(element: E): Boolean {
        operator.realmReference.checkClosed()
        try {
            return operator.add(element)
        } catch (exception: Throwable) {
            throw CoreExceptionConverter.convertToPublicException(
                exception,
                "Could not add element to set"
            )
        }
    }

    override fun clear() {
        operator.realmReference.checkClosed()
        RealmInterop.realm_set_clear(nativePointer)
    }

    override fun contains(element: E): Boolean {
        operator.realmReference.checkClosed()
        return operator.contains(element)
    }

    override fun iterator(): MutableIterator<E> {
        operator.realmReference.checkClosed()
        return object : MutableIterator<E> {

            private var pos = -1

            override fun hasNext(): Boolean = pos + 1 < size

            override fun next(): E {
                pos = pos.inc()
                if (pos >= size) {
                    throw NoSuchElementException("Cannot access index $pos when size is $size. Remember to check hasNext() before using next().")
                }
                return operator.get(pos)
            }

            override fun remove() {
                if (pos < 0) {
                    throw NoSuchElementException("Could not remove last element returned by the iterator: iterator never returned an element.")
                }
                if (isEmpty()) {
                    throw NoSuchElementException("Could not remove last element returned by the iterator: set is empty.")
                }

                val erased = getterScope {
                    val transport = realm_set_get(nativePointer, pos.toLong())
                    transport.realm_set_erase(nativePointer)
                }
                if (!erased) {
                    throw NoSuchElementException("Could not remove last element returned by the iterator: was there an element to remove?")
                }
            }
        }
    }

    override fun asFlow(): Flow<SetChange<E>> {
        operator.realmReference.checkClosed()
        return operator.realmReference.owner.registerObserver(this)
    }

    override fun freeze(frozenRealm: RealmReference): ManagedRealmSet<E>? {
        return RealmInterop.realm_set_resolve_in(nativePointer, frozenRealm.dbPointer)?.let {
            ManagedRealmSet(it, operator.copy(frozenRealm, it))
        }
    }

    override fun thaw(liveRealm: RealmReference): ManagedRealmSet<E>? {
        return RealmInterop.realm_set_resolve_in(nativePointer, liveRealm.dbPointer)?.let {
            ManagedRealmSet(it, operator.copy(liveRealm, it))
        }
    }

    override fun registerForNotification(
        callback: Callback<RealmChangesPointer>
    ): RealmNotificationTokenPointer {
        return RealmInterop.realm_set_add_notification_callback(nativePointer, callback)
    }

    override fun emitFrozenUpdate(
        frozenRealm: RealmReference,
        change: RealmChangesPointer,
        channel: SendChannel<SetChange<E>>
    ): ChannelResult<Unit>? {
        val frozenSet: ManagedRealmSet<E>? = freeze(frozenRealm)
        return if (frozenSet != null) {
            val builder = SetChangeSetBuilderImpl(change)

            if (builder.isEmpty()) {
                channel.trySend(InitialSetImpl(frozenSet))
            } else {
                channel.trySend(UpdatedSetImpl(frozenSet, builder.build()))
            }
        } else {
            channel.trySend(DeletedSetImpl(UnmanagedRealmSet()))
                .also {
                    channel.close()
                }
        }
    }

    override fun delete() {
        RealmInterop.realm_set_remove_all(nativePointer)
    }
}

/**
 * Operator interface abstracting the connection between the API and and the interop layer.
 */
internal interface SetOperator<E> : CollectionOperator<E> {

    fun add(
        element: E,
        updatePolicy: UpdatePolicy = UpdatePolicy.ALL,
        cache: ObjectCache = mutableMapOf()
    ): Boolean

    fun addAll(
        elements: Collection<E>,
        updatePolicy: UpdatePolicy = UpdatePolicy.ALL,
        cache: ObjectCache = mutableMapOf()
    ): Boolean {
        @Suppress("VariableNaming")
        var changed = false
        for (e in elements) {
            val hasChanged = add(e, updatePolicy, cache)
            if (hasChanged) {
                changed = true
            }
        }
        return changed
    }

    fun get(index: Int): E
    fun contains(element: E): Boolean
    fun copy(realmReference: RealmReference, nativePointer: RealmSetPointer): SetOperator<E>
}

/**
 * Base class for operator for primitive types. Children can be 'tracked' (i.e. the underlying C
 * struct contains pointers to some buffers that require cleanup, e.g. strings or byte arrays) or
 * 'untracked' (i.e. all other primitive types).
 */
internal abstract class PrimitiveSetOperator<E> constructor(
    override val mediator: Mediator,
    override val realmReference: RealmReference,
    override val converter: RealmValueConverter<E>,
    protected val nativePointer: RealmSetPointer
) : SetOperator<E> {

    abstract fun addInternal(
        element: E,
        updatePolicy: UpdatePolicy,
        cache: ObjectCache,
        block: MemAllocator.() -> Boolean
    ): Boolean

    abstract fun containsInternal(element: E, block: MemAllocator.() -> Boolean): Boolean

    @Suppress("UNCHECKED_CAST")
    override fun get(index: Int): E {
        return getterScope {
            with(converter) {
                realm_set_get(nativePointer, index.toLong())
                    .let { transport ->
                        when (ValueType.RLM_TYPE_NULL) {
                            transport.getType() -> null
                            else -> realmValueToPublic(transport)
                        }
                    } as E
            }
        }
    }

    override fun add(element: E, updatePolicy: UpdatePolicy, cache: ObjectCache): Boolean {
        return addInternal(element, updatePolicy, cache) {
            with(converter) {
                val transport = publicToRealmValue(element)
                transport.realm_set_insert(nativePointer)
            }
        }
    }

    override fun contains(element: E): Boolean {
        return containsInternal(element) {
            with(converter) {
                val transport = publicToRealmValue(element)
                transport.realm_set_find(nativePointer)
            }
        }
    }
}

/**
 * Operator for strings and byte arrays. Calls to [setterScopeTracked] ensure data buffers are
 * cleaned after completion.
 */
internal class PrimitiveSetOperatorTracked<E> constructor(
    mediator: Mediator,
    realmReference: RealmReference,
    converter: RealmValueConverter<E>,
    nativePointer: RealmSetPointer
) : PrimitiveSetOperator<E>(mediator, realmReference, converter, nativePointer) {

    override fun addInternal(
        element: E,
        updatePolicy: UpdatePolicy,
        cache: ObjectCache,
        block: MemAllocator.() -> Boolean
    ): Boolean {
        return setterScopeTracked(block)
    }

    override fun containsInternal(element: E, block: MemAllocator.() -> Boolean): Boolean {
        return setterScopeTracked(block)
    }

    override fun copy(
        realmReference: RealmReference,
        nativePointer: RealmSetPointer
    ): SetOperator<E> =
        PrimitiveSetOperatorTracked(mediator, realmReference, converter, nativePointer)
}

/**
 * Operator for Realm primitive types other than strings and byte arrays.
 */
internal class PrimitiveSetOperatorUntracked<E> constructor(
    mediator: Mediator,
    realmReference: RealmReference,
    converter: RealmValueConverter<E>,
    nativePointer: RealmSetPointer
) : PrimitiveSetOperator<E>(mediator, realmReference, converter, nativePointer) {

    override fun addInternal(
        element: E,
        updatePolicy: UpdatePolicy,
        cache: ObjectCache,
        block: MemAllocator.() -> Boolean
    ): Boolean {
        return setterScope(block)
    }

    override fun containsInternal(element: E, block: MemAllocator.() -> Boolean): Boolean {
        return setterScope(block)
    }

    override fun copy(
        realmReference: RealmReference,
        nativePointer: RealmSetPointer
    ): SetOperator<E> =
        PrimitiveSetOperatorUntracked(mediator, realmReference, converter, nativePointer)
}

/**
 * Operator for Realm objects.
 */
internal class RealmObjectSetOperator<E>(
    override val mediator: Mediator,
    override val realmReference: RealmReference,
    override val converter: RealmValueConverter<E>,
    private val nativePointer: RealmSetPointer,
    private val clazz: KClass<*>,
) : SetOperator<E> {

    override fun add(element: E, updatePolicy: UpdatePolicy, cache: ObjectCache): Boolean {
<<<<<<< HEAD
        return setterScope {
            val objRef = realmObjectToRef(
                element as BaseRealmObject?,
                mediator,
                realmReference,
                updatePolicy,
                cache
            )
            val transport = transportOf(objRef as RealmObjectInterop)
            transport.realm_set_insert(nativePointer)
        }
=======
        val realmObjectToRealmValue = realmObjectToRealmValueWithImport(
            element as BaseRealmObject?,
            mediator,
            realmReference,
            updatePolicy,
            cache
        )
        return RealmInterop.realm_set_insert(nativePointer, realmObjectToRealmValue)
>>>>>>> af93a60a
    }

    @Suppress("UNCHECKED_CAST")
    override fun get(index: Int): E {
        return getterScope {
            with(converter) {
                realm_set_get(nativePointer, index.toLong())
                    .let { transport ->
                        when (ValueType.RLM_TYPE_NULL) {
                            transport.getType() -> null
                            else -> realmValueToPublic(transport)
                        }
                    } as E
            }
        }
    }

    override fun contains(element: E): Boolean {
<<<<<<< HEAD
        return setterScope {
            val objRef = realmObjectToRef(
                element as BaseRealmObject?,
                mediator,
                realmReference,
                UpdatePolicy.ALL,
                mutableMapOf()
            )
            val transport = transportOf(objRef as RealmObjectInterop)
            transport.realm_set_find(nativePointer)
        }
=======
        val realmObjectToRealmValue = realmObjectToRealmValueWithImport(
            element as BaseRealmObject?,
            mediator,
            realmReference
        )
        return RealmInterop.realm_set_find(nativePointer, realmObjectToRealmValue)
>>>>>>> af93a60a
    }

    override fun copy(
        realmReference: RealmReference,
        nativePointer: RealmSetPointer
    ): SetOperator<E> {
        val converter =
            converter<E>(clazz, mediator, realmReference) as CompositeConverter<E, *>
        return RealmObjectSetOperator(mediator, realmReference, converter, nativePointer, clazz)
    }
}

internal fun <T> Array<out T>.asRealmSet(): RealmSet<T> =
    UnmanagedRealmSet<T>().apply { addAll(this@asRealmSet) }<|MERGE_RESOLUTION|>--- conflicted
+++ resolved
@@ -214,7 +214,7 @@
  * struct contains pointers to some buffers that require cleanup, e.g. strings or byte arrays) or
  * 'untracked' (i.e. all other primitive types).
  */
-internal abstract class PrimitiveSetOperator<E> constructor(
+internal abstract class PrimitiveSetOperator<E>(
     override val mediator: Mediator,
     override val realmReference: RealmReference,
     override val converter: RealmValueConverter<E>,
@@ -337,7 +337,6 @@
 ) : SetOperator<E> {
 
     override fun add(element: E, updatePolicy: UpdatePolicy, cache: ObjectCache): Boolean {
-<<<<<<< HEAD
         return setterScope {
             val objRef = realmObjectToRef(
                 element as BaseRealmObject?,
@@ -349,16 +348,6 @@
             val transport = transportOf(objRef as RealmObjectInterop)
             transport.realm_set_insert(nativePointer)
         }
-=======
-        val realmObjectToRealmValue = realmObjectToRealmValueWithImport(
-            element as BaseRealmObject?,
-            mediator,
-            realmReference,
-            updatePolicy,
-            cache
-        )
-        return RealmInterop.realm_set_insert(nativePointer, realmObjectToRealmValue)
->>>>>>> af93a60a
     }
 
     @Suppress("UNCHECKED_CAST")
@@ -377,7 +366,6 @@
     }
 
     override fun contains(element: E): Boolean {
-<<<<<<< HEAD
         return setterScope {
             val objRef = realmObjectToRef(
                 element as BaseRealmObject?,
@@ -389,14 +377,6 @@
             val transport = transportOf(objRef as RealmObjectInterop)
             transport.realm_set_find(nativePointer)
         }
-=======
-        val realmObjectToRealmValue = realmObjectToRealmValueWithImport(
-            element as BaseRealmObject?,
-            mediator,
-            realmReference
-        )
-        return RealmInterop.realm_set_find(nativePointer, realmObjectToRealmValue)
->>>>>>> af93a60a
     }
 
     override fun copy(
