--- conflicted
+++ resolved
@@ -302,22 +302,14 @@
         /**
          * Dispatcher on which Realm notifications are run. It is possible to listen for changes to
          * Realm objects from any thread, but the underlying logic will run on this dispatcher
-<<<<<<< HEAD
-         * before any changes are returned to the caller thread.
-=======
          * before any changes are returned to the receiving context.
->>>>>>> 75b35dc9
          *
          * Defaults to a single threaded dispatcher started when the configuration is built.
          *
          * NOTE On Android the dispatcher's thread must have an initialized
          * [Looper](https://developer.android.com/reference/android/os/Looper#prepare()).
          *
-<<<<<<< HEAD
-         * @param dispatcher Dispatcher on which notifications are run. It is required to be backed
-=======
          * @param dispatcher dispatcher on which notifications are run. It is required to be backed
->>>>>>> 75b35dc9
          * by a single thread only.
          */
         internal fun notificationDispatcher(dispatcher: CoroutineDispatcher) = apply {
@@ -325,13 +317,7 @@
         } as S
 
         /**
-<<<<<<< HEAD
-         * Dispatcher used to run background writes to the Realm.
-         *
-         * Defaults to a single threaded dispatcher started when the configuration is built.
-=======
          * Dispatcher used to run background writes to the Realm.         *
->>>>>>> 75b35dc9
          *
          * NOTE On Android the dispatcher's thread must have an initialized
          * [Looper](https://developer.android.com/reference/android/os/Looper#prepare()).
