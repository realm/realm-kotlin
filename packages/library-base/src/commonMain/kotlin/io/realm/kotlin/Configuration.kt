--- conflicted
+++ resolved
@@ -400,7 +400,6 @@
         public fun inMemory(): S =
             apply { this.inMemory = true } as S
 
-<<<<<<< HEAD
         /**
          * Initializes a realm file with a bundled asset realm files.
          *
@@ -443,18 +442,6 @@
             return this as S
         }
 
-        /**
-         * Removes the default system logger from being installed. If no custom loggers have
-         * been configured, no log events will be reported, regardless of the configured
-         * log level.
-         *
-         * @see [Configuration.SharedBuilder.log]
-         */
-        // TODO Evaluate if this should be part of the public API. For now keep it internal.
-        internal fun removeSystemLogger() = apply { this.removeSystemLogger = true } as S
-
-=======
->>>>>>> dde0af50
         protected fun validateEncryptionKey(encryptionKey: ByteArray): ByteArray {
             if (encryptionKey.size != Realm.ENCRYPTION_KEY_LENGTH) {
                 throw IllegalArgumentException("The provided key must be ${Realm.ENCRYPTION_KEY_LENGTH} bytes. The provided key was ${encryptionKey.size} bytes.")
