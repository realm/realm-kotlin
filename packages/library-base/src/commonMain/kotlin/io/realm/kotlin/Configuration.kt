/*
 * Copyright 2020 Realm Inc.
 *
 * Licensed under the Apache License, Version 2.0 (the "License");
 * you may not use this file except in compliance with the License.
 * You may obtain a copy of the License at
 *
 * http://www.apache.org/licenses/LICENSE-2.0
 *
 * Unless required by applicable law or agreed to in writing, software
 * distributed under the License is distributed on an "AS IS" BASIS,
 * WITHOUT WARRANTIES OR CONDITIONS OF ANY KIND, either express or implied.
 * See the License for the specific language governing permissions and
 * limitations under the License.
 */

package io.realm.kotlin

import io.realm.kotlin.Configuration.SharedBuilder
import io.realm.kotlin.internal.MISSING_PLUGIN_MESSAGE
import io.realm.kotlin.internal.REALM_FILE_EXTENSION
import io.realm.kotlin.internal.platform.PATH_SEPARATOR
import io.realm.kotlin.internal.realmObjectCompanionOrNull
import io.realm.kotlin.log.LogLevel
import io.realm.kotlin.log.RealmLogger
import io.realm.kotlin.types.BaseRealmObject
import kotlinx.coroutines.CoroutineDispatcher
import kotlin.reflect.KClass

/**
 * This interface is used to determine if a Realm file should be compacted the first time the file
 * is opened and before the instance is returned.
 *
 * Note that compacting a file can take a while, so compacting should generally only be done as
 * part of opening a Realm on a background thread.
 */
public fun interface CompactOnLaunchCallback {

    /**
     * This method determines if the Realm file should be compacted before opened and returned to
     * the user.
     *
     * @param totalBytes the total file size (data + free space).
     * @param usedBytes the total bytes used by data in the file.
     * @return `true` to indicate an attempt to compact the file should be made. Otherwise,
     * compaction will be skipped.
     */
    public fun shouldCompact(totalBytes: Long, usedBytes: Long): Boolean
}

/**
 * This interface is used to write data to a Realm file when the file is first created.
 * It will be used in a way similar to using [Realm.writeBlocking].
 *
 * Note that writing data to a Realm file will involve IO, so it should generally only be done as
 * part of opening a Realm on a background thread.
 */
public fun interface InitialDataCallback {
    /**
     * Creates a write transaction in which the initial data can be written with
     * [MutableRealm] as a receiver. This mirrors the API when using [Realm.write]
     * and allows for the following pattern:
     *
     * ```
     * val config = RealmConfiguration.Builder()
     *   .initialData { // this: MutableRealm
     *       copyToRealm(Person("Jane Doe"))
     *   }
     *   .build()
     * val realm = Realm.open(config)
     * ```
     */
    public fun MutableRealm.write()
}

/**
 * Configuration for log events created by a Realm instance.
 */
@Deprecated("Use io.realm.kotlin.log.RealmLog instead.")
public data class LogConfiguration(
    /**
     * The [LogLevel] for which all log events of equal or higher priority will be reported.
     */
    public val level: LogLevel,

    /**
     * Any loggers to install. They will receive all log events with a priority equal to or higher
     * than the value defined in [LogConfiguration.level].
     */
    public val loggers: List<RealmLogger>
)

/**
 * Configuration for pre-bundled asset files used as initial state of the realm file.
 */
public data class InitialRealmFileConfiguration(
    /**
<<<<<<< HEAD
     * Asset file name. See [SharedBuilder.initialRealmFile] for details.
=======
     * Path to the assetFile. This will be interpreted differently depending on the platform. See [SharedBuilder.assetFile] for details.
>>>>>>> fbed92f5
     */
    val assetFile: String,
    /**
     * Asset file SHA256-checksum used to verify the integrity of the asset file. See
     * [SharedBuilder.initialRealmFile] for details.
     */
    val checksum: String?
)

/**
 * Base configuration options shared between all realm configuration types.
 */
public interface Configuration {

    /**
     * Path to the realm file.
     */
    public val path: String

    /**
     * Filename of the realm file.
     */
    public val name: String

    /**
     * The set of classes included in the schema for the realm.
     */
    public val schema: Set<KClass<out BaseRealmObject>>

    /**
     * The log configuration used for the realm instance.
     */
    @Deprecated("Use io.realm.kotlin.log.RealmLog instead.")
    public val log: LogConfiguration

    /**
     * Maximum number of active versions.
     *
     * Holding references to objects from previous version of the data in the realm will also
     * require keeping the data in the actual file. This can cause growth of the file. See
     * [SharedBuilder.maxNumberOfActiveVersions] for details.
     */
    public val maxNumberOfActiveVersions: Long

    /**
     * The schema version.
     */
    public val schemaVersion: Long

    /**
     * 64 byte key used to encrypt and decrypt the Realm file.
     *
     * @return null on unencrypted Realms.
     */
    public val encryptionKey: ByteArray?

    /**
     * Callback that determines if the realm file should be compacted as part of opening it.
     *
     * @return `null` if the realm file should not be compacted when opened. Otherwise, the callback
     * returned is the one that will be invoked in order to determine if the file should be
     * compacted or not.
     * @see [RealmConfiguration.Builder.compactOnLaunch]
     */
    public val compactOnLaunchCallback: CompactOnLaunchCallback?

    /**
     * Callback that will be triggered in order to write initial data when the Realm file is
     * created for the first time.
     *
     * The callback has a [MutableRealm]] as a receiver, which allows for the following pattern:
     *
     * ```
     * val config = RealmConfiguration.Builder()
     *   .initialData { // this: MutableRealm
     *       copyToRealm(Person("Jane Doe"))
     *   }
     *   .build()
     * val realm = Realm.open(config)
     * ```
     *
     * @return `null` if no initial data should be written when opening a Realm file, otherwise
     * the callback return is the one responsible for writing the data.
     * @see [RealmConfiguration.Builder.initialDataCallback]
     */
    public val initialDataCallback: InitialDataCallback?

    /**
     * Describes whether the realm should reside in memory or on disk.
     */
    public val inMemory: Boolean

    /**
     * Configuration that holds details of a bundled asset file used as initial state of the realm
     * file. See [SharedBuilder.initialRealmFile] for details.
     */
    public val initialRealmFileConfiguration: InitialRealmFileConfiguration?

    /**
     * Base class for configuration builders that holds properties available to both
     * [RealmConfiguration] and [SyncConfiguration].
     *
     * @param T the type of [Configuration] the builder should generate.
     * @param S the type of builder, needed to distinguish between local and sync variants.
     */
    // The property functions in this builder return the type of the builder itself, represented by
    // [S]. This is due to `library-base` not having visibility over `library-sync` and therefore
    // all function return types have to be typecast as [S].
    @Suppress("UnnecessaryAbstractClass", "UNCHECKED_CAST") // Actual implementations should rewire build() to companion map variant
    public abstract class SharedBuilder<T, S : SharedBuilder<T, S>>(
        protected var schema: Set<KClass<out BaseRealmObject>> = setOf()
    ) {

        init {
            // Verify that the schema only contains subclasses of RealmObject and EmbeddedRealmObject
            schema.forEach { clazz: KClass<out BaseRealmObject> ->
                if (clazz.realmObjectCompanionOrNull() == null) {
                    throw IllegalArgumentException(
                        "Only subclasses of RealmObject and " +
                            "EmbeddedRealmObject are allowed in the schema. Found: ${clazz.qualifiedName}. " +
                            "If ${clazz.qualifiedName} is a valid subclass: $MISSING_PLUGIN_MESSAGE"
                    )
                }
            }
        }

        // 'name' must be nullable as it is optional when getting SyncClient's default path!
        protected abstract var name: String?
        protected var logLevel: LogLevel = LogLevel.INFO
        protected var appConfigLoggers: List<RealmLogger> = listOf()
        protected var realmConfigLoggers: List<RealmLogger> = listOf()
        protected var maxNumberOfActiveVersions: Long = Long.MAX_VALUE
        protected var notificationDispatcher: CoroutineDispatcher? = null
        protected var writeDispatcher: CoroutineDispatcher? = null
        protected var schemaVersion: Long = 0
        protected var encryptionKey: ByteArray? = null
        protected var compactOnLaunchCallback: CompactOnLaunchCallback? = null
        protected var initialDataCallback: InitialDataCallback? = null
        protected var inMemory: Boolean = false
        protected var initialRealmFileConfiguration: InitialRealmFileConfiguration? = null

        /**
         * Sets the filename of the realm file.
         *
         * @throws IllegalArgumentException if the name includes a path separator or the name is
         * `.realm`.
         */
        public abstract fun name(name: String): S

        /**
         * Creates the RealmConfiguration based on the builder properties.
         *
         * @return the created RealmConfiguration.
         *
         * @throws IllegalStateException if trying to build a configuration with incompatible
         * options.
         */
        public abstract fun build(): T

        /**
         * Sets the maximum number of live versions in the Realm file before an
         * [IllegalStateException] is thrown when attempting to write more data.
         *
         * Realm is capable of concurrently handling many different versions of Realm objects, this
         * can e.g. happen if a flow is slow to process data from the database while a fast writer
         * is putting data into the Realm.
         *
         * Under normal circumstances this is not a problem, but if the number of active versions
         * grow too large, it will have a negative effect on the file size on disk. Setting this
         * parameters can therefore be used to prevent uses of Realm that can result in very large
         * file sizes.
         *
         * For details see the *Large Realm file size*-section of the
         * [FAQ](https://docs.mongodb.com/realm-legacy/docs/java/latest/index.html#faq)
         *
         * @param number the maximum number of active versions before an exception is thrown.
         */
        public fun maxNumberOfActiveVersions(maxVersions: Long = 8): S = apply {
            if (maxVersions < 1) {
                throw IllegalArgumentException("Only positive numbers above 0 are allowed. Yours was: $maxVersions")
            }
            this.maxNumberOfActiveVersions = maxVersions
        } as S

        /**
         * Configure how Realm will report log events.
         *
         * @param level all events at this level or higher will be reported.
         * @param customLoggers any custom loggers to send log events to. A default system logger is
         * installed by default that will redirect to the common logging framework on the platform,
         * i.e. LogCat on Android and NSLog on iOS.
         */
        @Deprecated("Use io.realm.kotlin.log.RealmLog instead.")
        public open fun log(
            level: LogLevel = LogLevel.INFO,
            customLoggers: List<RealmLogger> = emptyList()
        ): S = apply {
            this.logLevel = level
            this.realmConfigLoggers = customLoggers
        } as S

        /**
         * Dispatcher used to run background writes to the Realm.
         *
         * Defaults to a single threaded dispatcher started when the configuration is built.
         *
         * NOTE On Android the dispatcher's thread must have an initialized
         * [Looper](https://developer.android.com/reference/android/os/Looper#prepare()).
         *
         * @param dispatcher dispatcher on which writes are run. It is required to be backed by a
         * single thread only.
         */
        internal fun notificationDispatcher(dispatcher: CoroutineDispatcher) = apply {
            this.notificationDispatcher = dispatcher
        } as S

        /**
         * Dispatcher on which Realm notifications are run. It is possible to listen for changes to
         * Realm objects from any thread, but the underlying logic will run on this dispatcher
         * before any changes are returned to the caller thread.
         *
         * Defaults to a single threaded dispatcher started when the configuration is built.
         *
         * NOTE On Android the dispatcher's thread must have an initialized
         * [Looper](https://developer.android.com/reference/android/os/Looper#prepare()).
         *
         * @param dispatcher Dispatcher on which notifications are run. It is required to be backed
         * by a single thread only.
         */
        internal fun writeDispatcher(dispatcher: CoroutineDispatcher) = apply {
            this.writeDispatcher = dispatcher
        } as S

        /**
         * Sets the schema version of the Realm. This must be equal to or higher than the schema
         * version of the existing Realm file, if any. If the schema version is higher than the
         * already existing Realm, a migration is needed.
         */
        public fun schemaVersion(schemaVersion: Long): S {
            if (schemaVersion < 0) {
                throw IllegalArgumentException("Realm schema version numbers must be 0 (zero) or higher. Yours was: $schemaVersion")
            }
            return apply { this.schemaVersion = schemaVersion } as S
        }

        /**
         * Sets the 64 byte key used to encrypt and decrypt the Realm file. If no key is provided
         * the Realm file will be unencrypted.
         *
         * It is important that this key is created and stored securely. See
         * [this link](https://docs.mongodb.com/realm/sdk/android/advanced-guides/encryption/) for
         * suggestions on how to do that.
         *
         * @param encryptionKey 64-byte encryption key.
         */
        public fun encryptionKey(encryptionKey: ByteArray): S =
            apply { this.encryptionKey = validateEncryptionKey(encryptionKey) } as S

        /**
         * Sets a callback for controlling whether the realm should be compacted when opened.
         *
         * Due to the way Realm allocates space on disk, it is sometimes the case that more space
         * is allocated than what is actually needed, making the realm file larger than what it
         * needs to be. This mostly occurs when writing larger binary blobs to the file.
         *
         * The space will be used by subsequent writes, but in the interim period the file will
         * be larger than what is strictly needed.
         *
         * This method makes it possible to define a function that determines whether or not
         * the file should be compacted when the realm is opened, optimizing how much disk size
         * is used.
         *
         * @param callback The callback called when opening the realm file. The return value
         * determines whether or not the file should be compacted. If not user defined callback
         * is defined, the default callback will be used. See
         * [Realm.DEFAULT_COMPACT_ON_LAUNCH_CALLBACK] for more details.
         */
        public fun compactOnLaunch(callback: CompactOnLaunchCallback = Realm.DEFAULT_COMPACT_ON_LAUNCH_CALLBACK): S =
            apply { this.compactOnLaunchCallback = callback } as S

        /**
         * Writes initial data to the Realm file. This callback will be executed only once, when
         * the database file is created. This also include cases where
         * [RealmConfiguration.Builder.deleteRealmIfMigrationNeeded] was set causing the file to be
         * deleted.
         *
         * The callback will happen on the same thread used when using [Realm.writeBlocking].
         *
         * @param callback callback used to write data to the Realm file.
         */
        public fun initialData(callback: InitialDataCallback): S =
            apply { initialDataCallback = callback } as S

        /**
         * Setting this will create an in-memory Realm instead of saving it to disk. In-memory Realms might still use
         * disk space if memory is running low, but all files created by an in-memory Realm will be deleted when the
         * Realm is closed.
         *
         * Note that because in-memory Realms are not persisted, you must be sure to hold on to at least one non-closed
         * reference to the in-memory Realm instance as long as you want the data to last.
         */
        public fun inMemory(): S =
            apply { this.inMemory = true } as S

        /**
         * Initializes a realm file with a bundled asset realm file.
         *
         * When opening the realm for the first time the realm file is initialized from the given
         * [assetFile]. This only happens if the realm files at [path] not already exists.
         *
         * The asset file is sought located on the platform's conventional locations for bundled
         * assets/resources:
         * - Android: Through android.content.res.AssetManager.open(assetFilename)
         * - JVM: Class<T>.javaClass.classLoader.getResource(assetFilename)
         * - Darwin: NSBundle.mainBundle.pathForResource(assetFilenameBase, assetFilenameExtension)
         * And it is the responsibility of the developer to place the files at the appropriate
         * location.
         *
         * This cannot be combined with [inMemory] or
         * [RealmConfiguration.Builder.deleteRealmIfMigrationNeeded]. Attempts to do so will cause
         * [build] to throw an [IllegalStateException].
         *
         * NOTE: This could potentially be a lengthy operation, so opening a Realm with a predefined
         * asset file should ideally be done on a background thread.
         * NOTE: There is currently no protection against multiple processes trying to copy the
         * asset file in place at the same time, so user must ensure that only one process is trying
         * to trigger this at a time.
         *
         * @param assetFile the name of the assetFile in the platform's default asset/resource
         * location. If the asset file cannot be located when opening the realm for the first time
         * [Realm.open] will fail with an [IllegalArgumentException].
         * @param sha256checkSum a SHA256-checksum used to verify the integrity of the asset file.
         * If this is specified and the checksum does not match the computed checksum of the
         * [assetFile] when the realm is opened the first time [Realm.open] will fail with a
         * [IllegalArgumentException].
         *
         * @throws IllegalArgumentException if called with an empty [assetFile].
         */
        public fun initialRealmFile(assetFile: String, sha256checkSum: String? = null): S {
            require(assetFile.isNotEmpty()) {
                "Asset file must be a non-empty filename."
            }
            require(sha256checkSum == null || sha256checkSum.isNotEmpty()) {
                "Checksum must be null or a non-empty string."
            }
            this.initialRealmFileConfiguration = InitialRealmFileConfiguration(assetFile, sha256checkSum)
            return this as S
        }

        protected fun validateEncryptionKey(encryptionKey: ByteArray): ByteArray {
            if (encryptionKey.size != Realm.ENCRYPTION_KEY_LENGTH) {
                throw IllegalArgumentException("The provided key must be ${Realm.ENCRYPTION_KEY_LENGTH} bytes. The provided key was ${encryptionKey.size} bytes.")
            }
            return encryptionKey
        }

        protected fun checkName(name: String) {
            require(name.isNotEmpty()) {
                "A non-empty filename must be provided."
            }
            require(!name.contains(PATH_SEPARATOR)) {
                "Name cannot contain path separator '$PATH_SEPARATOR': '$name'"
            }
            require(name != REALM_FILE_EXTENSION) {
                "'$REALM_FILE_EXTENSION' is not a valid filename"
            }
        }

        protected open fun verifyConfig() {
            initialRealmFileConfiguration?.let {
                if (inMemory) {
                    throw IllegalStateException("Cannot combine `assetFile` and `inMemory` configuration options")
                }
            }
        }
    }
}<|MERGE_RESOLUTION|>--- conflicted
+++ resolved
@@ -95,11 +95,7 @@
  */
 public data class InitialRealmFileConfiguration(
     /**
-<<<<<<< HEAD
-     * Asset file name. See [SharedBuilder.initialRealmFile] for details.
-=======
-     * Path to the assetFile. This will be interpreted differently depending on the platform. See [SharedBuilder.assetFile] for details.
->>>>>>> fbed92f5
+     * Path to the assetFile. This will be interpreted differently depending on the platform. See [SharedBuilder.initialRealmFile] for details.
      */
     val assetFile: String,
     /**
