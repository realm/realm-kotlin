/*
 * Copyright 2022 Realm Inc.
 *
 * Licensed under the Apache License, Version 2.0 (the "License");
 * you may not use this file except in compliance with the License.
 * You may obtain a copy of the License at
 *
 * http://www.apache.org/licenses/LICENSE-2.0
 *
 * Unless required by applicable law or agreed to in writing, software
 * distributed under the License is distributed on an "AS IS" BASIS,
 * WITHOUT WARRANTIES OR CONDITIONS OF ANY KIND, either express or implied.
 * See the License for the specific language governing permissions and
 * limitations under the License.
 */

package io.realm.kotlin.internal

import io.realm.kotlin.TypedRealm
import io.realm.kotlin.ext.isManaged
import io.realm.kotlin.ext.isValid
import io.realm.kotlin.ext.realmDictionaryOf
import io.realm.kotlin.internal.query.ObjectQuery
import io.realm.kotlin.internal.schema.RealmSchemaImpl
import io.realm.kotlin.query.RealmQuery
import io.realm.kotlin.schema.RealmSchema
import io.realm.kotlin.types.BaseRealmObject
import io.realm.kotlin.types.RealmDictionary
import io.realm.kotlin.types.TypedRealmObject
import kotlin.reflect.KClass

/**
 * Interface holding default implementation for performing a query on a typed realm.
 */
internal interface InternalTypedRealm : TypedRealm {

    override val configuration: InternalConfiguration
    val realmReference: RealmReference

    // FIXME Currently constructs a new instance on each invocation. We could cache this pr. schema
    //  update, but requires that we initialize it all on the actual schema update to allow freezing
    //  it. If we make the schema backed by the actual realm_class_info_t/realm_property_info_t
    //  initialization it would probably be acceptable to initialize on schema updates
    override fun schema(): RealmSchema {
        return RealmSchemaImpl.fromTypedRealm(
            realmReference.dbPointer,
            realmReference.schemaMetadata
        )
    }

    override fun <T : BaseRealmObject> query(
        clazz: KClass<T>,
        query: String,
        vararg args: Any?
    ): RealmQuery<T> {
        val className = configuration.mediator.companionOf(clazz).`io_realm_kotlin_className`
        return ObjectQuery(
            realmReference,
            realmReference.schemaMetadata.getOrThrow(className).classKey,
            clazz,
            configuration.mediator,
            query,
            args
        )
    }

    private fun <T : BaseRealmObject> copyObjectFromRealm(
        obj: T,
        depth: UInt,
        closeAfterCopy: Boolean,
        cache: ManagedToUnmanagedObjectCache
    ): T {
        // Be able to inject a cache here as well, so the Iterable case can share the cache
        if (!obj.isManaged()) {
            throw IllegalArgumentException("This object is unmanaged. Only managed objects can be copied: $obj.")
        }
        if (!obj.isValid()) {
            throw IllegalArgumentException(
                "Only valid objects can be copied from Realm. " +
                    "This object was either deleted, closed or its Realm has been closed, making " +
                    "this object invalid: $obj."
            )
        }
        if (obj is RealmObjectInternal) {
            val objectRef: RealmObjectReference<out BaseRealmObject> =
                obj.io_realm_kotlin_objectReference!!
            val realmRef: RealmReference = objectRef.owner
            val mediator: Mediator = realmRef.owner.configuration.mediator
            return createDetachedCopy(mediator, obj, 0.toUInt(), depth, closeAfterCopy, cache)
        } else {
            throw MISSING_PLUGIN
        }
    }

    override fun <T : TypedRealmObject> copyFromRealm(obj: T, depth: UInt): T {
        return copyObjectFromRealm(obj, depth, closeAfterCopy = false, mutableMapOf())
    }

    override fun <T : TypedRealmObject> copyFromRealm(
        collection: Iterable<T>,
        depth: UInt
    ): List<T> {
        val valid: Boolean = when (collection) {
            is ManagedRealmList -> collection.isValid()
            is ManagedRealmSet -> collection.isValid()
            is RealmResultsImpl -> !collection.realm.isClosed()
            else -> true
        }
        if (!valid) {
            throw IllegalArgumentException(
                "Only valid collections can be copied from Realm. " +
                    "This collection was either deleted, closed or its Realm " +
                    "has been closed, making this collection invalid."
            )
        }
        val cache: ManagedToUnmanagedObjectCache = mutableMapOf()
        return if (collection is Collection) {
            // For collections we can pre-allocate the output array
            val iter: Iterator<T> = collection.iterator()
            MutableList(collection.size) {
                copyObjectFromRealm(iter.next(), depth, closeAfterCopy = false, cache)
            }
        } else {
            // Else we need to just do the naive approach
            val result = ArrayList<T>()
            collection.forEach { obj: T ->
                val copiedObj = copyObjectFromRealm(obj, depth, closeAfterCopy = false, cache)
                result.add(copiedObj)
            }
            result
        }
    }

    override fun <T : TypedRealmObject> copyFromRealm(
        dictionary: RealmDictionary<T?>,
        depth: UInt
<<<<<<< HEAD
    ): RealmDictionary<T?> {
=======
    ): Map<String, T?> {
>>>>>>> 2b79dd0c
        val valid = when (dictionary) {
            is ManagedRealmDictionary -> dictionary.isValid()
            else -> true
        }
        if (!valid) {
            throw IllegalArgumentException(
                "Only valid collections can be copied from Realm. " +
                    "This collection was either deleted, closed or its Realm " +
                    "has been closed, making this collection invalid."
            )
        }
        val cache: ManagedToUnmanagedObjectCache = mutableMapOf()
        val entries = dictionary.map {
            val entryValue = it.value
            val copiedObject = when (entryValue != null) {
                true -> copyObjectFromRealm(entryValue, depth, false, cache)
                false -> null
            }
            Pair(it.key, copiedObject)
        }
        return realmDictionaryOf(entries)
    }
}<|MERGE_RESOLUTION|>--- conflicted
+++ resolved
@@ -134,11 +134,7 @@
     override fun <T : TypedRealmObject> copyFromRealm(
         dictionary: RealmDictionary<T?>,
         depth: UInt
-<<<<<<< HEAD
-    ): RealmDictionary<T?> {
-=======
     ): Map<String, T?> {
->>>>>>> 2b79dd0c
         val valid = when (dictionary) {
             is ManagedRealmDictionary -> dictionary.isValid()
             else -> true
