--- conflicted
+++ resolved
@@ -16,20 +16,15 @@
 
 package io.realm.kotlin.ext
 
-<<<<<<< HEAD
+import io.realm.kotlin.TypedRealm
 import io.realm.kotlin.internal.ManagedRealmList
 import io.realm.kotlin.internal.UnmanagedRealmList
 import io.realm.kotlin.internal.asRealmList
+import io.realm.kotlin.internal.getRealm
 import io.realm.kotlin.internal.query
 import io.realm.kotlin.query.RealmQuery
 import io.realm.kotlin.query.TRUE_PREDICATE
 import io.realm.kotlin.types.BaseRealmObject
-=======
-import io.realm.kotlin.TypedRealm
-import io.realm.kotlin.internal.UnmanagedRealmList
-import io.realm.kotlin.internal.asRealmList
-import io.realm.kotlin.internal.getRealm
->>>>>>> 6cc4f1c4
 import io.realm.kotlin.types.RealmList
 import io.realm.kotlin.types.TypedRealmObject
 
@@ -40,7 +35,20 @@
     if (elements.isNotEmpty()) elements.asRealmList() else UnmanagedRealmList()
 
 /**
-<<<<<<< HEAD
+ * Makes an unmanaged in-memory copy of the elements in a managed [RealmList]. This is a deep copy
+ * that will copy all referenced objects.
+ *
+ * @param depth limit of the deep copy. All object references after this depth will be `null`.
+ * [RealmList]s and [RealmSet]s containing objects will be empty. Starting depth is 0.
+ * @returns an in-memory copy of all input objects.
+ * @throws IllegalArgumentException if depth < 0 or, or the list is not valid to copy.
+ */
+public inline fun <reified T : TypedRealmObject> RealmList<T>.copyFromRealm(depth: UInt = UInt.MAX_VALUE): List<T> {
+    return this.getRealm<TypedRealm>()?.copyFromRealm(this, depth)
+        ?: throw IllegalArgumentException("This RealmList is unmanaged. Only managed lists can be copied.")
+}
+
+/**
  * Query the objects of a list by the `filter` and `arguments`.
  *
  * @param filter the Realm Query Language predicate to append.
@@ -54,18 +62,4 @@
         query(filter, arguments)
     } else {
         throw IllegalArgumentException("Unmanaged list cannot be queried")
-    }
-=======
- * Makes an unmanaged in-memory copy of the elements in a managed [RealmList]. This is a deep copy
- * that will copy all referenced objects.
- *
- * @param depth limit of the deep copy. All object references after this depth will be `null`.
- * [RealmList]s and [RealmSet]s containing objects will be empty. Starting depth is 0.
- * @returns an in-memory copy of all input objects.
- * @throws IllegalArgumentException if depth < 0 or, or the list is not valid to copy.
- */
-public inline fun <reified T : TypedRealmObject> RealmList<T>.copyFromRealm(depth: UInt = UInt.MAX_VALUE): List<T> {
-    return this.getRealm<TypedRealm>()?.copyFromRealm(this, depth)
-        ?: throw IllegalArgumentException("This RealmList is unmanaged. Only managed lists can be copied.")
-}
->>>>>>> 6cc4f1c4
+    }