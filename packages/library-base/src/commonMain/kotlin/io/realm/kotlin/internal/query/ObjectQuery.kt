--- conflicted
+++ resolved
@@ -35,11 +35,8 @@
 import io.realm.kotlin.internal.interop.RealmPointer
 import io.realm.kotlin.internal.interop.RealmQueryPointer
 import io.realm.kotlin.internal.interop.RealmResultsPointer
-<<<<<<< HEAD
 import io.realm.kotlin.internal.interop.RealmValue
-=======
 import io.realm.kotlin.internal.interop.inputScope
->>>>>>> e4748785
 import io.realm.kotlin.notifications.ResultsChange
 import io.realm.kotlin.query.RealmQuery
 import io.realm.kotlin.query.RealmResults
@@ -80,7 +77,7 @@
             realmReference.dbPointer,
             key,
             filter,
-            RealmValueArgumentConverter.convertArgs(args)
+            args
         ),
     )
 
@@ -98,18 +95,19 @@
     override fun find(): RealmResults<E> =
         RealmResultsImpl(realmReference, resultsPointer, classKey, clazz, mediator)
 
-    override fun query(filter: String, vararg arguments: Any?): RealmQuery<E> {
-        return inputScope {
-            val appendedQuery = tryCatchCoreException {
-                RealmInterop.realm_query_append_query(
-                    queryPointer,
-                    filter,
-                    convertToQueryArgs(arguments)
-                )
+    override fun query(filter: String, vararg arguments: Any?): RealmQuery<E> =
+        tryCatchCoreException {
+            inputScope {
+                val appendedQuery =
+                    RealmInterop.realm_query_append_query(
+                        queryPointer,
+                        filter,
+                        convertToQueryArgs(arguments)
+                    )
+                ObjectQuery(appendedQuery, this@ObjectQuery)
             }
-            ObjectQuery(appendedQuery, this@ObjectQuery)
-        }
-    }
+        }
+
 
     // TODO OPTIMIZE Descriptors are added using 'append_query', which requires an actual predicate.
     //  This might result into query strings like "TRUEPREDICATE AND TRUEPREDICATE SORT(...)". We
@@ -190,20 +188,8 @@
         find().asInternalDeleteable().delete()
     }
 
-<<<<<<< HEAD
     override fun description(): String {
         return RealmInterop.realm_query_get_description(queryPointer)
-=======
-    private fun parseQuery(): RealmQueryPointer = tryCatchCoreException {
-        inputScope {
-            RealmInterop.realm_query_parse(
-                realmReference.dbPointer,
-                classKey,
-                filter,
-                convertToQueryArgs(args)
-            )
-        }
->>>>>>> e4748785
     }
 
     companion object {
@@ -211,12 +197,15 @@
             dbPointer: RealmPointer,
             classKey: ClassKey,
             filter: String,
-            args: Array<RealmValue>
+            args: Array<out Any?>
         ): RealmQueryPointer = tryCatchCoreException {
-            RealmInterop.realm_query_parse(dbPointer, classKey, filter, args)
-        }
-
-        private fun tryCatchCoreException(block: () -> RealmQueryPointer): RealmQueryPointer =
+            inputScope {
+                val queryArgs = convertToQueryArgs(args)
+                RealmInterop.realm_query_parse(dbPointer, classKey, filter, queryArgs)
+            }
+        }
+
+        fun <R> tryCatchCoreException(block: () -> R): R =
             try {
                 block.invoke()
             } catch (exception: Throwable) {
