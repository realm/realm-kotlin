--- conflicted
+++ resolved
@@ -32,7 +32,6 @@
 import io.realm.kotlin.internal.interop.RealmCoreInvalidQueryException
 import io.realm.kotlin.internal.interop.RealmCoreInvalidQueryStringException
 import io.realm.kotlin.internal.interop.RealmInterop
-import io.realm.kotlin.internal.interop.RealmPointer
 import io.realm.kotlin.internal.interop.RealmQueryPointer
 import io.realm.kotlin.internal.interop.RealmResultsPointer
 import io.realm.kotlin.internal.interop.inputScope
@@ -75,12 +74,7 @@
         key,
         clazz,
         mediator,
-        parseQuery(
-            realmReference.dbPointer,
-            key,
-            filter,
-            args
-        ),
+        parseQuery(realmReference, mediator, key, filter, args),
     )
 
     internal constructor(
@@ -97,16 +91,6 @@
     override fun find(): RealmResults<E> =
         RealmResultsImpl(realmReference, resultsPointer, classKey, clazz, mediator)
 
-<<<<<<< HEAD
-    override fun query(filter: String, vararg arguments: Any?): RealmQuery<E> {
-        return inputScope {
-            val appendedQuery = tryCatchCoreException {
-                RealmInterop.realm_query_append_query(
-                    queryPointer,
-                    filter,
-                    convertToQueryArgs(arguments, mediator, realmReference)
-                )
-=======
     override fun query(filter: String, vararg arguments: Any?): RealmQuery<E> =
         tryCatchCoreException {
             inputScope {
@@ -114,10 +98,9 @@
                     RealmInterop.realm_query_append_query(
                         queryPointer,
                         filter,
-                        convertToQueryArgs(arguments)
+                        convertToQueryArgs(arguments, mediator, realmReference)
                     )
                 ObjectQuery(appendedQuery, this@ObjectQuery)
->>>>>>> bb145cfe
             }
         }
 
@@ -208,32 +191,21 @@
         find().asInternalDeleteable().delete()
     }
 
-<<<<<<< HEAD
-    private fun parseQuery(): RealmQueryPointer = tryCatchCoreException {
-        inputScope {
-            RealmInterop.realm_query_parse(
-                realmReference.dbPointer,
-                classKey,
-                filter,
-                convertToQueryArgs(args, mediator, realmReference)
-            )
-        }
-=======
     override fun description(): String {
         return RealmInterop.realm_query_get_description(queryPointer)
->>>>>>> bb145cfe
     }
 
     companion object {
         private fun parseQuery(
-            dbPointer: RealmPointer,
+            realmReference: RealmReference,
+            mediator: Mediator,
             classKey: ClassKey,
             filter: String,
             args: Array<out Any?>
         ): RealmQueryPointer = tryCatchCoreException {
             inputScope {
-                val queryArgs = convertToQueryArgs(args)
-                RealmInterop.realm_query_parse(dbPointer, classKey, filter, queryArgs)
+                val queryArgs = convertToQueryArgs(args, mediator, realmReference)
+                RealmInterop.realm_query_parse(realmReference.dbPointer, classKey, filter, queryArgs)
             }
         }
 
