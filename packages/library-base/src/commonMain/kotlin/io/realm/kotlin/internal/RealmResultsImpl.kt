--- conflicted
+++ resolved
@@ -35,12 +35,7 @@
 import io.realm.kotlin.query.RealmResults
 import io.realm.kotlin.types.BaseRealmObject
 import io.realm.kotlin.types.RealmObject
-<<<<<<< HEAD
-import kotlinx.coroutines.channels.ChannelResult
-import kotlinx.coroutines.channels.SendChannel
-=======
 import kotlinx.coroutines.channels.ProducerScope
->>>>>>> 2b79dd0c
 import kotlinx.coroutines.flow.Flow
 import kotlin.reflect.KClass
 
@@ -60,13 +55,6 @@
     @Suppress("UnusedPrivateMember")
     private val mode: Mode = Mode.RESULTS
 ) : AbstractList<E>(), RealmResults<E>, InternalDeleteable, CoreNotifiable<RealmResultsImpl<E>, ResultsChange<E>>, RealmStateHolder {
-
-    @Suppress("UNCHECKED_CAST")
-    private val converter = realmObjectConverter(
-        clazz as KClass<out RealmObject>,
-        mediator,
-        realm
-    ) as RealmValueConverter<E>
 
     @Suppress("UNCHECKED_CAST")
     private val converter = realmObjectConverter(
