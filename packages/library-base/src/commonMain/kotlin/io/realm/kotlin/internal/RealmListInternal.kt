/*
 * Copyright 2021 Realm Inc.
 *
 * Licensed under the Apache License, Version 2.0 (the "License");
 * you may not use this file except in compliance with the License.
 * You may obtain a copy of the License at
 *
 * http://www.apache.org/licenses/LICENSE-2.0
 *
 * Unless required by applicable law or agreed to in writing, software
 * distributed under the License is distributed on an "AS IS" BASIS,
 * WITHOUT WARRANTIES OR CONDITIONS OF ANY KIND, either express or implied.
 * See the License for the specific language governing permissions and
 * limitations under the License.
 */

package io.realm.kotlin.internal

import io.realm.kotlin.UpdatePolicy
import io.realm.kotlin.internal.interop.Callback
import io.realm.kotlin.internal.interop.RealmChangesPointer
import io.realm.kotlin.internal.interop.RealmInterop
import io.realm.kotlin.internal.interop.RealmInterop.realm_list_add
import io.realm.kotlin.internal.interop.RealmInterop.realm_list_get
import io.realm.kotlin.internal.interop.RealmInterop.realm_list_set
import io.realm.kotlin.internal.interop.RealmInterop.realm_list_set_embedded
import io.realm.kotlin.internal.interop.RealmListPointer
import io.realm.kotlin.internal.interop.RealmNotificationTokenPointer
import io.realm.kotlin.internal.interop.RealmObjectInterop
import io.realm.kotlin.internal.interop.getterScope
import io.realm.kotlin.internal.interop.setterScope
import io.realm.kotlin.notifications.ListChange
import io.realm.kotlin.notifications.internal.DeletedListImpl
import io.realm.kotlin.notifications.internal.InitialListImpl
import io.realm.kotlin.notifications.internal.UpdatedListImpl
import io.realm.kotlin.types.BaseRealmObject
import io.realm.kotlin.types.RealmList
import kotlinx.coroutines.channels.ChannelResult
import kotlinx.coroutines.channels.SendChannel
import kotlinx.coroutines.flow.Flow
import kotlin.reflect.KClass

/**
 * Implementation for unmanaged lists, backed by a [MutableList].
 */
internal class UnmanagedRealmList<E> : RealmList<E>, InternalDeleteable, MutableList<E> by mutableListOf() {
    override fun asFlow(): Flow<ListChange<E>> =
        throw UnsupportedOperationException("Unmanaged lists cannot be observed.")

    override fun delete() {
        throw UnsupportedOperationException("Unmanaged lists cannot be deleted.")
    }
}

/**
 * Implementation for managed lists, backed by Realm.
 */
internal class ManagedRealmList<E>(
    internal val nativePointer: RealmListPointer,
    internal val operator: ListOperator<E>,
) : AbstractMutableList<E>(), RealmList<E>, InternalDeleteable, Observable<ManagedRealmList<E>, ListChange<E>>, Flowable<ListChange<E>> {

    override val size: Int
        get() {
            operator.realmReference.checkClosed()
            return RealmInterop.realm_list_size(nativePointer).toInt()
        }

    override fun get(index: Int): E {
        operator.realmReference.checkClosed()
        try {
            return operator.get(index)
        } catch (exception: Throwable) {
            throw CoreExceptionConverter.convertToPublicException(
                exception,
                "Could not get element at list index $index",
            )
        }
    }

    override fun add(index: Int, element: E) {
        try {
            operator.insert(index, element)
        } catch (exception: Throwable) {
            throw CoreExceptionConverter.convertToPublicException(
                exception,
                "Could not add element at list index $index",
            )
        }
    }

    // We need explicit overrides of these to ensure that we capture duplicate references to the
    // same unmanaged object in our internal import caching mechanism
    override fun addAll(elements: Collection<E>): Boolean = operator.insertAll(size, elements)

    // We need explicit overrides of these to ensure that we capture duplicate references to the
    // same unmanaged object in our internal import caching mechanism
    override fun addAll(index: Int, elements: Collection<E>): Boolean {
        checkPositionIndex(index, size)
        return operator.insertAll(index, elements)
    }

    override fun clear() {
        operator.realmReference.checkClosed()
        RealmInterop.realm_list_clear(nativePointer)
    }

    override fun removeAt(index: Int): E = get(index).also {
        operator.realmReference.checkClosed()
        try {
            RealmInterop.realm_list_erase(nativePointer, index.toLong())
        } catch (exception: Throwable) {
            throw CoreExceptionConverter.convertToPublicException(
                exception,
                "Could not remove element at list index $index",
            )
        }
    }

    override fun set(index: Int, element: E): E {
        operator.realmReference.checkClosed()
        try {
            return operator.set(index, element)
        } catch (exception: Throwable) {
            throw CoreExceptionConverter.convertToPublicException(
                exception,
                "Could not set list element at list index $index",
            )
        }
    }

    override fun asFlow(): Flow<ListChange<E>> {
        operator.realmReference.checkClosed()
        return operator.realmReference.owner.registerObserver(this)
    }

    override fun freeze(frozenRealm: RealmReference): ManagedRealmList<E>? =
        RealmInterop.realm_list_resolve_in(nativePointer, frozenRealm.dbPointer)?.let {
            ManagedRealmList(it, operator.copy(frozenRealm, it))
        }

    override fun thaw(liveRealm: RealmReference): ManagedRealmList<E>? =
        RealmInterop.realm_list_resolve_in(nativePointer, liveRealm.dbPointer)?.let {
            ManagedRealmList(it, operator.copy(liveRealm, it))
        }

    override fun registerForNotification(
        callback: Callback<RealmChangesPointer>
    ): RealmNotificationTokenPointer =
        RealmInterop.realm_list_add_notification_callback(nativePointer, callback)

    override fun emitFrozenUpdate(
        frozenRealm: RealmReference,
        change: RealmChangesPointer,
        channel: SendChannel<ListChange<E>>
    ): ChannelResult<Unit>? {
        val frozenList: ManagedRealmList<E>? = freeze(frozenRealm)
        return if (frozenList != null) {
            val builder = ListChangeSetBuilderImpl(change)

            if (builder.isEmpty()) {
                channel.trySend(InitialListImpl(frozenList))
            } else {
                channel.trySend(UpdatedListImpl(frozenList, builder.build()))
            }
        } else {
            channel.trySend(DeletedListImpl(UnmanagedRealmList()))
                .also {
                    channel.close()
                }
        }
    }

    // TODO from LifeCycle interface
<<<<<<< HEAD
    internal fun isValid(): Boolean = RealmInterop.realm_list_is_valid(nativePointer)
=======
    internal fun isValid(): Boolean {
        return !nativePointer.isReleased() && RealmInterop.realm_list_is_valid(nativePointer)
    }
>>>>>>> 6cc4f1c4

    override fun delete() = RealmInterop.realm_list_remove_all(nativePointer)
}

// Cloned from https://github.com/JetBrains/kotlin/blob/master/libraries/stdlib/src/kotlin/collections/AbstractList.kt
private fun checkPositionIndex(index: Int, size: Int) {
    if (index < 0 || index > size) {
        throw IndexOutOfBoundsException("index: $index, size: $size")
    }
}

/**
 * Operator interface abstracting the connection between the API and and the interop layer.
 */
internal interface ListOperator<E> : CollectionOperator<E> {

    fun get(index: Int): E

    // TODO OPTIMIZE We technically don't need update policy and cache for primitie lists but right now RealmObjectHelper.assign doesn't know how to differentiate the calls to the operator
<<<<<<< HEAD
    fun insert(
        index: Int,
        element: E,
        updatePolicy: UpdatePolicy = UpdatePolicy.ALL,
        cache: ObjectCache = mutableMapOf()
    )
=======
    fun insert(index: Int, element: E, updatePolicy: UpdatePolicy = UpdatePolicy.ALL, cache: UnmanagedToManagedObjectCache = mutableMapOf())
    fun insertAll(index: Int, elements: Collection<E>, updatePolicy: UpdatePolicy = UpdatePolicy.ALL, cache: UnmanagedToManagedObjectCache = mutableMapOf()): Boolean {
>>>>>>> 6cc4f1c4

    fun insertAll(
        index: Int,
        elements: Collection<E>,
        updatePolicy: UpdatePolicy = UpdatePolicy.ALL,
        cache: ObjectCache = mutableMapOf()
    ): Boolean {
        @Suppress("VariableNaming")
        var _index = index
        var changed = false
        for (e in elements) {
            insert(_index++, e, updatePolicy, cache)
            changed = true
        }
        return changed
    }
<<<<<<< HEAD

    fun set(
        index: Int,
        element: E,
        updatePolicy: UpdatePolicy = UpdatePolicy.ALL,
        cache: ObjectCache = mutableMapOf()
    ): E

=======
    fun set(index: Int, element: E, updatePolicy: UpdatePolicy = UpdatePolicy.ALL, cache: UnmanagedToManagedObjectCache = mutableMapOf()): E
>>>>>>> 6cc4f1c4
    // Creates a new operator from an existing one to be able to issue frozen/thawed instances of the list operating on the new version of the list
    fun copy(realmReference: RealmReference, nativePointer: RealmListPointer): ListOperator<E>
}

/**
 * Base class for operator for primitive types. Children can be 'tracked' (i.e. the underlying C
 * struct contains pointers to some buffers that require cleanup, e.g. strings or byte arrays) or
 * 'untracked' (i.e. all other primitive types).
 */
internal class PrimitiveListOperator<E>(
    override val mediator: Mediator,
    override val realmReference: RealmReference,
    override val converter: RealmValueConverter<E>,
    private val nativePointer: RealmListPointer
) : ListOperator<E> {

    @Suppress("UNCHECKED_CAST")
    override fun get(index: Int): E {
        return getterScope {
            val transport = realm_list_get(nativePointer, index.toLong())
            with(converter) {
                val publicValue = realmValueToPublic(transport)
                publicValue as E
            }
        }
    }

<<<<<<< HEAD
    override fun insert(index: Int, element: E, updatePolicy: UpdatePolicy, cache: ObjectCache) {
        setterScope {
            with(converter) {
                val transport = publicToRealmValue(element)
                transport.realm_list_add(nativePointer, index.toLong())
            }
        }
    }

    override fun set(index: Int, element: E, updatePolicy: UpdatePolicy, cache: ObjectCache): E {
        return get(index).also {
            setterScope {
                with(converter) {
                    val transport = publicToRealmValue(element)
                    transport.realm_list_set(nativePointer, index.toLong())
                }
            }
        }
=======
    override fun insert(
        index: Int,
        element: E,
        updatePolicy: UpdatePolicy,
        cache: UnmanagedToManagedObjectCache
    ) {
        RealmInterop.realm_list_add(
            nativePointer,
            index.toLong(),
            converter.publicToRealmValue(element)
        )
    }

    override fun set(
        index: Int,
        element: E,
        updatePolicy: UpdatePolicy,
        cache: UnmanagedToManagedObjectCache
    ): E {
        return RealmInterop.realm_list_set(
            nativePointer,
            index.toLong(),
            converter.publicToRealmValue(element)
        )?.let {
            converter.realmValueToPublic(it)
        } as E
>>>>>>> 6cc4f1c4
    }

    override fun copy(
        realmReference: RealmReference,
        nativePointer: RealmListPointer
    ): ListOperator<E> = PrimitiveListOperator(mediator, realmReference, converter, nativePointer)
}

/**
 * Operator for Realm objects.
 */
internal abstract class BaseRealmObjectListOperator<E>(
    override val mediator: Mediator,
    override val realmReference: RealmReference,
    override val converter: RealmValueConverter<E>,
    protected val nativePointer: RealmListPointer,
    protected val clazz: KClass<*>,
) : ListOperator<E> {

    @Suppress("UNCHECKED_CAST")
    override fun get(index: Int): E {
        return getterScope {
            val transport = realm_list_get(nativePointer, index.toLong())
            with(converter) {
                realmValueToPublic(transport) as E
            }
        }
    }
}

internal class RealmObjectListOperator<E>(
    mediator: Mediator,
    realmReference: RealmReference,
    converter: RealmValueConverter<E>,
    nativePointer: RealmListPointer,
    clazz: KClass<*>,
) : BaseRealmObjectListOperator<E>(mediator, realmReference, converter, nativePointer, clazz) {

    override fun insert(
        index: Int,
        element: E,
        updatePolicy: UpdatePolicy,
        cache: UnmanagedToManagedObjectCache
    ) {
        setterScope {
            val objRef = realmObjectToRef(
                element as BaseRealmObject?,
                mediator,
                realmReference,
                updatePolicy,
                cache
            )
            val transport = transportOf(objRef as RealmObjectInterop)
            transport.realm_list_add(nativePointer, index.toLong())
        }
    }

    @Suppress("UNCHECKED_CAST")
    override fun set(
        index: Int,
        element: E,
        updatePolicy: UpdatePolicy,
        cache: UnmanagedToManagedObjectCache
    ): E {
        return setterScope {
            val objRef = realmObjectToRef(
                element as BaseRealmObject?,
                mediator,
                realmReference,
                updatePolicy,
                cache
            )
            val transport = transportOf(objRef as RealmObjectInterop)
            with(converter) {
                val originalValue = get(index)
                transport.realm_list_set(nativePointer, index.toLong())
                originalValue
            }
        }
    }

    override fun copy(
        realmReference: RealmReference,
        nativePointer: RealmListPointer
    ): ListOperator<E> {
        val converter: RealmValueConverter<E> =
            converter<E>(clazz, mediator, realmReference) as CompositeConverter<E, *>
        return RealmObjectListOperator(
            mediator,
            realmReference,
            converter,
            nativePointer,
            clazz
        )
    }
}

/**
 * Operator for embedded Realm objects.
 */
internal class EmbeddedRealmObjectListOperator<E : BaseRealmObject>(
    mediator: Mediator,
    realmReference: RealmReference,
    converter: RealmValueConverter<E>,
    nativePointer: RealmListPointer,
    clazz: KClass<*>
) : BaseRealmObjectListOperator<E>(mediator, realmReference, converter, nativePointer, clazz) {

    @Suppress("UNCHECKED_CAST")
    override fun insert(
        index: Int,
        element: E,
        updatePolicy: UpdatePolicy,
        cache: UnmanagedToManagedObjectCache
    ) {
        val embedded = RealmInterop.realm_list_insert_embedded(nativePointer, index.toLong())
        val newObj = embedded.toRealmObject(
            element::class as KClass<BaseRealmObject>,
            mediator,
            realmReference
        )
        RealmObjectHelper.assign(newObj, element, updatePolicy, cache)
    }

    @Suppress("UNCHECKED_CAST")
    override fun set(
        index: Int,
        element: E,
        updatePolicy: UpdatePolicy,
        cache: UnmanagedToManagedObjectCache
    ): E {
        return setterScope {
            // We cannot return the old object as it is deleted when losing its parent and cannot
            // return null as this is not allowed for lists with non-nullable elements, so just return
            // the newly created object even though it goes against the list API.
            val embedded = realm_list_set_embedded(nativePointer, index.toLong())
            with(converter) {
                val newEmbeddedRealmObject = realmValueToPublic(embedded) as BaseRealmObject
                RealmObjectHelper.assign(newEmbeddedRealmObject, element, updatePolicy, cache)
                newEmbeddedRealmObject as E
            }
        }
    }

    override fun copy(
        realmReference: RealmReference,
        nativePointer: RealmListPointer
    ): EmbeddedRealmObjectListOperator<E> {
        val converter: RealmValueConverter<E> =
            converter<E>(clazz, mediator, realmReference) as CompositeConverter<E, *>
        return EmbeddedRealmObjectListOperator(
            mediator,
            realmReference,
            converter,
            nativePointer,
            clazz
        )
    }
}

internal fun <T> Array<out T>.asRealmList(): RealmList<T> =
    UnmanagedRealmList<T>().apply { addAll(this@asRealmList) }<|MERGE_RESOLUTION|>--- conflicted
+++ resolved
@@ -57,7 +57,7 @@
  */
 internal class ManagedRealmList<E>(
     internal val nativePointer: RealmListPointer,
-    internal val operator: ListOperator<E>,
+    val operator: ListOperator<E>,
 ) : AbstractMutableList<E>(), RealmList<E>, InternalDeleteable, Observable<ManagedRealmList<E>, ListChange<E>>, Flowable<ListChange<E>> {
 
     override val size: Int
@@ -134,20 +134,23 @@
         return operator.realmReference.owner.registerObserver(this)
     }
 
-    override fun freeze(frozenRealm: RealmReference): ManagedRealmList<E>? =
-        RealmInterop.realm_list_resolve_in(nativePointer, frozenRealm.dbPointer)?.let {
+    override fun freeze(frozenRealm: RealmReference): ManagedRealmList<E>? {
+        return RealmInterop.realm_list_resolve_in(nativePointer, frozenRealm.dbPointer)?.let {
             ManagedRealmList(it, operator.copy(frozenRealm, it))
         }
-
-    override fun thaw(liveRealm: RealmReference): ManagedRealmList<E>? =
-        RealmInterop.realm_list_resolve_in(nativePointer, liveRealm.dbPointer)?.let {
+    }
+
+    override fun thaw(liveRealm: RealmReference): ManagedRealmList<E>? {
+        return RealmInterop.realm_list_resolve_in(nativePointer, liveRealm.dbPointer)?.let {
             ManagedRealmList(it, operator.copy(liveRealm, it))
         }
+    }
 
     override fun registerForNotification(
         callback: Callback<RealmChangesPointer>
-    ): RealmNotificationTokenPointer =
-        RealmInterop.realm_list_add_notification_callback(nativePointer, callback)
+    ): RealmNotificationTokenPointer {
+        return RealmInterop.realm_list_add_notification_callback(nativePointer, callback)
+    }
 
     override fun emitFrozenUpdate(
         frozenRealm: RealmReference,
@@ -172,13 +175,8 @@
     }
 
     // TODO from LifeCycle interface
-<<<<<<< HEAD
-    internal fun isValid(): Boolean = RealmInterop.realm_list_is_valid(nativePointer)
-=======
-    internal fun isValid(): Boolean {
-        return !nativePointer.isReleased() && RealmInterop.realm_list_is_valid(nativePointer)
-    }
->>>>>>> 6cc4f1c4
+    internal fun isValid(): Boolean =
+        !nativePointer.isReleased() && RealmInterop.realm_list_is_valid(nativePointer)
 
     override fun delete() = RealmInterop.realm_list_remove_all(nativePointer)
 }
@@ -198,23 +196,18 @@
     fun get(index: Int): E
 
     // TODO OPTIMIZE We technically don't need update policy and cache for primitie lists but right now RealmObjectHelper.assign doesn't know how to differentiate the calls to the operator
-<<<<<<< HEAD
     fun insert(
         index: Int,
         element: E,
         updatePolicy: UpdatePolicy = UpdatePolicy.ALL,
-        cache: ObjectCache = mutableMapOf()
+        cache: UnmanagedToManagedObjectCache = mutableMapOf()
     )
-=======
-    fun insert(index: Int, element: E, updatePolicy: UpdatePolicy = UpdatePolicy.ALL, cache: UnmanagedToManagedObjectCache = mutableMapOf())
-    fun insertAll(index: Int, elements: Collection<E>, updatePolicy: UpdatePolicy = UpdatePolicy.ALL, cache: UnmanagedToManagedObjectCache = mutableMapOf()): Boolean {
->>>>>>> 6cc4f1c4
 
     fun insertAll(
         index: Int,
         elements: Collection<E>,
         updatePolicy: UpdatePolicy = UpdatePolicy.ALL,
-        cache: ObjectCache = mutableMapOf()
+        cache: UnmanagedToManagedObjectCache = mutableMapOf()
     ): Boolean {
         @Suppress("VariableNaming")
         var _index = index
@@ -225,26 +218,20 @@
         }
         return changed
     }
-<<<<<<< HEAD
 
     fun set(
         index: Int,
         element: E,
         updatePolicy: UpdatePolicy = UpdatePolicy.ALL,
-        cache: ObjectCache = mutableMapOf()
+        cache: UnmanagedToManagedObjectCache = mutableMapOf()
     ): E
 
-=======
-    fun set(index: Int, element: E, updatePolicy: UpdatePolicy = UpdatePolicy.ALL, cache: UnmanagedToManagedObjectCache = mutableMapOf()): E
->>>>>>> 6cc4f1c4
     // Creates a new operator from an existing one to be able to issue frozen/thawed instances of the list operating on the new version of the list
     fun copy(realmReference: RealmReference, nativePointer: RealmListPointer): ListOperator<E>
 }
 
 /**
- * Base class for operator for primitive types. Children can be 'tracked' (i.e. the underlying C
- * struct contains pointers to some buffers that require cleanup, e.g. strings or byte arrays) or
- * 'untracked' (i.e. all other primitive types).
+ * Operator for primitive types.
  */
 internal class PrimitiveListOperator<E>(
     override val mediator: Mediator,
@@ -264,8 +251,12 @@
         }
     }
 
-<<<<<<< HEAD
-    override fun insert(index: Int, element: E, updatePolicy: UpdatePolicy, cache: ObjectCache) {
+    override fun insert(
+        index: Int,
+        element: E,
+        updatePolicy: UpdatePolicy,
+        cache: UnmanagedToManagedObjectCache
+    ) {
         setterScope {
             with(converter) {
                 val transport = publicToRealmValue(element)
@@ -274,7 +265,12 @@
         }
     }
 
-    override fun set(index: Int, element: E, updatePolicy: UpdatePolicy, cache: ObjectCache): E {
+    override fun set(
+        index: Int,
+        element: E,
+        updatePolicy: UpdatePolicy,
+        cache: UnmanagedToManagedObjectCache
+    ): E {
         return get(index).also {
             setterScope {
                 with(converter) {
@@ -283,34 +279,6 @@
                 }
             }
         }
-=======
-    override fun insert(
-        index: Int,
-        element: E,
-        updatePolicy: UpdatePolicy,
-        cache: UnmanagedToManagedObjectCache
-    ) {
-        RealmInterop.realm_list_add(
-            nativePointer,
-            index.toLong(),
-            converter.publicToRealmValue(element)
-        )
-    }
-
-    override fun set(
-        index: Int,
-        element: E,
-        updatePolicy: UpdatePolicy,
-        cache: UnmanagedToManagedObjectCache
-    ): E {
-        return RealmInterop.realm_list_set(
-            nativePointer,
-            index.toLong(),
-            converter.publicToRealmValue(element)
-        )?.let {
-            converter.realmValueToPublic(it)
-        } as E
->>>>>>> 6cc4f1c4
     }
 
     override fun copy(
