/*
 * Copyright 2021 Realm Inc.
 *
 * Licensed under the Apache License, Version 2.0 (the "License");
 * you may not use this file except in compliance with the License.
 * You may obtain a copy of the License at
 *
 * http://www.apache.org/licenses/LICENSE-2.0
 *
 * Unless required by applicable law or agreed to in writing, software
 * distributed under the License is distributed on an "AS IS" BASIS,
 * WITHOUT WARRANTIES OR CONDITIONS OF ANY KIND, either express or implied.
 * See the License for the specific language governing permissions and
 * limitations under the License.
 */

package io.realm.kotlin.internal

import io.realm.kotlin.UpdatePolicy
import io.realm.kotlin.dynamic.DynamicMutableRealmObject
import io.realm.kotlin.dynamic.DynamicRealmObject
import io.realm.kotlin.ext.asRealmObject
import io.realm.kotlin.ext.toRealmDictionary
import io.realm.kotlin.ext.toRealmList
import io.realm.kotlin.ext.toRealmSet
import io.realm.kotlin.internal.dynamic.DynamicUnmanagedRealmObject
import io.realm.kotlin.internal.interop.ClassKey
import io.realm.kotlin.internal.interop.CollectionType
import io.realm.kotlin.internal.interop.MemAllocator
import io.realm.kotlin.internal.interop.PropertyKey
import io.realm.kotlin.internal.interop.PropertyType
import io.realm.kotlin.internal.interop.RealmInterop
import io.realm.kotlin.internal.interop.RealmInterop.realm_get_value
import io.realm.kotlin.internal.interop.RealmListPointer
import io.realm.kotlin.internal.interop.RealmMapPointer
import io.realm.kotlin.internal.interop.RealmObjectInterop
import io.realm.kotlin.internal.interop.RealmSetPointer
import io.realm.kotlin.internal.interop.RealmValue
import io.realm.kotlin.internal.interop.Timestamp
import io.realm.kotlin.internal.interop.getterScope
import io.realm.kotlin.internal.interop.inputScope
import io.realm.kotlin.internal.platform.realmObjectCompanionOrThrow
import io.realm.kotlin.internal.schema.ClassMetadata
import io.realm.kotlin.internal.schema.PropertyMetadata
import io.realm.kotlin.internal.schema.RealmStorageTypeImpl
import io.realm.kotlin.internal.schema.realmStorageType
import io.realm.kotlin.internal.util.Validation.sdkError
import io.realm.kotlin.query.RealmResults
import io.realm.kotlin.schema.RealmStorageType
import io.realm.kotlin.types.BaseRealmObject
import io.realm.kotlin.types.EmbeddedRealmObject
import io.realm.kotlin.types.MutableRealmInt
import io.realm.kotlin.types.ObjectId
import io.realm.kotlin.types.RealmAny
import io.realm.kotlin.types.RealmDictionary
import io.realm.kotlin.types.RealmInstant
import io.realm.kotlin.types.RealmList
import io.realm.kotlin.types.RealmObject
import io.realm.kotlin.types.RealmSet
import io.realm.kotlin.types.RealmUUID
import io.realm.kotlin.types.TypedRealmObject
import org.mongodb.kbson.BsonObjectId
import org.mongodb.kbson.Decimal128
import kotlin.reflect.KClass
import kotlin.reflect.KMutableProperty1
import kotlin.reflect.KProperty1

/**
 * This object holds helper methods for the compiler plugin generated methods, providing the
 * convenience of writing manually code instead of adding it through the compiler plugin.
 *
 * Inlining would anyway yield the same result as generating it.
 */
@Suppress("LargeClass")
internal object RealmObjectHelper {

    // ---------------------------------------------------------------------
    // Objects
    // ---------------------------------------------------------------------

    @Suppress("unused") // Called from generated code
    internal inline fun setObject(
        obj: RealmObjectReference<out BaseRealmObject>,
        propertyName: String,
        value: BaseRealmObject?,
        updatePolicy: UpdatePolicy = UpdatePolicy.ALL,
        cache: UnmanagedToManagedObjectCache = mutableMapOf()
    ) {
        obj.checkValid()
        val key = obj.propertyInfoOrThrow(propertyName).key
        setObjectByKey(obj, key, value, updatePolicy, cache)
    }

    internal inline fun setObjectByKey(
        obj: RealmObjectReference<out BaseRealmObject>,
        key: PropertyKey,
        value: BaseRealmObject?,
        updatePolicy: UpdatePolicy = UpdatePolicy.ALL,
        cache: UnmanagedToManagedObjectCache = mutableMapOf()
    ) {
        obj.checkValid()
        val objRef =
            realmObjectToRealmReferenceWithImport(value, obj.mediator, obj.owner, updatePolicy, cache)
        inputScope { setValueTransportByKey(obj, key, realmObjectTransport(objRef)) }
    }

    // Return type should be R? but causes compilation errors for native
    @Suppress("unused")
    internal inline fun <reified R : BaseRealmObject, U> getObject(
        obj: RealmObjectReference<out BaseRealmObject>,
        propertyName: String,
    ): Any? {
        obj.checkValid()
        val key: PropertyKey = obj.propertyInfoOrThrow(propertyName).key
        return getterScope {
            val transport = realm_get_value(obj.objectPointer, key)
            when {
                transport.isNull() -> null
                else -> realm_get_value(obj.objectPointer, key)
                    .getLink()
                    .toRealmObject(R::class, obj.mediator, obj.owner)
            }
        }
    }

    @Suppress("unused") // Called from generated code
    internal inline fun setEmbeddedRealmObject(
        obj: RealmObjectReference<out BaseRealmObject>,
        propertyName: String,
        value: BaseRealmObject?,
        updatePolicy: UpdatePolicy = UpdatePolicy.ALL,
        cache: UnmanagedToManagedObjectCache = mutableMapOf()
    ) {
        obj.checkValid()
        val key = obj.propertyInfoOrThrow(propertyName).key
        setEmbeddedRealmObjectByKey(obj, key, value, updatePolicy, cache)
    }

    internal inline fun setEmbeddedRealmObjectByKey(
        obj: RealmObjectReference<out BaseRealmObject>,
        key: PropertyKey,
        value: BaseRealmObject?,
        updatePolicy: UpdatePolicy = UpdatePolicy.ALL,
        cache: UnmanagedToManagedObjectCache = mutableMapOf()
    ) {
        if (value != null) {
            val embedded = RealmInterop.realm_set_embedded(obj.objectPointer, key)
            val newObj = embedded.toRealmObject(value::class, obj.mediator, obj.owner)
            assign(newObj, value, updatePolicy, cache)
        } else {
            setValueByKey(obj, key, null)
        }
    }

    // ---------------------------------------------------------------------
    // Primitives
    // ---------------------------------------------------------------------

    internal inline fun setValue(
        obj: RealmObjectReference<out BaseRealmObject>,
        propertyName: String,
        value: Any?
    ) {
        obj.checkValid()
        val key = obj.propertyInfoOrThrow(propertyName).key

        // TODO OPTIMIZE We are currently only doing this check for typed access so could consider
        //  moving the guard into the compiler plugin. Await the implementation of a user
        //  facing general purpose dynamic realm (not only for migration) before doing this, as
        //  this would also require the guard ... or maybe await proper core support for throwing
        //  when this is not supported.
        obj.metadata.let { classMetaData ->
            val primaryKeyPropertyKey: PropertyKey? = classMetaData.primaryKeyProperty?.key
            if (primaryKeyPropertyKey != null && key == primaryKeyPropertyKey) {
                val name = classMetaData[primaryKeyPropertyKey]!!.name
                throw IllegalArgumentException("Cannot update primary key property '${obj.className}.$name'")
            }
        }

        return setValueByKey(obj, key, value)
    }

    @Suppress("ComplexMethod", "LongMethod")
    internal inline fun setValueByKey(
        obj: RealmObjectReference<out BaseRealmObject>,
        key: PropertyKey,
        value: Any?
    ) {
        // TODO optimize: avoid this by creating the scope in the accessor via the compiler plugin
        //  See comment in AccessorModifierIrGeneration.modifyAccessor about this.
        inputScope {
            when (value) {
                null -> setValueTransportByKey(obj, key, nullTransport())
                is String -> setValueTransportByKey(obj, key, stringTransport(value))
                is ByteArray -> setValueTransportByKey(obj, key, byteArrayTransport(value))
                is Long -> setValueTransportByKey(obj, key, longTransport(value))
                is Boolean -> setValueTransportByKey(obj, key, booleanTransport(value))
                is Timestamp -> setValueTransportByKey(obj, key, timestampTransport(value))
                is Float -> setValueTransportByKey(obj, key, floatTransport(value))
                is Double -> setValueTransportByKey(obj, key, doubleTransport(value))
                is Decimal128 -> setValueTransportByKey(obj, key, decimal128Transport(value))
                is BsonObjectId -> setValueTransportByKey(
                    obj,
                    key,
                    objectIdTransport(value.toByteArray())
                )
                is ObjectId -> setValueTransportByKey(
                    obj,
                    key,
                    objectIdTransport((value as ObjectIdImpl).bytes)
                )
                is RealmUUID -> setValueTransportByKey(obj, key, uuidTransport(value.bytes))
                is RealmObjectInterop -> setValueTransportByKey(
                    obj,
                    key,
                    realmObjectTransport(value)
                )
                is MutableRealmInt -> setValueTransportByKey(obj, key, longTransport(value.get()))
                is RealmAny -> {
                    val converter = if (value.type == RealmAny.Type.OBJECT) {
                        when ((value as RealmAnyImpl<*>).clazz) {
                            DynamicRealmObject::class ->
                                realmAnyConverter(obj.mediator, obj.owner, true)
                            DynamicMutableRealmObject::class ->
                                realmAnyConverter(
                                    obj.mediator,
                                    obj.owner,
                                    issueDynamicObject = true,
                                    issueDynamicMutableObject = true
                                )
                            else ->
                                realmAnyConverter(obj.mediator, obj.owner)
                        }
                    } else {
                        realmAnyConverter(obj.mediator, obj.owner)
                    }
                    with(converter) {
                        setValueTransportByKey(obj, key, publicToRealmValue(value))
                    }
                }
                else -> throw IllegalArgumentException("Unsupported value for transport: $value")
            }
        }
    }

    // TODO optimize: avoid this many get functions by creating the scope in the accessor via the
    //  compiler plugin. See comment in AccessorModifierIrGeneration.modifyAccessor about this.

    internal inline fun getString(
        obj: RealmObjectReference<out BaseRealmObject>,
        propertyName: String
    ): String? = getterScope { getValue(obj, propertyName)?.let { realmValueToString(it) } }

    internal inline fun getLong(
        obj: RealmObjectReference<out BaseRealmObject>,
        propertyName: String
    ): Long? = getterScope { getValue(obj, propertyName)?.let { realmValueToLong(it) } }

    internal inline fun getBoolean(
        obj: RealmObjectReference<out BaseRealmObject>,
        propertyName: String
    ): Boolean? = getterScope { getValue(obj, propertyName)?.let { realmValueToBoolean(it) } }

    internal inline fun getFloat(
        obj: RealmObjectReference<out BaseRealmObject>,
        propertyName: String
    ): Float? = getterScope { getValue(obj, propertyName)?.let { realmValueToFloat(it) } }

    internal inline fun getDouble(
        obj: RealmObjectReference<out BaseRealmObject>,
        propertyName: String
    ): Double? = getterScope { getValue(obj, propertyName)?.let { realmValueToDouble(it) } }

    internal inline fun getDecimal128(
        obj: RealmObjectReference<out BaseRealmObject>,
        propertyName: String
    ): Decimal128? = getterScope { getValue(obj, propertyName)?.let { realmValueToDecimal128(it) } }

    internal inline fun getInstant(
        obj: RealmObjectReference<out BaseRealmObject>,
        propertyName: String
    ): RealmInstant? =
        getterScope { getValue(obj, propertyName)?.let { realmValueToRealmInstant(it) } }

    internal inline fun getObjectId(
        obj: RealmObjectReference<out BaseRealmObject>,
        propertyName: String
    ): BsonObjectId? = getterScope { getValue(obj, propertyName)?.let { realmValueToObjectId(it) } }

    internal inline fun getUUID(
        obj: RealmObjectReference<out BaseRealmObject>,
        propertyName: String
    ): RealmUUID? = getterScope { getValue(obj, propertyName)?.let { realmValueToRealmUUID(it) } }

    internal inline fun getByteArray(
        obj: RealmObjectReference<out BaseRealmObject>,
        propertyName: String
    ): ByteArray? = getterScope { getValue(obj, propertyName)?.let { realmValueToByteArray(it) } }

    internal inline fun getRealmAny(
        obj: RealmObjectReference<out BaseRealmObject>,
        propertyName: String
    ): RealmAny? = getterScope {
        getValue(obj, propertyName)
            ?.let { realmValueToRealmAny(it, obj.mediator, obj.owner) }
    }

    internal inline fun MemAllocator.getValue(
        obj: RealmObjectReference<out BaseRealmObject>,
        propertyName: String,
    ): RealmValue? {
        val realmValue = realm_get_value(
            obj.objectPointer,
            obj.propertyInfoOrThrow(propertyName).key
        )
        return when (realmValue.isNull()) {
            true -> null
            false -> realmValue
        }
    }

// ---------------------------------------------------------------------
// End new implementation
// ---------------------------------------------------------------------

    const val NOT_IN_A_TRANSACTION_MSG =
        "Changing Realm data can only be done on a live object from inside a write transaction. Frozen objects can be turned into live using the 'MutableRealm.findLatest(obj)' API."

// Issues (not yet fully uncovered/filed) met when calling these or similar methods from
// generated code
// - Generic return type should be R but causes compilation errors for native
//  e: java.lang.IllegalStateException: Not found Idx for public io.realm.kotlin.internal/RealmObjectHelper|null[0]/
// - Passing KProperty1<T,R> with inlined reified type parameters to enable fetching type and
//   property names directly from T/property triggers runtime crash for primitive properties on
//   Kotlin native. Seems to be an issue with boxing/unboxing

    // Note: this data type is not using the converter/compiler plugin accessor default path
// It feels appropriate not to integrate it now as we might change the path to the C-API once
// we benchmark the current implementation against specific paths per data type.
    internal inline fun getMutableInt(
        obj: RealmObjectReference<out BaseRealmObject>,
        propertyName: String
    ): ManagedMutableRealmInt? {
        val converter = converter<Long>(Long::class, obj.mediator, obj.owner)
        val propertyKey = obj.propertyInfoOrThrow(propertyName).key

        // In order to be able to use Kotlin's nullability handling baked into the accessor we need
        // to ask Core for the current value and return null if the value itself is null, returning
        // an instance of the wrapper otherwise - not optimal but feels quite idiomatic.
        return getterScope {
            val transport = realm_get_value(obj.objectPointer, propertyKey)
            when (transport.isNull()) {
                true -> null
                else -> ManagedMutableRealmInt(obj, propertyKey, converter)
            }
        }
    }

    // Return type should be RealmList<R?> but causes compilation errors for native
    @Suppress("unused") // Called from generated code
    internal inline fun <reified R : Any> getList(
        obj: RealmObjectReference<out BaseRealmObject>,
        propertyName: String
    ): ManagedRealmList<R> {
        val elementType: KClass<R> = R::class
        val realmObjectCompanion = elementType.realmObjectCompanionOrNull()
        val operatorType = if (realmObjectCompanion == null) {
            if (elementType == RealmAny::class) {
                CollectionOperatorType.REALM_ANY
            } else {
                CollectionOperatorType.PRIMITIVE
            }
        } else if (!realmObjectCompanion.io_realm_kotlin_isEmbedded) {
            CollectionOperatorType.REALM_OBJECT
        } else {
            CollectionOperatorType.EMBEDDED_OBJECT
        }
        val propertyMetadata = obj.propertyInfoOrThrow(propertyName)
        return getListByKey(obj, propertyMetadata, elementType, operatorType)
    }

    @Suppress("unused") // Called from generated code
    internal fun <R : TypedRealmObject> getBacklinks(
        obj: RealmObjectReference<out BaseRealmObject>,
        sourceClassKey: ClassKey,
        sourcePropertyKey: PropertyKey,
        sourceClass: KClass<R>
    ): RealmResultsImpl<R> {
        val objects = RealmInterop.realm_get_backlinks(obj.objectPointer, sourceClassKey, sourcePropertyKey)
        return RealmResultsImpl(obj.owner, objects, sourceClassKey, sourceClass, obj.mediator)
    }

    @Suppress("LongParameterList")
    internal fun <R> getListByKey(
        obj: RealmObjectReference<out BaseRealmObject>,
        propertyMetadata: PropertyMetadata,
        elementType: KClass<R & Any>,
        operatorType: CollectionOperatorType,
        issueDynamicObject: Boolean = false,
        issueDynamicMutableObject: Boolean = false
    ): ManagedRealmList<R> {
        val listPtr = RealmInterop.realm_get_list(obj.objectPointer, propertyMetadata.key)
        val operator = createListOperator<R>(
            listPtr,
            elementType,
            propertyMetadata,
            obj.mediator,
            obj.owner,
            operatorType,
            issueDynamicObject,
            issueDynamicMutableObject
        )
        return ManagedRealmList(obj, listPtr, operator)
    }

    @Suppress("LongParameterList")
    private fun <R> createListOperator(
        listPtr: RealmListPointer,
        clazz: KClass<R & Any>,
        propertyMetadata: PropertyMetadata,
        mediator: Mediator,
        realm: RealmReference,
        operatorType: CollectionOperatorType,
        issueDynamicObject: Boolean,
        issueDynamicMutableObject: Boolean
    ): ListOperator<R> {
        return when (operatorType) {
            CollectionOperatorType.PRIMITIVE -> PrimitiveListOperator(
                mediator,
                realm,
                converter<R>(clazz, mediator, realm) as CompositeConverter<R, *>,
                listPtr
            )
            CollectionOperatorType.REALM_ANY -> PrimitiveListOperator(
                mediator,
                realm,
                realmAnyConverter(mediator, realm, issueDynamicObject, issueDynamicMutableObject),
                listPtr
            ) as ListOperator<R>
            CollectionOperatorType.REALM_OBJECT -> {
                val classKey: ClassKey = realm.schemaMetadata.getOrThrow(propertyMetadata.linkTarget).classKey
                RealmObjectListOperator(
                    mediator,
                    realm,
                    converter<R>(clazz, mediator, realm) as CompositeConverter<R, *>,
                    listPtr,
                    clazz,
                    classKey,
                )
            }
            CollectionOperatorType.EMBEDDED_OBJECT -> {
                val classKey: ClassKey = realm.schemaMetadata.getOrThrow(propertyMetadata.linkTarget).classKey
                EmbeddedRealmObjectListOperator(
                    mediator,
                    realm,
                    converter<R>(clazz, mediator, realm) as RealmValueConverter<EmbeddedRealmObject>,
                    listPtr,
                    clazz as KClass<EmbeddedRealmObject>,
                    classKey,
                ) as ListOperator<R>
            }
        }
    }

    internal inline fun <reified R : Any> getSet(
        obj: RealmObjectReference<out BaseRealmObject>,
        propertyName: String
    ): ManagedRealmSet<R?> {
        val elementType = R::class
        val realmObjectCompanion = elementType.realmObjectCompanionOrNull()
        val operatorType = if (realmObjectCompanion == null) {
            if (elementType == RealmAny::class) {
                CollectionOperatorType.REALM_ANY
            } else {
                CollectionOperatorType.PRIMITIVE
            }
        } else {
            CollectionOperatorType.REALM_OBJECT
        }
        val propertyMetadata = obj.propertyInfoOrThrow(propertyName)
        return getSetByKey(obj, propertyMetadata, elementType, operatorType)
    }

    @Suppress("LongParameterList")
    internal fun <R> getSetByKey(
        obj: RealmObjectReference<out BaseRealmObject>,
        propertyMetadata: PropertyMetadata,
        elementType: KClass<R & Any>,
        operatorType: CollectionOperatorType,
        issueDynamicObject: Boolean = false,
        issueDynamicMutableObject: Boolean = false
    ): ManagedRealmSet<R> {
        val setPtr = RealmInterop.realm_get_set(obj.objectPointer, propertyMetadata.key)
        val operator = createSetOperator<R>(
            setPtr,
            elementType,
            propertyMetadata,
            obj.mediator,
            obj.owner,
            operatorType,
            issueDynamicObject,
            issueDynamicMutableObject,
        )
        return ManagedRealmSet(obj, setPtr, operator)
    }

    @Suppress("LongParameterList")
    private fun <R> createSetOperator(
        setPtr: RealmSetPointer,
        clazz: KClass<R & Any>,
        propertyMetadata: PropertyMetadata,
        mediator: Mediator,
        realm: RealmReference,
        operatorType: CollectionOperatorType,
        issueDynamicObject: Boolean,
        issueDynamicMutableObject: Boolean
    ): SetOperator<R> {
        return when (operatorType) {
            CollectionOperatorType.PRIMITIVE -> PrimitiveSetOperator(
                mediator,
                realm,
                converter(clazz, mediator, realm),
                setPtr
            )
            CollectionOperatorType.REALM_ANY -> PrimitiveSetOperator(
                mediator,
                realm,
                realmAnyConverter(mediator, realm, issueDynamicObject, issueDynamicMutableObject),
                setPtr
            ) as SetOperator<R>
            CollectionOperatorType.REALM_OBJECT -> {
                val classKey: ClassKey = realm.schemaMetadata.getOrThrow(propertyMetadata.linkTarget).classKey
                RealmObjectSetOperator(
                    mediator,
                    realm,
                    converter(clazz, mediator, realm),
                    setPtr,
                    clazz,
                    classKey
                )
            }
            else ->
                throw IllegalArgumentException("Unsupported collection type: ${operatorType.name}")
        }
    }

    internal inline fun <reified R : Any> getDictionary(
        obj: RealmObjectReference<out BaseRealmObject>,
        propertyName: String
    ): ManagedRealmDictionary<R?> {
        val elementType = R::class
        val realmObjectCompanion = elementType.realmObjectCompanionOrNull()
<<<<<<< HEAD
=======
        val propertyMetadata = obj.propertyInfoOrThrow(propertyName)
>>>>>>> 2b79dd0c
        val operatorType = if (realmObjectCompanion == null) {
            if (elementType == RealmAny::class) {
                CollectionOperatorType.REALM_ANY
            } else {
                CollectionOperatorType.PRIMITIVE
            }
<<<<<<< HEAD
        } else {
            CollectionOperatorType.REALM_OBJECT
        }
        val key = obj.propertyInfoOrThrow(propertyName).key
        return getDictionaryByKey(obj, key, elementType, operatorType)
=======
        } else if (!obj.owner.schemaMetadata[propertyMetadata.linkTarget]!!.isEmbeddedRealmObject) {
            CollectionOperatorType.REALM_OBJECT
        } else {
            CollectionOperatorType.EMBEDDED_OBJECT
        }
        return getDictionaryByKey(obj, propertyMetadata, elementType, operatorType)
>>>>>>> 2b79dd0c
    }

    @Suppress("LongParameterList")
    internal fun <R> getDictionaryByKey(
        obj: RealmObjectReference<out BaseRealmObject>,
<<<<<<< HEAD
        key: PropertyKey,
=======
        propertyMetadata: PropertyMetadata,
>>>>>>> 2b79dd0c
        elementType: KClass<R & Any>,
        operatorType: CollectionOperatorType,
        issueDynamicObject: Boolean = false,
        issueDynamicMutableObject: Boolean = false
    ): ManagedRealmDictionary<R> {
<<<<<<< HEAD
        val dictionaryPtr = RealmInterop.realm_get_dictionary(obj.objectPointer, key)
        val operator = createDictionaryOperator<R>(
            dictionaryPtr,
            elementType,
=======
        val dictionaryPtr =
            RealmInterop.realm_get_dictionary(obj.objectPointer, propertyMetadata.key)
        val operator = createDictionaryOperator<R>(
            dictionaryPtr,
            elementType,
            propertyMetadata,
>>>>>>> 2b79dd0c
            obj.mediator,
            obj.owner,
            operatorType,
            issueDynamicObject,
            issueDynamicMutableObject,
        )
<<<<<<< HEAD
        return ManagedRealmDictionary(dictionaryPtr, operator)
=======
        return ManagedRealmDictionary(obj, dictionaryPtr, operator)
>>>>>>> 2b79dd0c
    }

    @Suppress("LongParameterList", "UnusedPrivateMember")
    private fun <R> createDictionaryOperator(
        dictionaryPtr: RealmMapPointer,
        clazz: KClass<R & Any>,
<<<<<<< HEAD
=======
        propertyMetadata: PropertyMetadata,
>>>>>>> 2b79dd0c
        mediator: Mediator,
        realm: RealmReference,
        operatorType: CollectionOperatorType,
        issueDynamicObject: Boolean = false, // TODO handle when adding support for dynamic realms
        issueDynamicMutableObject: Boolean = false // TODO handle when adding support for dynamic realms
    ): MapOperator<String, R> {
        return when (operatorType) {
            CollectionOperatorType.PRIMITIVE -> PrimitiveMapOperator(
                mediator,
                realm,
                converter(clazz, mediator, realm),
                converter(String::class, mediator, realm),
                dictionaryPtr
            )
            CollectionOperatorType.REALM_ANY -> RealmAnyMapOperator(
                mediator,
                realm,
                realmAnyConverter(mediator, realm, issueDynamicObject, issueDynamicMutableObject),
                converter(String::class, mediator, realm),
                dictionaryPtr
            ) as MapOperator<String, R>
<<<<<<< HEAD
            CollectionOperatorType.REALM_OBJECT -> RealmObjectMapOperator(
                mediator,
                realm,
                converter(clazz, mediator, realm),
                converter(String::class, mediator, realm),
                dictionaryPtr,
                clazz
            )
            else ->
                throw IllegalArgumentException("Unsupported collection type: ${operatorType.name}")
=======
            CollectionOperatorType.REALM_OBJECT -> {
                val classKey = realm.schemaMetadata.getOrThrow(propertyMetadata.linkTarget).classKey
                RealmObjectMapOperator(
                    mediator,
                    realm,
                    converter(clazz, mediator, realm),
                    converter(String::class, mediator, realm),
                    dictionaryPtr,
                    clazz,
                    classKey
                )
            }
            CollectionOperatorType.EMBEDDED_OBJECT -> {
                val classKey = realm.schemaMetadata.getOrThrow(propertyMetadata.linkTarget).classKey
                EmbeddedRealmObjectMapOperator(
                    mediator,
                    realm,
                    converter(clazz, mediator, realm) as RealmValueConverter<EmbeddedRealmObject>,
                    converter(String::class, mediator, realm),
                    dictionaryPtr,
                    clazz as KClass<EmbeddedRealmObject>,
                    classKey
                ) as MapOperator<String, R>
            }
>>>>>>> 2b79dd0c
        }
    }

    internal fun setValueTransportByKey(
        obj: RealmObjectReference<out BaseRealmObject>,
        key: PropertyKey,
        transport: RealmValue,
    ) {
        // TODO Consider making a RealmValue cinterop type and move the various to_realm_value
        //  implementations in the various platform RealmInterops here to eliminate
        //  RealmObjectInterop and make cinterop operate on primitive values and native pointers
        //  only. This relates to the overall concern of having a generic path for getter/setter
        //  instead of generating a typed path for each type.
        RealmInterop.realm_set_value(obj.objectPointer, key, transport, false)
    }

    @Suppress("unused") // Called from generated code
    internal inline fun <reified T : Any> setList(
        obj: RealmObjectReference<out BaseRealmObject>,
        col: String,
        list: RealmList<T>,
        updatePolicy: UpdatePolicy = UpdatePolicy.ALL,
        cache: UnmanagedToManagedObjectCache = mutableMapOf()
    ) {
        val existingList = getList<T>(obj, col)
        if (list !is ManagedRealmList || !RealmInterop.realm_equals(
                existingList.nativePointer,
                list.nativePointer
            )
        ) {
            existingList.also {
                it.clear()
                it.operator.insertAll(it.size, list, updatePolicy, cache)
            }
        }
    }

    internal inline fun <reified T : Any> setSet(
        obj: RealmObjectReference<out BaseRealmObject>,
        col: String,
        set: RealmSet<T>,
        updatePolicy: UpdatePolicy = UpdatePolicy.ALL,
        cache: UnmanagedToManagedObjectCache = mutableMapOf()
    ) {
        val existingSet = getSet<T>(obj, col)
        if (set !is ManagedRealmSet || !RealmInterop.realm_equals(
                existingSet.nativePointer,
                set.nativePointer
            )
        ) {
            existingSet.also {
                it.clear()
                it.operator.addAll(set, updatePolicy, cache)
            }
        }
    }

    internal inline fun <reified T : Any> setDictionary(
        obj: RealmObjectReference<out BaseRealmObject>,
        col: String,
        dictionary: RealmDictionary<T>,
        updatePolicy: UpdatePolicy = UpdatePolicy.ALL,
        cache: UnmanagedToManagedObjectCache = mutableMapOf()
    ) {
        val existingDictionary = getDictionary<T>(obj, col)
        if (dictionary !is ManagedRealmDictionary<T> || !RealmInterop.realm_equals(
                existingDictionary.nativePointer,
                dictionary.nativePointer
            )
        ) {
            existingDictionary.also {
                it.clear()
                it.operator.putAll(dictionary, updatePolicy, cache)
            }
        }
    }

    internal fun assign(
        target: BaseRealmObject,
        source: BaseRealmObject,
        updatePolicy: UpdatePolicy,
        cache: UnmanagedToManagedObjectCache
    ) {
        if (target is DynamicRealmObject) {
            assignDynamic(target as DynamicMutableRealmObject, source, updatePolicy, cache)
        } else {
            assignTyped(target, source, updatePolicy, cache)
        }
    }

    @Suppress("NestedBlockDepth", "LongMethod", "ComplexMethod")
    internal fun assignTyped(
        target: BaseRealmObject,
        source: BaseRealmObject,
        updatePolicy: UpdatePolicy,
        cache: UnmanagedToManagedObjectCache
    ) {
        val metadata: ClassMetadata = target.realmObjectReference!!.metadata
        // TODO OPTIMIZE We could set all properties at once with one C-API call
        metadata.properties.filter {
            // Primary keys are set at construction time
            // Computed properties have no assignment
            !it.isComputed && !it.isPrimaryKey
        }.forEach { property ->
            // For synced Realms in ADDITIVE mode, Object Store will return the full on-disk
            // schema, including fields not defined in the user schema. This makes it problematic
            // to iterate through the Realm schema and assume that all properties will have kotlin
            // properties associated with them. To avoid throwing errors we double check that
            val accessor: KProperty1<BaseRealmObject, Any?> = property.accessor
                ?: if (property.isUserDefined()) {
                    sdkError("Typed object should always have an accessor: ${metadata.className}.${property.name}")
                } else {
                    return@forEach // Property is only visible on disk, ignore.
                }
            accessor as KMutableProperty1<BaseRealmObject, Any?>
            when (property.collectionType) {
                CollectionType.RLM_COLLECTION_TYPE_NONE -> when (property.type) {
                    PropertyType.RLM_PROPERTY_TYPE_OBJECT -> {
                        val isTargetEmbedded =
                            target.realmObjectReference!!.owner.schemaMetadata.getOrThrow(property.linkTarget).isEmbeddedRealmObject
                        if (isTargetEmbedded) {
                            val value = accessor.get(source) as EmbeddedRealmObject?
                            setEmbeddedRealmObjectByKey(
                                target.realmObjectReference!!,
                                property.key,
                                value,
                                updatePolicy,
                                cache
                            )
                        } else {
                            val value = accessor.get(source) as RealmObject?
                            setObjectByKey(
                                target.realmObjectReference!!,
                                property.key,
                                value,
                                updatePolicy,
                                cache
                            )
                        }
                    }
                    else -> {
                        val getterValue = accessor.get(source)
                        accessor.set(target, getterValue)
                    }
                }
                CollectionType.RLM_COLLECTION_TYPE_LIST -> {
                    // We cannot use setList as that requires the type, so we need to retrieve the
                    // existing list, wipe it and insert new elements
                    @Suppress("UNCHECKED_CAST")
                    (accessor.get(target) as ManagedRealmList<Any?>)
                        .run {
                            clear()
                            val elements = accessor.get(source) as RealmList<*>
                            operator.insertAll(size, elements, updatePolicy, cache)
                        }
                }
                CollectionType.RLM_COLLECTION_TYPE_SET -> {
                    // We cannot use setSet as that requires the type, so we need to retrieve the
                    // existing set, wipe it and insert new elements
                    @Suppress("UNCHECKED_CAST")
                    (accessor.get(target) as ManagedRealmSet<Any?>)
                        .run {
                            clear()
                            val elements = accessor.get(source) as RealmSet<*>
                            operator.addAll(elements, updatePolicy, cache)
                        }
                }
                CollectionType.RLM_COLLECTION_TYPE_DICTIONARY -> {
                    // We cannot use setDictionary as that requires the type, so we need to retrieve
                    // the existing dictionary, wipe it and insert new elements
                    @Suppress("UNCHECKED_CAST")
                    (accessor.get(target) as ManagedRealmDictionary<Any?>)
                        .run {
                            clear()
                            val elements = accessor.get(source) as RealmDictionary<*>
                            operator.putAll(elements, updatePolicy, cache)
                        }
                }
                else -> TODO("Collection type ${property.collectionType} is not supported")
            }
        }
    }

    @Suppress("LongParameterList")
    internal fun assignDynamic(
        target: DynamicMutableRealmObject,
        source: BaseRealmObject,
        updatePolicy: UpdatePolicy,
        cache: UnmanagedToManagedObjectCache
    ) {
        val properties: List<Pair<String, Any?>> = if (source is DynamicRealmObject) {
            if (source is DynamicUnmanagedRealmObject) {
                source.properties.toList()
            } else {
                // We should never reach here. If the object is dynamic and managed we reuse the
                // managed object. Even for embedded object we should not reach here as the parent
                // would also already be managed and we would just have reused that instead of
                // reimporting it
                sdkError("Unexpected import of dynamic managed object")
            }
        } else {
            val companion = realmObjectCompanionOrThrow(source::class)

            @Suppress("UNCHECKED_CAST")
            val members =
                companion.`io_realm_kotlin_fields` as Map<String, KMutableProperty1<BaseRealmObject, Any?>>
            members.map { it.key to it.value.get(source) }
        }
        properties.map {
            dynamicSetValue(
                target.realmObjectReference!!,
                it.first,
                it.second,
                updatePolicy,
                cache
            )
        }
    }

    /**
     * Get values for non-collection properties by name.
     *
     * This will verify that the requested type (`clazz`) and nullability matches the property
     * properties in the schema.
     */
    internal fun <R : Any> dynamicGet(
        obj: RealmObjectReference<out BaseRealmObject>,
        propertyName: String,
        clazz: KClass<R>,
        nullable: Boolean,
        issueDynamicMutableObject: Boolean = false
    ): R? {
        obj.checkValid()
        val propertyInfo = checkPropertyType(
            obj,
            propertyName,
            CollectionType.RLM_COLLECTION_TYPE_NONE,
            clazz,
            nullable
        )
        return getterScope {
            val transport = realm_get_value(obj.objectPointer, propertyInfo.key)

            // Consider moving this dynamic conversion to Converters.kt
            val value = when (clazz) {
                DynamicRealmObject::class,
                DynamicMutableRealmObject::class -> realmValueToRealmObject(
                    transport,
                    clazz as KClass<out BaseRealmObject>,
                    obj.mediator,
                    obj.owner
                )
                RealmAny::class -> realmValueToRealmAny(
                    transport,
                    obj.mediator,
                    obj.owner,
                    true,
                    issueDynamicMutableObject
                )
                else -> with(primitiveTypeConverters.getValue(clazz)) {
                    realmValueToPublic(transport)
                }
            }
            value?.let {
                @Suppress("UNCHECKED_CAST")
                if (clazz.isInstance(value)) {
                    value as R?
                } else {
                    throw ClassCastException("Retrieving value of type '${clazz.simpleName}' but was of type '${value::class.simpleName}'")
                }
            }
        }
    }

    internal fun <R : Any> dynamicGetList(
        obj: RealmObjectReference<out BaseRealmObject>,
        propertyName: String,
        clazz: KClass<R>,
        nullable: Boolean,
        issueDynamicMutableObject: Boolean = false
    ): RealmList<R?> {
        obj.checkValid()
        val propertyMetadata = checkPropertyType(
            obj,
            propertyName,
            CollectionType.RLM_COLLECTION_TYPE_LIST,
            clazz,
            nullable
        )
        val operatorType = when {
            propertyMetadata.type == PropertyType.RLM_PROPERTY_TYPE_MIXED ->
                CollectionOperatorType.REALM_ANY
            propertyMetadata.type != PropertyType.RLM_PROPERTY_TYPE_OBJECT ->
                CollectionOperatorType.PRIMITIVE
            !obj.owner.schemaMetadata[propertyMetadata.linkTarget]!!.isEmbeddedRealmObject ->
                CollectionOperatorType.REALM_OBJECT
            else -> CollectionOperatorType.EMBEDDED_OBJECT
        }
        @Suppress("UNCHECKED_CAST")
        return getListByKey(
            obj,
            propertyMetadata,
            clazz,
            operatorType,
            true,
            issueDynamicMutableObject
        ) as RealmList<R?>
    }

    internal fun <R : Any> dynamicGetSet(
        obj: RealmObjectReference<out BaseRealmObject>,
        propertyName: String,
        clazz: KClass<R>,
        nullable: Boolean,
        issueDynamicMutableObject: Boolean = false
    ): RealmSet<R?> {
        obj.checkValid()
        val propertyMetadata = checkPropertyType(
            obj,
            propertyName,
            CollectionType.RLM_COLLECTION_TYPE_SET,
            clazz,
            nullable
        )
        val operatorType = when {
            propertyMetadata.type == PropertyType.RLM_PROPERTY_TYPE_MIXED ->
                CollectionOperatorType.REALM_ANY
            propertyMetadata.type != PropertyType.RLM_PROPERTY_TYPE_OBJECT ->
                CollectionOperatorType.PRIMITIVE
            !obj.owner.schemaMetadata[propertyMetadata.linkTarget]!!.isEmbeddedRealmObject ->
                CollectionOperatorType.REALM_OBJECT
            else -> throw IllegalStateException("RealmSets do not support Embedded Objects.")
        }
        @Suppress("UNCHECKED_CAST")
        return getSetByKey(
            obj,
            propertyMetadata,
            clazz,
            operatorType,
            true,
            issueDynamicMutableObject
        ) as RealmSet<R?>
    }

    internal fun <R : Any> dynamicGetDictionary(
        obj: RealmObjectReference<out BaseRealmObject>,
        propertyName: String,
        clazz: KClass<R>,
        nullable: Boolean,
        issueDynamicMutableObject: Boolean = false
    ): RealmDictionary<R?> {
        obj.checkValid()
        val propertyMetadata = checkPropertyType(
            obj,
            propertyName,
            CollectionType.RLM_COLLECTION_TYPE_DICTIONARY,
            clazz,
            nullable
        )
        val operatorType = when {
            propertyMetadata.type == PropertyType.RLM_PROPERTY_TYPE_MIXED ->
                CollectionOperatorType.REALM_ANY
            propertyMetadata.type != PropertyType.RLM_PROPERTY_TYPE_OBJECT ->
                CollectionOperatorType.PRIMITIVE
            !obj.owner.schemaMetadata[propertyMetadata.linkTarget]!!.isEmbeddedRealmObject ->
                CollectionOperatorType.REALM_OBJECT
<<<<<<< HEAD
            else -> throw IllegalStateException("RealmSets do not support Embedded Objects.")
=======
            else -> CollectionOperatorType.EMBEDDED_OBJECT
>>>>>>> 2b79dd0c
        }
        @Suppress("UNCHECKED_CAST")
        return getDictionaryByKey(
            obj,
<<<<<<< HEAD
            propertyMetadata.key,
=======
            propertyMetadata,
>>>>>>> 2b79dd0c
            clazz,
            operatorType,
            true,
            issueDynamicMutableObject
        ) as RealmDictionary<R?>
    }

    @Suppress("LongMethod", "ComplexMethod", "NestedBlockDepth")
    internal fun <R> dynamicSetValue(
        obj: RealmObjectReference<out BaseRealmObject>,
        propertyName: String,
        value: R,
        updatePolicy: UpdatePolicy = UpdatePolicy.ALL,
        cache: UnmanagedToManagedObjectCache = mutableMapOf()
    ) {
        obj.checkValid()

        val propertyMetadata = checkPropertyType(obj, propertyName, value)
        val clazz = RealmStorageTypeImpl.fromCorePropertyType(propertyMetadata.type)
            .kClass
            .let { clazz ->
                when (clazz) {
                    BaseRealmObject::class -> DynamicMutableRealmObject::class
                    RealmAny::class -> RealmAny::class
                    else -> value?.let { it::class } ?: clazz
                }
            }
        when (propertyMetadata.collectionType) {
            CollectionType.RLM_COLLECTION_TYPE_NONE -> when (propertyMetadata.type) {
                PropertyType.RLM_PROPERTY_TYPE_OBJECT -> {
                    if (obj.owner.schemaMetadata[propertyMetadata.linkTarget]!!.isEmbeddedRealmObject) {
                        setEmbeddedRealmObjectByKey(
                            obj,
                            propertyMetadata.key,
                            value as BaseRealmObject?,
                            updatePolicy,
                            cache
                        )
                    } else {
                        setObjectByKey(
                            obj,
                            propertyMetadata.key,
                            value as BaseRealmObject?,
                            updatePolicy,
                            cache
                        )
                    }
                }
                PropertyType.RLM_PROPERTY_TYPE_MIXED -> {
                    val realmAnyValue = value as RealmAny?
                    when (realmAnyValue?.type) {
                        RealmAny.Type.OBJECT -> {
                            val objValue = value?.let {
                                val objectClass = ((it as RealmAnyImpl<*>).clazz) as KClass<out BaseRealmObject>
                                if (objectClass == DynamicRealmObject::class || objectClass == DynamicMutableRealmObject::class) {
                                    value.asRealmObject<DynamicRealmObject>()
                                } else {
                                    throw IllegalArgumentException("Dynamic RealmAny fields only support DynamicRealmObjects or DynamicMutableRealmObjects.")
                                }
                            }
                            val managedObj = realmObjectWithImport(
                                objValue,
                                obj.mediator,
                                obj.owner,
                                updatePolicy,
                                cache
                            )!!
                            setObjectByKey(
                                obj,
                                propertyMetadata.key,
                                managedObj,
                                updatePolicy,
                                cache
                            )
                        }
                        else -> inputScope {
                            val transport =
                                realmAnyToRealmValueWithObjectImport(value, obj.mediator, obj.owner)
                            setValueTransportByKey(obj, propertyMetadata.key, transport)
                        }
                    }
                }
                else -> {
                    val converter = primitiveTypeConverters.getValue(clazz)
                        .let { converter -> converter as RealmValueConverter<Any> }
                    inputScope {
                        with(converter) {
                            val realmValue = publicToRealmValue(value)
                            setValueTransportByKey(obj, propertyMetadata.key, realmValue)
                        }
                    }
                }
            }
            CollectionType.RLM_COLLECTION_TYPE_LIST -> {
                // We cannot use setList as that requires the type, so we need to retrieve the
                // existing list, wipe it and insert new elements
                @Suppress("UNCHECKED_CAST")
                dynamicGetList(obj, propertyName, clazz, propertyMetadata.isNullable)
                    .let { it as ManagedRealmList<Any?> }
                    .run {
                        clear()
                        operator.insertAll(
                            size,
                            value as RealmList<*>,
                            updatePolicy,
                            cache
                        )
                    }
            }
            CollectionType.RLM_COLLECTION_TYPE_SET -> {
                // Similar to lists, we would require the type to call setSet
                @Suppress("UNCHECKED_CAST")
                dynamicGetSet(obj, propertyName, clazz, propertyMetadata.isNullable)
                    .let { it as ManagedRealmSet<Any?> }
                    .run {
                        clear()
                        operator.addAll(value as RealmSet<*>, updatePolicy, cache)
                    }
            }
            CollectionType.RLM_COLLECTION_TYPE_DICTIONARY -> {
                // Similar to sets and lists, we would require the type to call setDictionary
                @Suppress("UNCHECKED_CAST")
                dynamicGetDictionary(obj, propertyName, clazz, propertyMetadata.isNullable)
                    .let { it as ManagedRealmDictionary<Any?> }
                    .run {
                        clear()
                        operator.putAll(value as RealmDictionary<*>, updatePolicy, cache)
                    }
            }
            else -> IllegalStateException("Unknown type: ${propertyMetadata.collectionType}")
        }
    }

    private fun checkPropertyType(
        obj: RealmObjectReference<out BaseRealmObject>,
        propertyName: String,
        collectionType: CollectionType,
        elementType: KClass<*>,
        nullable: Boolean
    ): PropertyMetadata {
        val realElementType = elementType.realmStorageType()
        return obj.metadata.getOrThrow(propertyName).also { propertyInfo ->
            val kClass = RealmStorageTypeImpl.fromCorePropertyType(propertyInfo.type).kClass
            if (collectionType != propertyInfo.collectionType ||
                realElementType != kClass ||
                nullable != propertyInfo.isNullable
            ) {
                val expected = formatType(collectionType, realElementType, nullable)
                val actual =
                    formatType(propertyInfo.collectionType, kClass, propertyInfo.isNullable)
                throw IllegalArgumentException("Trying to access property '${obj.className}.$propertyName' as type: '$expected' but actual schema type is '$actual'")
            }
        }
    }

    @Suppress("ComplexMethod")
    private fun checkPropertyType(
        obj: RealmObjectReference<out BaseRealmObject>,
        propertyName: String,
        value: Any?
    ): PropertyMetadata {
        return obj.metadata.getOrThrow(propertyName).also { propertyInfo ->
            val collectionType = when (value) {
                is RealmList<*> -> CollectionType.RLM_COLLECTION_TYPE_LIST
                is RealmSet<*> -> CollectionType.RLM_COLLECTION_TYPE_SET
                is RealmDictionary<*> -> CollectionType.RLM_COLLECTION_TYPE_DICTIONARY
                else -> CollectionType.RLM_COLLECTION_TYPE_NONE
            }
            val realmStorageType = RealmStorageTypeImpl.fromCorePropertyType(propertyInfo.type)
            val kClass = realmStorageType.kClass
            @Suppress("ComplexCondition")
            if (collectionType != propertyInfo.collectionType ||
                // We cannot retrieve the element type info from a list, so will have to rely on lower levels to error out if the types doesn't match
                collectionType == CollectionType.RLM_COLLECTION_TYPE_NONE && (
                    (value == null && !propertyInfo.isNullable) ||
                        (
                            value != null && (
                                (
                                    realmStorageType == RealmStorageType.OBJECT && value !is BaseRealmObject
                                    ) ||
                                    (realmStorageType != RealmStorageType.OBJECT && value!!::class.realmStorageType() != kClass)
                                )
                            )
                    )
            ) {
                val actual =
                    formatType(propertyInfo.collectionType, kClass, propertyInfo.isNullable)
                val received = formatType(
                    collectionType,
                    value?.let { it::class } ?: Nothing::class,
                    value == null
                )
                throw IllegalArgumentException(
                    "Property '${obj.className}.$propertyName' of type '$actual' cannot be assigned with value '$value' of type '$received'"
                )
            }
        }
    }

    private fun formatType(
        collectionType: CollectionType,
        elementType: KClass<*>,
        nullable: Boolean
    ): String {
        val elementTypeString = elementType.toString() + if (nullable) "?" else ""
        return when (collectionType) {
            CollectionType.RLM_COLLECTION_TYPE_NONE -> elementTypeString
            CollectionType.RLM_COLLECTION_TYPE_LIST -> "RealmList<$elementTypeString>"
            CollectionType.RLM_COLLECTION_TYPE_SET -> "RealmSet<$elementTypeString>"
            CollectionType.RLM_COLLECTION_TYPE_DICTIONARY -> "RealmDictionary<$elementTypeString>"
            else -> TODO("Unsupported collection type: $collectionType")
        }
    }

    @Suppress("LongParameterList", "NestedBlockDepth", "LongMethod", "ComplexMethod", "LoopWithTooManyJumpStatements")
    internal fun assignValuesOnUnmanagedObject(
        target: BaseRealmObject,
        source: BaseRealmObject,
        mediator: Mediator,
        currentDepth: UInt,
        maxDepth: UInt,
        closeAfterCopy: Boolean,
        cache: ManagedToUnmanagedObjectCache
    ) {
        val metadata: ClassMetadata = source.realmObjectReference!!.metadata
        for (property: PropertyMetadata in metadata.properties) {
            // For synced Realms in ADDITIVE mode, Object Store will return the full on-disk
            // schema, including fields not defined in the user schema. This makes it problematic
            // to iterate through the Realm schema and assume that all properties will have kotlin
            // properties associated with them. To avoid throwing errors we double check that
            val accessor: KProperty1<BaseRealmObject, Any?> = property.accessor
                ?: if (property.isUserDefined()) {
                    sdkError("Typed object should always have an accessor: ${metadata.className}.${property.name}")
                } else {
                    continue // Property is only visible on disk, ignore.
                }
            if (property.isComputed) {
                continue
            }
            accessor as KMutableProperty1<BaseRealmObject, Any?>
            when (property.collectionType) {
                CollectionType.RLM_COLLECTION_TYPE_NONE -> when (property.type) {
                    PropertyType.RLM_PROPERTY_TYPE_OBJECT -> {
                        if (currentDepth == maxDepth) {
                            accessor.set(target, null)
                        } else {
                            val realmObject: BaseRealmObject? = accessor.get(source) as BaseRealmObject?
                            if (realmObject != null) {
                                accessor.set(
                                    target,
                                    createDetachedCopy(
                                        mediator,
                                        realmObject,
                                        currentDepth + 1u,
                                        maxDepth,
                                        closeAfterCopy,
                                        cache
                                    )
                                )
                            }
                        }
                    }
                    PropertyType.RLM_PROPERTY_TYPE_INT -> {
                        // MutableRealmInt is a special case, since Core treats it as Int
                        // in the schema. So we need to test for our wrapper class here
                        val value = accessor.get(source)
                        if (value is MutableRealmInt) {
                            accessor.set(target, MutableRealmInt.create(value.get()))
                        } else {
                            accessor.set(target, value)
                        }
                    }
                    PropertyType.RLM_PROPERTY_TYPE_MIXED -> {
                        val value = accessor.get(source) as RealmAny?
                        if (value?.type == RealmAny.Type.OBJECT) {
                            if (currentDepth == maxDepth) {
                                accessor.set(target, null)
                            } else {
                                val detachedObject = createDetachedCopy(
                                    mediator,
                                    value.asRealmObject(),
                                    currentDepth + 1u,
                                    maxDepth,
                                    closeAfterCopy,
                                    cache
                                ) as RealmObject
                                accessor.set(target, RealmAny.create(detachedObject))
                            }
                        } else {
                            accessor.set(target, value)
                        }
                    }
                    else -> {
                        val value = accessor.get(source)
                        accessor.set(target, value)
                    }
                }
                CollectionType.RLM_COLLECTION_TYPE_LIST -> {
                    val elements: List<Any?> = accessor.get(source) as List<Any?>
                    when (property.type) {
                        PropertyType.RLM_PROPERTY_TYPE_INT,
                        PropertyType.RLM_PROPERTY_TYPE_BOOL,
                        PropertyType.RLM_PROPERTY_TYPE_STRING,
                        PropertyType.RLM_PROPERTY_TYPE_BINARY,
                        PropertyType.RLM_PROPERTY_TYPE_FLOAT,
                        PropertyType.RLM_PROPERTY_TYPE_DOUBLE,
                        PropertyType.RLM_PROPERTY_TYPE_DECIMAL128,
                        PropertyType.RLM_PROPERTY_TYPE_TIMESTAMP,
                        PropertyType.RLM_PROPERTY_TYPE_OBJECT_ID,
                        PropertyType.RLM_PROPERTY_TYPE_UUID -> {
                            accessor.set(target, elements.toRealmList())
                        }
                        PropertyType.RLM_PROPERTY_TYPE_MIXED -> {
                            val detachedRealmAnyList = (elements as List<RealmAny?>).map { value ->
                                if (value?.type == RealmAny.Type.OBJECT) {
                                    if (currentDepth < maxDepth) {
                                        val detachedObject = createDetachedCopy(
                                            mediator,
                                            value.asRealmObject(),
                                            currentDepth + 1u,
                                            maxDepth,
                                            closeAfterCopy,
                                            cache
                                        ) as RealmObject
                                        RealmAny.create(detachedObject)
                                    } else {
                                        null
                                    }
                                } else {
                                    value
                                }
                            }
                            accessor.set(target, detachedRealmAnyList.toRealmList())
                        }
                        PropertyType.RLM_PROPERTY_TYPE_OBJECT -> {
                            val list = UnmanagedRealmList<BaseRealmObject>()
                            if (currentDepth < maxDepth) {
                                (elements as List<BaseRealmObject>).forEach { listObject: BaseRealmObject ->
                                    list.add(
                                        createDetachedCopy(
                                            mediator,
                                            listObject,
                                            currentDepth + 1u,
                                            maxDepth,
                                            closeAfterCopy,
                                            cache
                                        )
                                    )
                                }
                            }
                            accessor.set(target, list)
                        }
                        else -> {
                            throw IllegalStateException("Unknown type: ${property.type}")
                        }
                    }
                }
                CollectionType.RLM_COLLECTION_TYPE_SET -> {
                    val elements: Set<Any?> = accessor.get(source) as Set<Any?>
                    when (property.type) {
                        PropertyType.RLM_PROPERTY_TYPE_INT,
                        PropertyType.RLM_PROPERTY_TYPE_BOOL,
                        PropertyType.RLM_PROPERTY_TYPE_STRING,
                        PropertyType.RLM_PROPERTY_TYPE_BINARY,
                        PropertyType.RLM_PROPERTY_TYPE_FLOAT,
                        PropertyType.RLM_PROPERTY_TYPE_DOUBLE,
                        PropertyType.RLM_PROPERTY_TYPE_TIMESTAMP,
                        PropertyType.RLM_PROPERTY_TYPE_OBJECT_ID,
                        PropertyType.RLM_PROPERTY_TYPE_DECIMAL128,
                        PropertyType.RLM_PROPERTY_TYPE_UUID -> {
                            accessor.set(target, elements.toRealmSet())
                        }
                        PropertyType.RLM_PROPERTY_TYPE_MIXED -> {
                            val detachedRealmAnySet = (elements as Set<RealmAny?>).map { value ->
                                if (value?.type == RealmAny.Type.OBJECT) {
                                    if (currentDepth < maxDepth) {
                                        val detachedObject = createDetachedCopy(
                                            mediator,
                                            value.asRealmObject(),
                                            currentDepth + 1u,
                                            maxDepth,
                                            closeAfterCopy,
                                            cache
                                        ) as RealmObject
                                        RealmAny.create(detachedObject)
                                    } else {
                                        null
                                    }
                                } else {
                                    value
                                }
                            }
                            accessor.set(target, detachedRealmAnySet.toRealmSet())
                        }
                        PropertyType.RLM_PROPERTY_TYPE_OBJECT -> {
                            val set = UnmanagedRealmSet<BaseRealmObject>()
                            if (currentDepth < maxDepth) {
                                (elements as Set<BaseRealmObject>).forEach { realmObject: BaseRealmObject ->
                                    set.add(
                                        createDetachedCopy(
                                            mediator,
                                            realmObject,
                                            currentDepth + 1u,
                                            maxDepth,
                                            closeAfterCopy,
                                            cache
                                        )
                                    )
                                }
                            }
                            accessor.set(target, set)
                        }
                        else -> {
                            throw IllegalStateException("Unknown type: ${property.type}")
                        }
                    }
                }
                CollectionType.RLM_COLLECTION_TYPE_DICTIONARY -> {
                    val elements: RealmDictionary<Any?> = accessor.get(source) as RealmDictionary<Any?>
                    when (property.type) {
                        PropertyType.RLM_PROPERTY_TYPE_INT,
                        PropertyType.RLM_PROPERTY_TYPE_BOOL,
                        PropertyType.RLM_PROPERTY_TYPE_STRING,
                        PropertyType.RLM_PROPERTY_TYPE_BINARY,
                        PropertyType.RLM_PROPERTY_TYPE_FLOAT,
                        PropertyType.RLM_PROPERTY_TYPE_DOUBLE,
                        PropertyType.RLM_PROPERTY_TYPE_TIMESTAMP,
                        PropertyType.RLM_PROPERTY_TYPE_OBJECT_ID,
                        PropertyType.RLM_PROPERTY_TYPE_DECIMAL128,
                        PropertyType.RLM_PROPERTY_TYPE_UUID -> {
                            accessor.set(target, elements.toRealmDictionary())
                        }
                        PropertyType.RLM_PROPERTY_TYPE_MIXED -> {
                            val detachedRealmAnyDictionary = (elements as RealmDictionary<RealmAny?>).map { entry ->
                                if (entry.value?.type == RealmAny.Type.OBJECT) {
                                    if (currentDepth < maxDepth) {
                                        entry.value?.let { realmAny ->
                                            createDetachedCopy(
                                                mediator,
                                                realmAny.asRealmObject(),
                                                currentDepth + 1u,
                                                maxDepth,
                                                closeAfterCopy,
                                                cache
                                            ) as RealmObject
                                        }?.let {
                                            Pair(entry.key, RealmAny.create(it))
                                        } ?: Pair(entry.key, null)
                                    } else {
                                        Pair(entry.key, null)
                                    }
                                } else {
                                    Pair(entry.key, entry.value)
                                }
                            }
                            accessor.set(target, detachedRealmAnyDictionary.toRealmDictionary())
                        }
                        PropertyType.RLM_PROPERTY_TYPE_OBJECT -> {
                            val dictionary = UnmanagedRealmDictionary<BaseRealmObject>()
                            if (currentDepth < maxDepth) {
                                (elements as RealmDictionary<BaseRealmObject>).forEach { entry ->
                                    dictionary[entry.key] = createDetachedCopy(
                                        mediator,
                                        entry.value,
                                        currentDepth + 1u,
                                        maxDepth,
                                        closeAfterCopy,
                                        cache
                                    )
                                }
                            }
                            accessor.set(target, dictionary)
                        }
                        else -> {
                            throw IllegalStateException("Unknown type: ${property.type}")
                        }
                    }
                }
                else -> {
                    throw IllegalStateException("Unknown collection type: ${property.collectionType}")
                }
            }
        }
    }

    fun dynamicGetBacklinks(
        obj: RealmObjectReference<out BaseRealmObject>,
        propertyName: String
    ): RealmResults<out DynamicRealmObject> {
        obj.metadata.getOrThrow(propertyName).let { sourcePropertyMetadata ->
            if (sourcePropertyMetadata.type != PropertyType.RLM_PROPERTY_TYPE_LINKING_OBJECTS) {
                val realmStorageType =
                    RealmStorageTypeImpl.fromCorePropertyType(sourcePropertyMetadata.type)
                val kClass = realmStorageType.kClass
                val actual = formatType(
                    sourcePropertyMetadata.collectionType,
                    kClass,
                    sourcePropertyMetadata.isNullable
                )
                throw IllegalArgumentException("Trying to access property '$propertyName' as an object reference but schema type is '$actual'")
            }

            obj.owner.schemaMetadata.getOrThrow(sourcePropertyMetadata.linkTarget)
                .let { targetClassMetadata ->
                    val targetPropertyMetadata =
                        targetClassMetadata.getOrThrow(sourcePropertyMetadata.linkOriginPropertyName)

                    val objects = RealmInterop.realm_get_backlinks(
                        obj.objectPointer,
                        targetClassMetadata.classKey,
                        targetPropertyMetadata.key
                    )
                    return RealmResultsImpl(
                        obj.owner,
                        objects,
                        targetClassMetadata.classKey,
                        DynamicRealmObject::class,
                        obj.mediator
                    )
                }
        }
    }
}<|MERGE_RESOLUTION|>--- conflicted
+++ resolved
@@ -550,79 +550,50 @@
     ): ManagedRealmDictionary<R?> {
         val elementType = R::class
         val realmObjectCompanion = elementType.realmObjectCompanionOrNull()
-<<<<<<< HEAD
-=======
         val propertyMetadata = obj.propertyInfoOrThrow(propertyName)
->>>>>>> 2b79dd0c
         val operatorType = if (realmObjectCompanion == null) {
             if (elementType == RealmAny::class) {
                 CollectionOperatorType.REALM_ANY
             } else {
                 CollectionOperatorType.PRIMITIVE
             }
-<<<<<<< HEAD
-        } else {
-            CollectionOperatorType.REALM_OBJECT
-        }
-        val key = obj.propertyInfoOrThrow(propertyName).key
-        return getDictionaryByKey(obj, key, elementType, operatorType)
-=======
         } else if (!obj.owner.schemaMetadata[propertyMetadata.linkTarget]!!.isEmbeddedRealmObject) {
             CollectionOperatorType.REALM_OBJECT
         } else {
             CollectionOperatorType.EMBEDDED_OBJECT
         }
         return getDictionaryByKey(obj, propertyMetadata, elementType, operatorType)
->>>>>>> 2b79dd0c
     }
 
     @Suppress("LongParameterList")
     internal fun <R> getDictionaryByKey(
         obj: RealmObjectReference<out BaseRealmObject>,
-<<<<<<< HEAD
-        key: PropertyKey,
-=======
         propertyMetadata: PropertyMetadata,
->>>>>>> 2b79dd0c
         elementType: KClass<R & Any>,
         operatorType: CollectionOperatorType,
         issueDynamicObject: Boolean = false,
         issueDynamicMutableObject: Boolean = false
     ): ManagedRealmDictionary<R> {
-<<<<<<< HEAD
-        val dictionaryPtr = RealmInterop.realm_get_dictionary(obj.objectPointer, key)
-        val operator = createDictionaryOperator<R>(
-            dictionaryPtr,
-            elementType,
-=======
         val dictionaryPtr =
             RealmInterop.realm_get_dictionary(obj.objectPointer, propertyMetadata.key)
         val operator = createDictionaryOperator<R>(
             dictionaryPtr,
             elementType,
             propertyMetadata,
->>>>>>> 2b79dd0c
             obj.mediator,
             obj.owner,
             operatorType,
             issueDynamicObject,
             issueDynamicMutableObject,
         )
-<<<<<<< HEAD
-        return ManagedRealmDictionary(dictionaryPtr, operator)
-=======
         return ManagedRealmDictionary(obj, dictionaryPtr, operator)
->>>>>>> 2b79dd0c
     }
 
     @Suppress("LongParameterList", "UnusedPrivateMember")
     private fun <R> createDictionaryOperator(
         dictionaryPtr: RealmMapPointer,
         clazz: KClass<R & Any>,
-<<<<<<< HEAD
-=======
         propertyMetadata: PropertyMetadata,
->>>>>>> 2b79dd0c
         mediator: Mediator,
         realm: RealmReference,
         operatorType: CollectionOperatorType,
@@ -644,18 +615,6 @@
                 converter(String::class, mediator, realm),
                 dictionaryPtr
             ) as MapOperator<String, R>
-<<<<<<< HEAD
-            CollectionOperatorType.REALM_OBJECT -> RealmObjectMapOperator(
-                mediator,
-                realm,
-                converter(clazz, mediator, realm),
-                converter(String::class, mediator, realm),
-                dictionaryPtr,
-                clazz
-            )
-            else ->
-                throw IllegalArgumentException("Unsupported collection type: ${operatorType.name}")
-=======
             CollectionOperatorType.REALM_OBJECT -> {
                 val classKey = realm.schemaMetadata.getOrThrow(propertyMetadata.linkTarget).classKey
                 RealmObjectMapOperator(
@@ -680,7 +639,6 @@
                     classKey
                 ) as MapOperator<String, R>
             }
->>>>>>> 2b79dd0c
         }
     }
 
@@ -1047,20 +1005,12 @@
                 CollectionOperatorType.PRIMITIVE
             !obj.owner.schemaMetadata[propertyMetadata.linkTarget]!!.isEmbeddedRealmObject ->
                 CollectionOperatorType.REALM_OBJECT
-<<<<<<< HEAD
-            else -> throw IllegalStateException("RealmSets do not support Embedded Objects.")
-=======
             else -> CollectionOperatorType.EMBEDDED_OBJECT
->>>>>>> 2b79dd0c
         }
         @Suppress("UNCHECKED_CAST")
         return getDictionaryByKey(
             obj,
-<<<<<<< HEAD
-            propertyMetadata.key,
-=======
             propertyMetadata,
->>>>>>> 2b79dd0c
             clazz,
             operatorType,
             true,
