/*
 * Copyright 2021 Realm Inc.
 *
 * Licensed under the Apache License, Version 2.0 (the "License");
 * you may not use this file except in compliance with the License.
 * You may obtain a copy of the License at
 *
 * http://www.apache.org/licenses/LICENSE-2.0
 *
 * Unless required by applicable law or agreed to in writing, software
 * distributed under the License is distributed on an "AS IS" BASIS,
 * WITHOUT WARRANTIES OR CONDITIONS OF ANY KIND, either express or implied.
 * See the License for the specific language governing permissions and
 * limitations under the License.
 */

package io.realm.kotlin.internal

import io.realm.kotlin.UpdatePolicy
import io.realm.kotlin.dynamic.DynamicMutableRealmObject
import io.realm.kotlin.dynamic.DynamicRealmObject
<<<<<<< HEAD
import io.realm.kotlin.ext.asBsonObjectId
=======
import io.realm.kotlin.ext.toRealmList
import io.realm.kotlin.ext.toRealmSet
>>>>>>> 6cc4f1c4
import io.realm.kotlin.internal.dynamic.DynamicUnmanagedRealmObject
import io.realm.kotlin.internal.interop.ClassKey
import io.realm.kotlin.internal.interop.CollectionType
import io.realm.kotlin.internal.interop.MemTrackingAllocator
import io.realm.kotlin.internal.interop.PropertyKey
import io.realm.kotlin.internal.interop.PropertyType
import io.realm.kotlin.internal.interop.RealmCoreException
import io.realm.kotlin.internal.interop.RealmCoreLogicException
import io.realm.kotlin.internal.interop.RealmCorePropertyNotNullableException
import io.realm.kotlin.internal.interop.RealmCorePropertyTypeMismatchException
import io.realm.kotlin.internal.interop.RealmInterop
import io.realm.kotlin.internal.interop.RealmInterop.realm_get_value
import io.realm.kotlin.internal.interop.RealmListPointer
import io.realm.kotlin.internal.interop.RealmObjectInterop
import io.realm.kotlin.internal.interop.RealmSetPointer
import io.realm.kotlin.internal.interop.RealmValue
import io.realm.kotlin.internal.interop.Timestamp
import io.realm.kotlin.internal.interop.UUIDWrapper
import io.realm.kotlin.internal.interop.getterScope
import io.realm.kotlin.internal.interop.setterScope
import io.realm.kotlin.internal.platform.realmObjectCompanionOrThrow
import io.realm.kotlin.internal.schema.ClassMetadata
import io.realm.kotlin.internal.schema.PropertyMetadata
import io.realm.kotlin.internal.schema.RealmStorageTypeImpl
import io.realm.kotlin.internal.schema.realmStorageType
import io.realm.kotlin.internal.util.Validation.sdkError
import io.realm.kotlin.query.RealmResults
import io.realm.kotlin.schema.RealmStorageType
import io.realm.kotlin.types.BaseRealmObject
import io.realm.kotlin.types.EmbeddedRealmObject
import io.realm.kotlin.types.MutableRealmInt
import io.realm.kotlin.types.ObjectId
import io.realm.kotlin.types.RealmInstant
import io.realm.kotlin.types.RealmList
import io.realm.kotlin.types.RealmObject
import io.realm.kotlin.types.RealmSet
import io.realm.kotlin.types.RealmUUID
import io.realm.kotlin.types.TypedRealmObject
import org.mongodb.kbson.BsonObjectId
import kotlin.reflect.KClass
import kotlin.reflect.KMutableProperty1

/**
 * This object holds helper methods for the compiler plugin generated methods, providing the
 * convenience of writing manually code instead of adding it through the compiler plugin.
 *
 * Inlining would anyway yield the same result as generating it.
 */
@Suppress("LargeClass")
internal object RealmObjectHelper {

    // ---------------------------------------------------------------------
    // Objects
    // ---------------------------------------------------------------------

    @Suppress("unused") // Called from generated code
    internal inline fun setObject(
        obj: RealmObjectReference<out BaseRealmObject>,
        propertyName: String,
        value: BaseRealmObject?,
        updatePolicy: UpdatePolicy = UpdatePolicy.ALL,
        cache: ObjectCache = mutableMapOf()
    ) {
        obj.checkValid()
        val key = obj.propertyInfoOrThrow(propertyName).key
        setObjectByKey(obj, key, value, updatePolicy, cache)
    }

    internal inline fun setObjectByKey(
        obj: RealmObjectReference<out BaseRealmObject>,
        key: PropertyKey,
        value: BaseRealmObject?,
        updatePolicy: UpdatePolicy = UpdatePolicy.ALL,
        cache: ObjectCache = mutableMapOf()
    ) {
        obj.checkValid()
        val objRef = realmObjectToRef(value, obj.mediator, obj.owner, updatePolicy, cache)
        when (objRef) {
            null -> setterScope { setValueTransportByKey(obj, key, transportOf()) }
            else -> setterScope { setValueTransportByKey(obj, key, transportOf(objRef)) }
        }
    }

    // Return type should be R? but causes compilation errors for native
    @Suppress("unused")
    internal inline fun <reified R : BaseRealmObject, U> getObject(
        obj: RealmObjectReference<out BaseRealmObject>,
        propertyName: String,
    ): Any? {
        obj.checkValid()
        val key: PropertyKey = obj.propertyInfoOrThrow(propertyName).key
        getterScope {
            return realm_get_value(obj.objectPointer, key)
                ?.getLink()
                ?.toRealmObject(R::class, obj.mediator, obj.owner)
        }
    }

    @Suppress("unused") // Called from generated code
    internal inline fun setEmbeddedRealmObject(
        obj: RealmObjectReference<out BaseRealmObject>,
        propertyName: String,
        value: BaseRealmObject?,
        updatePolicy: UpdatePolicy = UpdatePolicy.ALL,
        cache: ObjectCache = mutableMapOf()
    ) {
        obj.checkValid()
        val key = obj.propertyInfoOrThrow(propertyName).key
        setEmbeddedRealmObjectByKey(obj, key, value, updatePolicy, cache)
    }

    internal inline fun setEmbeddedRealmObjectByKey(
        obj: RealmObjectReference<out BaseRealmObject>,
        key: PropertyKey,
        value: BaseRealmObject?,
        updatePolicy: UpdatePolicy = UpdatePolicy.ALL,
        cache: ObjectCache = mutableMapOf()
    ) {
        if (value != null) {
            val embedded = RealmInterop.realm_set_embedded(obj.objectPointer, key)
            val newObj = embedded.toRealmObject(value::class, obj.mediator, obj.owner)
            assign(newObj, value, updatePolicy, cache)
        } else {
            setValueByKey(obj, key, null)
        }
    }

    // ---------------------------------------------------------------------
    // Primitives
    // ---------------------------------------------------------------------

    internal inline fun setValue(
        obj: RealmObjectReference<out BaseRealmObject>,
        propertyName: String,
        value: Any?
    ) {
        obj.checkValid()
        val key = obj.propertyInfoOrThrow(propertyName).key

        // TODO OPTIMIZE We are currently only doing this check for typed access so could consider
        //  moving the guard into the compiler plugin. Await the implementation of a user
        //  facing general purpose dynamic realm (not only for migration) before doing this, as
        //  this would also require the guard ... or maybe await proper core support for throwing
        //  when this is not supported.
        obj.metadata.let { classMetaData ->
            val primaryKeyPropertyKey: PropertyKey? = classMetaData.primaryKeyProperty?.key
            if (primaryKeyPropertyKey != null && key == primaryKeyPropertyKey) {
                val name = classMetaData[primaryKeyPropertyKey]!!.name
                throw IllegalArgumentException("Cannot update primary key property '${obj.className}.$name'")
            }
        }

        return setValueByKey(obj, key, value)
    }

    @Suppress("ComplexMethod")
    internal inline fun setValueByKey(
        obj: RealmObjectReference<out BaseRealmObject>,
        key: PropertyKey,
        value: Any?
    ) {
        // TODO optimize: avoid this by creating the scope in the accessor via the compiler plugin?
        //  See comment in AccessorModifierIrGeneration.modifyAccessor about this.

        // Looks overkill with all the scopes but we eliminate nested whens by doing it
        when (value) {
            null -> setterScope { setValueTransportByKey(obj, key, transportOf()) }
            is String -> setterScope { setValueTransportByKey(obj, key, transportOf(value)) }
            is ByteArray -> setterScope {
                setValueTransportByKey(obj, key, transportOf(value))
            }
            is Long -> setterScope { setValueTransportByKey(obj, key, transportOf(value)) }
            is Boolean -> setterScope { setValueTransportByKey(obj, key, transportOf(value)) }
            is Timestamp -> setterScope { setValueTransportByKey(obj, key, transportOf(value)) }
            is Float -> setterScope { setValueTransportByKey(obj, key, transportOf(value)) }
            is Double -> setterScope { setValueTransportByKey(obj, key, transportOf(value)) }
            is BsonObjectId -> setterScope { setValueTransportByKey(obj, key, transportOf(value)) }
            is ObjectId -> setterScope {
                setValueTransportByKey(obj, key, transportOf(value.asBsonObjectId()))
            }
            is UUIDWrapper -> setterScope { setValueTransportByKey(obj, key, transportOf(value)) }
            is RealmObjectInterop -> setterScope {
                setValueTransportByKey(obj, key, transportOf(value))
            }
            is MutableRealmInt -> setterScope {
                setValueTransportByKey(obj, key, transportOf(value.get()))
            }
            else -> throw IllegalArgumentException("Unsupported value for transport: $value")
        }
    }

    // TODO optimize: avoid this many get functions by creating the scope in the accessor via the
    //  compiler plugin? See comment in AccessorModifierIrGeneration.modifyAccessor about this.

    internal inline fun getString(
        obj: RealmObjectReference<out BaseRealmObject>,
        propertyName: String
    ): String? = getterScope { realmValueToString(getValue(obj, propertyName)) }

    internal inline fun getLong(
        obj: RealmObjectReference<out BaseRealmObject>,
        propertyName: String
    ): Long? = getterScope { realmValueToLong(getValue(obj, propertyName)) }

    internal inline fun getBoolean(
        obj: RealmObjectReference<out BaseRealmObject>,
        propertyName: String
    ): Boolean? = getterScope { realmValueToBoolean(getValue(obj, propertyName)) }

    internal inline fun getFloat(
        obj: RealmObjectReference<out BaseRealmObject>,
        propertyName: String
    ): Float? = getterScope { realmValueToFloat(getValue(obj, propertyName)) }

    internal inline fun getDouble(
        obj: RealmObjectReference<out BaseRealmObject>,
        propertyName: String
    ): Double? = getterScope { realmValueToDouble(getValue(obj, propertyName)) }

    internal inline fun getInstant(
        obj: RealmObjectReference<out BaseRealmObject>,
        propertyName: String
    ): RealmInstant? = getterScope { realmValueToRealmInstant(getValue(obj, propertyName)) }

    internal inline fun getObjectId(
        obj: RealmObjectReference<out BaseRealmObject>,
        propertyName: String
    ): BsonObjectId? = getterScope { realmValueToObjectId(getValue(obj, propertyName)) }

    internal inline fun getUUID(
        obj: RealmObjectReference<out BaseRealmObject>,
        propertyName: String
    ): RealmUUID? = getterScope { realmValueToRealmUUID(getValue(obj, propertyName)) }

    internal inline fun getByteArray(
        obj: RealmObjectReference<out BaseRealmObject>,
        propertyName: String
    ): ByteArray? = getterScope { realmValueToByteArray(getValue(obj, propertyName)) }

    internal inline fun MemTrackingAllocator.getValue(
        obj: RealmObjectReference<out BaseRealmObject>,
        propertyName: String,
    ): RealmValue? = realm_get_value(obj.objectPointer, obj.propertyInfoOrThrow(propertyName).key)

// ---------------------------------------------------------------------
// End new implementation
// ---------------------------------------------------------------------

    const val NOT_IN_A_TRANSACTION_MSG =
        "Changing Realm data can only be done on a live object from inside a write transaction. Frozen objects can be turned into live using the 'MutableRealm.findLatest(obj)' API."

// Issues (not yet fully uncovered/filed) met when calling these or similar methods from
// generated code
// - Generic return type should be R but causes compilation errors for native
//  e: java.lang.IllegalStateException: Not found Idx for public io.realm.kotlin.internal/RealmObjectHelper|null[0]/
// - Passing KProperty1<T,R> with inlined reified type parameters to enable fetching type and
//   property names directly from T/property triggers runtime crash for primitive properties on
//   Kotlin native. Seems to be an issue with boxing/unboxing

    // Note: this data type is not using the converter/compiler plugin accessor default path
// It feels appropriate not to integrate it now as we might change the path to the C-API once
// we benchmark the current implementation against specific paths per data type.
    internal inline fun getMutableInt(
        obj: RealmObjectReference<out BaseRealmObject>,
        propertyName: String
    ): ManagedMutableRealmInt? {
        val converter = converter<Long>(Long::class, obj.mediator, obj.owner)
        val propertyKey = obj.propertyInfoOrThrow(propertyName).key

        // In order to be able to use Kotlin's nullability handling baked into the accessor we need
        // to ask Core for the current value and return null if the value itself is null, returning
        // an instance of the wrapper otherwise - not optimal but feels quite idiomatic.
        return getterScope {
            when (realm_get_value(obj.objectPointer, propertyKey)) {
                null -> null
                else -> ManagedMutableRealmInt(obj, propertyKey, converter)
            }
        }
    }

    // Return type should be RealmList<R?> but causes compilation errors for native
    @Suppress("unused") // Called from generated code
    internal inline fun <reified R : Any> getList(
        obj: RealmObjectReference<out BaseRealmObject>,
        propertyName: String
    ): ManagedRealmList<Any?> {
        val elementType = R::class
        val realmObjectCompanion = elementType.realmObjectCompanionOrNull()
        val operatorType = if (realmObjectCompanion == null) {
            CollectionOperatorType.PRIMITIVE
        } else if (!realmObjectCompanion.io_realm_kotlin_isEmbedded) {
            CollectionOperatorType.REALM_OBJECT
        } else {
            CollectionOperatorType.EMBEDDED_OBJECT
        }
        val key = obj.propertyInfoOrThrow(propertyName).key
        return getListByKey(obj, key, elementType, operatorType)
    }

    @Suppress("unused") // Called from generated code
    internal fun <R : TypedRealmObject> getBacklinks(
        obj: RealmObjectReference<out BaseRealmObject>,
        sourceClassKey: ClassKey,
        sourcePropertyKey: PropertyKey,
        sourceClass: KClass<R>
    ): RealmResultsImpl<R> {
        val objects = RealmInterop.realm_get_backlinks(obj.objectPointer, sourceClassKey, sourcePropertyKey)
        return RealmResultsImpl(obj.owner, objects, sourceClassKey, sourceClass, obj.mediator)
    }

    // Cannot call managedRealmList directly from an inline function
    internal fun <R> getListByKey(
        obj: RealmObjectReference<out BaseRealmObject>,
        key: PropertyKey,
        elementType: KClass<*>,
        operatorType: CollectionOperatorType
    ): ManagedRealmList<R> {
        val listPtr = RealmInterop.realm_get_list(obj.objectPointer, key)
        val operator =
            createListOperator<R>(listPtr, elementType, obj.mediator, obj.owner, operatorType)
        return ManagedRealmList(listPtr, operator)
    }

    @Suppress("LongParameterList")
    private fun <R> createListOperator(
        listPtr: RealmListPointer,
        clazz: KClass<*>,
        mediator: Mediator,
        realm: RealmReference,
        operatorType: CollectionOperatorType
    ): ListOperator<R> {
        val converter: RealmValueConverter<R> =
            converter<Any>(clazz, mediator, realm) as CompositeConverter<R, *>
        return when (operatorType) {
            CollectionOperatorType.PRIMITIVE ->
                PrimitiveListOperator(mediator, realm, converter, listPtr)
            CollectionOperatorType.REALM_OBJECT ->
                RealmObjectListOperator(mediator, realm, converter, listPtr, clazz)
            CollectionOperatorType.EMBEDDED_OBJECT -> EmbeddedRealmObjectListOperator(
                mediator,
                realm,
                converter as RealmValueConverter<EmbeddedRealmObject>,
                listPtr,
                clazz
            ) as ListOperator<R>
        }
    }

    internal inline fun <reified R : Any> getSet(
        obj: RealmObjectReference<out BaseRealmObject>,
        propertyName: String
    ): ManagedRealmSet<Any?> {
        val elementType = R::class
        val realmObjectCompanion = elementType.realmObjectCompanionOrNull()
        val operatorType = if (realmObjectCompanion == null) {
            CollectionOperatorType.PRIMITIVE
        } else {
            CollectionOperatorType.REALM_OBJECT
        }
        val key = obj.propertyInfoOrThrow(propertyName).key
        return getSetByKey(obj, key, elementType, operatorType)
    }

    // Cannot call managedRealmList directly from an inline function
    internal fun <R> getSetByKey(
        obj: RealmObjectReference<out BaseRealmObject>,
        key: PropertyKey,
        elementType: KClass<*>,
        operatorType: CollectionOperatorType
    ): ManagedRealmSet<R> {
        val setPtr = RealmInterop.realm_get_set(obj.objectPointer, key)
        val operator =
            createSetOperator<R>(setPtr, elementType, obj.mediator, obj.owner, operatorType)
        return ManagedRealmSet(setPtr, operator)
    }

    @Suppress("LongParameterList")
    private fun <R> createSetOperator(
        setPtr: RealmSetPointer,
        clazz: KClass<*>,
        mediator: Mediator,
        realm: RealmReference,
        operatorType: CollectionOperatorType
    ): SetOperator<R> {
        val converter: RealmValueConverter<R> =
            converter<Any>(clazz, mediator, realm) as CompositeConverter<R, *>
        return when (operatorType) {
            CollectionOperatorType.PRIMITIVE ->
                PrimitiveSetOperator(mediator, realm, converter, setPtr)
            CollectionOperatorType.REALM_OBJECT ->
                RealmObjectSetOperator(mediator, realm, converter, setPtr, clazz)
            else ->
                throw IllegalArgumentException("Unsupported collection type: ${operatorType.name}")
        }
    }

    internal fun setValueTransportByKey(
        obj: RealmObjectReference<out BaseRealmObject>,
        key: PropertyKey,
        transport: RealmValue,
    ) {
        try {
            // TODO Consider making a RealmValue cinterop type and move the various to_realm_value
            //  implementations in the various platform RealmInterops here to eliminate
            //  RealmObjectInterop and make cinterop operate on primitive values and native pointers
            //  only. This relates to the overall concern of having a generic path for getter/setter
            //  instead of generating a typed path for each type.
            RealmInterop.realm_set_value(obj.objectPointer, key, transport, false)
            // The catch block should catch specific Core exceptions and rethrow them as Kotlin exceptions.
            // Core exceptions meaning might differ depending on the context, by rethrowing we can add some context related
            // info that might help users to understand the exception.
        } catch (exception: Throwable) {
            throw CoreExceptionConverter.convertToPublicException(exception) { coreException: RealmCoreException ->
                when (coreException) {
                    is RealmCorePropertyNotNullableException ->
                        IllegalArgumentException("Required property `${obj.className}.${obj.metadata[key]!!.name}` cannot be null")
                    is RealmCorePropertyTypeMismatchException ->
                        IllegalArgumentException("Property `${obj.className}.${obj.metadata[key]!!.name}` cannot be assigned with value '${transport.value}' of wrong type")
                    is RealmCoreLogicException -> IllegalArgumentException(
                        "Property `${obj.className}.${obj.metadata[key]!!.name}` cannot be assigned with value '${transport.value}'",
                        exception
                    )
                    else -> IllegalStateException(
                        "Cannot set `${obj.className}.$${obj.metadata[key]!!.name}` to `${transport.value}`: $NOT_IN_A_TRANSACTION_MSG",
                        exception
                    )
                }
            }
        }
    }

<<<<<<< HEAD
=======
    internal fun setMutableInt(
        obj: RealmObjectReference<out BaseRealmObject>,
        propertyName: String,
        value: MutableRealmInt?
    ) {
        val mutableIntValue: Long? = value?.get()
        val realmValue: RealmValue = RealmValue(mutableIntValue)
        setValue(obj, propertyName, realmValue)
    }

    @Suppress("unused") // Called from generated code
    internal inline fun setObject(
        obj: RealmObjectReference<out BaseRealmObject>,
        propertyName: String,
        value: BaseRealmObject?,
        updatePolicy: UpdatePolicy = UpdatePolicy.ALL,
        cache: UnmanagedToManagedObjectCache = mutableMapOf()
    ) {
        obj.checkValid()
        val key = obj.propertyInfoOrThrow(propertyName).key
        setObjectByKey(obj, key, value, updatePolicy, cache)
    }

    internal inline fun setObjectByKey(
        obj: RealmObjectReference<out BaseRealmObject>,
        key: io.realm.kotlin.internal.interop.PropertyKey,
        value: BaseRealmObject?,
        updatePolicy: UpdatePolicy = UpdatePolicy.ALL,
        cache: UnmanagedToManagedObjectCache = mutableMapOf()
    ) {
        val realmVal = realmObjectToRealmValueWithImport(value, obj.mediator, obj.owner, updatePolicy, cache)
        setValueByKey(obj, key, realmVal)
    }

    internal inline fun setEmbeddedRealmObject(
        obj: RealmObjectReference<out BaseRealmObject>,
        propertyName: String,
        value: BaseRealmObject?,
        updatePolicy: UpdatePolicy = UpdatePolicy.ALL,
        cache: UnmanagedToManagedObjectCache = mutableMapOf()
    ) {
        obj.checkValid()
        val key = obj.propertyInfoOrThrow(propertyName).key
        setEmbeddedRealmObjectByKey(obj, key, value, updatePolicy, cache)
    }

    internal inline fun setEmbeddedRealmObjectByKey(
        obj: RealmObjectReference<out BaseRealmObject>,
        key: io.realm.kotlin.internal.interop.PropertyKey,
        value: BaseRealmObject?,
        updatePolicy: UpdatePolicy = UpdatePolicy.ALL,
        cache: UnmanagedToManagedObjectCache = mutableMapOf()
    ) {
        if (value != null) {
            val embedded = RealmInterop.realm_set_embedded(obj.objectPointer, key)
            val newObj = embedded.toRealmObject(value::class, obj.mediator, obj.owner)
            assign(newObj, value, updatePolicy, cache)
        } else {
            setValueByKey(obj, key, RealmValue(null))
        }
    }

>>>>>>> 6cc4f1c4
    @Suppress("unused") // Called from generated code
    internal inline fun <reified T : Any> setList(
        obj: RealmObjectReference<out BaseRealmObject>,
        col: String,
        list: RealmList<Any?>,
        updatePolicy: UpdatePolicy = UpdatePolicy.ALL,
        cache: UnmanagedToManagedObjectCache = mutableMapOf()
    ) {
        val existingList = getList<T>(obj, col)
        if (list !is ManagedRealmList || !RealmInterop.realm_equals(
                existingList.nativePointer,
                list.nativePointer
            )
        ) {
            existingList.also {
                it.clear()
                it.operator.insertAll(it.size, list, updatePolicy, cache)
            }
        }
    }

    internal inline fun <reified T : Any> setSet(
        obj: RealmObjectReference<out BaseRealmObject>,
        col: String,
        set: RealmSet<Any?>,
        updatePolicy: UpdatePolicy = UpdatePolicy.ALL,
        cache: UnmanagedToManagedObjectCache = mutableMapOf()
    ) {
        val existingSet = getSet<T>(obj, col)
        if (set !is ManagedRealmSet || !RealmInterop.realm_equals(
                existingSet.nativePointer,
                set.nativePointer
            )
        ) {
            existingSet.also {
                it.clear()
                it.operator.addAll(set, updatePolicy, cache)
            }
        }
    }

    @Suppress("LongParameterList")
    internal fun assign(
        target: BaseRealmObject,
        source: BaseRealmObject,
        updatePolicy: UpdatePolicy,
        cache: UnmanagedToManagedObjectCache
    ) {
        if (target is DynamicRealmObject) {
            assignDynamic(target as DynamicMutableRealmObject, source, updatePolicy, cache)
        } else {
            assignTyped(target, source, updatePolicy, cache)
        }
    }

    @Suppress("LongParameterList", "NestedBlockDepth", "LongMethod")
    internal fun assignTyped(
        target: BaseRealmObject,
        source: BaseRealmObject,
        updatePolicy: UpdatePolicy,
        cache: UnmanagedToManagedObjectCache
    ) {
        val metadata: ClassMetadata = target.realmObjectReference!!.metadata
        // TODO OPTIMIZE We could set all properties at once with one C-API call
        metadata.properties.filter {
            // Primary keys are set at construction time
            // Computed properties have no assignment
            !it.isComputed && !it.isPrimaryKey
        }.forEach { property ->
            val accessor = property.accessor
                ?: sdkError("Typed object should always have an accessor")

            accessor as KMutableProperty1<BaseRealmObject, Any?>
            when (property.collectionType) {
                CollectionType.RLM_COLLECTION_TYPE_NONE -> when (property.type) {
                    PropertyType.RLM_PROPERTY_TYPE_OBJECT -> {
                        val isTargetEmbedded =
                            target.realmObjectReference!!.owner.schemaMetadata.getOrThrow(property.linkTarget).isEmbeddedRealmObject
                        if (isTargetEmbedded) {
                            setEmbeddedRealmObjectByKey(
                                target.realmObjectReference!!,
                                property.key,
                                accessor.get(source) as EmbeddedRealmObject?,
                                updatePolicy,
                                cache
                            )
                        } else {
                            setObjectByKey(
                                target.realmObjectReference!!,
                                property.key,
                                accessor.get(source) as RealmObject?,
                                updatePolicy,
                                cache
                            )
                        }
                    }
                    else -> {
                        val getterValue = accessor.get(source)
                        accessor.set(target, getterValue)
                    }
                }
                CollectionType.RLM_COLLECTION_TYPE_LIST -> {
                    // We cannot use setList as that requires the type, so we need to retrieve the
                    // existing list, wipe it and insert new elements
                    @Suppress("UNCHECKED_CAST")
                    (accessor.get(target) as ManagedRealmList<Any?>)
                        .run {
                            clear()
                            val elements = accessor.get(source) as RealmList<*>
                            operator.insertAll(size, elements, updatePolicy, cache)
                        }
                }
                CollectionType.RLM_COLLECTION_TYPE_SET -> {
                    // We cannot use setSet as that requires the type, so we need to retrieve the
                    // existing set, wipe it and insert new elements
                    @Suppress("UNCHECKED_CAST")
                    (accessor.get(target) as ManagedRealmSet<Any?>).run {
                        clear()
                        val elements = accessor.get(source) as RealmSet<*>
                        operator.addAll(elements, updatePolicy, cache)
                    }
                }
                else -> TODO("Collection type ${property.collectionType} is not supported")
            }
        }
    }

    @Suppress("LongParameterList")
    internal fun assignDynamic(
        target: DynamicMutableRealmObject,
        source: BaseRealmObject,
        updatePolicy: UpdatePolicy,
        cache: UnmanagedToManagedObjectCache
    ) {
        val properties: List<Pair<String, Any?>> = if (source is DynamicRealmObject) {
            if (source is DynamicUnmanagedRealmObject) {
                source.properties.toList()
            } else {
                // We should never reach here. If the object is dynamic and managed we reuse the
                // managed object. Even for embedded object we should not reach here as the parent
                // would also already be managed and we would just have reused that instead of
                // reimporting it
                sdkError("Unexpected import of dynamic managed object")
            }
        } else {
            val companion = realmObjectCompanionOrThrow(source::class)

            @Suppress("UNCHECKED_CAST")
            val members =
                companion.`io_realm_kotlin_fields` as Map<String, KMutableProperty1<BaseRealmObject, Any?>>
            members.map { it.key to it.value.get(source) }
        }
        properties.map {
            dynamicSetValue(
                target.realmObjectReference!!,
                it.first,
                it.second,
                updatePolicy,
                cache
            )
        }
    }

    /**
     * Get values for non-collection properties by name.
     *
     * This will verify that the requested type (`clazz`) and nullability matches the property
     * properties in the schema.
     */
    internal fun <R : Any> dynamicGet(
        obj: RealmObjectReference<out BaseRealmObject>,
        propertyName: String,
        clazz: KClass<R>,
        nullable: Boolean
    ): R? {
        obj.checkValid()
        val propertyInfo = checkPropertyType(
            obj,
            propertyName,
            CollectionType.RLM_COLLECTION_TYPE_NONE,
            clazz,
            nullable
        )
        return getterScope {
            val transport = realm_get_value(obj.objectPointer, propertyInfo.key)

            // Consider moving this dynamic conversion to Converters.kt
            val value = when (clazz) {
                DynamicRealmObject::class,
                DynamicMutableRealmObject::class -> realmValueToRealmObject(
                    transport,
                    clazz as KClass<out BaseRealmObject>,
                    obj.mediator,
                    obj.owner
                )
                else -> with(primitiveTypeConverters.getValue(clazz)) {
                    realmValueToPublic(transport)
                }
            }
            value?.let {
                @Suppress("UNCHECKED_CAST")
                if (clazz.isInstance(value)) {
                    value as R?
                } else {
                    throw ClassCastException("Retrieving value of type '${clazz.simpleName}' but was of type '${value::class.simpleName}'")
                }
            }
        }
    }

    internal fun <R : Any> dynamicGetList(
        obj: RealmObjectReference<out BaseRealmObject>,
        propertyName: String,
        clazz: KClass<R>,
        nullable: Boolean
    ): RealmList<R?> {
        obj.checkValid()
        val propertyMetadata = checkPropertyType(
            obj,
            propertyName,
            CollectionType.RLM_COLLECTION_TYPE_LIST,
            clazz,
            nullable
        )
        val operatorType = if (propertyMetadata.type != PropertyType.RLM_PROPERTY_TYPE_OBJECT) {
            CollectionOperatorType.PRIMITIVE
        } else if (!obj.owner.schemaMetadata[propertyMetadata.linkTarget]!!.isEmbeddedRealmObject) {
            CollectionOperatorType.REALM_OBJECT
        } else {
            CollectionOperatorType.EMBEDDED_OBJECT
        }
        @Suppress("UNCHECKED_CAST")
        return getListByKey<R>(obj, propertyMetadata.key, clazz, operatorType) as RealmList<R?>
    }

    internal fun <R : Any> dynamicGetSet(
        obj: RealmObjectReference<out BaseRealmObject>,
        propertyName: String,
        clazz: KClass<R>,
        nullable: Boolean
    ): RealmSet<R?> {
        obj.checkValid()
        val propertyMetadata = checkPropertyType(
            obj,
            propertyName,
            CollectionType.RLM_COLLECTION_TYPE_SET,
            clazz,
            nullable
        )
        val operatorType = if (propertyMetadata.type != PropertyType.RLM_PROPERTY_TYPE_OBJECT) {
            CollectionOperatorType.PRIMITIVE
        } else if (!obj.owner.schemaMetadata[propertyMetadata.linkTarget]!!.isEmbeddedRealmObject) {
            CollectionOperatorType.REALM_OBJECT
        } else {
            throw IllegalStateException("RealmSets do not support Embedded Objects.")
        }
        @Suppress("UNCHECKED_CAST")
        return getSetByKey<R>(obj, propertyMetadata.key, clazz, operatorType) as RealmSet<R?>
    }

    @Suppress("LongMethod", "ComplexMethod")
    internal fun <R> dynamicSetValue(
        obj: RealmObjectReference<out BaseRealmObject>,
        propertyName: String,
        value: R,
        updatePolicy: UpdatePolicy = UpdatePolicy.ALL,
        cache: UnmanagedToManagedObjectCache = mutableMapOf()
    ) {
        obj.checkValid()

        val propertyMetadata = checkPropertyType(obj, propertyName, value)
        val clazz = RealmStorageTypeImpl.fromCorePropertyType(propertyMetadata.type).kClass.let {
            if (it == BaseRealmObject::class) DynamicMutableRealmObject::class else value?.let { it::class } ?: it
        }
        when (propertyMetadata.collectionType) {
            CollectionType.RLM_COLLECTION_TYPE_NONE -> when (propertyMetadata.type) {
                PropertyType.RLM_PROPERTY_TYPE_OBJECT -> {
                    if (obj.owner.schemaMetadata[propertyMetadata.linkTarget]!!.isEmbeddedRealmObject) {
                        setEmbeddedRealmObjectByKey(
                            obj,
                            propertyMetadata.key,
                            value as BaseRealmObject?,
                            updatePolicy,
                            cache
                        )
                    } else {
                        setObjectByKey(
                            obj,
                            propertyMetadata.key,
                            value as BaseRealmObject?,
                            updatePolicy,
                            cache
                        )
                    }
                }
                else -> {
                    val converter = primitiveTypeConverters.getValue(clazz)
                        .let { converter -> converter as RealmValueConverter<Any> }
                    if (value is String || value is ByteArray) {
                        setterScope {
                            with(converter) {
                                val realmValue = publicToRealmValue(value)
                                setValueTransportByKey(obj, propertyMetadata.key, realmValue)
                            }
                        }
                    } else {
                        setterScope {
                            with(converter) {
                                val realmValue = publicToRealmValue(value)
                                setValueTransportByKey(obj, propertyMetadata.key, realmValue)
                            }
                        }
                    }
                }
            }
            CollectionType.RLM_COLLECTION_TYPE_LIST -> {
                // We cannot use setList as that requires the type, so we need to retrieve the
                // existing list, wipe it and insert new elements
                @Suppress("UNCHECKED_CAST")
                dynamicGetList(obj, propertyName, clazz, propertyMetadata.isNullable)
                    .let { it as ManagedRealmList<Any?> }
                    .run {
                        clear()
                        operator.insertAll(
                            size,
                            value as RealmList<*>,
                            updatePolicy,
                            cache
                        )
                    }
            }
            CollectionType.RLM_COLLECTION_TYPE_SET -> {
                // Similar to lists, we would require the type to call setSet
                @Suppress("UNCHECKED_CAST")
                dynamicGetSet(obj, propertyName, clazz, propertyMetadata.isNullable)
                    .let { it as ManagedRealmSet<Any?> }
                    .run {
                        clear()
                        operator.addAll(value as RealmSet<*>, updatePolicy, cache)
                    }
            }
            CollectionType.RLM_COLLECTION_TYPE_DICTIONARY -> TODO("Dictionaries not supported yet.")
            else -> IllegalStateException("Unknown type: ${propertyMetadata.collectionType}")
        }
    }

    private fun checkPropertyType(
        obj: RealmObjectReference<out BaseRealmObject>,
        propertyName: String,
        collectionType: CollectionType,
        elementType: KClass<*>,
        nullable: Boolean
    ): PropertyMetadata {
        val realElementType = elementType.realmStorageType()
        return obj.metadata.getOrThrow(propertyName).also { propertyInfo ->
            val kClass = RealmStorageTypeImpl.fromCorePropertyType(propertyInfo.type).kClass
            if (collectionType != propertyInfo.collectionType ||
                realElementType != kClass ||
                nullable != propertyInfo.isNullable
            ) {
                val expected = formatType(collectionType, realElementType, nullable)
                val actual =
                    formatType(propertyInfo.collectionType, kClass, propertyInfo.isNullable)
                throw IllegalArgumentException("Trying to access property '${obj.className}.$propertyName' as type: '$expected' but actual schema type is '$actual'")
            }
        }
    }

    @Suppress("ComplexMethod")
    private fun checkPropertyType(
        obj: RealmObjectReference<out BaseRealmObject>,
        propertyName: String,
        value: Any?
    ): PropertyMetadata {
        return obj.metadata.getOrThrow(propertyName).also { propertyInfo ->
            val collectionType = when (value) {
                is RealmList<*> -> CollectionType.RLM_COLLECTION_TYPE_LIST
                is RealmSet<*> -> CollectionType.RLM_COLLECTION_TYPE_SET
                else -> CollectionType.RLM_COLLECTION_TYPE_NONE
            }
            val realmStorageType = RealmStorageTypeImpl.fromCorePropertyType(propertyInfo.type)
            val kClass = realmStorageType.kClass
            @Suppress("ComplexCondition")
            if (collectionType != propertyInfo.collectionType ||
                // We cannot retrieve the element type info from a list, so will have to rely on lower levels to error out if the types doesn't match
                collectionType == CollectionType.RLM_COLLECTION_TYPE_NONE && (
                    (value == null && !propertyInfo.isNullable) ||
                        (
                            value != null && (
                                (
                                    realmStorageType == RealmStorageType.OBJECT && value !is BaseRealmObject
                                    ) ||
                                    (realmStorageType != RealmStorageType.OBJECT && value!!::class.realmStorageType() != kClass)
                                )
                            )
                    )
            ) {
                val actual =
                    formatType(propertyInfo.collectionType, kClass, propertyInfo.isNullable)
                val received = formatType(
                    collectionType,
                    value?.let { it::class } ?: Nothing::class,
                    value == null
                )
                throw IllegalArgumentException(
                    "Property '${obj.className}.$propertyName' of type '$actual' cannot be assigned with value '$value' of type '$received'"
                )
            }
        }
    }

    private fun formatType(
        collectionType: CollectionType,
        elementType: KClass<*>,
        nullable: Boolean
    ): String {
        val elementTypeString = elementType.toString() + if (nullable) "?" else ""
        return when (collectionType) {
            CollectionType.RLM_COLLECTION_TYPE_NONE -> elementTypeString
            CollectionType.RLM_COLLECTION_TYPE_LIST -> "RealmList<$elementTypeString>"
            CollectionType.RLM_COLLECTION_TYPE_SET -> "RealmSet<$elementTypeString>"
            else -> TODO("Unsupported collection type: $collectionType")
        }
    }

    @Suppress("LongParameterList", "NestedBlockDepth", "LongMethod", "ComplexMethod")
    internal fun assignValuesOnUnmanagedObject(
        target: BaseRealmObject,
        source: BaseRealmObject,
        mediator: Mediator,
        currentDepth: UInt,
        maxDepth: UInt,
        closeAfterCopy: Boolean,
        cache: ManagedToUnmanagedObjectCache
    ) {
        val metadata: ClassMetadata = source.realmObjectReference!!.metadata
        for (property in metadata.properties) {
            val accessor = property.accessor
                ?: sdkError("Typed object should always have an accessor")
            if (property.isComputed) {
                continue
            }
            accessor as KMutableProperty1<BaseRealmObject, Any?>
            when (property.collectionType) {
                CollectionType.RLM_COLLECTION_TYPE_NONE -> when (property.type) {
                    PropertyType.RLM_PROPERTY_TYPE_OBJECT -> {
                        if (currentDepth == maxDepth) {
                            accessor.set(target, null)
                        } else {
                            val realmObject: BaseRealmObject? = accessor.get(source) as BaseRealmObject?
                            if (realmObject != null) {
                                accessor.set(
                                    target,
                                    createDetachedCopy(
                                        mediator,
                                        realmObject,
                                        currentDepth + 1u,
                                        maxDepth,
                                        closeAfterCopy,
                                        cache
                                    )
                                )
                            }
                        }
                    }
                    PropertyType.RLM_PROPERTY_TYPE_INT -> {
                        // MutableRealmInt is a special case, since Core treats it as Int
                        // in the schema. So we need to test for our wrapper class here
                        val value = accessor.get(source)
                        if (value is MutableRealmInt) {
                            accessor.set(target, MutableRealmInt.create(value.get()))
                        } else {
                            accessor.set(target, value)
                        }
                    }
                    else -> {
                        accessor.set(target, accessor.get(source))
                    }
                }
                CollectionType.RLM_COLLECTION_TYPE_LIST -> {
                    val elements: List<Any?> = accessor.get(source) as List<Any?>
                    when (property.type) {
                        PropertyType.RLM_PROPERTY_TYPE_INT,
                        PropertyType.RLM_PROPERTY_TYPE_BOOL,
                        PropertyType.RLM_PROPERTY_TYPE_STRING,
                        PropertyType.RLM_PROPERTY_TYPE_BINARY,
                        PropertyType.RLM_PROPERTY_TYPE_FLOAT,
                        PropertyType.RLM_PROPERTY_TYPE_DOUBLE,
                        PropertyType.RLM_PROPERTY_TYPE_TIMESTAMP,
                        PropertyType.RLM_PROPERTY_TYPE_OBJECT_ID,
                        PropertyType.RLM_PROPERTY_TYPE_UUID -> {
                            accessor.set(target, elements.toRealmList())
                        }
                        PropertyType.RLM_PROPERTY_TYPE_OBJECT -> {
                            val list = UnmanagedRealmList<BaseRealmObject>()
                            if (currentDepth < maxDepth) {
                                (elements as List<BaseRealmObject>).forEach { listObject: BaseRealmObject ->
                                    list.add(
                                        createDetachedCopy(
                                            mediator,
                                            listObject,
                                            currentDepth + 1u,
                                            maxDepth,
                                            closeAfterCopy,
                                            cache
                                        )
                                    )
                                }
                            }
                            accessor.set(target, list)
                        }
                        else -> {
                            throw IllegalStateException("Unknown type: ${property.type}")
                        }
                    }
                }
                CollectionType.RLM_COLLECTION_TYPE_SET -> {
                    val elements: Set<Any?> = accessor.get(source) as Set<Any?>
                    when (property.type) {
                        PropertyType.RLM_PROPERTY_TYPE_INT,
                        PropertyType.RLM_PROPERTY_TYPE_BOOL,
                        PropertyType.RLM_PROPERTY_TYPE_STRING,
                        PropertyType.RLM_PROPERTY_TYPE_BINARY,
                        PropertyType.RLM_PROPERTY_TYPE_FLOAT,
                        PropertyType.RLM_PROPERTY_TYPE_DOUBLE,
                        PropertyType.RLM_PROPERTY_TYPE_TIMESTAMP,
                        PropertyType.RLM_PROPERTY_TYPE_OBJECT_ID,
                        PropertyType.RLM_PROPERTY_TYPE_UUID -> {
                            accessor.set(target, elements.toRealmSet())
                        }
                        PropertyType.RLM_PROPERTY_TYPE_OBJECT -> {
                            val set = UnmanagedRealmSet<BaseRealmObject>()
                            if (currentDepth < maxDepth) {
                                (elements as Set<BaseRealmObject>).forEach { realmObject: BaseRealmObject ->
                                    set.add(
                                        createDetachedCopy(
                                            mediator,
                                            realmObject,
                                            currentDepth + 1u,
                                            maxDepth,
                                            closeAfterCopy,
                                            cache
                                        )
                                    )
                                }
                            }
                            accessor.set(target, set)
                        }
                        else -> {
                            throw IllegalStateException("Unknown type: ${property.type}")
                        }
                    }
                }
                else -> {
                    throw IllegalStateException("Unknown collection type: ${property.collectionType}")
                }
            }
        }
    }

    fun dynamicGetBacklinks(
        obj: RealmObjectReference<out BaseRealmObject>,
        propertyName: String
    ): RealmResults<out DynamicRealmObject> {
        obj.metadata.getOrThrow(propertyName).let { sourcePropertyMetadata ->
            if (sourcePropertyMetadata.type != PropertyType.RLM_PROPERTY_TYPE_LINKING_OBJECTS) {
                val realmStorageType =
                    RealmStorageTypeImpl.fromCorePropertyType(sourcePropertyMetadata.type)
                val kClass = realmStorageType.kClass
                val actual = formatType(
                    sourcePropertyMetadata.collectionType,
                    kClass,
                    sourcePropertyMetadata.isNullable
                )
                throw IllegalArgumentException("Trying to access property '$propertyName' as an object reference but schema type is '$actual'")
            }

            obj.owner.schemaMetadata.getOrThrow(sourcePropertyMetadata.linkTarget)
                .let { targetClassMetadata ->
                    val targetPropertyMetadata =
                        targetClassMetadata.getOrThrow(sourcePropertyMetadata.linkOriginPropertyName)

                    val objects = RealmInterop.realm_get_backlinks(
                        obj.objectPointer,
                        targetClassMetadata.classKey,
                        targetPropertyMetadata.key
                    )
                    return RealmResultsImpl(
                        obj.owner,
                        objects,
                        targetClassMetadata.classKey,
                        DynamicRealmObject::class,
                        obj.mediator
                    )
                }
        }
    }
}<|MERGE_RESOLUTION|>--- conflicted
+++ resolved
@@ -19,12 +19,9 @@
 import io.realm.kotlin.UpdatePolicy
 import io.realm.kotlin.dynamic.DynamicMutableRealmObject
 import io.realm.kotlin.dynamic.DynamicRealmObject
-<<<<<<< HEAD
 import io.realm.kotlin.ext.asBsonObjectId
-=======
 import io.realm.kotlin.ext.toRealmList
 import io.realm.kotlin.ext.toRealmSet
->>>>>>> 6cc4f1c4
 import io.realm.kotlin.internal.dynamic.DynamicUnmanagedRealmObject
 import io.realm.kotlin.internal.interop.ClassKey
 import io.realm.kotlin.internal.interop.CollectionType
@@ -86,7 +83,7 @@
         propertyName: String,
         value: BaseRealmObject?,
         updatePolicy: UpdatePolicy = UpdatePolicy.ALL,
-        cache: ObjectCache = mutableMapOf()
+        cache: UnmanagedToManagedObjectCache = mutableMapOf()
     ) {
         obj.checkValid()
         val key = obj.propertyInfoOrThrow(propertyName).key
@@ -98,7 +95,7 @@
         key: PropertyKey,
         value: BaseRealmObject?,
         updatePolicy: UpdatePolicy = UpdatePolicy.ALL,
-        cache: ObjectCache = mutableMapOf()
+        cache: UnmanagedToManagedObjectCache = mutableMapOf()
     ) {
         obj.checkValid()
         val objRef = realmObjectToRef(value, obj.mediator, obj.owner, updatePolicy, cache)
@@ -129,7 +126,7 @@
         propertyName: String,
         value: BaseRealmObject?,
         updatePolicy: UpdatePolicy = UpdatePolicy.ALL,
-        cache: ObjectCache = mutableMapOf()
+        cache: UnmanagedToManagedObjectCache = mutableMapOf()
     ) {
         obj.checkValid()
         val key = obj.propertyInfoOrThrow(propertyName).key
@@ -141,7 +138,7 @@
         key: PropertyKey,
         value: BaseRealmObject?,
         updatePolicy: UpdatePolicy = UpdatePolicy.ALL,
-        cache: ObjectCache = mutableMapOf()
+        cache: UnmanagedToManagedObjectCache = mutableMapOf()
     ) {
         if (value != null) {
             val embedded = RealmInterop.realm_set_embedded(obj.objectPointer, key)
@@ -456,71 +453,68 @@
         }
     }
 
-<<<<<<< HEAD
-=======
-    internal fun setMutableInt(
-        obj: RealmObjectReference<out BaseRealmObject>,
-        propertyName: String,
-        value: MutableRealmInt?
-    ) {
-        val mutableIntValue: Long? = value?.get()
-        val realmValue: RealmValue = RealmValue(mutableIntValue)
-        setValue(obj, propertyName, realmValue)
-    }
-
-    @Suppress("unused") // Called from generated code
-    internal inline fun setObject(
-        obj: RealmObjectReference<out BaseRealmObject>,
-        propertyName: String,
-        value: BaseRealmObject?,
-        updatePolicy: UpdatePolicy = UpdatePolicy.ALL,
-        cache: UnmanagedToManagedObjectCache = mutableMapOf()
-    ) {
-        obj.checkValid()
-        val key = obj.propertyInfoOrThrow(propertyName).key
-        setObjectByKey(obj, key, value, updatePolicy, cache)
-    }
-
-    internal inline fun setObjectByKey(
-        obj: RealmObjectReference<out BaseRealmObject>,
-        key: io.realm.kotlin.internal.interop.PropertyKey,
-        value: BaseRealmObject?,
-        updatePolicy: UpdatePolicy = UpdatePolicy.ALL,
-        cache: UnmanagedToManagedObjectCache = mutableMapOf()
-    ) {
-        val realmVal = realmObjectToRealmValueWithImport(value, obj.mediator, obj.owner, updatePolicy, cache)
-        setValueByKey(obj, key, realmVal)
-    }
-
-    internal inline fun setEmbeddedRealmObject(
-        obj: RealmObjectReference<out BaseRealmObject>,
-        propertyName: String,
-        value: BaseRealmObject?,
-        updatePolicy: UpdatePolicy = UpdatePolicy.ALL,
-        cache: UnmanagedToManagedObjectCache = mutableMapOf()
-    ) {
-        obj.checkValid()
-        val key = obj.propertyInfoOrThrow(propertyName).key
-        setEmbeddedRealmObjectByKey(obj, key, value, updatePolicy, cache)
-    }
-
-    internal inline fun setEmbeddedRealmObjectByKey(
-        obj: RealmObjectReference<out BaseRealmObject>,
-        key: io.realm.kotlin.internal.interop.PropertyKey,
-        value: BaseRealmObject?,
-        updatePolicy: UpdatePolicy = UpdatePolicy.ALL,
-        cache: UnmanagedToManagedObjectCache = mutableMapOf()
-    ) {
-        if (value != null) {
-            val embedded = RealmInterop.realm_set_embedded(obj.objectPointer, key)
-            val newObj = embedded.toRealmObject(value::class, obj.mediator, obj.owner)
-            assign(newObj, value, updatePolicy, cache)
-        } else {
-            setValueByKey(obj, key, RealmValue(null))
-        }
-    }
-
->>>>>>> 6cc4f1c4
+//    internal fun setMutableInt(
+//        obj: RealmObjectReference<out BaseRealmObject>,
+//        propertyName: String,
+//        value: MutableRealmInt?
+//    ) {
+//        val mutableIntValue: Long? = value?.get()
+//        val realmValue: RealmValue = RealmValue(mutableIntValue)
+//        setValue(obj, propertyName, realmValue)
+//    }
+//
+//    @Suppress("unused") // Called from generated code
+//    internal inline fun setObject(
+//        obj: RealmObjectReference<out BaseRealmObject>,
+//        propertyName: String,
+//        value: BaseRealmObject?,
+//        updatePolicy: UpdatePolicy = UpdatePolicy.ALL,
+//        cache: UnmanagedToManagedObjectCache = mutableMapOf()
+//    ) {
+//        obj.checkValid()
+//        val key = obj.propertyInfoOrThrow(propertyName).key
+//        setObjectByKey(obj, key, value, updatePolicy, cache)
+//    }
+//
+//    internal inline fun setObjectByKey(
+//        obj: RealmObjectReference<out BaseRealmObject>,
+//        key: io.realm.kotlin.internal.interop.PropertyKey,
+//        value: BaseRealmObject?,
+//        updatePolicy: UpdatePolicy = UpdatePolicy.ALL,
+//        cache: UnmanagedToManagedObjectCache = mutableMapOf()
+//    ) {
+//        val realmVal = realmObjectToRealmValueWithImport(value, obj.mediator, obj.owner, updatePolicy, cache)
+//        setValueByKey(obj, key, realmVal)
+//    }
+//
+//    internal inline fun setEmbeddedRealmObject(
+//        obj: RealmObjectReference<out BaseRealmObject>,
+//        propertyName: String,
+//        value: BaseRealmObject?,
+//        updatePolicy: UpdatePolicy = UpdatePolicy.ALL,
+//        cache: UnmanagedToManagedObjectCache = mutableMapOf()
+//    ) {
+//        obj.checkValid()
+//        val key = obj.propertyInfoOrThrow(propertyName).key
+//        setEmbeddedRealmObjectByKey(obj, key, value, updatePolicy, cache)
+//    }
+//
+//    internal inline fun setEmbeddedRealmObjectByKey(
+//        obj: RealmObjectReference<out BaseRealmObject>,
+//        key: io.realm.kotlin.internal.interop.PropertyKey,
+//        value: BaseRealmObject?,
+//        updatePolicy: UpdatePolicy = UpdatePolicy.ALL,
+//        cache: UnmanagedToManagedObjectCache = mutableMapOf()
+//    ) {
+//        if (value != null) {
+//            val embedded = RealmInterop.realm_set_embedded(obj.objectPointer, key)
+//            val newObj = embedded.toRealmObject(value::class, obj.mediator, obj.owner)
+//            assign(newObj, value, updatePolicy, cache)
+//        } else {
+//            setValueByKey(obj, key, RealmValue(null))
+//        }
+//    }
+
     @Suppress("unused") // Called from generated code
     internal inline fun <reified T : Any> setList(
         obj: RealmObjectReference<out BaseRealmObject>,
