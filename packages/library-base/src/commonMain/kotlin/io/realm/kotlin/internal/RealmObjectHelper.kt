--- conflicted
+++ resolved
@@ -391,23 +391,12 @@
         return when (operatorType) {
             CollectionOperatorType.PRIMITIVE ->
                 PrimitiveListOperator(mediator, realm, converter, listPtr)
-<<<<<<< HEAD
             CollectionOperatorType.REALM_ANY -> RealmAnyListOperator(
                 mediator,
                 realm,
                 converter as RealmValueConverter<RealmAny?>,
                 listPtr
             ) as ListOperator<R>
-            CollectionOperatorType.REALM_OBJECT ->
-                RealmObjectListOperator(mediator, realm, converter, listPtr, clazz)
-            CollectionOperatorType.EMBEDDED_OBJECT -> EmbeddedRealmObjectListOperator(
-                mediator,
-                realm,
-                converter as RealmValueConverter<EmbeddedRealmObject>,
-                listPtr,
-                clazz
-            ) as ListOperator<R>
-=======
             CollectionOperatorType.REALM_OBJECT -> {
                 val classKey: ClassKey = realm.schemaMetadata.getOrThrow(propertyMetadata.linkTarget).classKey
                 RealmObjectListOperator(
@@ -430,7 +419,6 @@
                     classKey,
                 ) as ListOperator<R>
             }
->>>>>>> bb145cfe
         }
     }
 
