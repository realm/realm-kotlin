/*
 * Copyright 2021 Realm Inc.
 *
 * Licensed under the Apache License, Version 2.0 (the "License");
 * you may not use this file except in compliance with the License.
 * You may obtain a copy of the License at
 *
 * http://www.apache.org/licenses/LICENSE-2.0
 *
 * Unless required by applicable law or agreed to in writing, software
 * distributed under the License is distributed on an "AS IS" BASIS,
 * WITHOUT WARRANTIES OR CONDITIONS OF ANY KIND, either express or implied.
 * See the License for the specific language governing permissions and
 * limitations under the License.
 */

package io.realm.kotlin.internal

import io.realm.kotlin.UpdatePolicy
import io.realm.kotlin.dynamic.DynamicMutableRealmObject
import io.realm.kotlin.dynamic.DynamicRealmObject
import io.realm.kotlin.ext.toRealmList
import io.realm.kotlin.ext.toRealmSet
import io.realm.kotlin.internal.dynamic.DynamicUnmanagedRealmObject
import io.realm.kotlin.internal.interop.ClassKey
import io.realm.kotlin.internal.interop.CollectionType
import io.realm.kotlin.internal.interop.MemAllocator
import io.realm.kotlin.internal.interop.PropertyKey
import io.realm.kotlin.internal.interop.PropertyType
import io.realm.kotlin.internal.interop.RealmCoreException
import io.realm.kotlin.internal.interop.RealmCoreLogicException
import io.realm.kotlin.internal.interop.RealmCorePropertyNotNullableException
import io.realm.kotlin.internal.interop.RealmCorePropertyTypeMismatchException
import io.realm.kotlin.internal.interop.RealmInterop
import io.realm.kotlin.internal.interop.RealmInterop.realm_get_value
import io.realm.kotlin.internal.interop.RealmListPointer
import io.realm.kotlin.internal.interop.RealmObjectInterop
import io.realm.kotlin.internal.interop.RealmSetPointer
import io.realm.kotlin.internal.interop.RealmValue
import io.realm.kotlin.internal.interop.Timestamp
import io.realm.kotlin.internal.interop.getterScope
import io.realm.kotlin.internal.interop.inputScope
import io.realm.kotlin.internal.interop.isNull
import io.realm.kotlin.internal.platform.realmObjectCompanionOrThrow
import io.realm.kotlin.internal.schema.ClassMetadata
import io.realm.kotlin.internal.schema.PropertyMetadata
import io.realm.kotlin.internal.schema.RealmStorageTypeImpl
import io.realm.kotlin.internal.schema.realmStorageType
import io.realm.kotlin.internal.util.Validation.sdkError
import io.realm.kotlin.query.RealmResults
import io.realm.kotlin.schema.RealmStorageType
import io.realm.kotlin.types.BaseRealmObject
import io.realm.kotlin.types.EmbeddedRealmObject
import io.realm.kotlin.types.MutableRealmInt
import io.realm.kotlin.types.ObjectId
import io.realm.kotlin.types.RealmAny
import io.realm.kotlin.types.RealmInstant
import io.realm.kotlin.types.RealmList
import io.realm.kotlin.types.RealmObject
import io.realm.kotlin.types.RealmSet
import io.realm.kotlin.types.RealmUUID
import io.realm.kotlin.types.TypedRealmObject
import io.realm.kotlin.types.asRealmObject
import org.mongodb.kbson.BsonObjectId
import kotlin.reflect.KClass
import kotlin.reflect.KMutableProperty1

/**
 * This object holds helper methods for the compiler plugin generated methods, providing the
 * convenience of writing manually code instead of adding it through the compiler plugin.
 *
 * Inlining would anyway yield the same result as generating it.
 */
@Suppress("LargeClass")
internal object RealmObjectHelper {

    // ---------------------------------------------------------------------
    // Objects
    // ---------------------------------------------------------------------

    @Suppress("unused") // Called from generated code
    internal inline fun setObject(
        obj: RealmObjectReference<out BaseRealmObject>,
        propertyName: String,
        value: BaseRealmObject?,
        updatePolicy: UpdatePolicy = UpdatePolicy.ALL,
        cache: UnmanagedToManagedObjectCache = mutableMapOf()
    ) {
        obj.checkValid()
        val key = obj.propertyInfoOrThrow(propertyName).key
        setObjectByKey(obj, key, value, updatePolicy, cache)
    }

    internal inline fun setObjectByKey(
        obj: RealmObjectReference<out BaseRealmObject>,
        key: PropertyKey,
        value: BaseRealmObject?,
        updatePolicy: UpdatePolicy = UpdatePolicy.ALL,
        cache: UnmanagedToManagedObjectCache = mutableMapOf()
    ) {
        obj.checkValid()
        val objRef = realmObjectToRealmReferenceWithImport(value, obj.mediator, obj.owner, updatePolicy, cache)
        when (objRef) {
            null -> inputScope { setValueTransportByKey(obj, key, nullTransport()) }
            else -> inputScope { setValueTransportByKey(obj, key, realmObjectTransport(objRef)) }
        }
    }

    // Return type should be R? but causes compilation errors for native
    @Suppress("unused")
    internal inline fun <reified R : BaseRealmObject, U> getObject(
        obj: RealmObjectReference<out BaseRealmObject>,
        propertyName: String,
    ): Any? {
        obj.checkValid()
        val key: PropertyKey = obj.propertyInfoOrThrow(propertyName).key
        return getterScope {
            val transport = realm_get_value(obj.objectPointer, key)
            when {
                transport.isNull() -> null
                else -> realm_get_value(obj.objectPointer, key)
                    .getLink()
                    .toRealmObject(R::class, obj.mediator, obj.owner)
            }
        }
    }

    @Suppress("unused") // Called from generated code
    internal inline fun setEmbeddedRealmObject(
        obj: RealmObjectReference<out BaseRealmObject>,
        propertyName: String,
        value: BaseRealmObject?,
        updatePolicy: UpdatePolicy = UpdatePolicy.ALL,
        cache: UnmanagedToManagedObjectCache = mutableMapOf()
    ) {
        obj.checkValid()
        val key = obj.propertyInfoOrThrow(propertyName).key
        setEmbeddedRealmObjectByKey(obj, key, value, updatePolicy, cache)
    }

    internal inline fun setEmbeddedRealmObjectByKey(
        obj: RealmObjectReference<out BaseRealmObject>,
        key: PropertyKey,
        value: BaseRealmObject?,
        updatePolicy: UpdatePolicy = UpdatePolicy.ALL,
        cache: UnmanagedToManagedObjectCache = mutableMapOf()
    ) {
        if (value != null) {
            val embedded = RealmInterop.realm_set_embedded(obj.objectPointer, key)
            val newObj = embedded.toRealmObject(value::class, obj.mediator, obj.owner)
            assign(newObj, value, updatePolicy, cache)
        } else {
            setValueByKey(obj, key, null)
        }
    }

    // ---------------------------------------------------------------------
    // Primitives
    // ---------------------------------------------------------------------

    internal inline fun setValue(
        obj: RealmObjectReference<out BaseRealmObject>,
        propertyName: String,
        value: Any?
    ) {
        obj.checkValid()
        val key = obj.propertyInfoOrThrow(propertyName).key

        // TODO OPTIMIZE We are currently only doing this check for typed access so could consider
        //  moving the guard into the compiler plugin. Await the implementation of a user
        //  facing general purpose dynamic realm (not only for migration) before doing this, as
        //  this would also require the guard ... or maybe await proper core support for throwing
        //  when this is not supported.
        obj.metadata.let { classMetaData ->
            val primaryKeyPropertyKey: PropertyKey? = classMetaData.primaryKeyProperty?.key
            if (primaryKeyPropertyKey != null && key == primaryKeyPropertyKey) {
                val name = classMetaData[primaryKeyPropertyKey]!!.name
                throw IllegalArgumentException("Cannot update primary key property '${obj.className}.$name'")
            }
        }

        return setValueByKey(obj, key, value)
    }

    @Suppress("ComplexMethod", "LongMethod")
    internal inline fun setValueByKey(
        obj: RealmObjectReference<out BaseRealmObject>,
        key: PropertyKey,
        value: Any?
    ) {
        // TODO optimize: avoid this by creating the scope in the accessor via the compiler plugin
        //  See comment in AccessorModifierIrGeneration.modifyAccessor about this.
<<<<<<< HEAD

        // Looks overkill with all the scopes but we eliminate nested whens by doing it
=======
>>>>>>> a93022b0
        inputScope {
            when (value) {
                null -> setValueTransportByKey(obj, key, nullTransport())
                is String -> setValueTransportByKey(obj, key, stringTransport(value))
                is ByteArray -> setValueTransportByKey(obj, key, byteArrayTransport(value))
                is Long -> setValueTransportByKey(obj, key, longTransport(value))
                is Boolean -> setValueTransportByKey(obj, key, booleanTransport(value))
                is Timestamp -> setValueTransportByKey(obj, key, timestampTransport(value))
                is Float -> setValueTransportByKey(obj, key, floatTransport(value))
                is Double -> setValueTransportByKey(obj, key, doubleTransport(value))
<<<<<<< HEAD
                is BsonObjectId ->
                    setValueTransportByKey(obj, key, objectIdTransport(value.toByteArray()))
=======
                is BsonObjectId -> setValueTransportByKey(
                    obj,
                    key,
                    objectIdTransport(value.toByteArray())
                )
>>>>>>> a93022b0
                is ObjectId -> setValueTransportByKey(
                    obj,
                    key,
                    objectIdTransport((value as ObjectIdImpl).bytes)
                )
                is RealmUUID -> setValueTransportByKey(obj, key, uuidTransport(value.bytes))
<<<<<<< HEAD
                is RealmObjectInterop ->
                    setValueTransportByKey(obj, key, realmObjectTransport(value))
                is MutableRealmInt -> setValueTransportByKey(obj, key, longTransport(value.get()))
                is RealmAny -> when (value.type) {
                    RealmAny.Type.INT ->
                        setValueTransportByKey(obj, key, longTransport(value.asLong()))
                    RealmAny.Type.BOOLEAN ->
                        setValueTransportByKey(obj, key, booleanTransport(value.asBoolean()))
                    RealmAny.Type.STRING ->
                        setValueTransportByKey(obj, key, stringTransport(value.asString()))
                    RealmAny.Type.BYTE_ARRAY ->
                        setValueTransportByKey(obj, key, byteArrayTransport(value.asByteArray()))
                    RealmAny.Type.REALM_INSTANT -> setValueTransportByKey(
                        obj,
                        key,
                        timestampTransport(value.asRealmInstant() as Timestamp)
                    )
                    RealmAny.Type.FLOAT ->
                        setValueTransportByKey(obj, key, floatTransport(value.asFloat()))
                    RealmAny.Type.DOUBLE ->
                        setValueTransportByKey(obj, key, doubleTransport(value.asDouble()))
                    RealmAny.Type.OBJECT_ID -> setValueTransportByKey(
                        obj,
                        key,
                        objectIdTransport(value.asObjectId().toByteArray())
                    )
                    RealmAny.Type.REALM_UUID ->
                        setValueTransportByKey(obj, key, uuidTransport(value.asRealmUUID().bytes))
                    RealmAny.Type.REALM_OBJECT -> {
                        val unmanagedObject =
                            value.asRealmObject<RealmObject>() as RealmObjectInternal
                        val managedObject = copyToRealm(
                            obj.mediator,
                            obj.owner.asValidLiveRealmReference(),
                            unmanagedObject,
                            cache = mutableMapOf()
                        )
                        val objRef = realmObjectToRealmReferenceOrError(managedObject)
                        inputScope {
                            setValueTransportByKey(
                                obj,
                                key,
                                realmObjectTransport(objRef as RealmObjectInterop)
                            )
                        }
                    }
                }
=======
                is RealmObjectInterop -> setValueTransportByKey(
                    obj,
                    key,
                    realmObjectTransport(value)
                )
                is MutableRealmInt -> setValueTransportByKey(obj, key, longTransport(value.get()))
>>>>>>> a93022b0
                else -> throw IllegalArgumentException("Unsupported value for transport: $value")
            }
        }
    }

    // TODO optimize: avoid this many get functions by creating the scope in the accessor via the
    //  compiler plugin. See comment in AccessorModifierIrGeneration.modifyAccessor about this.

    internal inline fun getString(
        obj: RealmObjectReference<out BaseRealmObject>,
        propertyName: String
    ): String? = getterScope { realmValueToString(getValue(obj, propertyName)) }

    internal inline fun getLong(
        obj: RealmObjectReference<out BaseRealmObject>,
        propertyName: String
    ): Long? = getterScope { realmValueToLong(getValue(obj, propertyName)) }

    internal inline fun getBoolean(
        obj: RealmObjectReference<out BaseRealmObject>,
        propertyName: String
    ): Boolean? = getterScope { realmValueToBoolean(getValue(obj, propertyName)) }

    internal inline fun getFloat(
        obj: RealmObjectReference<out BaseRealmObject>,
        propertyName: String
    ): Float? = getterScope { realmValueToFloat(getValue(obj, propertyName)) }

    internal inline fun getDouble(
        obj: RealmObjectReference<out BaseRealmObject>,
        propertyName: String
    ): Double? = getterScope { realmValueToDouble(getValue(obj, propertyName)) }

    internal inline fun getInstant(
        obj: RealmObjectReference<out BaseRealmObject>,
        propertyName: String
    ): RealmInstant? = getterScope { realmValueToRealmInstant(getValue(obj, propertyName)) }

    internal inline fun getObjectId(
        obj: RealmObjectReference<out BaseRealmObject>,
        propertyName: String
    ): BsonObjectId? = getterScope { realmValueToObjectId(getValue(obj, propertyName)) }

    internal inline fun getUUID(
        obj: RealmObjectReference<out BaseRealmObject>,
        propertyName: String
    ): RealmUUID? = getterScope { realmValueToRealmUUID(getValue(obj, propertyName)) }

    internal inline fun getByteArray(
        obj: RealmObjectReference<out BaseRealmObject>,
        propertyName: String
    ): ByteArray? = getterScope { realmValueToByteArray(getValue(obj, propertyName)) }

    internal inline fun getRealmAny(
        obj: RealmObjectReference<out BaseRealmObject>,
        propertyName: String
    ): RealmAny? = getterScope {
        realmValueToRealmAny(getValue(obj, propertyName), obj.mediator, obj.owner)
    }

    internal inline fun MemAllocator.getValue(
        obj: RealmObjectReference<out BaseRealmObject>,
        propertyName: String,
    ): RealmValue = realm_get_value(
        obj.objectPointer,
        obj.propertyInfoOrThrow(propertyName).key
    )

// ---------------------------------------------------------------------
// End new implementation
// ---------------------------------------------------------------------

    const val NOT_IN_A_TRANSACTION_MSG =
        "Changing Realm data can only be done on a live object from inside a write transaction. Frozen objects can be turned into live using the 'MutableRealm.findLatest(obj)' API."

// Issues (not yet fully uncovered/filed) met when calling these or similar methods from
// generated code
// - Generic return type should be R but causes compilation errors for native
//  e: java.lang.IllegalStateException: Not found Idx for public io.realm.kotlin.internal/RealmObjectHelper|null[0]/
// - Passing KProperty1<T,R> with inlined reified type parameters to enable fetching type and
//   property names directly from T/property triggers runtime crash for primitive properties on
//   Kotlin native. Seems to be an issue with boxing/unboxing

    // Note: this data type is not using the converter/compiler plugin accessor default path
// It feels appropriate not to integrate it now as we might change the path to the C-API once
// we benchmark the current implementation against specific paths per data type.
    internal inline fun getMutableInt(
        obj: RealmObjectReference<out BaseRealmObject>,
        propertyName: String
    ): ManagedMutableRealmInt? {
        val converter = converter<Long>(Long::class, obj.mediator, obj.owner)
        val propertyKey = obj.propertyInfoOrThrow(propertyName).key

        // In order to be able to use Kotlin's nullability handling baked into the accessor we need
        // to ask Core for the current value and return null if the value itself is null, returning
        // an instance of the wrapper otherwise - not optimal but feels quite idiomatic.
        return getterScope {
            val transport = realm_get_value(obj.objectPointer, propertyKey)
            when (transport.isNull()) {
                true -> null
                else -> ManagedMutableRealmInt(obj, propertyKey, converter)
            }
        }
    }

    // Return type should be RealmList<R?> but causes compilation errors for native
    @Suppress("unused") // Called from generated code
    internal inline fun <reified R : Any> getList(
        obj: RealmObjectReference<out BaseRealmObject>,
        propertyName: String
    ): ManagedRealmList<Any?> {
        val elementType = R::class
        val realmObjectCompanion = elementType.realmObjectCompanionOrNull()
        val operatorType = if (realmObjectCompanion == null) {
            if (elementType == RealmAny::class) {
                CollectionOperatorType.REALM_ANY
            } else {
                CollectionOperatorType.PRIMITIVE
            }
        } else if (!realmObjectCompanion.io_realm_kotlin_isEmbedded) {
            CollectionOperatorType.REALM_OBJECT
        } else {
            CollectionOperatorType.EMBEDDED_OBJECT
        }
        val key = obj.propertyInfoOrThrow(propertyName).key
        return getListByKey(obj, key, elementType, operatorType)
    }

    @Suppress("unused") // Called from generated code
    internal fun <R : TypedRealmObject> getBacklinks(
        obj: RealmObjectReference<out BaseRealmObject>,
        sourceClassKey: ClassKey,
        sourcePropertyKey: PropertyKey,
        sourceClass: KClass<R>
    ): RealmResultsImpl<R> {
        val objects = RealmInterop.realm_get_backlinks(obj.objectPointer, sourceClassKey, sourcePropertyKey)
        return RealmResultsImpl(obj.owner, objects, sourceClassKey, sourceClass, obj.mediator)
    }

    // Cannot call managedRealmList directly from an inline function
    internal fun <R> getListByKey(
        obj: RealmObjectReference<out BaseRealmObject>,
        key: PropertyKey,
        elementType: KClass<*>,
        operatorType: CollectionOperatorType
    ): ManagedRealmList<R> {
        val listPtr = RealmInterop.realm_get_list(obj.objectPointer, key)
        val operator =
            createListOperator<R>(listPtr, elementType, obj.mediator, obj.owner, operatorType)
        return ManagedRealmList(listPtr, operator)
    }

    @Suppress("LongParameterList")
    private fun <R> createListOperator(
        listPtr: RealmListPointer,
        clazz: KClass<*>,
        mediator: Mediator,
        realm: RealmReference,
        operatorType: CollectionOperatorType
    ): ListOperator<R> {
        val converter: RealmValueConverter<R> =
            converter<Any>(clazz, mediator, realm) as CompositeConverter<R, *>
        return when (operatorType) {
            CollectionOperatorType.PRIMITIVE ->
                PrimitiveListOperator(mediator, realm, converter, listPtr)
            CollectionOperatorType.REALM_ANY -> RealmAnyListOperator(
                mediator,
                realm,
                converter as RealmValueConverter<RealmAny?>,
                listPtr
            ) as ListOperator<R>
            CollectionOperatorType.REALM_OBJECT ->
                RealmObjectListOperator(mediator, realm, converter, listPtr, clazz)
            CollectionOperatorType.EMBEDDED_OBJECT -> EmbeddedRealmObjectListOperator(
                mediator,
                realm,
                converter as RealmValueConverter<EmbeddedRealmObject>,
                listPtr,
                clazz
            ) as ListOperator<R>
        }
    }

    internal inline fun <reified R : Any> getSet(
        obj: RealmObjectReference<out BaseRealmObject>,
        propertyName: String
    ): ManagedRealmSet<Any?> {
        val elementType = R::class
        val realmObjectCompanion = elementType.realmObjectCompanionOrNull()
        // TODO handle RealmAny similarly to getList
        val operatorType = if (realmObjectCompanion == null) {
            if (elementType == RealmAny::class) {
                CollectionOperatorType.REALM_ANY
            } else {
                CollectionOperatorType.PRIMITIVE
            }
        } else {
            CollectionOperatorType.REALM_OBJECT
        }
        val key = obj.propertyInfoOrThrow(propertyName).key
        return getSetByKey(obj, key, elementType, operatorType)
    }

    // Cannot call managedRealmList directly from an inline function
    internal fun <R> getSetByKey(
        obj: RealmObjectReference<out BaseRealmObject>,
        key: PropertyKey,
        elementType: KClass<*>,
        operatorType: CollectionOperatorType
    ): ManagedRealmSet<R> {
        val setPtr = RealmInterop.realm_get_set(obj.objectPointer, key)
        val operator =
            createSetOperator<R>(setPtr, elementType, obj.mediator, obj.owner, operatorType)
        return ManagedRealmSet(setPtr, operator)
    }

    @Suppress("LongParameterList")
    private fun <R> createSetOperator(
        setPtr: RealmSetPointer,
        clazz: KClass<*>,
        mediator: Mediator,
        realm: RealmReference,
        operatorType: CollectionOperatorType
    ): SetOperator<R> {
        val converter: RealmValueConverter<R> =
            converter<Any>(clazz, mediator, realm) as CompositeConverter<R, *>
        return when (operatorType) {
            CollectionOperatorType.PRIMITIVE ->
                PrimitiveSetOperator(mediator, realm, converter, setPtr)
            CollectionOperatorType.REALM_ANY -> RealmAnySetOperator(
                mediator,
                realm,
                converter as RealmValueConverter<RealmAny?>,
                setPtr
            ) as SetOperator<R>
            CollectionOperatorType.REALM_OBJECT ->
                RealmObjectSetOperator(mediator, realm, converter, setPtr, clazz)
            else ->
                throw IllegalArgumentException("Unsupported collection type: ${operatorType.name}")
        }
    }

    internal fun setValueTransportByKey(
        obj: RealmObjectReference<out BaseRealmObject>,
        key: PropertyKey,
        transport: RealmValue,
    ) {
        try {
            // TODO Consider making a RealmValue cinterop type and move the various to_realm_value
            //  implementations in the various platform RealmInterops here to eliminate
            //  RealmObjectInterop and make cinterop operate on primitive values and native pointers
            //  only. This relates to the overall concern of having a generic path for getter/setter
            //  instead of generating a typed path for each type.
            RealmInterop.realm_set_value(obj.objectPointer, key, transport, false)
            // The catch block should catch specific Core exceptions and rethrow them as Kotlin exceptions.
            // Core exceptions meaning might differ depending on the context, by rethrowing we can add some context related
            // info that might help users to understand the exception.
        } catch (exception: Throwable) {
            throw CoreExceptionConverter.convertToPublicException(exception) { coreException: RealmCoreException ->
                when (coreException) {
                    is RealmCorePropertyNotNullableException ->
                        IllegalArgumentException("Required property `${obj.className}.${obj.metadata[key]!!.name}` cannot be null")
                    is RealmCorePropertyTypeMismatchException ->
                        IllegalArgumentException("Property `${obj.className}.${obj.metadata[key]!!.name}` cannot be assigned with value '${transport.value}' of wrong type")
                    is RealmCoreLogicException -> IllegalArgumentException(
                        "Property `${obj.className}.${obj.metadata[key]!!.name}` cannot be assigned with value '${transport.value}'",
                        exception
                    )
                    else -> IllegalStateException(
                        "Cannot set `${obj.className}.$${obj.metadata[key]!!.name}` to `${transport.value}`: $NOT_IN_A_TRANSACTION_MSG",
                        exception
                    )
                }
            }
        }
    }

    @Suppress("unused") // Called from generated code
    internal inline fun <reified T : Any> setList(
        obj: RealmObjectReference<out BaseRealmObject>,
        col: String,
        list: RealmList<Any?>,
        updatePolicy: UpdatePolicy = UpdatePolicy.ALL,
        cache: UnmanagedToManagedObjectCache = mutableMapOf()
    ) {
        val existingList = getList<T>(obj, col)
        if (list !is ManagedRealmList || !RealmInterop.realm_equals(
                existingList.nativePointer,
                list.nativePointer
            )
        ) {
            existingList.also {
                it.clear()
                it.operator.insertAll(it.size, list, updatePolicy, cache)
            }
        }
    }

    internal inline fun <reified T : Any> setSet(
        obj: RealmObjectReference<out BaseRealmObject>,
        col: String,
        set: RealmSet<Any?>,
        updatePolicy: UpdatePolicy = UpdatePolicy.ALL,
        cache: UnmanagedToManagedObjectCache = mutableMapOf()
    ) {
        val existingSet = getSet<T>(obj, col)
        if (set !is ManagedRealmSet || !RealmInterop.realm_equals(
                existingSet.nativePointer,
                set.nativePointer
            )
        ) {
            existingSet.also {
                it.clear()
                it.operator.addAll(set, updatePolicy, cache)
            }
        }
    }

    @Suppress("LongParameterList")
    internal fun assign(
        target: BaseRealmObject,
        source: BaseRealmObject,
        updatePolicy: UpdatePolicy,
        cache: UnmanagedToManagedObjectCache
    ) {
        if (target is DynamicRealmObject) {
            assignDynamic(target as DynamicMutableRealmObject, source, updatePolicy, cache)
        } else {
            assignTyped(target, source, updatePolicy, cache)
        }
    }

    @Suppress("LongParameterList", "NestedBlockDepth", "LongMethod")
    internal fun assignTyped(
        target: BaseRealmObject,
        source: BaseRealmObject,
        updatePolicy: UpdatePolicy,
        cache: UnmanagedToManagedObjectCache
    ) {
        val metadata: ClassMetadata = target.realmObjectReference!!.metadata
        // TODO OPTIMIZE We could set all properties at once with one C-API call
        metadata.properties.filter {
            // Primary keys are set at construction time
            // Computed properties have no assignment
            !it.isComputed && !it.isPrimaryKey
        }.forEach { property ->
            val accessor = property.accessor
                ?: sdkError("Typed object should always have an accessor")

            accessor as KMutableProperty1<BaseRealmObject, Any?>
            when (property.collectionType) {
                CollectionType.RLM_COLLECTION_TYPE_NONE -> when (property.type) {
                    PropertyType.RLM_PROPERTY_TYPE_OBJECT -> {
                        val isTargetEmbedded =
                            target.realmObjectReference!!.owner.schemaMetadata.getOrThrow(property.linkTarget).isEmbeddedRealmObject
                        if (isTargetEmbedded) {
                            setEmbeddedRealmObjectByKey(
                                target.realmObjectReference!!,
                                property.key,
                                accessor.get(source) as EmbeddedRealmObject?,
                                updatePolicy,
                                cache
                            )
                        } else {
                            setObjectByKey(
                                target.realmObjectReference!!,
                                property.key,
                                accessor.get(source) as RealmObject?,
                                updatePolicy,
                                cache
                            )
                        }
                    }
                    else -> {
                        val getterValue = accessor.get(source)
                        accessor.set(target, getterValue)
                    }
                }
                CollectionType.RLM_COLLECTION_TYPE_LIST -> {
                    // We cannot use setList as that requires the type, so we need to retrieve the
                    // existing list, wipe it and insert new elements
                    @Suppress("UNCHECKED_CAST")
                    (accessor.get(target) as ManagedRealmList<Any?>)
                        .run {
                            clear()
                            val elements = accessor.get(source) as RealmList<*>
                            operator.insertAll(size, elements, updatePolicy, cache)
                        }
                }
                CollectionType.RLM_COLLECTION_TYPE_SET -> {
                    // We cannot use setSet as that requires the type, so we need to retrieve the
                    // existing set, wipe it and insert new elements
                    @Suppress("UNCHECKED_CAST")
                    (accessor.get(target) as ManagedRealmSet<Any?>)
                        .run {
                            clear()
                            val elements = accessor.get(source) as RealmSet<*>
                            operator.addAll(elements, updatePolicy, cache)
                        }
                }
                else -> TODO("Collection type ${property.collectionType} is not supported")
            }
        }
    }

    @Suppress("LongParameterList")
    internal fun assignDynamic(
        target: DynamicMutableRealmObject,
        source: BaseRealmObject,
        updatePolicy: UpdatePolicy,
        cache: UnmanagedToManagedObjectCache
    ) {
        val properties: List<Pair<String, Any?>> = if (source is DynamicRealmObject) {
            if (source is DynamicUnmanagedRealmObject) {
                source.properties.toList()
            } else {
                // We should never reach here. If the object is dynamic and managed we reuse the
                // managed object. Even for embedded object we should not reach here as the parent
                // would also already be managed and we would just have reused that instead of
                // reimporting it
                sdkError("Unexpected import of dynamic managed object")
            }
        } else {
            val companion = realmObjectCompanionOrThrow(source::class)

            @Suppress("UNCHECKED_CAST")
            val members =
                companion.`io_realm_kotlin_fields` as Map<String, KMutableProperty1<BaseRealmObject, Any?>>
            members.map { it.key to it.value.get(source) }
        }
        properties.map {
            dynamicSetValue(
                target.realmObjectReference!!,
                it.first,
                it.second,
                updatePolicy,
                cache
            )
        }
    }

    /**
     * Get values for non-collection properties by name.
     *
     * This will verify that the requested type (`clazz`) and nullability matches the property
     * properties in the schema.
     */
    internal fun <R : Any> dynamicGet(
        obj: RealmObjectReference<out BaseRealmObject>,
        propertyName: String,
        clazz: KClass<R>,
        nullable: Boolean
    ): R? {
        obj.checkValid()
        val propertyInfo = checkPropertyType(
            obj,
            propertyName,
            CollectionType.RLM_COLLECTION_TYPE_NONE,
            clazz,
            nullable
        )
        return getterScope {
            val transport = realm_get_value(obj.objectPointer, propertyInfo.key)

            // Consider moving this dynamic conversion to Converters.kt
            val value = when (clazz) {
                DynamicRealmObject::class,
                DynamicMutableRealmObject::class -> realmValueToRealmObject(
                    transport,
                    clazz as KClass<out BaseRealmObject>,
                    obj.mediator,
                    obj.owner
                )
                RealmAny::class -> {
                    realmValueToRealmAny(transport, obj.mediator, obj.owner)
                }
                else -> with(primitiveTypeConverters.getValue(clazz)) {
                    realmValueToPublic(transport)
                }
            }
            value?.let {
                @Suppress("UNCHECKED_CAST")
                if (clazz.isInstance(value)) {
                    value as R?
                } else {
                    throw ClassCastException("Retrieving value of type '${clazz.simpleName}' but was of type '${value::class.simpleName}'")
                }
            }
        }
    }

    internal fun <R : Any> dynamicGetList(
        obj: RealmObjectReference<out BaseRealmObject>,
        propertyName: String,
        clazz: KClass<R>,
        nullable: Boolean
    ): RealmList<R?> {
        obj.checkValid()
        val propertyMetadata = checkPropertyType(
            obj,
            propertyName,
            CollectionType.RLM_COLLECTION_TYPE_LIST,
            clazz,
            nullable
        )
        val operatorType = if (propertyMetadata.type != PropertyType.RLM_PROPERTY_TYPE_OBJECT) {
            CollectionOperatorType.PRIMITIVE
        } else if (!obj.owner.schemaMetadata[propertyMetadata.linkTarget]!!.isEmbeddedRealmObject) {
            CollectionOperatorType.REALM_OBJECT
        } else {
            CollectionOperatorType.EMBEDDED_OBJECT
        }
        @Suppress("UNCHECKED_CAST")
        return getListByKey<R>(obj, propertyMetadata.key, clazz, operatorType) as RealmList<R?>
    }

    internal fun <R : Any> dynamicGetSet(
        obj: RealmObjectReference<out BaseRealmObject>,
        propertyName: String,
        clazz: KClass<R>,
        nullable: Boolean
    ): RealmSet<R?> {
        obj.checkValid()
        val propertyMetadata = checkPropertyType(
            obj,
            propertyName,
            CollectionType.RLM_COLLECTION_TYPE_SET,
            clazz,
            nullable
        )
        val operatorType = if (propertyMetadata.type != PropertyType.RLM_PROPERTY_TYPE_OBJECT) {
            CollectionOperatorType.PRIMITIVE
        } else if (!obj.owner.schemaMetadata[propertyMetadata.linkTarget]!!.isEmbeddedRealmObject) {
            CollectionOperatorType.REALM_OBJECT
        } else {
            throw IllegalStateException("RealmSets do not support Embedded Objects.")
        }
        @Suppress("UNCHECKED_CAST")
        return getSetByKey<R>(obj, propertyMetadata.key, clazz, operatorType) as RealmSet<R?>
    }

    @Suppress("LongMethod", "ComplexMethod", "NestedBlockDepth")
    internal fun <R> dynamicSetValue(
        obj: RealmObjectReference<out BaseRealmObject>,
        propertyName: String,
        value: R,
        updatePolicy: UpdatePolicy = UpdatePolicy.ALL,
        cache: UnmanagedToManagedObjectCache = mutableMapOf()
    ) {
        obj.checkValid()

        val propertyMetadata = checkPropertyType(obj, propertyName, value)
        val clazz = RealmStorageTypeImpl.fromCorePropertyType(propertyMetadata.type).kClass.let {
            if (it == BaseRealmObject::class) DynamicMutableRealmObject::class else value?.let { it::class } ?: it
        }
        when (propertyMetadata.collectionType) {
            CollectionType.RLM_COLLECTION_TYPE_NONE -> when (propertyMetadata.type) {
                PropertyType.RLM_PROPERTY_TYPE_OBJECT -> {
                    if (obj.owner.schemaMetadata[propertyMetadata.linkTarget]!!.isEmbeddedRealmObject) {
                        setEmbeddedRealmObjectByKey(
                            obj,
                            propertyMetadata.key,
                            value as BaseRealmObject?,
                            updatePolicy,
                            cache
                        )
                    } else {
                        setObjectByKey(
                            obj,
                            propertyMetadata.key,
                            value as BaseRealmObject?,
                            updatePolicy,
                            cache
                        )
                    }
                }
                PropertyType.RLM_PROPERTY_TYPE_MIXED -> {
                    val realmAnyValue = value as RealmAny?
                    when (realmAnyValue?.type) {
                        RealmAny.Type.REALM_OBJECT -> {
                            val objValue = value?.let {
                                val objectClass = it.asRealmObject<RealmObject>()::class
                                val classString = objectClass.simpleName!!
                                if (obj.owner.schemaMetadata[classString]!!.isEmbeddedRealmObject) {
                                    throw IllegalArgumentException("RealmAny does not support embedded objects.")
                                } else {
                                    value.asRealmObject(objectClass)
                                }
                            }
                            setObjectByKey(obj, propertyMetadata.key, objValue, updatePolicy, cache)
                        }
                        else -> inputScope {
                            val transport = realmAnyToRealmValue(value)
                            setValueTransportByKey(obj, propertyMetadata.key, transport)
                        }
                    }
                }
                else -> {
                    val converter = primitiveTypeConverters.getValue(clazz)
                        .let { converter -> converter as RealmValueConverter<Any> }
                    inputScope {
                        with(converter) {
                            val realmValue = publicToRealmValue(value)
                            setValueTransportByKey(obj, propertyMetadata.key, realmValue)
                        }
                    }
                }
            }
            CollectionType.RLM_COLLECTION_TYPE_LIST -> {
                // We cannot use setList as that requires the type, so we need to retrieve the
                // existing list, wipe it and insert new elements
                @Suppress("UNCHECKED_CAST")
                dynamicGetList(obj, propertyName, clazz, propertyMetadata.isNullable)
                    .let { it as ManagedRealmList<Any?> }
                    .run {
                        clear()
                        operator.insertAll(
                            size,
                            value as RealmList<*>,
                            updatePolicy,
                            cache
                        )
                    }
            }
            CollectionType.RLM_COLLECTION_TYPE_SET -> {
                // Similar to lists, we would require the type to call setSet
                @Suppress("UNCHECKED_CAST")
                dynamicGetSet(obj, propertyName, clazz, propertyMetadata.isNullable)
                    .let { it as ManagedRealmSet<Any?> }
                    .run {
                        clear()
                        operator.addAll(value as RealmSet<*>, updatePolicy, cache)
                    }
            }
            CollectionType.RLM_COLLECTION_TYPE_DICTIONARY -> TODO("Dictionaries not supported yet.")
            else -> IllegalStateException("Unknown type: ${propertyMetadata.collectionType}")
        }
    }

    private fun checkPropertyType(
        obj: RealmObjectReference<out BaseRealmObject>,
        propertyName: String,
        collectionType: CollectionType,
        elementType: KClass<*>,
        nullable: Boolean
    ): PropertyMetadata {
        val realElementType = elementType.realmStorageType()
        return obj.metadata.getOrThrow(propertyName).also { propertyInfo ->
            val kClass = RealmStorageTypeImpl.fromCorePropertyType(propertyInfo.type).kClass
            if (collectionType != propertyInfo.collectionType ||
                realElementType != kClass ||
                nullable != propertyInfo.isNullable
            ) {
                val expected = formatType(collectionType, realElementType, nullable)
                val actual =
                    formatType(propertyInfo.collectionType, kClass, propertyInfo.isNullable)
                throw IllegalArgumentException("Trying to access property '${obj.className}.$propertyName' as type: '$expected' but actual schema type is '$actual'")
            }
        }
    }

    @Suppress("ComplexMethod")
    private fun checkPropertyType(
        obj: RealmObjectReference<out BaseRealmObject>,
        propertyName: String,
        value: Any?
    ): PropertyMetadata {
        return obj.metadata.getOrThrow(propertyName).also { propertyInfo ->
            val collectionType = when (value) {
                is RealmList<*> -> CollectionType.RLM_COLLECTION_TYPE_LIST
                is RealmSet<*> -> CollectionType.RLM_COLLECTION_TYPE_SET
                else -> CollectionType.RLM_COLLECTION_TYPE_NONE
            }
            val realmStorageType = RealmStorageTypeImpl.fromCorePropertyType(propertyInfo.type)
            val kClass = realmStorageType.kClass
            @Suppress("ComplexCondition")
            if (collectionType != propertyInfo.collectionType ||
                // We cannot retrieve the element type info from a list, so will have to rely on lower levels to error out if the types doesn't match
                collectionType == CollectionType.RLM_COLLECTION_TYPE_NONE && (
                    (value == null && !propertyInfo.isNullable) ||
                        (
                            value != null && (
                                (
                                    realmStorageType == RealmStorageType.OBJECT && value !is BaseRealmObject
                                    ) ||
                                    (realmStorageType != RealmStorageType.OBJECT && value!!::class.realmStorageType() != kClass)
                                )
                            )
                    )
            ) {
                val actual =
                    formatType(propertyInfo.collectionType, kClass, propertyInfo.isNullable)
                val received = formatType(
                    collectionType,
                    value?.let { it::class } ?: Nothing::class,
                    value == null
                )
                throw IllegalArgumentException(
                    "Property '${obj.className}.$propertyName' of type '$actual' cannot be assigned with value '$value' of type '$received'"
                )
            }
        }
    }

    private fun formatType(
        collectionType: CollectionType,
        elementType: KClass<*>,
        nullable: Boolean
    ): String {
        val elementTypeString = elementType.toString() + if (nullable) "?" else ""
        return when (collectionType) {
            CollectionType.RLM_COLLECTION_TYPE_NONE -> elementTypeString
            CollectionType.RLM_COLLECTION_TYPE_LIST -> "RealmList<$elementTypeString>"
            CollectionType.RLM_COLLECTION_TYPE_SET -> "RealmSet<$elementTypeString>"
            else -> TODO("Unsupported collection type: $collectionType")
        }
    }

    @Suppress("LongParameterList", "NestedBlockDepth", "LongMethod", "ComplexMethod")
    internal fun assignValuesOnUnmanagedObject(
        target: BaseRealmObject,
        source: BaseRealmObject,
        mediator: Mediator,
        currentDepth: UInt,
        maxDepth: UInt,
        closeAfterCopy: Boolean,
        cache: ManagedToUnmanagedObjectCache
    ) {
        val metadata: ClassMetadata = source.realmObjectReference!!.metadata
        for (property in metadata.properties) {
            val accessor = property.accessor
                ?: sdkError("Typed object should always have an accessor")
            if (property.isComputed) {
                continue
            }
            accessor as KMutableProperty1<BaseRealmObject, Any?>
            when (property.collectionType) {
                CollectionType.RLM_COLLECTION_TYPE_NONE -> when (property.type) {
                    PropertyType.RLM_PROPERTY_TYPE_OBJECT -> {
                        if (currentDepth == maxDepth) {
                            accessor.set(target, null)
                        } else {
                            val realmObject: BaseRealmObject? = accessor.get(source) as BaseRealmObject?
                            if (realmObject != null) {
                                accessor.set(
                                    target,
                                    createDetachedCopy(
                                        mediator,
                                        realmObject,
                                        currentDepth + 1u,
                                        maxDepth,
                                        closeAfterCopy,
                                        cache
                                    )
                                )
                            }
                        }
                    }
                    PropertyType.RLM_PROPERTY_TYPE_INT -> {
                        // MutableRealmInt is a special case, since Core treats it as Int
                        // in the schema. So we need to test for our wrapper class here
                        val value = accessor.get(source)
                        if (value is MutableRealmInt) {
                            accessor.set(target, MutableRealmInt.create(value.get()))
                        } else {
                            accessor.set(target, value)
                        }
                    }
                    else -> {
                        accessor.set(target, accessor.get(source))
                    }
                }
                CollectionType.RLM_COLLECTION_TYPE_LIST -> {
                    val elements: List<Any?> = accessor.get(source) as List<Any?>
                    when (property.type) {
                        PropertyType.RLM_PROPERTY_TYPE_INT,
                        PropertyType.RLM_PROPERTY_TYPE_BOOL,
                        PropertyType.RLM_PROPERTY_TYPE_STRING,
                        PropertyType.RLM_PROPERTY_TYPE_BINARY,
                        PropertyType.RLM_PROPERTY_TYPE_FLOAT,
                        PropertyType.RLM_PROPERTY_TYPE_DOUBLE,
                        PropertyType.RLM_PROPERTY_TYPE_TIMESTAMP,
                        PropertyType.RLM_PROPERTY_TYPE_OBJECT_ID,
                        PropertyType.RLM_PROPERTY_TYPE_UUID -> {
                            accessor.set(target, elements.toRealmList())
                        }
                        PropertyType.RLM_PROPERTY_TYPE_OBJECT -> {
                            val list = UnmanagedRealmList<BaseRealmObject>()
                            if (currentDepth < maxDepth) {
                                (elements as List<BaseRealmObject>).forEach { listObject: BaseRealmObject ->
                                    list.add(
                                        createDetachedCopy(
                                            mediator,
                                            listObject,
                                            currentDepth + 1u,
                                            maxDepth,
                                            closeAfterCopy,
                                            cache
                                        )
                                    )
                                }
                            }
                            accessor.set(target, list)
                        }
                        else -> {
                            throw IllegalStateException("Unknown type: ${property.type}")
                        }
                    }
                }
                CollectionType.RLM_COLLECTION_TYPE_SET -> {
                    val elements: Set<Any?> = accessor.get(source) as Set<Any?>
                    when (property.type) {
                        PropertyType.RLM_PROPERTY_TYPE_INT,
                        PropertyType.RLM_PROPERTY_TYPE_BOOL,
                        PropertyType.RLM_PROPERTY_TYPE_STRING,
                        PropertyType.RLM_PROPERTY_TYPE_BINARY,
                        PropertyType.RLM_PROPERTY_TYPE_FLOAT,
                        PropertyType.RLM_PROPERTY_TYPE_DOUBLE,
                        PropertyType.RLM_PROPERTY_TYPE_TIMESTAMP,
                        PropertyType.RLM_PROPERTY_TYPE_OBJECT_ID,
                        PropertyType.RLM_PROPERTY_TYPE_UUID -> {
                            accessor.set(target, elements.toRealmSet())
                        }
                        PropertyType.RLM_PROPERTY_TYPE_OBJECT -> {
                            val set = UnmanagedRealmSet<BaseRealmObject>()
                            if (currentDepth < maxDepth) {
                                (elements as Set<BaseRealmObject>).forEach { realmObject: BaseRealmObject ->
                                    set.add(
                                        createDetachedCopy(
                                            mediator,
                                            realmObject,
                                            currentDepth + 1u,
                                            maxDepth,
                                            closeAfterCopy,
                                            cache
                                        )
                                    )
                                }
                            }
                            accessor.set(target, set)
                        }
                        else -> {
                            throw IllegalStateException("Unknown type: ${property.type}")
                        }
                    }
                }
                else -> {
                    throw IllegalStateException("Unknown collection type: ${property.collectionType}")
                }
            }
        }
    }

    fun dynamicGetBacklinks(
        obj: RealmObjectReference<out BaseRealmObject>,
        propertyName: String
    ): RealmResults<out DynamicRealmObject> {
        obj.metadata.getOrThrow(propertyName).let { sourcePropertyMetadata ->
            if (sourcePropertyMetadata.type != PropertyType.RLM_PROPERTY_TYPE_LINKING_OBJECTS) {
                val realmStorageType =
                    RealmStorageTypeImpl.fromCorePropertyType(sourcePropertyMetadata.type)
                val kClass = realmStorageType.kClass
                val actual = formatType(
                    sourcePropertyMetadata.collectionType,
                    kClass,
                    sourcePropertyMetadata.isNullable
                )
                throw IllegalArgumentException("Trying to access property '$propertyName' as an object reference but schema type is '$actual'")
            }

            obj.owner.schemaMetadata.getOrThrow(sourcePropertyMetadata.linkTarget)
                .let { targetClassMetadata ->
                    val targetPropertyMetadata =
                        targetClassMetadata.getOrThrow(sourcePropertyMetadata.linkOriginPropertyName)

                    val objects = RealmInterop.realm_get_backlinks(
                        obj.objectPointer,
                        targetClassMetadata.classKey,
                        targetPropertyMetadata.key
                    )
                    return RealmResultsImpl(
                        obj.owner,
                        objects,
                        targetClassMetadata.classKey,
                        DynamicRealmObject::class,
                        obj.mediator
                    )
                }
        }
    }
}<|MERGE_RESOLUTION|>--- conflicted
+++ resolved
@@ -190,11 +190,6 @@
     ) {
         // TODO optimize: avoid this by creating the scope in the accessor via the compiler plugin
         //  See comment in AccessorModifierIrGeneration.modifyAccessor about this.
-<<<<<<< HEAD
-
-        // Looks overkill with all the scopes but we eliminate nested whens by doing it
-=======
->>>>>>> a93022b0
         inputScope {
             when (value) {
                 null -> setValueTransportByKey(obj, key, nullTransport())
@@ -205,25 +200,22 @@
                 is Timestamp -> setValueTransportByKey(obj, key, timestampTransport(value))
                 is Float -> setValueTransportByKey(obj, key, floatTransport(value))
                 is Double -> setValueTransportByKey(obj, key, doubleTransport(value))
-<<<<<<< HEAD
-                is BsonObjectId ->
-                    setValueTransportByKey(obj, key, objectIdTransport(value.toByteArray()))
-=======
                 is BsonObjectId -> setValueTransportByKey(
                     obj,
                     key,
                     objectIdTransport(value.toByteArray())
                 )
->>>>>>> a93022b0
                 is ObjectId -> setValueTransportByKey(
                     obj,
                     key,
                     objectIdTransport((value as ObjectIdImpl).bytes)
                 )
                 is RealmUUID -> setValueTransportByKey(obj, key, uuidTransport(value.bytes))
-<<<<<<< HEAD
-                is RealmObjectInterop ->
-                    setValueTransportByKey(obj, key, realmObjectTransport(value))
+                is RealmObjectInterop -> setValueTransportByKey(
+                    obj,
+                    key,
+                    realmObjectTransport(value)
+                )
                 is MutableRealmInt -> setValueTransportByKey(obj, key, longTransport(value.get()))
                 is RealmAny -> when (value.type) {
                     RealmAny.Type.INT ->
@@ -269,14 +261,6 @@
                         }
                     }
                 }
-=======
-                is RealmObjectInterop -> setValueTransportByKey(
-                    obj,
-                    key,
-                    realmObjectTransport(value)
-                )
-                is MutableRealmInt -> setValueTransportByKey(obj, key, longTransport(value.get()))
->>>>>>> a93022b0
                 else -> throw IllegalArgumentException("Unsupported value for transport: $value")
             }
         }
