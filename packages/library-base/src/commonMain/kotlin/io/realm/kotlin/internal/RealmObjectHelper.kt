--- conflicted
+++ resolved
@@ -647,48 +647,12 @@
         key: PropertyKey,
         transport: RealmValue,
     ) {
-<<<<<<< HEAD
-        try {
-            // TODO Consider making a RealmValue cinterop type and move the various to_realm_value
-            //  implementations in the various platform RealmInterops here to eliminate
-            //  RealmObjectInterop and make cinterop operate on primitive values and native pointers
-            //  only. This relates to the overall concern of having a generic path for getter/setter
-            //  instead of generating a typed path for each type.
-            RealmInterop.realm_set_value(obj.objectPointer, key, transport, false)
-            // The catch block should catch specific Core exceptions and rethrow them as Kotlin exceptions.
-            // Core exceptions meaning might differ depending on the context, by rethrowing we can add some context related
-            // info that might help users to understand the exception.
-        } catch (exception: Throwable) {
-            throw CoreExceptionConverter.convertToPublicException(exception) { coreException: RealmCoreException ->
-                // Work around for not being able to access transport.value on Ios
-                // w: Could not find "io.realm.kotlin:cinterop-cinterop-realm_wrapper" in [/Users/claus.rorbech/proj/realm-kotlin-work/packages, /Users/claus.rorbech/.konan/klib, /Users/claus.rorbech/.konan/kotlin-native-prebuilt-macos-x86_64-1.8.0-Beta/klib/common, /Users/claus.rorbech/.konan/kotlin-native-prebuilt-macos-x86_64-1.8.0-Beta/klib/platform/ios_arm64]
-                // e: file:///Users/claus.rorbech/proj/realm-kotlin-work/packages/library-base/src/commonMain/kotlin/io/realm/kotlin/internal/RealmObjectHelper.kt:446:39 Cannot access class 'realm_wrapper.realm_value'. Check your module classpath for missing or conflicting dependencies
-                // val value = transport.value
-                val value =  RealmInterop.realm_value_get(transport)
-                when (coreException) {
-                    is RealmCorePropertyNotNullableException ->
-                        IllegalArgumentException("Required property `${obj.className}.${obj.metadata[key]!!.name}` cannot be null")
-                    is RealmCorePropertyTypeMismatchException ->
-                        IllegalArgumentException("Property `${obj.className}.${obj.metadata[key]!!.name}` cannot be assigned with value '$value' of wrong type")
-                    is RealmCoreLogicException -> IllegalArgumentException(
-                        "Property `${obj.className}.${obj.metadata[key]!!.name}` cannot be assigned with value '$value'",
-                        exception
-                    )
-                    else -> IllegalStateException(
-                        "Cannot set `${obj.className}.$${obj.metadata[key]!!.name}` to `$value`: $NOT_IN_A_TRANSACTION_MSG",
-                        exception
-                    )
-                }
-            }
-        }
-=======
         // TODO Consider making a RealmValue cinterop type and move the various to_realm_value
         //  implementations in the various platform RealmInterops here to eliminate
         //  RealmObjectInterop and make cinterop operate on primitive values and native pointers
         //  only. This relates to the overall concern of having a generic path for getter/setter
         //  instead of generating a typed path for each type.
         RealmInterop.realm_set_value(obj.objectPointer, key, transport, false)
->>>>>>> ad695196
     }
 
     @Suppress("unused") // Called from generated code
