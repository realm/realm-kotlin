/*
 * Copyright 2021 Realm Inc.
 *
 * Licensed under the Apache License, Version 2.0 (the "License");
 * you may not use this file except in compliance with the License.
 * You may obtain a copy of the License at
 *
 * http://www.apache.org/licenses/LICENSE-2.0
 *
 * Unless required by applicable law or agreed to in writing, software
 * distributed under the License is distributed on an "AS IS" BASIS,
 * WITHOUT WARRANTIES OR CONDITIONS OF ANY KIND, either express or implied.
 * See the License for the specific language governing permissions and
 * limitations under the License.
 */

package io.realm.kotlin.internal

import io.realm.kotlin.UpdatePolicy
import io.realm.kotlin.dynamic.DynamicMutableRealmObject
import io.realm.kotlin.dynamic.DynamicRealmObject
import io.realm.kotlin.ext.toRealmList
import io.realm.kotlin.ext.toRealmSet
import io.realm.kotlin.internal.dynamic.DynamicUnmanagedRealmObject
import io.realm.kotlin.internal.interop.ClassKey
import io.realm.kotlin.internal.interop.CollectionType
import io.realm.kotlin.internal.interop.PropertyKey
import io.realm.kotlin.internal.interop.PropertyType
import io.realm.kotlin.internal.interop.RealmCoreException
import io.realm.kotlin.internal.interop.RealmCoreLogicException
import io.realm.kotlin.internal.interop.RealmCorePropertyNotNullableException
import io.realm.kotlin.internal.interop.RealmCorePropertyTypeMismatchException
import io.realm.kotlin.internal.interop.RealmInterop
import io.realm.kotlin.internal.interop.RealmListPointer
import io.realm.kotlin.internal.interop.RealmSetPointer
import io.realm.kotlin.internal.interop.RealmValue
import io.realm.kotlin.internal.platform.realmObjectCompanionOrThrow
import io.realm.kotlin.internal.schema.ClassMetadata
import io.realm.kotlin.internal.schema.PropertyMetadata
import io.realm.kotlin.internal.schema.RealmStorageTypeImpl
import io.realm.kotlin.internal.schema.realmStorageType
import io.realm.kotlin.internal.util.Validation.sdkError
import io.realm.kotlin.query.RealmResults
import io.realm.kotlin.schema.RealmStorageType
import io.realm.kotlin.types.BaseRealmObject
import io.realm.kotlin.types.EmbeddedRealmObject
import io.realm.kotlin.types.MutableRealmInt
import io.realm.kotlin.types.RealmList
import io.realm.kotlin.types.RealmObject
import io.realm.kotlin.types.RealmSet
import io.realm.kotlin.types.TypedRealmObject
import kotlin.reflect.KClass
import kotlin.reflect.KMutableProperty1

/**
 * This object holds helper methods for the compiler plugin generated methods, providing the
 * convenience of writing manually code instead of adding it through the compiler plugin.
 *
 * Inlining would anyway yield the same result as generating it.
 */
@Suppress("LargeClass")
internal object RealmObjectHelper {

    const val NOT_IN_A_TRANSACTION_MSG = "Changing Realm data can only be done on a live object from inside a write transaction. Frozen objects can be turned into live using the 'MutableRealm.findLatest(obj)' API."

    // Issues (not yet fully uncovered/filed) met when calling these or similar methods from
    // generated code
    // - Generic return type should be R but causes compilation errors for native
    //  e: java.lang.IllegalStateException: Not found Idx for public io.realm.kotlin.internal/RealmObjectHelper|null[0]/
    // - Passing KProperty1<T,R> with inlined reified type parameters to enable fetching type and
    //   property names directly from T/property triggers runtime crash for primitive properties on
    //   Kotlin native. Seems to be an issue with boxing/unboxing

    @Suppress("unused") // Called from generated code
    internal inline fun getValue(
        obj: RealmObjectReference<out BaseRealmObject>,
        propertyName: String,
    ): RealmValue {
        obj.checkValid()
        return getValueByKey(obj, obj.propertyInfoOrThrow(propertyName).key)
    }

    internal inline fun getValueByKey(
        obj: RealmObjectReference<out BaseRealmObject>,
        key: io.realm.kotlin.internal.interop.PropertyKey,
    ): RealmValue = RealmInterop.realm_get_value(obj.objectPointer, key)

    // Note: this data type is not using the converter/compiler plugin accessor default path
    // It feels appropriate not to integrate it now as we might change the path to the C-API once
    // we benchmark the current implementation against specific paths per data type.
    internal inline fun getMutableInt(
        obj: RealmObjectReference<out BaseRealmObject>,
        propertyName: String
    ): ManagedMutableRealmInt? {
        val converter = converter<Long>(Long::class, obj.mediator, obj.owner)
        val propertyKey = obj.propertyInfoOrThrow(propertyName).key

        // In order to be able to use Kotlin's nullability handling baked into the accessor we need
        // to ask Core for the current value and return null if the value itself is null, returning
        // an instance of the wrapper otherwise - not optimal but feels quite idiomatic.
        val currentValue = RealmInterop.realm_get_value(obj.objectPointer, propertyKey)
        return when {
            currentValue.value != null -> ManagedMutableRealmInt(obj, propertyKey, converter)
            else -> null
        }
    }

    // Return type should be R? but causes compilation errors for native
    @Suppress("unused") // Called from generated code
    internal inline fun <reified R : BaseRealmObject, U> getObject(
        obj: RealmObjectReference<out BaseRealmObject>,
        propertyName: String,
    ): Any? {
        obj.checkValid()
        return realmValueToRealmObject(
            getValue(obj, propertyName),
            R::class,
            obj.mediator,
            obj.owner
        )
    }

    // Return type should be RealmList<R?> but causes compilation errors for native
    @Suppress("unused") // Called from generated code
    internal inline fun <reified R : Any> getList(
        obj: RealmObjectReference<out BaseRealmObject>,
        propertyName: String
    ): ManagedRealmList<Any?> {
        val elementType = R::class
        val realmObjectCompanion = elementType.realmObjectCompanionOrNull()
        val operatorType = if (realmObjectCompanion == null) {
            CollectionOperatorType.PRIMITIVE
        } else if (!realmObjectCompanion.io_realm_kotlin_isEmbedded) {
            CollectionOperatorType.REALM_OBJECT
        } else {
            CollectionOperatorType.EMBEDDED_OBJECT
        }
        val key = obj.propertyInfoOrThrow(propertyName).key
        return getListByKey(obj, key, elementType, operatorType)
    }

    @Suppress("unused") // Called from generated code
    internal fun <R : TypedRealmObject> getBacklinks(
        obj: RealmObjectReference<out BaseRealmObject>,
        sourceClassKey: ClassKey,
        sourcePropertyKey: PropertyKey,
        sourceClass: KClass<R>
    ): RealmResultsImpl<R> {
        val objects = RealmInterop.realm_get_backlinks(obj.objectPointer, sourceClassKey, sourcePropertyKey)
        return RealmResultsImpl(obj.owner, objects, sourceClassKey, sourceClass, obj.mediator) as RealmResultsImpl<R>
    }

    // Cannot call managedRealmList directly from an inline function
    internal fun <R> getListByKey(
        obj: RealmObjectReference<out BaseRealmObject>,
        key: io.realm.kotlin.internal.interop.PropertyKey,
        elementType: KClass<*>,
        operatorType: CollectionOperatorType
    ): ManagedRealmList<R> {
        val listPtr = RealmInterop.realm_get_list(obj.objectPointer, key)
        val operator =
            createListOperator<R>(listPtr, elementType, obj.mediator, obj.owner, operatorType)
        return ManagedRealmList(listPtr, operator)
    }

    @Suppress("LongParameterList")
    private fun <R> createListOperator(
        listPtr: RealmListPointer,
        clazz: KClass<*>,
        mediator: Mediator,
        realm: RealmReference,
        operatorType: CollectionOperatorType
    ): ListOperator<R> {
        val converter: RealmValueConverter<R> =
            converter<Any>(clazz, mediator, realm) as CompositeConverter<R, *>
        return when (operatorType) {
            CollectionOperatorType.PRIMITIVE ->
                PrimitiveListOperator(mediator, realm, listPtr, converter)
            CollectionOperatorType.REALM_OBJECT ->
                RealmObjectListOperator(mediator, realm, listPtr, clazz, converter)
            CollectionOperatorType.EMBEDDED_OBJECT -> EmbeddedRealmObjectListOperator(
                mediator,
                realm,
                listPtr,
                clazz,
                converter as RealmValueConverter<EmbeddedRealmObject>
            ) as ListOperator<R>
        }
    }

    internal inline fun <reified R : Any> getSet(
        obj: RealmObjectReference<out BaseRealmObject>,
        propertyName: String
    ): ManagedRealmSet<Any?> {
        val elementType = R::class
        val realmObjectCompanion = elementType.realmObjectCompanionOrNull()
        val operatorType = if (realmObjectCompanion == null) {
            CollectionOperatorType.PRIMITIVE
        } else {
            CollectionOperatorType.REALM_OBJECT
        }
        val key = obj.propertyInfoOrThrow(propertyName).key
        return getSetByKey(obj, key, elementType, operatorType)
    }

    // Cannot call managedRealmList directly from an inline function
    internal fun <R> getSetByKey(
        obj: RealmObjectReference<out BaseRealmObject>,
        key: io.realm.kotlin.internal.interop.PropertyKey,
        elementType: KClass<*>,
        operatorType: CollectionOperatorType
    ): ManagedRealmSet<R> {
        val setPtr = RealmInterop.realm_get_set(obj.objectPointer, key)
        val operator =
            createSetOperator<R>(setPtr, elementType, obj.mediator, obj.owner, operatorType)
        return ManagedRealmSet(setPtr, operator)
    }

    @Suppress("LongParameterList")
    private fun <R> createSetOperator(
        setPtr: RealmSetPointer,
        clazz: KClass<*>,
        mediator: Mediator,
        realm: RealmReference,
        operatorType: CollectionOperatorType
    ): SetOperator<R> {
        val converter: RealmValueConverter<R> =
            converter<Any>(clazz, mediator, realm) as CompositeConverter<R, *>
        return when (operatorType) {
            CollectionOperatorType.PRIMITIVE ->
                PrimitiveSetOperator(mediator, realm, converter, setPtr)
            CollectionOperatorType.REALM_OBJECT ->
                RealmObjectSetOperator(mediator, realm, converter, clazz, setPtr)
            else ->
                throw IllegalArgumentException("Unsupported collection type: ${operatorType.name}")
        }
    }

    @Suppress("unused") // Called from generated code
    internal fun setValue(
        obj: RealmObjectReference<out BaseRealmObject>,
        propertyName: String,
        value: RealmValue
    ) {
        obj.checkValid()
        val key = obj.propertyInfoOrThrow(propertyName).key
        // TODO OPTIMIZE We are currently only doing this check for typed access so could consider
        //  moving the guard into the compiler plugin. Await the implementation of a user
        //  facing general purpose dynamic realm (not only for migration) before doing this, as
        //  this would also require the guard ... or maybe await proper core support for throwing
        //  when this is not supported.
        obj.metadata.let { classMetaData ->
            val primaryKeyPropertyKey: PropertyKey? = classMetaData.primaryKeyProperty?.key
            if (primaryKeyPropertyKey != null && key == primaryKeyPropertyKey) {
                val name = classMetaData[primaryKeyPropertyKey]!!.name
                throw IllegalArgumentException("Cannot update primary key property '${obj.className}.$name'")
            }
        }
        setValueByKey(obj, key, value)
    }

    internal fun setValueByKey(
        obj: RealmObjectReference<out BaseRealmObject>,
        key: io.realm.kotlin.internal.interop.PropertyKey,
        value: RealmValue,
    ) {
        try {
            // TODO Consider making a RealmValue cinterop type and move the various to_realm_value
            //  implementations in the various platform RealmInterops here to eliminate
            //  RealmObjectInterop and make cinterop operate on primitive values and native pointers
            //  only. This relates to the overall concern of having a generic path for getter/setter
            //  instead of generating a typed path for each type.
            RealmInterop.realm_set_value(obj.objectPointer, key, value, false)
            // The catch block should catch specific Core exceptions and rethrow them as Kotlin exceptions.
            // Core exceptions meaning might differ depending on the context, by rethrowing we can add some context related
            // info that might help users to understand the exception.
        } catch (exception: Throwable) {
            throw CoreExceptionConverter.convertToPublicException(exception) { coreException: RealmCoreException ->
                when (coreException) {
                    is RealmCorePropertyNotNullableException ->
                        IllegalArgumentException("Required property `${obj.className}.${obj.metadata[key]!!.name}` cannot be null")
                    is RealmCorePropertyTypeMismatchException ->
                        IllegalArgumentException("Property `${obj.className}.${obj.metadata[key]!!.name}` cannot be assigned with value '${value.value}' of wrong type")
                    is RealmCoreLogicException -> IllegalArgumentException(
                        "Property `${obj.className}.${obj.metadata[key]!!.name}` cannot be assigned with value '${value.value}'",
                        exception
                    )
                    else -> IllegalStateException(
                        "Cannot set `${obj.className}.$${obj.metadata[key]!!.name}` to `${value.value}`: $NOT_IN_A_TRANSACTION_MSG",
                        exception
                    )
                }
            }
        }
    }

    internal fun setMutableInt(
        obj: RealmObjectReference<out BaseRealmObject>,
        propertyName: String,
        value: MutableRealmInt?
    ) {
        val mutableIntValue: Long? = value?.get()
        val realmValue: RealmValue = RealmValue(mutableIntValue)
        setValue(obj, propertyName, realmValue)
    }

    @Suppress("unused") // Called from generated code
    internal inline fun setObject(
        obj: RealmObjectReference<out BaseRealmObject>,
        propertyName: String,
        value: BaseRealmObject?,
        updatePolicy: UpdatePolicy = UpdatePolicy.ALL,
        cache: UnmanagedToManagedObjectCache = mutableMapOf()
    ) {
        obj.checkValid()
        val key = obj.propertyInfoOrThrow(propertyName).key
        setObjectByKey(obj, key, value, updatePolicy, cache)
    }

    internal inline fun setObjectByKey(
        obj: RealmObjectReference<out BaseRealmObject>,
        key: io.realm.kotlin.internal.interop.PropertyKey,
        value: BaseRealmObject?,
        updatePolicy: UpdatePolicy = UpdatePolicy.ALL,
        cache: UnmanagedToManagedObjectCache = mutableMapOf()
    ) {
        val realmVal = realmObjectToRealmValueWithImport(value, obj.mediator, obj.owner, updatePolicy, cache)
        setValueByKey(obj, key, realmVal)
    }

    internal inline fun setEmbeddedRealmObject(
        obj: RealmObjectReference<out BaseRealmObject>,
        propertyName: String,
        value: BaseRealmObject?,
        updatePolicy: UpdatePolicy = UpdatePolicy.ALL,
        cache: UnmanagedToManagedObjectCache = mutableMapOf()
    ) {
        obj.checkValid()
        val key = obj.propertyInfoOrThrow(propertyName).key
        setEmbeddedRealmObjectByKey(obj, key, value, updatePolicy, cache)
    }

    internal inline fun setEmbeddedRealmObjectByKey(
        obj: RealmObjectReference<out BaseRealmObject>,
        key: io.realm.kotlin.internal.interop.PropertyKey,
        value: BaseRealmObject?,
        updatePolicy: UpdatePolicy = UpdatePolicy.ALL,
        cache: UnmanagedToManagedObjectCache = mutableMapOf()
    ) {
        if (value != null) {
            val embedded = RealmInterop.realm_set_embedded(obj.objectPointer, key)
            val newObj = embedded.toRealmObject(value::class, obj.mediator, obj.owner)
            assign(newObj, value, updatePolicy, cache)
        } else {
            setValueByKey(obj, key, RealmValue(null))
        }
    }

    @Suppress("unused") // Called from generated code
    internal inline fun <reified T : Any> setList(
        obj: RealmObjectReference<out BaseRealmObject>,
        col: String,
        list: RealmList<Any?>,
        updatePolicy: UpdatePolicy = UpdatePolicy.ALL,
        cache: UnmanagedToManagedObjectCache = mutableMapOf()
    ) {
        val existingList = getList<T>(obj, col)
        if (list !is ManagedRealmList || !RealmInterop.realm_equals(
                existingList.nativePointer,
                list.nativePointer
            )
        ) {
            existingList.also {
                it.clear()
                it.operator.insertAll(it.size, list, updatePolicy, cache)
            }
        }
    }

    internal inline fun <reified T : Any> setSet(
        obj: RealmObjectReference<out BaseRealmObject>,
        col: String,
        set: RealmSet<Any?>,
        updatePolicy: UpdatePolicy = UpdatePolicy.ALL,
        cache: UnmanagedToManagedObjectCache = mutableMapOf()
    ) {
        val existingSet = getSet<T>(obj, col)
        if (set !is ManagedRealmSet || !RealmInterop.realm_equals(
                existingSet.nativePointer,
                set.nativePointer
            )
        ) {
            existingSet.also {
                it.clear()
                it.operator.addAll(set, updatePolicy, cache)
            }
        }
    }

    @Suppress("LongParameterList")
    internal fun assign(
        target: BaseRealmObject,
        source: BaseRealmObject,
        updatePolicy: UpdatePolicy,
        cache: UnmanagedToManagedObjectCache
    ) {
        if (target is DynamicRealmObject) {
            assignDynamic(target as DynamicMutableRealmObject, source, updatePolicy, cache)
        } else {
            assignTyped(target, source, updatePolicy, cache)
        }
    }

    @Suppress("LongParameterList", "NestedBlockDepth", "LongMethod")
    internal fun assignTyped(
        target: BaseRealmObject,
        source: BaseRealmObject,
        updatePolicy: UpdatePolicy,
        cache: UnmanagedToManagedObjectCache
    ) {
        val metadata: ClassMetadata = target.realmObjectReference!!.metadata
        // TODO OPTIMIZE We could set all properties at once with one C-API call
        metadata.properties.filter {
            // Primary keys are set at construction time
            // Computed properties have no assignment
            !it.isComputed && !it.isPrimaryKey
        }.forEach { property ->
            val accessor = property.accessor
                ?: sdkError("Typed object should always have an accessor")

            accessor as KMutableProperty1<BaseRealmObject, Any?>
            when (property.collectionType) {
                CollectionType.RLM_COLLECTION_TYPE_NONE -> when (property.type) {
                    PropertyType.RLM_PROPERTY_TYPE_OBJECT -> {
                        val isTargetEmbedded =
                            target.realmObjectReference!!.owner.schemaMetadata.getOrThrow(property.linkTarget).isEmbeddedRealmObject
                        if (isTargetEmbedded) {
                            setEmbeddedRealmObjectByKey(
                                target.realmObjectReference!!,
                                property.key,
                                accessor.get(source) as EmbeddedRealmObject?,
                                updatePolicy,
                                cache
                            )
                        } else {
                            setObjectByKey(
                                target.realmObjectReference!!,
                                property.key,
                                accessor.get(source) as RealmObject?,
                                updatePolicy,
                                cache
                            )
                        }
                    }
                    else -> accessor.set(target, accessor.get(source))
                }
                CollectionType.RLM_COLLECTION_TYPE_LIST -> {
                    // We cannot use setList as that requires the type, so we need to retrieve the
                    // existing list, wipe it and insert new elements
                    @Suppress("UNCHECKED_CAST")
                    (accessor.get(target) as ManagedRealmList<Any?>)
                        .run {
                            clear()
                            val elements = accessor.get(source) as RealmList<*>
                            operator.insertAll(size, elements, updatePolicy, cache)
                        }
                }
                CollectionType.RLM_COLLECTION_TYPE_SET -> {
                    // We cannot use setSet as that requires the type, so we need to retrieve the
                    // existing set, wipe it and insert new elements
                    @Suppress("UNCHECKED_CAST")
                    (accessor.get(target) as ManagedRealmSet<Any?>).run {
                        clear()
                        val elements = accessor.get(source) as RealmSet<*>
                        operator.addAll(elements, updatePolicy, cache)
                    }
                }
                else -> TODO("Collection type ${property.collectionType} is not supported")
            }
        }
    }

    @Suppress("LongParameterList")
    internal fun assignDynamic(
        target: DynamicMutableRealmObject,
        source: BaseRealmObject,
        updatePolicy: UpdatePolicy,
        cache: UnmanagedToManagedObjectCache
    ) {
        val properties: List<Pair<String, Any?>> = if (source is DynamicRealmObject) {
            if (source is DynamicUnmanagedRealmObject) {
                source.properties.toList()
            } else {
                // We should never reach here. If the object is dynamic and managed we reuse the
                // managed object. Even for embedded object we should not reach here as the parent
                // would also already be managed and we would just have reused that instead of
                // reimporting it
                sdkError("Unexpected import of dynamic managed object")
            }
        } else {
            val companion = realmObjectCompanionOrThrow(source::class)

            @Suppress("UNCHECKED_CAST")
            val members =
                companion.`io_realm_kotlin_fields` as Map<String, KMutableProperty1<BaseRealmObject, Any?>>
            members.map { it.key to it.value.get(source) }
        }
        properties.map {
            RealmObjectHelper.dynamicSetValue(
                target.realmObjectReference!!,
                it.first,
                it.second,
                updatePolicy,
                cache
            )
        }
    }

    /**
     * Get values for non-collection properties by name.
     *
     * This will verify that the requested type (`clazz`) and nullability matches the property
     * properties in the schema.
     */
    internal fun <R : Any> dynamicGet(
        obj: RealmObjectReference<out BaseRealmObject>,
        propertyName: String,
        clazz: KClass<R>,
        nullable: Boolean
    ): R? {
        obj.checkValid()
        val propertyInfo = checkPropertyType(
            obj,
            propertyName,
            CollectionType.RLM_COLLECTION_TYPE_NONE,
            clazz,
            nullable
        )
        val realmValue = getValueByKey(obj, propertyInfo.key)
        // Consider moving this dynamic conversion to Converters.kt
        val value = when (clazz) {
            DynamicRealmObject::class,
            DynamicMutableRealmObject::class -> realmValueToRealmObject(
                realmValue,
                clazz as KClass<out BaseRealmObject>,
                obj.mediator,
                obj.owner
            )
            else -> primitiveTypeConverters.getValue(clazz).realmValueToPublic(realmValue)
        }
        return value?.let {
            @Suppress("UNCHECKED_CAST")
            if (clazz.isInstance(value)) {
                value as R?
            } else {
                throw ClassCastException("Retrieving value of type '${clazz.simpleName}' but was of type '${value::class.simpleName}'")
            }
        }
    }

    internal fun <R : Any> dynamicGetList(
        obj: RealmObjectReference<out BaseRealmObject>,
        propertyName: String,
        clazz: KClass<R>,
        nullable: Boolean
    ): RealmList<R?> {
        obj.checkValid()
        val propertyMetadata = checkPropertyType(
            obj,
            propertyName,
            CollectionType.RLM_COLLECTION_TYPE_LIST,
            clazz,
            nullable
        )
        val operatorType = if (propertyMetadata.type != PropertyType.RLM_PROPERTY_TYPE_OBJECT) {
            CollectionOperatorType.PRIMITIVE
        } else if (!obj.owner.schemaMetadata[propertyMetadata.linkTarget]!!.isEmbeddedRealmObject) {
            CollectionOperatorType.REALM_OBJECT
        } else {
            CollectionOperatorType.EMBEDDED_OBJECT
        }
        @Suppress("UNCHECKED_CAST")
        return getListByKey<R>(obj, propertyMetadata.key, clazz, operatorType) as RealmList<R?>
    }

    internal fun <R : Any> dynamicGetSet(
        obj: RealmObjectReference<out BaseRealmObject>,
        propertyName: String,
        clazz: KClass<R>,
        nullable: Boolean
    ): RealmSet<R?> {
        obj.checkValid()
        val propertyMetadata = checkPropertyType(
            obj,
            propertyName,
            CollectionType.RLM_COLLECTION_TYPE_SET,
            clazz,
            nullable
        )
        val operatorType = if (propertyMetadata.type != PropertyType.RLM_PROPERTY_TYPE_OBJECT) {
            CollectionOperatorType.PRIMITIVE
        } else if (!obj.owner.schemaMetadata[propertyMetadata.linkTarget]!!.isEmbeddedRealmObject) {
            CollectionOperatorType.REALM_OBJECT
        } else {
            throw IllegalStateException("RealmSets do not support Embedded Objects.")
        }
        @Suppress("UNCHECKED_CAST")
        return getSetByKey<R>(obj, propertyMetadata.key, clazz, operatorType) as RealmSet<R?>
    }

    @Suppress("LongMethod", "ComplexMethod")
    internal fun <R> dynamicSetValue(
        obj: RealmObjectReference<out BaseRealmObject>,
        propertyName: String,
        value: R,
        updatePolicy: UpdatePolicy = UpdatePolicy.ALL,
        cache: UnmanagedToManagedObjectCache = mutableMapOf()
    ) {
        obj.checkValid()

        val propertyMetadata = checkPropertyType(obj, propertyName, value)
        val clazz = RealmStorageTypeImpl.fromCorePropertyType(propertyMetadata.type).kClass.let {
            if (it == BaseRealmObject::class) DynamicMutableRealmObject::class else value?.let { it::class } ?: it
        }
        when (propertyMetadata.collectionType) {
            CollectionType.RLM_COLLECTION_TYPE_NONE -> when (propertyMetadata.type) {
                PropertyType.RLM_PROPERTY_TYPE_OBJECT -> {
                    if (obj.owner.schemaMetadata[propertyMetadata.linkTarget]!!.isEmbeddedRealmObject) {
                        setEmbeddedRealmObjectByKey(
                            obj,
                            propertyMetadata.key,
                            value as BaseRealmObject?,
                            updatePolicy,
                            cache
                        )
                    } else {
                        setObjectByKey(
                            obj,
                            propertyMetadata.key,
                            value as BaseRealmObject?,
                            updatePolicy,
                            cache
                        )
                    }
                }
                else -> {
                    @Suppress("UNCHECKED_CAST")
                    val realmValue = primitiveTypeConverters.getValue(clazz)
                        .let { it as RealmValueConverter<Any> }
                        .publicToRealmValue(value)
                    setValueByKey(obj, propertyMetadata.key, realmValue)
                }
            }
            CollectionType.RLM_COLLECTION_TYPE_LIST -> {
                // We cannot use setList as that requires the type, so we need to retrieve the
                // existing list, wipe it and insert new elements
                @Suppress("UNCHECKED_CAST")
                dynamicGetList(obj, propertyName, clazz, propertyMetadata.isNullable)
                    .let { it as ManagedRealmList<Any?> }
                    .run {
                        clear()
                        operator.insertAll(
                            size,
                            value as RealmList<*>,
                            updatePolicy,
                            cache
                        )
                    }
            }
            CollectionType.RLM_COLLECTION_TYPE_SET -> {
                // Similar to lists, we would require the type to call setSet
                @Suppress("UNCHECKED_CAST")
                dynamicGetSet(obj, propertyName, clazz, propertyMetadata.isNullable)
                    .let { it as ManagedRealmSet<Any?> }
                    .run {
                        clear()
                        operator.addAll(value as RealmSet<*>, updatePolicy, cache)
                    }
            }
            CollectionType.RLM_COLLECTION_TYPE_DICTIONARY -> TODO("Dictionaries not supported yet.")
            else -> IllegalStateException("Unknown type: ${propertyMetadata.collectionType}")
        }
    }

    private fun checkPropertyType(
        obj: RealmObjectReference<out BaseRealmObject>,
        propertyName: String,
        collectionType: CollectionType,
        elementType: KClass<*>,
        nullable: Boolean
    ): PropertyMetadata {
        val realElementType = elementType.realmStorageType()
        return obj.metadata.getOrThrow(propertyName).also { propertyInfo ->
            val kClass = RealmStorageTypeImpl.fromCorePropertyType(propertyInfo.type).kClass
            if (collectionType != propertyInfo.collectionType ||
                realElementType != kClass ||
                nullable != propertyInfo.isNullable
            ) {
                val expected = formatType(collectionType, realElementType, nullable)
                val actual =
                    formatType(propertyInfo.collectionType, kClass, propertyInfo.isNullable)
                throw IllegalArgumentException("Trying to access property '${obj.className}.$propertyName' as type: '$expected' but actual schema type is '$actual'")
            }
        }
    }

    @Suppress("ComplexMethod")
    private fun checkPropertyType(
        obj: RealmObjectReference<out BaseRealmObject>,
        propertyName: String,
        value: Any?
    ): PropertyMetadata {
        return obj.metadata.getOrThrow(propertyName).also { propertyInfo ->
            val collectionType = when (value) {
                is RealmList<*> -> CollectionType.RLM_COLLECTION_TYPE_LIST
                is RealmSet<*> -> CollectionType.RLM_COLLECTION_TYPE_SET
                else -> CollectionType.RLM_COLLECTION_TYPE_NONE
            }
            val realmStorageType = RealmStorageTypeImpl.fromCorePropertyType(propertyInfo.type)
            val kClass = realmStorageType.kClass
            @Suppress("ComplexCondition")
            if (collectionType != propertyInfo.collectionType ||
                // We cannot retrieve the element type info from a list, so will have to rely on lower levels to error out if the types doesn't match
                collectionType == CollectionType.RLM_COLLECTION_TYPE_NONE && (
                    (value == null && !propertyInfo.isNullable) ||
                        (
                            value != null && (
                                (
                                    realmStorageType == RealmStorageType.OBJECT && value !is BaseRealmObject
                                    ) ||
                                    (realmStorageType != RealmStorageType.OBJECT && value!!::class.realmStorageType() != kClass)
                                )
                            )
                    )
            ) {
                val actual =
                    formatType(propertyInfo.collectionType, kClass, propertyInfo.isNullable)
                val received = formatType(
                    collectionType,
                    value?.let { it::class } ?: Nothing::class,
                    value == null
                )
                throw IllegalArgumentException(
                    "Property '${obj.className}.$propertyName' of type '$actual' cannot be assigned with value '$value' of type '$received'"
                )
            }
        }
    }

    private fun formatType(
        collectionType: CollectionType,
        elementType: KClass<*>,
        nullable: Boolean
    ): String {
        val elementTypeString = elementType.toString() + if (nullable) "?" else ""
        return when (collectionType) {
            CollectionType.RLM_COLLECTION_TYPE_NONE -> elementTypeString
            CollectionType.RLM_COLLECTION_TYPE_LIST -> "RealmList<$elementTypeString>"
            CollectionType.RLM_COLLECTION_TYPE_SET -> "RealmSet<$elementTypeString>"
            else -> TODO("Unsupported collection type: $collectionType")
        }
    }

<<<<<<< HEAD
    @Suppress("LongParameterList", "NestedBlockDepth", "LongMethod", "ComplexMethod")
    internal fun assignValuesOnUnmanagedObject(
        target: BaseRealmObject,
        source: BaseRealmObject,
        mediator: Mediator,
        currentDepth: UInt,
        maxDepth: UInt,
        closeAfterCopy: Boolean,
        cache: ManagedToUnmanagedObjectCache
    ) {
        val metadata: ClassMetadata = source.realmObjectReference!!.metadata
        for (property in metadata.properties) {
            val accessor = property.accessor
                ?: sdkError("Typed object should always have an accessor")
            if (property.isComputed) {
                continue
            }
            accessor as KMutableProperty1<BaseRealmObject, Any?>
            when (property.collectionType) {
                CollectionType.RLM_COLLECTION_TYPE_NONE -> when (property.type) {
                    PropertyType.RLM_PROPERTY_TYPE_OBJECT -> {
                        if (currentDepth == maxDepth) {
                            accessor.set(target, null)
                        } else {
                            val realmObject: BaseRealmObject? = accessor.get(source) as BaseRealmObject?
                            if (realmObject != null) {
                                accessor.set(
                                    target,
                                    createDetachedCopy(
                                        mediator,
                                        realmObject,
                                        currentDepth + 1u,
                                        maxDepth,
                                        closeAfterCopy,
                                        cache
                                    )
                                )
                            }
                        }
                    }
                    PropertyType.RLM_PROPERTY_TYPE_INT -> {
                        // MutableRealmInt is a special case, since Core treats it as Int
                        // in the schema. So we need to test for our wrapper class here
                        val value = accessor.get(source)
                        if (value is MutableRealmInt) {
                            accessor.set(target, MutableRealmInt.create(value.get()))
                        } else {
                            accessor.set(target, value)
                        }
                    }
                    else -> {
                        accessor.set(target, accessor.get(source))
                    }
                }
                CollectionType.RLM_COLLECTION_TYPE_LIST -> {
                    val elements: List<Any?> = accessor.get(source) as List<Any?>
                    when (property.type) {
                        PropertyType.RLM_PROPERTY_TYPE_INT,
                        PropertyType.RLM_PROPERTY_TYPE_BOOL,
                        PropertyType.RLM_PROPERTY_TYPE_STRING,
                        PropertyType.RLM_PROPERTY_TYPE_BINARY,
                        PropertyType.RLM_PROPERTY_TYPE_FLOAT,
                        PropertyType.RLM_PROPERTY_TYPE_DOUBLE,
                        PropertyType.RLM_PROPERTY_TYPE_TIMESTAMP,
                        PropertyType.RLM_PROPERTY_TYPE_OBJECT_ID,
                        PropertyType.RLM_PROPERTY_TYPE_UUID -> {
                            accessor.set(target, elements.toRealmList())
                        }
                        PropertyType.RLM_PROPERTY_TYPE_OBJECT -> {
                            val list = UnmanagedRealmList<BaseRealmObject>()
                            if (currentDepth < maxDepth) {
                                (elements as List<BaseRealmObject>).forEach { listObject: BaseRealmObject ->
                                    list.add(
                                        createDetachedCopy(
                                            mediator,
                                            listObject,
                                            currentDepth + 1u,
                                            maxDepth,
                                            closeAfterCopy,
                                            cache
                                        )
                                    )
                                }
                            }
                            accessor.set(target, list)
                        }
                        else -> {
                            throw IllegalStateException("Unknown type: ${property.type}")
                        }
                    }
                }
                CollectionType.RLM_COLLECTION_TYPE_SET -> {
                    val elements: Set<Any?> = accessor.get(source) as Set<Any?>
                    when (property.type) {
                        PropertyType.RLM_PROPERTY_TYPE_INT,
                        PropertyType.RLM_PROPERTY_TYPE_BOOL,
                        PropertyType.RLM_PROPERTY_TYPE_STRING,
                        PropertyType.RLM_PROPERTY_TYPE_BINARY,
                        PropertyType.RLM_PROPERTY_TYPE_FLOAT,
                        PropertyType.RLM_PROPERTY_TYPE_DOUBLE,
                        PropertyType.RLM_PROPERTY_TYPE_TIMESTAMP,
                        PropertyType.RLM_PROPERTY_TYPE_OBJECT_ID,
                        PropertyType.RLM_PROPERTY_TYPE_UUID -> {
                            accessor.set(target, elements.toRealmSet())
                        }
                        PropertyType.RLM_PROPERTY_TYPE_OBJECT -> {
                            val set = UnmanagedRealmSet<BaseRealmObject>()
                            if (currentDepth < maxDepth) {
                                (elements as Set<BaseRealmObject>).forEach { realmObject: BaseRealmObject ->
                                    set.add(
                                        createDetachedCopy(
                                            mediator,
                                            realmObject,
                                            currentDepth + 1u,
                                            maxDepth,
                                            closeAfterCopy,
                                            cache
                                        )
                                    )
                                }
                            }
                            accessor.set(target, set)
                        }
                        else -> {
                            throw IllegalStateException("Unknown type: ${property.type}")
                        }
                    }
                }
                else -> {
                    throw IllegalStateException("Unknown collection type: ${property.collectionType}")
                }
            }
        }
    }

    fun dynamicGetLinkingObjects(
=======
    fun dynamicGetBacklinks(
>>>>>>> 2be7c9fb
        obj: RealmObjectReference<out BaseRealmObject>,
        propertyName: String
    ): RealmResults<out DynamicRealmObject> {
        obj.metadata.getOrThrow(propertyName).let { sourcePropertyMetadata ->
            if (sourcePropertyMetadata.type != PropertyType.RLM_PROPERTY_TYPE_LINKING_OBJECTS) {
                val realmStorageType =
                    RealmStorageTypeImpl.fromCorePropertyType(sourcePropertyMetadata.type)
                val kClass = realmStorageType.kClass
                val actual = formatType(
                    sourcePropertyMetadata.collectionType,
                    kClass,
                    sourcePropertyMetadata.isNullable
                )
                throw IllegalArgumentException("Trying to access property '$propertyName' as an object reference but schema type is '$actual'")
            }

            obj.owner.schemaMetadata.getOrThrow(sourcePropertyMetadata.linkTarget)
                .let { targetClassMetadata ->
                    val targetPropertyMetadata =
                        targetClassMetadata.getOrThrow(sourcePropertyMetadata.linkOriginPropertyName)

                    val objects = RealmInterop.realm_get_backlinks(
                        obj.objectPointer,
                        targetClassMetadata.classKey,
                        targetPropertyMetadata.key
                    )
                    return RealmResultsImpl(
                        obj.owner,
                        objects,
                        targetClassMetadata.classKey,
                        DynamicRealmObject::class,
                        obj.mediator
                    )
                }
        }
    }
}<|MERGE_RESOLUTION|>--- conflicted
+++ resolved
@@ -761,7 +761,6 @@
         }
     }
 
-<<<<<<< HEAD
     @Suppress("LongParameterList", "NestedBlockDepth", "LongMethod", "ComplexMethod")
     internal fun assignValuesOnUnmanagedObject(
         target: BaseRealmObject,
@@ -897,10 +896,7 @@
         }
     }
 
-    fun dynamicGetLinkingObjects(
-=======
     fun dynamicGetBacklinks(
->>>>>>> 2be7c9fb
         obj: RealmObjectReference<out BaseRealmObject>,
         propertyName: String
     ): RealmResults<out DynamicRealmObject> {
