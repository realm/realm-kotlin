--- conflicted
+++ resolved
@@ -306,7 +306,6 @@
         propertyName: String
     ): ByteArray? = getterScope { realmValueToByteArray(getValue(obj, propertyName)) }
 
-<<<<<<< HEAD
     internal inline fun getRealmAny(
         obj: RealmObjectReference<out BaseRealmObject>,
         propertyName: String
@@ -314,10 +313,7 @@
         realmValueToRealmAny(getValue(obj, propertyName), obj.mediator, obj.owner)
     }
 
-    internal inline fun MemTrackingAllocator.getValue(
-=======
     internal inline fun MemAllocator.getValue(
->>>>>>> a4bd0a8e
         obj: RealmObjectReference<out BaseRealmObject>,
         propertyName: String,
     ): RealmValue? = realm_get_value(
