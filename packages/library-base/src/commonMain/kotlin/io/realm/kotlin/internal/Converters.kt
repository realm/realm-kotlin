--- conflicted
+++ resolved
@@ -352,8 +352,7 @@
     mediator: Mediator,
     realmReference: RealmReference,
     updatePolicy: UpdatePolicy = UpdatePolicy.ERROR,
-<<<<<<< HEAD
-    cache: ObjectCache = mutableMapOf()
+    cache: UnmanagedToManagedObjectCache = mutableMapOf()
 ): RealmObjectReference<out BaseRealmObject>? {
     return value?.let {
         val realmObjectReference = value.realmObjectReference
@@ -362,27 +361,6 @@
             // and from the same version we just use object as is
             if (realmObjectReference.owner == realmReference) {
                 value
-=======
-    cache: UnmanagedToManagedObjectCache = mutableMapOf()
-): RealmValue {
-    // FIXME Would we actually rather like to error out on managed objects from different versions?
-    return RealmValue(
-        value?.let {
-            val realmObjectReference = value.realmObjectReference
-            // If managed ...
-            if (realmObjectReference != null) {
-                // and from the same version we just use object as is
-                if (realmObjectReference.owner == realmReference) {
-                    value
-                } else {
-                    throw IllegalArgumentException(
-                        """Cannot import an outdated object. Use findLatest(object) to find an 
-                            |up-to-date version of the object in the given context before importing 
-                            |it.
-                        """.trimMargin()
-                    )
-                }
->>>>>>> 6cc4f1c4
             } else {
                 throw IllegalArgumentException(
                     """Cannot import an outdated object. Use findLatest(object) to find an
