/*
 * Copyright 2022 Realm Inc.
 *
 * Licensed under the Apache License, Version 2.0 (the "License");
 * you may not use this file except in compliance with the License.
 * You may obtain a copy of the License at
 *
 * http://www.apache.org/licenses/LICENSE-2.0
 *
 * Unless required by applicable law or agreed to in writing, software
 * distributed under the License is distributed on an "AS IS" BASIS,
 * WITHOUT WARRANTIES OR CONDITIONS OF ANY KIND, either express or implied.
 * See the License for the specific language governing permissions and
 * limitations under the License.
 */

package io.realm.kotlin.internal

import io.realm.kotlin.UpdatePolicy
import io.realm.kotlin.dynamic.DynamicMutableRealmObject
import io.realm.kotlin.dynamic.DynamicRealmObject
import io.realm.kotlin.internal.interop.MemTrackingAllocator
import io.realm.kotlin.internal.interop.RealmInterop
import io.realm.kotlin.internal.interop.RealmObjectInterop
import io.realm.kotlin.internal.interop.RealmQueryArgsTransport
import io.realm.kotlin.internal.interop.RealmValue
import io.realm.kotlin.internal.interop.Timestamp
<<<<<<< HEAD
import io.realm.kotlin.internal.interop.ValueType
=======
import io.realm.kotlin.internal.interop.isNull
>>>>>>> a93022b0
import io.realm.kotlin.internal.platform.realmObjectCompanionOrNull
import io.realm.kotlin.types.BaseRealmObject
import io.realm.kotlin.types.ObjectId
import io.realm.kotlin.types.RealmAny
import io.realm.kotlin.types.RealmInstant
import io.realm.kotlin.types.RealmObject
import io.realm.kotlin.types.RealmUUID
import io.realm.kotlin.types.asRealmObject
import org.mongodb.kbson.BsonObjectId
import kotlin.native.concurrent.SharedImmutable
import kotlin.reflect.KClass

// This file contains all code for converting public API values into values passed to the C-API.
// This conversion is split into a two-step operation to:
// - Maximize code reuse of individual conversion steps to ensure consistency throughout the
//   compiler plugin injected code and the library
// - Accommodate future public (or internal default) type converters
// The two steps are:
// 1. Converting public user facing types to internal "storage types" which are library specific
//    Kotlin types mimicing the various underlying core types.
// 2. Converting from the "library storage types" into the C-API intepretable corresponding value
// The "C-API values" are passed in and out of the C-API as RealmValue that is just a `value class`-
// wrapper around `Any` that is converted into `realm_value_t` in the `cinterop` layer.

/**
 * Interface for overall conversion between public types and C-API input/output types. This is the
 * main abstraction of conversion used throughout the library.
 */
internal interface RealmValueConverter<T> {
    fun MemTrackingAllocator.publicToRealmValue(value: T?): RealmValue
    fun realmValueToPublic(realmValue: RealmValue): T?
}

/**
 * Interface for converting between public user facing type and library storage types.
 *
 * This corresponds to step 1. of the overall conversion described in the top of this file.
 */
internal interface PublicConverter<T, S> {
    fun fromPublic(value: T?): S?
    fun toPublic(value: S?): T?
}

/**
 * Interface for converting between library storage types and C-API input/output values.
 *
 * This corresponds to step 2. of the overall conversion described in the top of this file.
 */
internal interface StorageTypeConverter<T> {
    fun fromRealmValue(realmValue: RealmValue): T?
    fun MemTrackingAllocator.toRealmValue(value: T?): RealmValue
}
// Top level methods to allow inlining from compiler plugin
public inline fun realmValueToLong(transport: RealmValue): Long? =
    if (transport.isNull()) null else transport.getLong()
public inline fun realmValueToBoolean(transport: RealmValue): Boolean? =
    if (transport.isNull()) null else transport.getBoolean()
public inline fun realmValueToString(transport: RealmValue): String? =
    if (transport.isNull()) null else transport.getString()
public inline fun realmValueToByteArray(transport: RealmValue): ByteArray? =
    if (transport.isNull()) null else transport.getByteArray()
public inline fun realmValueToRealmInstant(transport: RealmValue): RealmInstant? =
    if (transport.isNull()) null else RealmInstantImpl(transport.getTimestamp())
public inline fun realmValueToFloat(transport: RealmValue): Float? =
    if (transport.isNull()) null else transport.getFloat()
public inline fun realmValueToDouble(transport: RealmValue): Double? =
    if (transport.isNull()) null else transport.getDouble()
public inline fun realmValueToObjectId(transport: RealmValue): BsonObjectId? =
    if (transport.isNull()) null else BsonObjectId(transport.getObjectIdBytes())
public inline fun realmValueToRealmObjectId(transport: RealmValue): ObjectId? =
    if (transport.isNull()) null else ObjectIdImpl(transport.getObjectIdBytes())
public inline fun realmValueToRealmUUID(transport: RealmValue): RealmUUID? =
    if (transport.isNull()) null else RealmUUIDImpl(transport.getUUIDBytes())

@Suppress("ComplexMethod")
internal inline fun realmValueToRealmAny(
    transport: RealmValue?,
    mediator: Mediator,
    owner: RealmReference
): RealmAny? {
    return when (transport) {
        null -> null
        else -> when (val type = transport.getType()) {
            ValueType.RLM_TYPE_NULL -> null
            ValueType.RLM_TYPE_INT -> RealmAny.create(transport.getLong())
            ValueType.RLM_TYPE_BOOL -> RealmAny.create(transport.getBoolean())
            ValueType.RLM_TYPE_STRING -> RealmAny.create(transport.getString())
            ValueType.RLM_TYPE_BINARY -> RealmAny.create(transport.getByteArray())
            ValueType.RLM_TYPE_TIMESTAMP -> RealmAny.create(RealmInstantImpl(transport.getTimestamp()))
            ValueType.RLM_TYPE_FLOAT -> RealmAny.create(transport.getFloat())
            ValueType.RLM_TYPE_DOUBLE -> RealmAny.create(transport.getDouble())
            ValueType.RLM_TYPE_OBJECT_ID ->
                RealmAny.create(BsonObjectId(transport.getObjectIdBytes()))
            ValueType.RLM_TYPE_UUID -> RealmAny.create(RealmUUIDImpl(transport.getUUIDBytes()))
            ValueType.RLM_TYPE_LINK -> {
                val link = transport.getLink()
                val classInfo = RealmInterop.realm_get_class(owner.dbPointer, link.classKey)
                val internalObject: RealmObjectInternal = mediator.createInstanceOf(classInfo.name)
                val clazz = mediator.getClassOrThrow(classInfo.name)

                // Embedded objects are not allowed
                val output = internalObject.link(owner, mediator, clazz, link) as RealmObject
                RealmAny.create(output)
            }
            else -> throw IllegalArgumentException("Unsupported type: ${type.name}")
        }
    }
}

/**
 * Composite converters that combines a [PublicConverter] and a [StorageTypeConverter] into a
 * [RealmValueConverter].
 */
internal abstract class CompositeConverter<T, S> :
    RealmValueConverter<T>, PublicConverter<T, S>, StorageTypeConverter<S> {
    override fun MemTrackingAllocator.publicToRealmValue(value: T?): RealmValue {
        val storageValue = fromPublic(value)
        return toRealmValue(storageValue)
    }
    override fun realmValueToPublic(realmValue: RealmValue): T? {
        val fromRealmValue = fromRealmValue(realmValue)
        return toPublic(fromRealmValue)
    }
}

// RealmValueConverter with default pass-through public-to-storage-type implementation
internal abstract class PassThroughPublicConverter<T> : CompositeConverter<T, T>() {
    override fun fromPublic(value: T?): T? = passthrough(value) as T?
    override fun toPublic(value: T?): T? = passthrough(value) as T?
}
// Top level methods to allow inlining from compiler plugin
public inline fun passthrough(value: Any?): Any? = value

// Passthrough converters
internal object LongConverter : PassThroughPublicConverter<Long>() {
    override fun fromRealmValue(realmValue: RealmValue): Long? =
        if (realmValue.isNull()) null else realmValue.getLong()
    override fun MemTrackingAllocator.toRealmValue(value: Long?): RealmValue = when (value) {
        null -> nullTransport()
        else -> longTransport(value)
    }
}

internal object BooleanConverter : PassThroughPublicConverter<Boolean>() {
    override fun fromRealmValue(realmValue: RealmValue): Boolean? =
        if (realmValue.isNull()) null else realmValue.getBoolean()
    override fun MemTrackingAllocator.toRealmValue(value: Boolean?): RealmValue = when (value) {
        null -> nullTransport()
        else -> booleanTransport(value)
    }
}

internal object StringConverter : PassThroughPublicConverter<String>() {
    override fun fromRealmValue(realmValue: RealmValue): String? =
        if (realmValue.isNull()) null else realmValue.getString()
    override fun MemTrackingAllocator.toRealmValue(value: String?): RealmValue = when (value) {
        null -> nullTransport()
        else -> this.stringTransport(value)
    }
}

internal object FloatConverter : PassThroughPublicConverter<Float>() {
    override fun fromRealmValue(realmValue: RealmValue): Float? =
        if (realmValue.isNull()) null else realmValue.getFloat()
    override fun MemTrackingAllocator.toRealmValue(value: Float?): RealmValue = when (value) {
        null -> nullTransport()
        else -> floatTransport(value)
    }
}

internal object DoubleConverter : PassThroughPublicConverter<Double>() {
    override fun fromRealmValue(realmValue: RealmValue): Double? =
        if (realmValue.isNull()) null else realmValue.getDouble()
    override fun MemTrackingAllocator.toRealmValue(value: Double?): RealmValue = when (value) {
        null -> nullTransport()
        else -> doubleTransport(value)
    }
}

// Converter for Core INT storage type (i.e. Byte, Short, Int and Char public types )
internal interface CoreIntConverter : StorageTypeConverter<Long> {
    override fun fromRealmValue(realmValue: RealmValue): Long? =
        if (realmValue.isNull()) null else realmValue.getLong()
    override fun MemTrackingAllocator.toRealmValue(value: Long?): RealmValue =
        value?.let { longTransport(it) } ?: nullTransport()
}

internal object ByteConverter : CoreIntConverter, CompositeConverter<Byte, Long>() {
    override inline fun fromPublic(value: Byte?): Long? = byteToLong(value)
    override inline fun toPublic(value: Long?): Byte? = longToByte(value)
}
// Top level methods to allow inlining from compiler plugin
public inline fun byteToLong(value: Byte?): Long? = value?.toLong()
public inline fun longToByte(value: Long?): Byte? = value?.toByte()

internal object CharConverter : CoreIntConverter, CompositeConverter<Char, Long>() {
    override inline fun fromPublic(value: Char?): Long? = charToLong(value)
    override inline fun toPublic(value: Long?): Char? = longToChar(value)
}
// Top level methods to allow inlining from compiler plugin
public inline fun charToLong(value: Char?): Long? = value?.code?.toLong()
public inline fun longToChar(value: Long?): Char? = value?.toInt()?.toChar()

internal object ShortConverter : CoreIntConverter, CompositeConverter<Short, Long>() {
    override inline fun fromPublic(value: Short?): Long? = shortToLong(value)
    override inline fun toPublic(value: Long?): Short? = longToShort(value)
}
// Top level methods to allow inlining from compiler plugin
public inline fun shortToLong(value: Short?): Long? = value?.toLong()
public inline fun longToShort(value: Long?): Short? = value?.toShort()

internal object IntConverter : CoreIntConverter, CompositeConverter<Int, Long>() {
    override inline fun fromPublic(value: Int?): Long? = intToLong(value)
    override inline fun toPublic(value: Long?): Int? = longToInt(value)
}
// Top level methods to allow inlining from compiler plugin
public inline fun intToLong(value: Int?): Long? = value?.toLong()
public inline fun longToInt(value: Long?): Int? = value?.toInt()

internal object RealmInstantConverter : PassThroughPublicConverter<RealmInstant>() {
    override inline fun fromRealmValue(realmValue: RealmValue): RealmInstant? =
        if (realmValue.isNull()) null else realmValueToRealmInstant(realmValue)
    override inline fun MemTrackingAllocator.toRealmValue(value: RealmInstant?): RealmValue =
        value?.let { timestampTransport(it as Timestamp) }
            ?: nullTransport()
}

internal object ObjectIdConverter : PassThroughPublicConverter<BsonObjectId>() {
    override inline fun fromRealmValue(realmValue: RealmValue): BsonObjectId? =
        if (realmValue.isNull()) null else realmValueToObjectId(realmValue)

    override inline fun MemTrackingAllocator.toRealmValue(value: BsonObjectId?): RealmValue =
        value?.let { objectIdTransport(it.toByteArray()) }
            ?: nullTransport()
}

// Top level methods to allow inlining from compiler plugin
public inline fun objectIdToRealmObjectId(value: BsonObjectId?): ObjectId? =
    value?.let { ObjectIdImpl(it.toByteArray()) }

internal object RealmObjectIdConverter : PassThroughPublicConverter<ObjectId>() {
    override inline fun fromRealmValue(realmValue: RealmValue): ObjectId? =
        if (realmValue.isNull()) null else realmValueToRealmObjectId(realmValue)

    override inline fun MemTrackingAllocator.toRealmValue(value: ObjectId?): RealmValue =
        value?.let { objectIdTransport((it as ObjectIdImpl).bytes) }
            ?: nullTransport()
}

// Top level methods to allow inlining from compiler plugin
public inline fun realmObjectIdToObjectId(value: ObjectId?): BsonObjectId? =
    value?.let { BsonObjectId((it as ObjectIdImpl).bytes) }

internal object RealmUUIDConverter : PassThroughPublicConverter<RealmUUID>() {
    override inline fun fromRealmValue(realmValue: RealmValue): RealmUUID? =
        if (realmValue.isNull()) null else realmValueToRealmUUID(realmValue)
    override inline fun MemTrackingAllocator.toRealmValue(value: RealmUUID?): RealmValue =
        value?.let { uuidTransport(it.bytes) }
            ?: nullTransport()
}

internal object ByteArrayConverter : PassThroughPublicConverter<ByteArray>() {
    override inline fun fromRealmValue(realmValue: RealmValue): ByteArray? =
        if (realmValue.isNull()) null else realmValueToByteArray(realmValue)
    override inline fun MemTrackingAllocator.toRealmValue(value: ByteArray?): RealmValue =
        value?.let { this.byteArrayTransport(value) }
            ?: nullTransport()
}

@SharedImmutable
internal val primitiveTypeConverters: Map<KClass<*>, RealmValueConverter<*>> =
    mapOf<KClass<*>, RealmValueConverter<*>>(
        Byte::class to ByteConverter,
        Char::class to CharConverter,
        Short::class to ShortConverter,
        Int::class to IntConverter,
        RealmInstant::class to RealmInstantConverter,
        RealmInstantImpl::class to RealmInstantConverter,
        BsonObjectId::class to ObjectIdConverter,
        ObjectId::class to RealmObjectIdConverter,
        ObjectIdImpl::class to RealmObjectIdConverter,
        RealmUUID::class to RealmUUIDConverter,
        RealmUUIDImpl::class to RealmUUIDConverter,
        ByteArray::class to ByteArrayConverter,
        String::class to StringConverter,
        Long::class to LongConverter,
        Boolean::class to BooleanConverter,
        Float::class to FloatConverter,
        Double::class to DoubleConverter
    )

// Dynamic default primitive value converter to translate primary keys and query arguments to RealmValues
@Suppress("NestedBlockDepth")
internal object RealmValueArgumentConverter {
    fun MemTrackingAllocator.convertArg(value: Any?): RealmValue {
        return value?.let {
            when (value) {
                is RealmObject -> {
                    val objRef = realmObjectToRealmReferenceOrError(value)
                    when (objRef) {
                        null -> nullTransport()
                        else -> realmObjectTransport(objRef)
                    }
                }
                is RealmAny -> realmAnyToRealmValue(value)
                else -> {
                    primitiveTypeConverters[it::class]?.let { converter ->
                        with(converter as RealmValueConverter<Any?>) {
                            publicToRealmValue(value)
                        }
                    } ?: throw IllegalArgumentException("Cannot use object of type ${value::class::simpleName} as query argument")
                }
            }
        } ?: nullTransport()
    }

    fun MemTrackingAllocator.convertToQueryArgs(
        queryArgs: Array<out Any?>
    ): Pair<Int, RealmQueryArgsTransport> {
        return queryArgs.map {
            convertArg(it)
        }.toTypedArray().let {
            Pair(queryArgs.size, queryArgsOf(it))
        }
    }
}

// Realm object converter that also imports (copyToRealm) objects when setting it
internal fun <T : BaseRealmObject> realmObjectConverter(
    clazz: KClass<T>,
    mediator: Mediator,
    realmReference: RealmReference
): RealmValueConverter<T> {
    return object : PassThroughPublicConverter<T>() {
        // TODO OPTIMIZE We could lookup the companion and keep a reference to
        //  `companion.newInstance` method to avoid repeated mediator lookups in Link.toRealmObject()
        override fun fromRealmValue(realmValue: RealmValue): T? =
            realmValueToRealmObject(realmValue, clazz, mediator, realmReference)

        override fun MemTrackingAllocator.toRealmValue(value: T?): RealmValue = when (value) {
            null -> nullTransport()
            else -> realmObjectTransport(realmObjectToRealmReferenceOrError(value) as RealmObjectInterop)
        }
    }
}

@Suppress("OVERRIDE_BY_INLINE")
internal fun realmAnyConverter(
    mediator: Mediator,
    realmReference: RealmReference
): RealmValueConverter<RealmAny?> {
    return object : PassThroughPublicConverter<RealmAny?>() {
        override inline fun fromRealmValue(realmValue: RealmValue?): RealmAny? = when (realmValue) {
            null -> null
            else -> when (val type = realmValue.getType()) {
                ValueType.RLM_TYPE_INT -> RealmAny.create(realmValue.getLong())
                ValueType.RLM_TYPE_BOOL -> RealmAny.create(realmValue.getBoolean())
                ValueType.RLM_TYPE_STRING -> RealmAny.create(realmValue.getString())
                ValueType.RLM_TYPE_BINARY -> RealmAny.create(realmValue.getByteArray())
                ValueType.RLM_TYPE_TIMESTAMP ->
                    RealmAny.create(RealmInstantImpl(realmValue.getTimestamp()))
                ValueType.RLM_TYPE_FLOAT -> RealmAny.create(realmValue.getFloat())
                ValueType.RLM_TYPE_DOUBLE -> RealmAny.create(realmValue.getDouble())
                ValueType.RLM_TYPE_OBJECT_ID ->
                    RealmAny.create(BsonObjectId(realmValue.getObjectIdBytes()))
                ValueType.RLM_TYPE_UUID -> RealmAny.create(RealmUUIDImpl(realmValue.getUUIDBytes()))
                ValueType.RLM_TYPE_LINK -> {
                    val link = realmValue.getLink()
                    val classInfo =
                        RealmInterop.realm_get_class(realmReference.dbPointer, link.classKey)
                    val obj = realmValueToRealmObject(
                        realmValue,
                        classInfo.name,
                        mediator,
                        realmReference
                    ) as RealmObject? // Embedded objects are not allowed
                    when (obj) {
                        null -> null
                        else -> RealmAny.create(obj)
                    }
                }
                else -> throw IllegalArgumentException("Invalid type '$type' for RealmValue.")
            }
        }

        override inline fun MemTrackingAllocator.toRealmValue(value: RealmAny?): RealmValue =
            realmAnyToRealmValue(value)
    }
}

internal inline fun MemTrackingAllocator.realmAnyToRealmValue(value: RealmAny?): RealmValue =
    when (value) {
        null -> nullTransport()
        else -> when (value.type) {
            RealmAny.Type.INT -> longTransport(value.asLong())
            RealmAny.Type.BOOLEAN -> booleanTransport(value.asBoolean())
            RealmAny.Type.STRING -> stringTransport(value.asString())
            RealmAny.Type.BYTE_ARRAY -> byteArrayTransport(value.asByteArray())
            RealmAny.Type.REALM_INSTANT -> timestampTransport(value.asRealmInstant() as RealmInstantImpl)
            RealmAny.Type.FLOAT -> floatTransport(value.asFloat())
            RealmAny.Type.DOUBLE -> doubleTransport(value.asDouble())
            RealmAny.Type.OBJECT_ID -> objectIdTransport(value.asObjectId().toByteArray())
            RealmAny.Type.REALM_UUID -> uuidTransport(value.asRealmUUID().bytes)
            RealmAny.Type.REALM_OBJECT ->
                realmObjectTransport(value.asRealmObject<RealmObject>() as RealmObjectInterop)
        }
    }

internal inline fun realmValueToRealmObject(
    realmValue: RealmValue?,
    className: String,
    mediator: Mediator,
    realmReference: RealmReference
): BaseRealmObject? {
    return realmValue?.getLink()
        ?.toRealmObject(
            className,
            mediator,
            realmReference
        )
}

internal inline fun <T : BaseRealmObject> realmValueToRealmObject(
    transport: RealmValue,
    clazz: KClass<T>,
    mediator: Mediator,
    realmReference: RealmReference
): T? {
    return when {
        transport.isNull() -> null
        else -> transport.getLink()
            .toRealmObject(clazz, mediator, realmReference)
    }
}

// Will return a managed realm object reference or null. If the object is unmanaged it will be
// imported according to the update policy. If the object is an outdated object it will throw an
// error.
internal inline fun realmObjectToRealmReferenceWithImport(
    value: BaseRealmObject?,
    mediator: Mediator,
    realmReference: RealmReference,
    updatePolicy: UpdatePolicy = UpdatePolicy.ERROR,
    cache: UnmanagedToManagedObjectCache = mutableMapOf()
): RealmObjectReference<out BaseRealmObject>? {
    return value?.let {
        val realmObjectReference = value.realmObjectReference
        // If managed ...
        if (realmObjectReference != null) {
            // and from the same version we just use object as is
            if (realmObjectReference.owner == realmReference) {
                value
            } else {
                throw IllegalArgumentException(
                    """Cannot import an outdated object. Use findLatest(object) to find an
                    |up-to-date version of the object in the given context before importing
                    |it.
                    """.trimMargin()
                )
            }
        } else {
            // otherwise we will import it
            copyToRealm(mediator, realmReference.asValidLiveRealmReference(), value, updatePolicy, cache = cache)
        }.realmObjectReference
    }
}

// Will return a managed realm object reference (or null) or throw when called with an unmanaged
// object
internal inline fun realmObjectToRealmReferenceOrError(
    value: BaseRealmObject?
): RealmObjectReference<out BaseRealmObject>? {
    return value?.let {
        value.runIfManaged { this }
            ?: throw IllegalArgumentException("Cannot lookup unmanaged objects in realm")
    }
}

// Returns a converter fixed to convert objects of the given type in the context of the given mediator/realm
internal fun <T> converter(
    clazz: KClass<*>,
    mediator: Mediator,
    realmReference: RealmReference
): RealmValueConverter<T> {
    return if (realmObjectCompanionOrNull(clazz) != null || clazz in setOf<KClass<*>>(
            DynamicRealmObject::class,
            DynamicMutableRealmObject::class
        )
    ) {
        realmObjectConverter(
            clazz as KClass<out RealmObject>,
            mediator,
            realmReference
        ) as RealmValueConverter<T>
    } else if (clazz == RealmAny::class) {
        realmAnyConverter(mediator, realmReference) as RealmValueConverter<T>
    } else {
        primitiveTypeConverters.getValue(clazz) as RealmValueConverter<T>
    }
}<|MERGE_RESOLUTION|>--- conflicted
+++ resolved
@@ -25,11 +25,8 @@
 import io.realm.kotlin.internal.interop.RealmQueryArgsTransport
 import io.realm.kotlin.internal.interop.RealmValue
 import io.realm.kotlin.internal.interop.Timestamp
-<<<<<<< HEAD
 import io.realm.kotlin.internal.interop.ValueType
-=======
 import io.realm.kotlin.internal.interop.isNull
->>>>>>> a93022b0
 import io.realm.kotlin.internal.platform.realmObjectCompanionOrNull
 import io.realm.kotlin.types.BaseRealmObject
 import io.realm.kotlin.types.ObjectId
@@ -106,36 +103,35 @@
 
 @Suppress("ComplexMethod")
 internal inline fun realmValueToRealmAny(
-    transport: RealmValue?,
+    transport: RealmValue,
     mediator: Mediator,
     owner: RealmReference
 ): RealmAny? {
-    return when (transport) {
-        null -> null
-        else -> when (val type = transport.getType()) {
-            ValueType.RLM_TYPE_NULL -> null
-            ValueType.RLM_TYPE_INT -> RealmAny.create(transport.getLong())
-            ValueType.RLM_TYPE_BOOL -> RealmAny.create(transport.getBoolean())
-            ValueType.RLM_TYPE_STRING -> RealmAny.create(transport.getString())
-            ValueType.RLM_TYPE_BINARY -> RealmAny.create(transport.getByteArray())
-            ValueType.RLM_TYPE_TIMESTAMP -> RealmAny.create(RealmInstantImpl(transport.getTimestamp()))
-            ValueType.RLM_TYPE_FLOAT -> RealmAny.create(transport.getFloat())
-            ValueType.RLM_TYPE_DOUBLE -> RealmAny.create(transport.getDouble())
-            ValueType.RLM_TYPE_OBJECT_ID ->
-                RealmAny.create(BsonObjectId(transport.getObjectIdBytes()))
-            ValueType.RLM_TYPE_UUID -> RealmAny.create(RealmUUIDImpl(transport.getUUIDBytes()))
-            ValueType.RLM_TYPE_LINK -> {
-                val link = transport.getLink()
-                val classInfo = RealmInterop.realm_get_class(owner.dbPointer, link.classKey)
-                val internalObject: RealmObjectInternal = mediator.createInstanceOf(classInfo.name)
-                val clazz = mediator.getClassOrThrow(classInfo.name)
-
-                // Embedded objects are not allowed
-                val output = internalObject.link(owner, mediator, clazz, link) as RealmObject
-                RealmAny.create(output)
-            }
-            else -> throw IllegalArgumentException("Unsupported type: ${type.name}")
+    return if (transport.isNull()) {
+        null
+    } else when (val type = transport.getType()) {
+        ValueType.RLM_TYPE_NULL -> null
+        ValueType.RLM_TYPE_INT -> RealmAny.create(transport.getLong())
+        ValueType.RLM_TYPE_BOOL -> RealmAny.create(transport.getBoolean())
+        ValueType.RLM_TYPE_STRING -> RealmAny.create(transport.getString())
+        ValueType.RLM_TYPE_BINARY -> RealmAny.create(transport.getByteArray())
+        ValueType.RLM_TYPE_TIMESTAMP -> RealmAny.create(RealmInstantImpl(transport.getTimestamp()))
+        ValueType.RLM_TYPE_FLOAT -> RealmAny.create(transport.getFloat())
+        ValueType.RLM_TYPE_DOUBLE -> RealmAny.create(transport.getDouble())
+        ValueType.RLM_TYPE_OBJECT_ID ->
+            RealmAny.create(BsonObjectId(transport.getObjectIdBytes()))
+        ValueType.RLM_TYPE_UUID -> RealmAny.create(RealmUUIDImpl(transport.getUUIDBytes()))
+        ValueType.RLM_TYPE_LINK -> {
+            val link = transport.getLink()
+            val classInfo = RealmInterop.realm_get_class(owner.dbPointer, link.classKey)
+            val internalObject: RealmObjectInternal = mediator.createInstanceOf(classInfo.name)
+            val clazz = mediator.getClassOrThrow(classInfo.name)
+
+            // Embedded objects are not allowed
+            val output = internalObject.link(owner, mediator, clazz, link) as RealmObject
+            RealmAny.create(output)
         }
+        else -> throw IllegalArgumentException("Unsupported type: ${type.name}")
     }
 }
 
@@ -382,38 +378,40 @@
     realmReference: RealmReference
 ): RealmValueConverter<RealmAny?> {
     return object : PassThroughPublicConverter<RealmAny?>() {
-        override inline fun fromRealmValue(realmValue: RealmValue?): RealmAny? = when (realmValue) {
-            null -> null
-            else -> when (val type = realmValue.getType()) {
-                ValueType.RLM_TYPE_INT -> RealmAny.create(realmValue.getLong())
-                ValueType.RLM_TYPE_BOOL -> RealmAny.create(realmValue.getBoolean())
-                ValueType.RLM_TYPE_STRING -> RealmAny.create(realmValue.getString())
-                ValueType.RLM_TYPE_BINARY -> RealmAny.create(realmValue.getByteArray())
-                ValueType.RLM_TYPE_TIMESTAMP ->
-                    RealmAny.create(RealmInstantImpl(realmValue.getTimestamp()))
-                ValueType.RLM_TYPE_FLOAT -> RealmAny.create(realmValue.getFloat())
-                ValueType.RLM_TYPE_DOUBLE -> RealmAny.create(realmValue.getDouble())
-                ValueType.RLM_TYPE_OBJECT_ID ->
-                    RealmAny.create(BsonObjectId(realmValue.getObjectIdBytes()))
-                ValueType.RLM_TYPE_UUID -> RealmAny.create(RealmUUIDImpl(realmValue.getUUIDBytes()))
-                ValueType.RLM_TYPE_LINK -> {
-                    val link = realmValue.getLink()
-                    val classInfo =
-                        RealmInterop.realm_get_class(realmReference.dbPointer, link.classKey)
-                    val obj = realmValueToRealmObject(
-                        realmValue,
-                        classInfo.name,
-                        mediator,
-                        realmReference
-                    ) as RealmObject? // Embedded objects are not allowed
-                    when (obj) {
-                        null -> null
-                        else -> RealmAny.create(obj)
+        override inline fun fromRealmValue(realmValue: RealmValue): RealmAny? =
+            if (realmValue.isNull()) {
+                null
+            } else when (realmValue) {
+                else -> when (val type = realmValue.getType()) {
+                    ValueType.RLM_TYPE_INT -> RealmAny.create(realmValue.getLong())
+                    ValueType.RLM_TYPE_BOOL -> RealmAny.create(realmValue.getBoolean())
+                    ValueType.RLM_TYPE_STRING -> RealmAny.create(realmValue.getString())
+                    ValueType.RLM_TYPE_BINARY -> RealmAny.create(realmValue.getByteArray())
+                    ValueType.RLM_TYPE_TIMESTAMP ->
+                        RealmAny.create(RealmInstantImpl(realmValue.getTimestamp()))
+                    ValueType.RLM_TYPE_FLOAT -> RealmAny.create(realmValue.getFloat())
+                    ValueType.RLM_TYPE_DOUBLE -> RealmAny.create(realmValue.getDouble())
+                    ValueType.RLM_TYPE_OBJECT_ID ->
+                        RealmAny.create(BsonObjectId(realmValue.getObjectIdBytes()))
+                    ValueType.RLM_TYPE_UUID -> RealmAny.create(RealmUUIDImpl(realmValue.getUUIDBytes()))
+                    ValueType.RLM_TYPE_LINK -> {
+                        val link = realmValue.getLink()
+                        val classInfo =
+                            RealmInterop.realm_get_class(realmReference.dbPointer, link.classKey)
+                        val obj = realmValueToRealmObject(
+                            realmValue,
+                            classInfo.name,
+                            mediator,
+                            realmReference
+                        ) as RealmObject? // Embedded objects are not allowed
+                        when (obj) {
+                            null -> null
+                            else -> RealmAny.create(obj)
+                        }
                     }
+                    else -> throw IllegalArgumentException("Invalid type '$type' for RealmValue.")
                 }
-                else -> throw IllegalArgumentException("Invalid type '$type' for RealmValue.")
             }
-        }
 
         override inline fun MemTrackingAllocator.toRealmValue(value: RealmAny?): RealmValue =
             realmAnyToRealmValue(value)
@@ -439,13 +437,15 @@
     }
 
 internal inline fun realmValueToRealmObject(
-    realmValue: RealmValue?,
+    realmValue: RealmValue,
     className: String,
     mediator: Mediator,
     realmReference: RealmReference
 ): BaseRealmObject? {
-    return realmValue?.getLink()
-        ?.toRealmObject(
+    return if (realmValue.isNull()) {
+        null
+    } else realmValue.getLink()
+        .toRealmObject(
             className,
             mediator,
             realmReference
