--- conflicted
+++ resolved
@@ -19,24 +19,13 @@
 import io.realm.kotlin.UpdatePolicy
 import io.realm.kotlin.dynamic.DynamicMutableRealmObject
 import io.realm.kotlin.dynamic.DynamicRealmObject
-<<<<<<< HEAD
-import io.realm.kotlin.ext.asBsonObjectId
-import io.realm.kotlin.internal.interop.ClassInfo
-import io.realm.kotlin.internal.interop.Link
-import io.realm.kotlin.internal.interop.MemAllocator
-=======
->>>>>>> 2231b214
 import io.realm.kotlin.internal.interop.MemTrackingAllocator
 import io.realm.kotlin.internal.interop.RealmInterop
 import io.realm.kotlin.internal.interop.RealmObjectInterop
 import io.realm.kotlin.internal.interop.RealmQueryArgsTransport
 import io.realm.kotlin.internal.interop.RealmValue
 import io.realm.kotlin.internal.interop.Timestamp
-<<<<<<< HEAD
-import io.realm.kotlin.internal.interop.UUIDWrapper
 import io.realm.kotlin.internal.interop.ValueType
-=======
->>>>>>> 2231b214
 import io.realm.kotlin.internal.platform.realmObjectCompanionOrNull
 import io.realm.kotlin.types.BaseRealmObject
 import io.realm.kotlin.types.ObjectId
@@ -128,8 +117,9 @@
             ValueType.RLM_TYPE_TIMESTAMP -> RealmAny.create(RealmInstantImpl(transport.getTimestamp()))
             ValueType.RLM_TYPE_FLOAT -> RealmAny.create(transport.getFloat())
             ValueType.RLM_TYPE_DOUBLE -> RealmAny.create(transport.getDouble())
-            ValueType.RLM_TYPE_OBJECT_ID -> RealmAny.create(transport.getObjectId())
-            ValueType.RLM_TYPE_UUID -> RealmAny.create(RealmUUIDImpl(transport.getUUIDWrapper()))
+            ValueType.RLM_TYPE_OBJECT_ID ->
+                RealmAny.create(BsonObjectId(transport.getObjectIdBytes()))
+            ValueType.RLM_TYPE_UUID -> RealmAny.create(RealmUUIDImpl(transport.getUUIDBytes()))
             ValueType.RLM_TYPE_LINK -> {
                 val link = transport.getLink()
                 val classInfo = RealmInterop.realm_get_class(owner.dbPointer, link.classKey)
@@ -393,9 +383,9 @@
                     RealmAny.create(RealmInstantImpl(realmValue.getTimestamp()))
                 ValueType.RLM_TYPE_FLOAT -> RealmAny.create(realmValue.getFloat())
                 ValueType.RLM_TYPE_DOUBLE -> RealmAny.create(realmValue.getDouble())
-                ValueType.RLM_TYPE_OBJECT_ID -> RealmAny.create(realmValue.getObjectId())
-                ValueType.RLM_TYPE_UUID ->
-                    RealmAny.create(RealmUUIDImpl(realmValue.getUUIDWrapper()))
+                ValueType.RLM_TYPE_OBJECT_ID ->
+                    RealmAny.create(BsonObjectId(realmValue.getObjectIdBytes()))
+                ValueType.RLM_TYPE_UUID -> RealmAny.create(RealmUUIDImpl(realmValue.getUUIDBytes()))
                 ValueType.RLM_TYPE_LINK -> {
                     val link = realmValue.getLink()
                     val classInfo =
@@ -422,19 +412,19 @@
 
 internal inline fun MemTrackingAllocator.realmAnyToRealmValue(value: RealmAny?): RealmValue =
     when (value) {
-        null -> transportOf()
+        null -> nullTransport()
         else -> when (value.type) {
-            RealmAny.Type.INT -> transportOf(value.asLong())
-            RealmAny.Type.BOOLEAN -> transportOf(value.asBoolean())
-            RealmAny.Type.STRING -> transportOf(value.asString())
-            RealmAny.Type.BYTE_ARRAY -> transportOf(value.asByteArray())
-            RealmAny.Type.REALM_INSTANT -> transportOf(value.asRealmInstant() as RealmInstantImpl)
-            RealmAny.Type.FLOAT -> transportOf(value.asFloat())
-            RealmAny.Type.DOUBLE -> transportOf(value.asDouble())
-            RealmAny.Type.OBJECT_ID -> transportOf(value.asObjectId())
-            RealmAny.Type.REALM_UUID -> transportOf(value.asRealmUUID() as RealmUUIDImpl)
+            RealmAny.Type.INT -> longTransport(value.asLong())
+            RealmAny.Type.BOOLEAN -> booleanTransport(value.asBoolean())
+            RealmAny.Type.STRING -> stringTransport(value.asString())
+            RealmAny.Type.BYTE_ARRAY -> byteArrayTransport(value.asByteArray())
+            RealmAny.Type.REALM_INSTANT -> timestampTransport(value.asRealmInstant() as RealmInstantImpl)
+            RealmAny.Type.FLOAT -> floatTransport(value.asFloat())
+            RealmAny.Type.DOUBLE -> doubleTransport(value.asDouble())
+            RealmAny.Type.OBJECT_ID -> objectIdTransport(value.asObjectId().toByteArray())
+            RealmAny.Type.REALM_UUID -> uuidTransport(value.asRealmUUID().bytes)
             RealmAny.Type.REALM_OBJECT ->
-                transportOf(value.asRealmObject<RealmObject>() as RealmObjectInterop)
+                realmObjectTransport(value.asRealmObject<RealmObject>() as RealmObjectInterop)
         }
     }
 
