--- conflicted
+++ resolved
@@ -80,30 +80,6 @@
 }
 
 // Top level methods to allow inlining from compiler plugin
-<<<<<<< HEAD
-public inline fun realmValueToLong(transport: RealmValue): Long? =
-    if (transport.isNull()) null else transport.getLong()
-public inline fun realmValueToBoolean(transport: RealmValue): Boolean? =
-    if (transport.isNull()) null else transport.getBoolean()
-public inline fun realmValueToString(transport: RealmValue): String? =
-    if (transport.isNull()) null else transport.getString()
-public inline fun realmValueToByteArray(transport: RealmValue): ByteArray? =
-    if (transport.isNull()) null else transport.getByteArray()
-public inline fun realmValueToRealmInstant(transport: RealmValue): RealmInstant? =
-    if (transport.isNull()) null else RealmInstantImpl(transport.getTimestamp())
-public inline fun realmValueToFloat(transport: RealmValue): Float? =
-    if (transport.isNull()) null else transport.getFloat()
-public inline fun realmValueToDouble(transport: RealmValue): Double? =
-    if (transport.isNull()) null else transport.getDouble()
-public inline fun realmValueToDecimal128(transport: RealmValue): Decimal128? =
-    if (transport.isNull()) null else transport.getDecimal128()
-public inline fun realmValueToObjectId(transport: RealmValue): BsonObjectId? =
-    if (transport.isNull()) null else BsonObjectId(transport.getObjectIdBytes())
-public inline fun realmValueToRealmObjectId(transport: RealmValue): ObjectId? =
-    if (transport.isNull()) null else ObjectIdImpl(transport.getObjectIdBytes())
-public inline fun realmValueToRealmUUID(transport: RealmValue): RealmUUID? =
-    if (transport.isNull()) null else RealmUUIDImpl(transport.getUUIDBytes())
-=======
 // No need to handle null values here since it's handled by the accessors
 public inline fun realmValueToLong(transport: RealmValue): Long = transport.getLong()
 public inline fun realmValueToBoolean(transport: RealmValue): Boolean = transport.getBoolean()
@@ -113,6 +89,8 @@
     RealmInstantImpl(transport.getTimestamp())
 public inline fun realmValueToFloat(transport: RealmValue): Float = transport.getFloat()
 public inline fun realmValueToDouble(transport: RealmValue): Double = transport.getDouble()
+public inline fun realmValueToDecimal128(transport: RealmValue): Decimal128? =
+    if (transport.isNull()) null else transport.getDecimal128()
 public inline fun realmValueToObjectId(transport: RealmValue): BsonObjectId =
     BsonObjectId(transport.getObjectIdBytes())
 public inline fun realmValueToRealmObjectId(transport: RealmValue): ObjectId =
@@ -174,7 +152,6 @@
         }
     }
 }
->>>>>>> d99cd539
 
 /**
  * Composite converters that combines a [PublicConverter] and a [StorageTypeConverter] into a
