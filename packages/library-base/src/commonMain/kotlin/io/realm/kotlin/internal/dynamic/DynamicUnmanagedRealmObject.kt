package io.realm.kotlin.internal.dynamic

import io.realm.kotlin.dynamic.DynamicMutableRealmObject
import io.realm.kotlin.dynamic.DynamicRealmObject
import io.realm.kotlin.ext.realmDictionaryOf
import io.realm.kotlin.ext.realmListOf
import io.realm.kotlin.ext.realmSetOf
import io.realm.kotlin.internal.RealmObjectInternal
import io.realm.kotlin.internal.RealmObjectReference
import io.realm.kotlin.query.RealmResults
import io.realm.kotlin.types.BaseRealmObject
import io.realm.kotlin.types.RealmDictionary
import io.realm.kotlin.types.RealmList
import io.realm.kotlin.types.RealmSet
import kotlin.reflect.KClass

internal class DynamicUnmanagedRealmObject(
    override val type: String,
    properties: Map<String, Any?>
) : DynamicMutableRealmObject, RealmObjectInternal {

    @Suppress("SpreadOperator")
    constructor(type: String, vararg properties: Pair<String, Any?>) : this(
        type,
        mapOf(*properties)
    )

    val properties: MutableMap<String, Any?> = properties.toMutableMap()

    override fun <T : Any> getValue(propertyName: String, clazz: KClass<T>): T =
        properties[propertyName] as T

    override fun <T : Any> getNullableValue(propertyName: String, clazz: KClass<T>): T? =
        properties[propertyName] as T?

    override fun getObject(propertyName: String): DynamicMutableRealmObject? =
        properties[propertyName] as DynamicMutableRealmObject?

    override fun <T : Any> getValueList(propertyName: String, clazz: KClass<T>): RealmList<T> =
        properties.getOrPut(propertyName) { realmListOf<T>() } as RealmList<T>

    override fun <T : Any> getNullableValueList(
        propertyName: String,
        clazz: KClass<T>
    ): RealmList<T?> = properties.getOrPut(propertyName) { realmListOf<T?>() } as RealmList<T?>

    override fun getObjectList(propertyName: String): RealmList<DynamicMutableRealmObject> =
        properties.getOrPut(propertyName) { realmListOf<DynamicMutableRealmObject>() }
            as RealmList<DynamicMutableRealmObject>

    override fun <T : Any> getValueSet(propertyName: String, clazz: KClass<T>): RealmSet<T> =
        properties.getOrPut(propertyName) { realmSetOf<T>() } as RealmSet<T>

    override fun <T : Any> getNullableValueSet(
        propertyName: String,
        clazz: KClass<T>
    ): RealmSet<T?> = properties.getOrPut(propertyName) { realmSetOf<T?>() } as RealmSet<T?>

    override fun <T : Any> getValueDictionary(
        propertyName: String,
        clazz: KClass<T>
    ): RealmDictionary<T> =
        properties.getOrPut(propertyName) { realmDictionaryOf<T?>() } as RealmDictionary<T>

    override fun <T : Any> getNullableValueDictionary(
        propertyName: String,
        clazz: KClass<T>
    ): RealmDictionary<T?> =
        properties.getOrPut(propertyName) { realmDictionaryOf<T?>() } as RealmDictionary<T?>

    override fun getBacklinks(propertyName: String): RealmResults<out DynamicRealmObject> =
        throw IllegalStateException("Unmanaged dynamic realm objects do not support backlinks.")

    override fun getObjectSet(propertyName: String): RealmSet<DynamicMutableRealmObject> =
        properties.getOrPut(propertyName) { realmSetOf<DynamicMutableRealmObject>() }
            as RealmSet<DynamicMutableRealmObject>

<<<<<<< HEAD
    override fun getObjectDictionary(propertyName: String): RealmDictionary<DynamicMutableRealmObject> =
        properties.getOrPut(propertyName) { realmDictionaryOf<DynamicMutableRealmObject>() }
            as RealmDictionary<DynamicMutableRealmObject>
=======
    override fun getObjectDictionary(
        propertyName: String
    ): RealmDictionary<DynamicMutableRealmObject?> =
        properties.getOrPut(propertyName) { realmDictionaryOf<DynamicMutableRealmObject>() }
            as RealmDictionary<DynamicMutableRealmObject?>
>>>>>>> 2b79dd0c

    override fun <T> set(propertyName: String, value: T): DynamicMutableRealmObject {
        properties[propertyName] = value as Any
        return this
    }

    override var io_realm_kotlin_objectReference: RealmObjectReference<out BaseRealmObject>? = null
}<|MERGE_RESOLUTION|>--- conflicted
+++ resolved
@@ -75,17 +75,11 @@
         properties.getOrPut(propertyName) { realmSetOf<DynamicMutableRealmObject>() }
             as RealmSet<DynamicMutableRealmObject>
 
-<<<<<<< HEAD
-    override fun getObjectDictionary(propertyName: String): RealmDictionary<DynamicMutableRealmObject> =
-        properties.getOrPut(propertyName) { realmDictionaryOf<DynamicMutableRealmObject>() }
-            as RealmDictionary<DynamicMutableRealmObject>
-=======
     override fun getObjectDictionary(
         propertyName: String
     ): RealmDictionary<DynamicMutableRealmObject?> =
         properties.getOrPut(propertyName) { realmDictionaryOf<DynamicMutableRealmObject>() }
             as RealmDictionary<DynamicMutableRealmObject?>
->>>>>>> 2b79dd0c
 
     override fun <T> set(propertyName: String, value: T): DynamicMutableRealmObject {
         properties[propertyName] = value as Any
