/*
 * Copyright 2023 Realm Inc.
 *
 * Licensed under the Apache License, Version 2.0 (the "License");
 * you may not use this file except in compliance with the License.
 * You may obtain a copy of the License at
 *
 * http://www.apache.org/licenses/LICENSE-2.0
 *
 * Unless required by applicable law or agreed to in writing, software
 * distributed under the License is distributed on an "AS IS" BASIS,
 * WITHOUT WARRANTIES OR CONDITIONS OF ANY KIND, either express or implied.
 * See the License for the specific language governing permissions and
 * limitations under the License.
 */
package io.realm.kotlin.log

import io.realm.kotlin.Realm
import io.realm.kotlin.internal.interop.CoreLogLevel
import io.realm.kotlin.internal.interop.LogCallback
import io.realm.kotlin.internal.interop.RealmInterop
import io.realm.kotlin.internal.interop.SynchronizableObject
import io.realm.kotlin.internal.platform.createDefaultSystemLogger
import io.realm.kotlin.log.RealmLog.add
import io.realm.kotlin.log.RealmLog.addDefaultSystemLogger

/**
 * Global logger class used by all Realm components.
 *
 * By default all logs will go to a default system logger that will depend on the system. See
 * [addDefaultSystemLogger] for more details.
 *
 * Custom loggers can be added by registering a class implementing [RealmLogger] using [add].
 *
 * When logging messages, it it possible to use a subset of String format options as known from
 * Java. Only `%s`, `%d` and `%f` are supported. See https://stackoverflow.com/a/64499248/1389357
 * and https://youtrack.jetbrains.com/issue/KT-25506 for more information.
 */
public object RealmLog {

    // Lock preventing multiple threads modifying the list of loggers.
    private val loggersMutex = SynchronizableObject()
    // Reference to the currently installed system logger (if any)
    // `internal` until we can remove the old log API
    internal var systemLoggerInstalled: RealmLogger? = null
    // Kotlin Multiplatform is currently lacking primitives like CopyOnWriteArrayList. We could
    // use `io.realm.kotlin.internal.interop.SynchronizableObject`, but it would require locking
    // when reporting a log statement which feel a bit heavy, so instead we have added locks around
    // all modifications to this array (which are expected to be rare) and the `doLog` method must
    // copy this reference before using it.
    private var loggers: MutableList<RealmLogger> = mutableListOf()

    // Log level that would be set by default
    private val defaultLogLevel = LogLevel.WARN

    /**
     * The current [LogLevel]. Changing this will affect all registered loggers.
     */
    public var level: LogLevel
        get() = getLevel(LogCategory.Realm)
        set(value) {
            setLevel(value, LogCategory.Realm)
        }

    /**
     * Sets the log level of a log category. By setting the log level of a category all its subcategories
     * would also be updated to match its level.
     *
     * @param level target log level.
     * @param category target log category, [LogCategory.Realm] by default.
     */
    public fun setLevel(level: LogLevel, category: LogCategory = LogCategory.Realm) {
        RealmInterop.realm_set_log_level_category(category.toString(), level.toCoreLogLevel())
    }

    /**
     * Gets the current log level of a log category.
     *
     * @param category target log category.
     * @return current [category] log level.
     */
    public fun getLevel(category: LogCategory): LogLevel {
        return RealmInterop.realm_get_log_level_category(category.toString()).fromCoreLogLevel()
    }

    init {
        addDefaultSystemLogger()
        setLevel(level = defaultLogLevel) // Set the log level to the SDKs (might be different from cores default INFO)
        RealmInterop.realm_set_log_callback(
            object : LogCallback {
<<<<<<< HEAD
                override fun log(categoryValue: String, logLevel: Short, message: String?) {
                    // Create concatenated up front, since Core should already filter messages
                    // not within the log range.
                    val category: LogCategory = LogCategory.fromCoreValue(categoryValue)
                    val level: LogLevel = CoreLogLevel.valueFromPriority(logLevel).fromCoreLogLevel()
=======
                override fun log(logLevel: Short, category: String?, message: String?) {
                    // Create concatenated up front, since Core should already filter messages
                    // not within the log range.
                    val level: LogLevel = fromCoreLogLevel(CoreLogLevel.valueFromPriority(logLevel))
                    // TODO Add category - Will come with https://github.com/realm/realm-kotlin/pull/1692
>>>>>>> ecc7eac7
                    doLog(
                        category,
                        level,
                        null,
                        if (message.isNullOrBlank()) { null } else { "[Core] $message" }
                    )
                }
            }
        )
    }

    /**
     * Add a logger that will be notified on log events that are equal to or exceed the currently
     * configured [level].
     *
     * @param logger logger to add.
     */
    public fun add(logger: RealmLogger) {
        loggersMutex.withLock {
            val updatedLoggers = MutableList(loggers.size) { loggers[it] }
            updatedLoggers.add(logger).also {
                loggers = updatedLoggers
            }
        }
    }

    /**
     * Removes the given logger if possible.
     *
     * @param logger logger that should be removed.
     * @return `true` if the logger was removed, `false` if it wasn't registered.
     */
    public fun remove(logger: RealmLogger): Boolean {
        loggersMutex.withLock {
            val updatedLoggers = MutableList(loggers.size) { loggers[it] }
            return updatedLoggers.remove(logger).also {
                loggers = updatedLoggers
            }
        }
    }

    /**
     * Removes all loggers, including the default system logger. The default logger can be re-added
     * by calling [addDefaultSystemLogger] again.
     *
     * @return `true` will be returned if one or more loggers were removed, `false` if no loggers were
     * removed.
     */
    public fun removeAll(): Boolean {
        loggersMutex.withLock {
            val loggerRemoved = loggers.isNotEmpty()
            loggers = mutableListOf()
            systemLoggerInstalled = null
            return loggerRemoved
        }
    }

    /**
     * Adds a default system logger. Where it report log events will depend on the system:
     * - On Android it will go to LogCat.
     * - On JVM it will go to std out.
     * - On MacOS it will go to NSLog.
     * - On iOS it will go to NSLog.
     *
     * @return `true` if the system logger was added, `false` if it was already present.
     */
    public fun addDefaultSystemLogger(): Boolean {
        loggersMutex.withLock {
            if (systemLoggerInstalled == null) {
                val systemLogger = createDefaultSystemLogger(Realm.DEFAULT_LOG_TAG)
                val updatedLoggers = MutableList(loggers.size) { loggers[it] }
                updatedLoggers.add(systemLogger)
                systemLoggerInstalled = systemLogger
                loggers = updatedLoggers
                return true
            }
            return false
        }
    }

    /**
     * Logs a [LogLevel.TRACE] event.
     *
     * @param throwable optional exception to log.
     */
    internal fun trace(throwable: Throwable?) {
        doLog(LogCategory.Realm.Sdk, LogLevel.TRACE, throwable, null)
    }

    /**
     * Logs a [LogLevel.TRACE] event.
     *
     * @param throwable optional exception to log.
     * @param message optional message.
     * @param args optional args used to format the message using a subset of `String.format`
     * options. Only `%s`, `%d` and `%f` are supported.
     */
    internal fun trace(throwable: Throwable?, message: String, vararg args: Any?) {
        doLog(LogCategory.Realm.Sdk, LogLevel.TRACE, throwable, message, *args)
    }

    /**
     * Logs a [LogLevel.TRACE] event.
     *
     * @param message optional message.
     * @param args optional args used to format the message using a subset of `String.format`
     * options. Only `%s`, `%d` and `%f` are supported.
     */
    internal fun trace(message: String, vararg args: Any?) {
        doLog(LogCategory.Realm.Sdk, LogLevel.TRACE, null, message, *args)
    }

    /**
     * Logs a [LogLevel.DEBUG] event.
     *
     * @param throwable optional exception to log.
     */
    internal fun debug(throwable: Throwable?) {
        doLog(LogCategory.Realm.Sdk, LogLevel.DEBUG, throwable, null)
    }

    /**
     * Logs a [LogLevel.DEBUG] event.
     *
     * @param throwable optional exception to log.
     * @param message optional message.
     * @param args optional args used to format the message using a subset of `String.format`
     * options. Only `%s`, `%d` and `%f` are supported.
     */
    internal fun debug(throwable: Throwable?, message: String, vararg args: Any?) {
        doLog(LogCategory.Realm.Sdk, LogLevel.DEBUG, throwable, message, *args)
    }

    /**
     * Logs a [LogLevel.DEBUG] event.
     *
     * @param message optional message.
     * @param args optional args used to format the message using a subset of `String.format`
     * options. Only `%s`, `%d` and `%f` are supported.
     */
    internal fun debug(message: String, vararg args: Any?) {
        doLog(LogCategory.Realm.Sdk, LogLevel.DEBUG, null, message, *args)
    }

    /**
     * Logs a [LogLevel.INFO] event.
     *
     * @param throwable optional exception to log.
     */
    internal fun info(throwable: Throwable?) {
        doLog(LogCategory.Realm.Sdk, LogLevel.INFO, throwable, null)
    }

    /**
     * Logs a [LogLevel.INFO] event.
     *
     * @param throwable optional exception to log.
     * @param message optional message.
     * @param args optional args used to format the message using a subset of `String.format`
     * options. Only `%s`, `%d` and `%f` are supported.
     */
    internal fun info(throwable: Throwable?, message: String, vararg args: Any?) {
        doLog(LogCategory.Realm.Sdk, LogLevel.INFO, throwable, message, *args)
    }

    /**
     * Logs a [LogLevel.INFO] event.
     *
     * @param message optional message.
     * @param args optional args used to format the message using a subset of `String.format`
     * options. Only `%s`, `%d` and `%f` are supported.
     */
    internal fun info(message: String, vararg args: Any?) {
        doLog(LogCategory.Realm.Sdk, LogLevel.INFO, null, message, *args)
    }

    /**
     * Logs a [LogLevel.WARN] event.
     *
     * @param throwable optional exception to log.
     */
    internal fun warn(throwable: Throwable?) {
        doLog(LogCategory.Realm.Sdk, LogLevel.WARN, throwable, null)
    }

    /**
     * Logs a [LogLevel.WARN] event.
     *
     * @param throwable optional exception to log.
     * @param message optional message.
     * @param args optional args used to format the message using a subset of `String.format`
     * options. Only `%s`, `%d` and `%f` are supported.
     */
    internal fun warn(throwable: Throwable?, message: String, vararg args: Any?) {
        doLog(LogCategory.Realm.Sdk, LogLevel.WARN, throwable, message, *args)
    }

    /**
     * Logs a [LogLevel.INFO] event.
     *
     * @param message optional message.
     * @param args optional args used to format the message using a subset of `String.format`
     * options. Only `%s`, `%d` and `%f` are supported.
     */
    internal fun warn(message: String, vararg args: Any?) {
        doLog(LogCategory.Realm.Sdk, LogLevel.WARN, null, message, *args)
    }

    /**
     * Logs a [LogLevel.ERROR] event.
     *
     * @param throwable optional exception to log.
     */
    internal fun error(throwable: Throwable?) {
        doLog(LogCategory.Realm.Sdk, LogLevel.ERROR, throwable, null)
    }

    /**
     * Logs a [LogLevel.ERROR] event.
     *
     * @param throwable optional exception to log.
     * @param message optional message.
     * @param args optional args used to format the message using a subset of `String.format`
     * options. Only `%s`, `%d` and `%f` are supported.
     */
    internal fun error(throwable: Throwable?, message: String, vararg args: Any?) {
        doLog(LogCategory.Realm.Sdk, LogLevel.ERROR, throwable, message, *args)
    }

    /**
     * Logs a [LogLevel.ERROR] event.
     *
     * @param message optional message.
     * @param args optional args used to format the message using a subset of `String.format`
     * options. Only `%s`, `%d` and `%f` are supported.
     */
    internal fun error(message: String, vararg args: Any?) {
        doLog(LogCategory.Realm.Sdk, LogLevel.ERROR, null, message, *args)
    }

    /**
     * Logs a [LogLevel.WTF] event.
     *
     * @param throwable optional exception to log.
     */
    internal fun wtf(throwable: Throwable?) {
        doLog(LogCategory.Realm.Sdk, LogLevel.WTF, throwable, null)
    }

    /**
     * Logs a [LogLevel.WTF] event.
     *
     * @param throwable optional exception to log.
     * @param message optional message.
     * @param args optional args used to format the message using a subset of `String.format`
     * options. Only `%s`, `%d` and `%f` are supported.
     */
    internal fun wtf(throwable: Throwable?, message: String, vararg args: Any?) {
        doLog(LogCategory.Realm.Sdk, LogLevel.WTF, throwable, message, *args)
    }

    /**
     * Logs a [LogLevel.WTF] event.
     *
     * @param message optional message.
     * @param args optional args used to format the message using a subset of `String.format`
     * options. Only `%s`, `%d` and `%f` are supported.
     */
    internal fun wtf(message: String, vararg args: Any?) {
        doLog(LogCategory.Realm.Sdk, LogLevel.WTF, null, message, *args)
    }

    /**
     * Log a message.
     */
    internal fun doLog(category: LogCategory, level: LogLevel, throwable: Throwable?, message: String?, vararg args: Any?) {
        if (level.priority >= this.level.priority) {
            // Copy the reference to loggers so they are stable while iterating them.
            val loggers = this.loggers
            loggers.forEach {
                it.log(category, level, throwable, message, *args)
            }
        }
    }

    /***
     * Internal method used to optimize logging from internal components. See
     * [io.realm.kotlin.internal.ContextLogger] for more details.
     */
    internal inline fun doLog(category: LogCategory, level: LogLevel, throwable: Throwable?, message: () -> String?, vararg args: Any?) {
        if (level.priority >= this.level.priority) {
            // Copy the reference to loggers so they are stable while iterating them.
            val loggers = this.loggers
            val msg = message()
            loggers.forEach {
                it.log(category, level, throwable, msg, *args)
            }
        }
    }

    /**
     * Reset the log configuration to its initial default setup.
     */
    internal fun reset() {
        removeAll()
        addDefaultSystemLogger()
        level = LogLevel.WARN
    }
}<|MERGE_RESOLUTION|>--- conflicted
+++ resolved
@@ -88,19 +88,12 @@
         setLevel(level = defaultLogLevel) // Set the log level to the SDKs (might be different from cores default INFO)
         RealmInterop.realm_set_log_callback(
             object : LogCallback {
-<<<<<<< HEAD
-                override fun log(categoryValue: String, logLevel: Short, message: String?) {
+                override fun log(logLevel: Short, categoryValue: String, message: String?) {
                     // Create concatenated up front, since Core should already filter messages
                     // not within the log range.
                     val category: LogCategory = LogCategory.fromCoreValue(categoryValue)
                     val level: LogLevel = CoreLogLevel.valueFromPriority(logLevel).fromCoreLogLevel()
-=======
-                override fun log(logLevel: Short, category: String?, message: String?) {
-                    // Create concatenated up front, since Core should already filter messages
-                    // not within the log range.
-                    val level: LogLevel = fromCoreLogLevel(CoreLogLevel.valueFromPriority(logLevel))
-                    // TODO Add category - Will come with https://github.com/realm/realm-kotlin/pull/1692
->>>>>>> ecc7eac7
+
                     doLog(
                         category,
                         level,
