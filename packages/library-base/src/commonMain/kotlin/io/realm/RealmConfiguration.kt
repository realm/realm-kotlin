--- conflicted
+++ resolved
@@ -112,19 +112,11 @@
         fun with(
             schema: Set<KClass<out RealmObject>>
         ): RealmConfiguration {
-            REPLACED_BY_IR() // Will be replace by Builder(path, name, schame).build(companionMap)
+            REPLACED_BY_IR() // Will be replace by Builder(schema).build(companionMap)
         }
     }
 
     /**
-<<<<<<< HEAD
-     * TODO
-     */
-    @Suppress("UnnecessaryAbstractClass") // Actual implementations should rewire build() to companion map variant
-    abstract class SharedBuilder<T, S : SharedBuilder<T, S>>(
-        var path: String? = null, // Full path for Realm (directory + name)
-        var name: String = Realm.DEFAULT_FILE_NAME, // Optional Realm name (default is 'default')
-=======
      * This class contains shared properties across the two types of configuration builders.
      * Abstracting this allows for minimal rewiring by the compiler plugin since [build] is
      * available to both builders.
@@ -138,7 +130,6 @@
      */
     @Suppress("UnnecessaryAbstractClass") // Actual implementations should rewire build() to companion map variant
     abstract class SharedBuilder<T, S : SharedBuilder<T, S>>(
->>>>>>> 39ba9244
         var schema: Set<KClass<out RealmObject>> = setOf()
     ) {
         protected var path: String? = null
@@ -153,19 +144,6 @@
         protected var schemaVersion: Long = 0
         protected var encryptionKey: ByteArray? = null
 
-<<<<<<< HEAD
-        protected var logLevel: LogLevel = LogLevel.WARN
-        protected var removeSystemLogger: Boolean = false
-        protected var userLoggers: List<RealmLogger> = listOf()
-        protected var maxNumberOfActiveVersions: Long = Long.MAX_VALUE
-        protected var notificationDispatcher: CoroutineDispatcher? = null
-        protected var writeDispatcher: CoroutineDispatcher? = null
-        protected var deleteRealmIfMigrationNeeded: Boolean = false
-        protected var schemaVersion: Long = 0
-        protected var encryptionKey: ByteArray? = null
-
-=======
->>>>>>> 39ba9244
         /**
          * Creates the RealmConfiguration based on the builder properties.
          *
@@ -180,11 +158,7 @@
          *
          * If not set the realm will be stored at the default app storage location for the platform.
          */
-<<<<<<< HEAD
-        fun path(path: String): S = apply { this.path = path } as S
-=======
         fun path(path: String?): S = apply { this.path = path } as S
->>>>>>> 39ba9244
 
         /**
          * Sets the filename of the realm file.
@@ -329,26 +303,14 @@
     }
 
     /**
-<<<<<<< HEAD
-     * Used to create a [RealmConfiguration]. For common use cases, a [RealmConfiguration] can be created directly
-     * using the [RealmConfiguration] constructor.
-=======
      * Used to create a [RealmConfiguration]. For common use cases, a [RealmConfiguration] can be
      * created using the [RealmConfiguration.with] function.
->>>>>>> 39ba9244
      */
     // TODO so far this is the least-effort implementation for supporting sync configurations too
     //  though interfacing the builder is also an option
     class Builder(
-<<<<<<< HEAD
-        path: String? = null, // Full path for Realm (directory + name)
-        name: String = Realm.DEFAULT_FILE_NAME, // Optional Realm name (default is 'default')
-        schema: Set<KClass<out RealmObject>> = setOf()
-    ) : SharedBuilder<RealmConfiguration, Builder>(path, name, schema) {
-=======
         schema: Set<KClass<out RealmObject>> = setOf()
     ) : SharedBuilder<RealmConfiguration, Builder>(schema) {
->>>>>>> 39ba9244
 
         // Called from the compiler plugin
         internal fun build(
