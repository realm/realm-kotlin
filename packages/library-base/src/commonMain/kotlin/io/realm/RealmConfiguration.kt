/*
 * Copyright 2021 Realm Inc.
 *
 * Licensed under the Apache License, Version 2.0 (the "License");
 * you may not use this file except in compliance with the License.
 * You may obtain a copy of the License at
 *
 * http://www.apache.org/licenses/LICENSE-2.0
 *
 * Unless required by applicable law or agreed to in writing, software
 * distributed under the License is distributed on an "AS IS" BASIS,
 * WITHOUT WARRANTIES OR CONDITIONS OF ANY KIND, either express or implied.
 * See the License for the specific language governing permissions and
 * limitations under the License.
 */

package io.realm

import io.realm.internal.RealmConfigurationImpl
import io.realm.internal.platform.createDefaultSystemLogger
import io.realm.internal.platform.singleThreadDispatcher
import io.realm.log.RealmLogger
import kotlin.reflect.KClass

/**
 * A _Realm Configuration_ defining specific setup and configuration for a Realm instance.
 *
 * The RealmConfiguration can, for simple uses cases, be created directly through the constructor.
 * More advanced setup requires building the RealmConfiguration through
 * [RealmConfiguration.Builder.build].
 *
 * @see Realm
 * @see RealmConfiguration.Builder
 */
interface RealmConfiguration : Configuration {
    /**
     * Flag indicating whether the realm will be deleted if the schema has changed in a way that
     * requires schema migration.
     */
    public val deleteRealmIfMigrationNeeded: Boolean

    /**
     * Used to create a [RealmConfiguration]. For common use cases, a [RealmConfiguration] can be
     * created using the [RealmConfiguration.with] function.
     */
    class Builder(
        schema: Set<KClass<out RealmObject>> = setOf()
    ) : Configuration.SharedBuilder<RealmConfiguration, Builder>(schema) {

        /**
         * Setting this will change the behavior of how migration exceptions are handled. Instead of throwing an
         * exception the on-disc Realm will be cleared and recreated with the new Realm schema.
         *
         * **WARNING!** This will result in loss of data.
         */
        fun deleteRealmIfMigrationNeeded() = apply { this.deleteRealmIfMigrationNeeded = true }

        override fun build(): RealmConfiguration {
            val allLoggers = mutableListOf<RealmLogger>()
            if (!removeSystemLogger) {
                allLoggers.add(createDefaultSystemLogger(Realm.DEFAULT_LOG_TAG))
            }
            allLoggers.addAll(userLoggers)
            return RealmConfigurationImpl(
                path,
                name,
                schema,
                LogConfiguration(logLevel, allLoggers),
                maxNumberOfActiveVersions,
                notificationDispatcher ?: singleThreadDispatcher(name),
                writeDispatcher ?: singleThreadDispatcher(name),
                schemaVersion,
                encryptionKey,
                deleteRealmIfMigrationNeeded,
<<<<<<< HEAD
                migration
=======
                compactOnLaunchCallback
>>>>>>> 4f86e142
            )
        }
    }

    companion object {
        /**
         * Creates a configuration from the given schema, with default values for all properties.
         *
         * @param schema the classes of the schema. The elements of the set must be direct class literals.
         */
        fun with(schema: Set<KClass<out RealmObject>>): RealmConfiguration = Builder(schema).build()
    }
}<|MERGE_RESOLUTION|>--- conflicted
+++ resolved
@@ -72,11 +72,8 @@
                 schemaVersion,
                 encryptionKey,
                 deleteRealmIfMigrationNeeded,
-<<<<<<< HEAD
+                compactOnLaunchCallback,
                 migration
-=======
-                compactOnLaunchCallback
->>>>>>> 4f86e142
             )
         }
     }
