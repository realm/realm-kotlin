/*
 * Copyright 2021 Realm Inc.
 *
 * Licensed under the Apache License, Version 2.0 (the "License");
 * you may not use this file except in compliance with the License.
 * You may obtain a copy of the License at
 *
 * http://www.apache.org/licenses/LICENSE-2.0
 *
 * Unless required by applicable law or agreed to in writing, software
 * distributed under the License is distributed on an "AS IS" BASIS,
 * WITHOUT WARRANTIES OR CONDITIONS OF ANY KIND, either express or implied.
 * See the License for the specific language governing permissions and
 * limitations under the License.
 */

package io.realm

import io.realm.internal.RealmConfigurationImpl
import io.realm.internal.platform.createDefaultSystemLogger
import io.realm.internal.platform.singleThreadDispatcher
import io.realm.log.RealmLogger
import kotlin.reflect.KClass

/**
 * A _Realm Configuration_ defining specific setup and configuration for a Realm instance.
 *
 * The RealmConfiguration can, for simple uses cases, be created directly through the constructor.
 * More advanced setup requires building the RealmConfiguration through
 * [RealmConfiguration.Builder.build].
 *
 * @see Realm
 * @see RealmConfiguration.Builder
 */
interface RealmConfiguration : Configuration {
    /**
     * Flag indicating whether the realm will be deleted if the schema has changed in a way that
     * requires schema migration.
     */
    public val deleteRealmIfMigrationNeeded: Boolean

    /**
<<<<<<< HEAD
     * 64 byte key used to encrypt and decrypt the Realm file.
     *
     * @return null on unencrypted Realms.
     */
    val encryptionKey: ByteArray?

    companion object {
        /**
         * Create a configuration using default values except for schema, path and name.
         *
         * @param schema the classes of the schema. The elements of the set must be direct class literals.
         */
        fun with(
            schema: Set<KClass<out RealmObject>>
        ): RealmConfiguration = Builder(schema).build()
    }

    /**
     * This class contains shared properties across the two types of configuration builders.
     * Abstracting this allows for minimal rewiring by the compiler plugin since [build] is
     * available to both builders.
     *
     * The property functions in this builder return the type of the builder itself, represented by
     * [S]. This is due to `library-base` not having visibility over `library-sync` and therefore
     * all function return types have to be typecast as [S].
     *
     * @param T the type of [RealmConfiguration] the builder should generate
     * @param S the type of builder, needed to distinguish between local and sync variants.
     */
    @Suppress("UnnecessaryAbstractClass") // Actual implementations should rewire build() to companion map variant
    abstract class SharedBuilder<T, S : SharedBuilder<T, S>>(
        var schema: Set<KClass<out RealmObject>> = setOf()
    ) {
        protected var path: String? = null
        protected var name: String = Realm.DEFAULT_FILE_NAME
        protected var logLevel: LogLevel = LogLevel.WARN
        protected var removeSystemLogger: Boolean = false
        protected var userLoggers: List<RealmLogger> = listOf()
        protected var maxNumberOfActiveVersions: Long = Long.MAX_VALUE
        protected var notificationDispatcher: CoroutineDispatcher? = null
        protected var writeDispatcher: CoroutineDispatcher? = null
        protected var deleteRealmIfMigrationNeeded: Boolean = false
        protected var schemaVersion: Long = 0
        protected var encryptionKey: ByteArray? = null

        /**
         * Creates the RealmConfiguration based on the builder properties.
         *
         * @return the created RealmConfiguration.
         */
        abstract fun build(): T

        /**
         * Sets the absolute path of the realm file.
         *
         * If not set the realm will be stored at the default app storage location for the platform.
         */
        fun path(path: String?): S = apply { this.path = path } as S

        /**
         * Sets the filename of the realm file.
         *
         * If setting the full path of the realm this name is not taken into account.
         */
        fun name(name: String) = apply { this.name = name } as S

        /**
         * Sets the classes of the schema.
         *
         * The elements of the set must be direct class literals.
         *
         * @param classes the set of classes that the schema consists of.
         */
        fun schema(classes: Set<KClass<out RealmObject>>) = apply { this.schema = classes } as S

        /**
         * Sets the classes of the schema.
         *
         * The `classes` arguments must be direct class literals.
         *
         * @param classes the classes that the schema consists of.
         */
        fun schema(vararg classes: KClass<out RealmObject>) =
            apply { this.schema = setOf(*classes) } as S

        /**
         * Sets the maximum number of live versions in the Realm file before an [IllegalStateException] is thrown when
         * attempting to write more data.
         *
         * Realm is capable of concurrently handling many different versions of Realm objects, this can e.g. happen if
         * a flow is slow to process data from the database while a fast writer is putting data into the Realm.
         *
         * Under normal circumstances this is not a problem, but if the number of active versions grow too large, it
         * will have a negative effect on the file size on disk. Setting this parameters can therefore be used to
         * prevent uses of Realm that can result in very large file sizes.
         *
         * @param number the maximum number of active versions before an exception is thrown.
         * @see [FAQ](https://realm.io/docs/java/latest/.faq-large-realm-file-size)
         */
        fun maxNumberOfActiveVersions(maxVersions: Long = 8) = apply {
            if (maxVersions < 1) {
                throw IllegalArgumentException("Only positive numbers above 0 are allowed. Yours was: $maxVersions")
            }
            this.maxNumberOfActiveVersions = maxVersions
        } as S

        /**
         * Configure how Realm will report log events.
         *
         * @param level all events at this level or higher will be reported.
         * @param customLoggers any custom loggers to send log events to. A default system logger is
         * installed by default that will redirect to the common logging framework on the platform, i.e.
         * LogCat on Android and NSLog on iOS.
         */
        open fun log(
            level: LogLevel = LogLevel.WARN,
            customLoggers: List<RealmLogger> = emptyList()
        ) = apply {
            this.logLevel = level
            this.userLoggers = customLoggers
        } as S

        /**
         * Dispatcher used to run background writes to the Realm.
         *
         * Defaults to a single threaded dispatcher started when the configuration is built.
         *
         * NOTE On Android the dispatcher's thread must have an initialized
         * [Looper](https://developer.android.com/reference/android/os/Looper#prepare()).
         *
         * @param dispatcher dispatcher on which writes are run. It is required to be backed by a
         * single thread only.
         */
        internal fun notificationDispatcher(dispatcher: CoroutineDispatcher) = apply {
            this.notificationDispatcher = dispatcher
        } as S

        /**
         * Dispatcher on which Realm notifications are run. It is possible to listen for changes to
         * Realm objects from any thread, but the underlying logic will run on this dispatcher
         * before any changes are returned to the caller thread.
         *
         * Defaults to a single threaded dispatcher started when the configuration is built.
         *
         * NOTE On Android the dispatcher's thread must have an initialized
         * [Looper](https://developer.android.com/reference/android/os/Looper#prepare()).
         *
         * @param dispatcher Dispatcher on which notifications are run. It is required to be backed
         * by a single thread only.
         */
        internal fun writeDispatcher(dispatcher: CoroutineDispatcher) = apply {
            this.writeDispatcher = dispatcher
        } as S
=======
     * Used to create a [RealmConfiguration]. For common use cases, a [RealmConfiguration] can be
     * created using the [RealmConfiguration.with] function.
     */
    class Builder(
        schema: Set<KClass<out RealmObject>> = setOf()
    ) : Configuration.SharedBuilder<RealmConfiguration, Builder>(schema) {
>>>>>>> 1688a54d

        /**
         * Setting this will change the behavior of how migration exceptions are handled. Instead of throwing an
         * exception the on-disc Realm will be cleared and recreated with the new Realm schema.
         *
         * **WARNING!** This will result in loss of data.
         */
        fun deleteRealmIfMigrationNeeded() = apply { this.deleteRealmIfMigrationNeeded = true }

        override fun build(): RealmConfiguration {
            val allLoggers = mutableListOf<RealmLogger>()
            if (!removeSystemLogger) {
                allLoggers.add(createDefaultSystemLogger(Realm.DEFAULT_LOG_TAG))
            }
            allLoggers.addAll(userLoggers)
            return RealmConfigurationImpl(
                path,
                name,
                schema,
                LogConfiguration(logLevel, allLoggers),
                maxNumberOfActiveVersions,
                notificationDispatcher ?: singleThreadDispatcher(name),
                writeDispatcher ?: singleThreadDispatcher(name),
                schemaVersion,
                encryptionKey,
                deleteRealmIfMigrationNeeded,
            )
        }
    }

    companion object {
        /**
         * Creates a configuration using default values except for schema, path and name.
         *
         * @param schema the classes of the schema. The elements of the set must be direct class literals.
         */
        // Should always follow Builder constructor arguments
        fun with(
            schema: Set<KClass<out RealmObject>>
        ): RealmConfiguration {
            REPLACED_BY_IR() // Will be replace by Builder(schema).build(companionMap)
        }
    }
}<|MERGE_RESOLUTION|>--- conflicted
+++ resolved
@@ -40,168 +40,12 @@
     public val deleteRealmIfMigrationNeeded: Boolean
 
     /**
-<<<<<<< HEAD
-     * 64 byte key used to encrypt and decrypt the Realm file.
-     *
-     * @return null on unencrypted Realms.
-     */
-    val encryptionKey: ByteArray?
-
-    companion object {
-        /**
-         * Create a configuration using default values except for schema, path and name.
-         *
-         * @param schema the classes of the schema. The elements of the set must be direct class literals.
-         */
-        fun with(
-            schema: Set<KClass<out RealmObject>>
-        ): RealmConfiguration = Builder(schema).build()
-    }
-
-    /**
-     * This class contains shared properties across the two types of configuration builders.
-     * Abstracting this allows for minimal rewiring by the compiler plugin since [build] is
-     * available to both builders.
-     *
-     * The property functions in this builder return the type of the builder itself, represented by
-     * [S]. This is due to `library-base` not having visibility over `library-sync` and therefore
-     * all function return types have to be typecast as [S].
-     *
-     * @param T the type of [RealmConfiguration] the builder should generate
-     * @param S the type of builder, needed to distinguish between local and sync variants.
-     */
-    @Suppress("UnnecessaryAbstractClass") // Actual implementations should rewire build() to companion map variant
-    abstract class SharedBuilder<T, S : SharedBuilder<T, S>>(
-        var schema: Set<KClass<out RealmObject>> = setOf()
-    ) {
-        protected var path: String? = null
-        protected var name: String = Realm.DEFAULT_FILE_NAME
-        protected var logLevel: LogLevel = LogLevel.WARN
-        protected var removeSystemLogger: Boolean = false
-        protected var userLoggers: List<RealmLogger> = listOf()
-        protected var maxNumberOfActiveVersions: Long = Long.MAX_VALUE
-        protected var notificationDispatcher: CoroutineDispatcher? = null
-        protected var writeDispatcher: CoroutineDispatcher? = null
-        protected var deleteRealmIfMigrationNeeded: Boolean = false
-        protected var schemaVersion: Long = 0
-        protected var encryptionKey: ByteArray? = null
-
-        /**
-         * Creates the RealmConfiguration based on the builder properties.
-         *
-         * @return the created RealmConfiguration.
-         */
-        abstract fun build(): T
-
-        /**
-         * Sets the absolute path of the realm file.
-         *
-         * If not set the realm will be stored at the default app storage location for the platform.
-         */
-        fun path(path: String?): S = apply { this.path = path } as S
-
-        /**
-         * Sets the filename of the realm file.
-         *
-         * If setting the full path of the realm this name is not taken into account.
-         */
-        fun name(name: String) = apply { this.name = name } as S
-
-        /**
-         * Sets the classes of the schema.
-         *
-         * The elements of the set must be direct class literals.
-         *
-         * @param classes the set of classes that the schema consists of.
-         */
-        fun schema(classes: Set<KClass<out RealmObject>>) = apply { this.schema = classes } as S
-
-        /**
-         * Sets the classes of the schema.
-         *
-         * The `classes` arguments must be direct class literals.
-         *
-         * @param classes the classes that the schema consists of.
-         */
-        fun schema(vararg classes: KClass<out RealmObject>) =
-            apply { this.schema = setOf(*classes) } as S
-
-        /**
-         * Sets the maximum number of live versions in the Realm file before an [IllegalStateException] is thrown when
-         * attempting to write more data.
-         *
-         * Realm is capable of concurrently handling many different versions of Realm objects, this can e.g. happen if
-         * a flow is slow to process data from the database while a fast writer is putting data into the Realm.
-         *
-         * Under normal circumstances this is not a problem, but if the number of active versions grow too large, it
-         * will have a negative effect on the file size on disk. Setting this parameters can therefore be used to
-         * prevent uses of Realm that can result in very large file sizes.
-         *
-         * @param number the maximum number of active versions before an exception is thrown.
-         * @see [FAQ](https://realm.io/docs/java/latest/.faq-large-realm-file-size)
-         */
-        fun maxNumberOfActiveVersions(maxVersions: Long = 8) = apply {
-            if (maxVersions < 1) {
-                throw IllegalArgumentException("Only positive numbers above 0 are allowed. Yours was: $maxVersions")
-            }
-            this.maxNumberOfActiveVersions = maxVersions
-        } as S
-
-        /**
-         * Configure how Realm will report log events.
-         *
-         * @param level all events at this level or higher will be reported.
-         * @param customLoggers any custom loggers to send log events to. A default system logger is
-         * installed by default that will redirect to the common logging framework on the platform, i.e.
-         * LogCat on Android and NSLog on iOS.
-         */
-        open fun log(
-            level: LogLevel = LogLevel.WARN,
-            customLoggers: List<RealmLogger> = emptyList()
-        ) = apply {
-            this.logLevel = level
-            this.userLoggers = customLoggers
-        } as S
-
-        /**
-         * Dispatcher used to run background writes to the Realm.
-         *
-         * Defaults to a single threaded dispatcher started when the configuration is built.
-         *
-         * NOTE On Android the dispatcher's thread must have an initialized
-         * [Looper](https://developer.android.com/reference/android/os/Looper#prepare()).
-         *
-         * @param dispatcher dispatcher on which writes are run. It is required to be backed by a
-         * single thread only.
-         */
-        internal fun notificationDispatcher(dispatcher: CoroutineDispatcher) = apply {
-            this.notificationDispatcher = dispatcher
-        } as S
-
-        /**
-         * Dispatcher on which Realm notifications are run. It is possible to listen for changes to
-         * Realm objects from any thread, but the underlying logic will run on this dispatcher
-         * before any changes are returned to the caller thread.
-         *
-         * Defaults to a single threaded dispatcher started when the configuration is built.
-         *
-         * NOTE On Android the dispatcher's thread must have an initialized
-         * [Looper](https://developer.android.com/reference/android/os/Looper#prepare()).
-         *
-         * @param dispatcher Dispatcher on which notifications are run. It is required to be backed
-         * by a single thread only.
-         */
-        internal fun writeDispatcher(dispatcher: CoroutineDispatcher) = apply {
-            this.writeDispatcher = dispatcher
-        } as S
-=======
      * Used to create a [RealmConfiguration]. For common use cases, a [RealmConfiguration] can be
      * created using the [RealmConfiguration.with] function.
      */
     class Builder(
         schema: Set<KClass<out RealmObject>> = setOf()
     ) : Configuration.SharedBuilder<RealmConfiguration, Builder>(schema) {
->>>>>>> 1688a54d
 
         /**
          * Setting this will change the behavior of how migration exceptions are handled. Instead of throwing an
@@ -234,15 +78,10 @@
 
     companion object {
         /**
-         * Creates a configuration using default values except for schema, path and name.
+         * Creates a configuration from the given schema, with default values for all properties.
          *
          * @param schema the classes of the schema. The elements of the set must be direct class literals.
          */
-        // Should always follow Builder constructor arguments
-        fun with(
-            schema: Set<KClass<out RealmObject>>
-        ): RealmConfiguration {
-            REPLACED_BY_IR() // Will be replace by Builder(schema).build(companionMap)
-        }
+        fun with(schema: Set<KClass<out RealmObject>>): RealmConfiguration = Builder(schema).build()
     }
 }