/*
 * Copyright 2021 Realm Inc.
 *
 * Licensed under the Apache License, Version 2.0 (the "License");
 * you may not use this file except in compliance with the License.
 * You may obtain a copy of the License at
 *
 * http://www.apache.org/licenses/LICENSE-2.0
 *
 * Unless required by applicable law or agreed to in writing, software
 * distributed under the License is distributed on an "AS IS" BASIS,
 * WITHOUT WARRANTIES OR CONDITIONS OF ANY KIND, either express or implied.
 * See the License for the specific language governing permissions and
 * limitations under the License.
 */

package io.realm

import io.realm.internal.RealmConfigurationImpl
import io.realm.internal.platform.appFilesDirectory
import io.realm.internal.platform.createDefaultSystemLogger
import io.realm.internal.platform.singleThreadDispatcher
import io.realm.log.RealmLogger
import io.realm.migration.RealmMigration
import kotlin.reflect.KClass

/**
 * A _Realm Configuration_ defining specific setup and configuration for a Realm instance.
 *
 * The RealmConfiguration can, for simple uses cases, be created directly through the constructor.
 * More advanced setup requires building the RealmConfiguration through
 * [RealmConfiguration.Builder.build].
 *
 * @see Realm
 * @see RealmConfiguration.Builder
 */
public interface RealmConfiguration : Configuration {
    /**
     * Flag indicating whether the realm will be deleted if the schema has changed in a way that
     * requires schema migration.
     */
    public val deleteRealmIfMigrationNeeded: Boolean

    /**
     * Used to create a [RealmConfiguration]. For common use cases, a [RealmConfiguration] can be
     * created using the [RealmConfiguration.with] function.
     */
    public class Builder(
        schema: Set<KClass<out BaseRealmObject>>
    ) : Configuration.SharedBuilder<RealmConfiguration, Builder>(schema) {

        protected override var name: String? = Realm.DEFAULT_FILE_NAME
        private var directory: String = appFilesDirectory()
        private var deleteRealmIfMigrationNeeded: Boolean = false
        private var migration: RealmMigration? = null

        /**
         * Sets the path to the directory that contains the realm file. If the directory does not
         * exists, it and all intermediate directories will be created.
         *
         * If not set the realm will be stored at the default app storage location for the platform:
         * ```
         * // For Android the default directory is obtained using
         * Context.getFilesDir()
         *
         * // For JVM platforms the default directory is obtained using
         * System.getProperty("user.dir")
         *
         * // For macOS the default directory is obtained using
         * platform.Foundation.NSFileManager.defaultManager.currentDirectoryPath
         *
         * // For iOS the default directory is obtained using
         * NSFileManager.defaultManager.URLForDirectory(
         *      NSDocumentDirectory,
         *      NSUserDomainMask,
         *      null,
         *      true,
         *      null
         * )
         * ```
         *
         * @param directoryPath either the canonical absolute path or a relative path ('./') from
         * the storage location as defined above.
         */
        public fun directory(directoryPath: String): Builder =
            apply { this.directory = directoryPath }

        /**
         * Setting this will change the behavior of how migration exceptions are handled. Instead of
         * throwing an exception the on-disc Realm will be cleared and recreated with the new Realm
         * schema.
         *
         * **WARNING!** This will result in loss of data.
         */
        public fun deleteRealmIfMigrationNeeded(): Builder =
            apply { this.deleteRealmIfMigrationNeeded = true }

        /**
         * Sets the migration to handle schema updates.
         *
         * @param migration the [RealmMigration] instance to handle schema and data migration in the
         * event of a schema update.
         *
         * @see RealmMigration
         * @see AutomaticSchemaMigration
         */
        public fun migration(migration: RealmMigration): Builder =
            apply { this.migration = migration }

        override fun name(name: String): Builder = apply {
            checkName(name)
            this.name = name
        }

        override fun build(): RealmConfiguration {
            val allLoggers = mutableListOf<RealmLogger>()
            if (!removeSystemLogger) {
                allLoggers.add(createDefaultSystemLogger(Realm.DEFAULT_LOG_TAG))
            }
            allLoggers.addAll(userLoggers)

            // Sync configs might not set 'name' but local configs always do, therefore it will never be null here
            val fileName = name!!
            return RealmConfigurationImpl(
                directory,
                fileName,
                schema,
                LogConfiguration(logLevel, allLoggers),
                maxNumberOfActiveVersions,
                notificationDispatcher ?: singleThreadDispatcher(fileName),
                writeDispatcher ?: singleThreadDispatcher(fileName),
                schemaVersion,
                encryptionKey,
                deleteRealmIfMigrationNeeded,
                compactOnLaunchCallback,
                migration
            )
        }
    }

    public companion object {
        /**
         * Creates a configuration from the given schema, with default values for all properties.
         *
         * @param schema the classes of the schema. The elements of the set must be direct class literals.
         */
<<<<<<< HEAD
        public fun with(schema: Set<KClass<out BaseRealmObject>>): RealmConfiguration = Builder(schema).build()
=======
        public fun with(schema: Set<KClass<out RealmObject>>): RealmConfiguration =
            Builder(schema).build()
>>>>>>> 20ba9268
    }
}<|MERGE_RESOLUTION|>--- conflicted
+++ resolved
@@ -144,11 +144,7 @@
          *
          * @param schema the classes of the schema. The elements of the set must be direct class literals.
          */
-<<<<<<< HEAD
-        public fun with(schema: Set<KClass<out BaseRealmObject>>): RealmConfiguration = Builder(schema).build()
-=======
-        public fun with(schema: Set<KClass<out RealmObject>>): RealmConfiguration =
+        public fun with(schema: Set<KClass<out BaseRealmObject>>): RealmConfiguration =
             Builder(schema).build()
->>>>>>> 20ba9268
     }
 }