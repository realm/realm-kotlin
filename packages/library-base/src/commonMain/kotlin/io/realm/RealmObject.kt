--- conflicted
+++ resolved
@@ -16,10 +16,6 @@
 
 package io.realm
 
-<<<<<<< HEAD
-=======
-import io.realm.internal.InternalMutableRealm
->>>>>>> 131f306c
 import io.realm.internal.RealmObjectInternal
 import io.realm.internal.interop.RealmInterop
 import io.realm.internal.realmObjectInternal
@@ -55,22 +51,6 @@
 }
 
 /**
-<<<<<<< HEAD
-=======
- * Deletes the RealmObject.
- *
- * @throws InvalidArgumentException if invoked on an invalid object
- * @throws RuntimeException if invoked outside of a [Realm.write] or [Realm.writeBlocking] block.
- */
-// FIXME API Currently just adding these as extension methods as putting them directly into
-//  RealmModel would break compiler plugin. Reiterate along with
-//  https://github.com/realm/realm-kotlin/issues/83
-public fun RealmObject.delete() {
-    InternalMutableRealm.delete(this)
-}
-
-/**
->>>>>>> 131f306c
  * Returns whether or not this object is managed by Realm.
  *
  * Managed objects are only valid to use while the Realm is open, but also have access to all Realm API's like
@@ -129,10 +109,6 @@
  * The change calculations will on on the thread represented by [Configuration.notificationDispatcher].
  *
  * @return a flow representing changes to the object.
-<<<<<<< HEAD
- *
-=======
->>>>>>> 131f306c
  * @throws UnsupportedOperationException if called on a live [RealmObject] from a write transaction
  * ([Realm.write]) or on a [DynamicRealmObject] inside a migration
  * ([AutomaticSchemaMigration.migrate]).
