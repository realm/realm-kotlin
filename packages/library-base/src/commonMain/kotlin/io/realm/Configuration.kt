--- conflicted
+++ resolved
@@ -91,15 +91,9 @@
     // The property functions in this builder return the type of the builder itself, represented by
     // [S]. This is due to `library-base` not having visibility over `library-sync` and therefore
     // all function return types have to be typecast as [S].
-<<<<<<< HEAD
-    @Suppress("UnnecessaryAbstractClass") // Actual implementations should rewire build() to companion map variant
+    @Suppress("UnnecessaryAbstractClass", "UNCHECKED_CAST") // Actual implementations should rewire build() to companion map variant
     public abstract class SharedBuilder<T, S : SharedBuilder<T, S>>(
         public var schema: Set<KClass<out RealmObject>> = setOf()
-=======
-    @Suppress("UnnecessaryAbstractClass", "UNCHECKED_CAST") // Actual implementations should rewire build() to companion map variant
-    abstract class SharedBuilder<T, S : SharedBuilder<T, S>>(
-        var schema: Set<KClass<out RealmObject>> = setOf()
->>>>>>> 618ac347
     ) {
         protected var path: String? = null
         protected var name: String = Realm.DEFAULT_FILE_NAME
