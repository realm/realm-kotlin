/*
 * Copyright 2021 Realm Inc.
 *
 * Licensed under the Apache License, Version 2.0 (the "License");
 * you may not use this file except in compliance with the License.
 * You may obtain a copy of the License at
 *
 * http://www.apache.org/licenses/LICENSE-2.0
 *
 * Unless required by applicable law or agreed to in writing, software
 * distributed under the License is distributed on an "AS IS" BASIS,
 * WITHOUT WARRANTIES OR CONDITIONS OF ANY KIND, either express or implied.
 * See the License for the specific language governing permissions and
 * limitations under the License.
 */

package io.realm.annotations

@Retention(AnnotationRetention.RUNTIME)
@Target(AnnotationTarget.FIELD)
@MustBeDocumented
/**
 * Annotation marking a field as ignored inside Realm, meaning that it will not be part of the models' schema.
 *
<<<<<<< HEAD
 * Any field in a BaseRealmObject class can have this annotation.
=======
 * Any field in a [RealmObject] class can have this annotation.
>>>>>>> 9e330f42
 */
public annotation class Ignore<|MERGE_RESOLUTION|>--- conflicted
+++ resolved
@@ -22,10 +22,6 @@
 /**
  * Annotation marking a field as ignored inside Realm, meaning that it will not be part of the models' schema.
  *
-<<<<<<< HEAD
- * Any field in a BaseRealmObject class can have this annotation.
-=======
  * Any field in a [RealmObject] class can have this annotation.
->>>>>>> 9e330f42
  */
 public annotation class Ignore