/*
 * Copyright 2021 Realm Inc.
 *
 * Licensed under the Apache License, Version 2.0 (the "License");
 * you may not use this file except in compliance with the License.
 * You may obtain a copy of the License at
 *
 * http://www.apache.org/licenses/LICENSE-2.0
 *
 * Unless required by applicable law or agreed to in writing, software
 * distributed under the License is distributed on an "AS IS" BASIS,
 * WITHOUT WARRANTIES OR CONDITIONS OF ANY KIND, either express or implied.
 * See the License for the specific language governing permissions and
 * limitations under the License.
 */

package io.realm.log

import io.realm.RealmConfiguration
import io.realm.internal.interop.CoreLogLevel
import io.realm.internal.interop.CoreLogger

/**
 * Interface describing a logger implementation.
 *
 * @see RealmConfiguration.Builder.log
 */
interface RealmLogger : CoreLogger {

    /**
     * Tag that can be used to describe the output.
     */
    val tag: String

    /**
     * TODO
     */
    val level: LogLevel

    /**
     * Log an event.
     */
    fun log(level: LogLevel, throwable: Throwable?, message: String?, vararg args: Any?)

    override fun log(level: Short, message: String) {
        log(level.toLogLevel(), null, message, null)
    }

<<<<<<< HEAD
    private fun Short.toLogLevel(): LogLevel {
        return when (this.toInt()) {
            LogLevel.ALL.priority -> LogLevel.ALL
            LogLevel.TRACE.priority -> LogLevel.TRACE
            LogLevel.DEBUG.priority -> LogLevel.DEBUG
            LogLevel.INFO.priority -> LogLevel.INFO
            LogLevel.WARN.priority -> LogLevel.WARN
            LogLevel.ERROR.priority -> LogLevel.ERROR
            LogLevel.WTF.priority -> LogLevel.WTF
            LogLevel.NONE.priority -> LogLevel.NONE
            else -> throw IllegalArgumentException("Invalid priority level: $this.")
        }
=======
    // FIXME: https://github.com/realm/realm-kotlin/issues/499
    override fun log(level: Short, message: String) {
        log(LogLevel.ALL, null, message, null)
>>>>>>> 50f2311d
    }
}<|MERGE_RESOLUTION|>--- conflicted
+++ resolved
@@ -17,7 +17,6 @@
 package io.realm.log
 
 import io.realm.RealmConfiguration
-import io.realm.internal.interop.CoreLogLevel
 import io.realm.internal.interop.CoreLogger
 
 /**
@@ -46,7 +45,6 @@
         log(level.toLogLevel(), null, message, null)
     }
 
-<<<<<<< HEAD
     private fun Short.toLogLevel(): LogLevel {
         return when (this.toInt()) {
             LogLevel.ALL.priority -> LogLevel.ALL
@@ -59,10 +57,5 @@
             LogLevel.NONE.priority -> LogLevel.NONE
             else -> throw IllegalArgumentException("Invalid priority level: $this.")
         }
-=======
-    // FIXME: https://github.com/realm/realm-kotlin/issues/499
-    override fun log(level: Short, message: String) {
-        log(LogLevel.ALL, null, message, null)
->>>>>>> 50f2311d
     }
 }