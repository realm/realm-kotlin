/*
 * Copyright 2021 Realm Inc.
 *
 * Licensed under the Apache License, Version 2.0 (the "License");
 * you may not use this file except in compliance with the License.
 * You may obtain a copy of the License at
 *
 * http://www.apache.org/licenses/LICENSE-2.0
 *
 * Unless required by applicable law or agreed to in writing, software
 * distributed under the License is distributed on an "AS IS" BASIS,
 * WITHOUT WARRANTIES OR CONDITIONS OF ANY KIND, either express or implied.
 * See the License for the specific language governing permissions and
 * limitations under the License.
 */

package io.realm.log

import io.realm.RealmConfiguration
import io.realm.internal.interop.CoreLogger

/**
 * Interface describing a logger implementation.
 *
 * @see RealmConfiguration.Builder.log
 */
interface RealmLogger : CoreLogger {

    /**
     * Tag that can be used to describe the output.
     */
    val tag: String

    /**
     * TODO
     */
    val level: LogLevel

    /**
     * Log an event.
     */
    fun log(level: LogLevel, throwable: Throwable?, message: String?, vararg args: Any?)

    override fun log(level: Short, message: String) {
        log(level.toLogLevel(), null, message, null)
    }

<<<<<<< HEAD
    private fun Short.toLogLevel(): LogLevel {
        return when (this.toInt()) {
            LogLevel.ALL.priority -> LogLevel.ALL
            LogLevel.TRACE.priority -> LogLevel.TRACE
            LogLevel.DEBUG.priority -> LogLevel.DEBUG
            LogLevel.INFO.priority -> LogLevel.INFO
            LogLevel.WARN.priority -> LogLevel.WARN
            LogLevel.ERROR.priority -> LogLevel.ERROR
            LogLevel.WTF.priority -> LogLevel.WTF
            LogLevel.NONE.priority -> LogLevel.NONE
            else -> throw IllegalArgumentException("Invalid priority level: $this.")
        }
=======
    // FIXME https://github.com/realm/realm-kotlin/issues/499
    override fun log(level: Short, message: String) {
        log(LogLevel.ALL, null, message, null)
>>>>>>> 155973ef
    }
}<|MERGE_RESOLUTION|>--- conflicted
+++ resolved
@@ -45,12 +45,12 @@
         log(level.toLogLevel(), null, message, null)
     }
 
-<<<<<<< HEAD
     private fun Short.toLogLevel(): LogLevel {
         return when (this.toInt()) {
             LogLevel.ALL.priority -> LogLevel.ALL
             LogLevel.TRACE.priority -> LogLevel.TRACE
             LogLevel.DEBUG.priority -> LogLevel.DEBUG
+            LogLevel.DETAIL.priority -> LogLevel.DETAIL
             LogLevel.INFO.priority -> LogLevel.INFO
             LogLevel.WARN.priority -> LogLevel.WARN
             LogLevel.ERROR.priority -> LogLevel.ERROR
@@ -58,10 +58,5 @@
             LogLevel.NONE.priority -> LogLevel.NONE
             else -> throw IllegalArgumentException("Invalid priority level: $this.")
         }
-=======
-    // FIXME https://github.com/realm/realm-kotlin/issues/499
-    override fun log(level: Short, message: String) {
-        log(LogLevel.ALL, null, message, null)
->>>>>>> 155973ef
     }
 }