--- conflicted
+++ resolved
@@ -41,14 +41,8 @@
      */
     fun log(level: LogLevel, throwable: Throwable?, message: String?, vararg args: Any?)
 
-<<<<<<< HEAD
-    override fun log(message: String) {
-        println("---> $message")
-//        log(LogLevel.ALL, null, message, null)
-=======
     fun log(level: Short, message: String) {
         log(level.toLogLevel(), null, message, null)
->>>>>>> 1caa8471
     }
 
     private fun Short.toLogLevel(): LogLevel {
