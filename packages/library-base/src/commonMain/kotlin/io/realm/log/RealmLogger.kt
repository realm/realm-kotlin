--- conflicted
+++ resolved
@@ -24,10 +24,7 @@
  *
  * @see RealmConfiguration.Builder.log
  */
-<<<<<<< HEAD
-=======
 // FIXME do not expose CoreLogger publicly: https://github.com/realm/realm-kotlin/issues/499
->>>>>>> 39ba9244
 interface RealmLogger : CoreLogger {
 
     /**
