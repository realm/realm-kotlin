/*
 * Copyright 2020 Realm Inc.
 *
 * Licensed under the Apache License, Version 2.0 (the "License");
 * you may not use this file except in compliance with the License.
 * You may obtain a copy of the License at
 *
 * http://www.apache.org/licenses/LICENSE-2.0
 *
 * Unless required by applicable law or agreed to in writing, software
 * distributed under the License is distributed on an "AS IS" BASIS,
 * WITHOUT WARRANTIES OR CONDITIONS OF ANY KIND, either express or implied.
 * See the License for the specific language governing permissions and
 * limitations under the License.
 */
package io.realm

import io.realm.internal.InternalConfiguration
import io.realm.internal.RealmImpl
import io.realm.internal.genericRealmCoreExceptionHandler
import io.realm.internal.interop.Constants
<<<<<<< HEAD
import io.realm.internal.interop.RealmCoreException
import io.realm.internal.interop.RealmInterop
=======
import io.realm.notifications.RealmChange
>>>>>>> 0b7c1d04
import io.realm.query.RealmQuery
import kotlinx.coroutines.flow.Flow
import kotlin.reflect.KClass

/**
 * A Realm instance is the main entry point for interacting with a persisted realm.
 *
 * @see Configuration
 */
public interface Realm : TypedRealm {

    // FIXME Should this go to the end according to Kotlin conventions
    public companion object {
        /**
         * Default name for realm files unless overridden by [Configuration.SharedBuilder.name].
         */
        public const val DEFAULT_FILE_NAME: String = "default.realm"

        /**
         * Default tag used by log entries
         */
        public const val DEFAULT_LOG_TAG: String = "REALM"

        /**
         * The required length for encryption keys used to encrypt Realm data.
         */
        public const val ENCRYPTION_KEY_LENGTH: Int = Constants.ENCRYPTION_KEY_LENGTH

        /**
         * The default implementation for determining if a file should be compacted or not. This
         * implementation will only trigger if the file is above 50 MB and 50% or more of the space
         * can be reclaimed.
         *
         * @see [RealmConfiguration.Builder.compactOnLaunch]
         */
        @Suppress("MagicNumber")
        public val DEFAULT_COMPACT_ON_LAUNCH_CALLBACK: CompactOnLaunchCallback =
            CompactOnLaunchCallback { totalBytes, usedBytes ->
                val thresholdSize = (50 * 1024 * 1024).toLong()
                totalBytes > thresholdSize && usedBytes.toDouble() / totalBytes.toDouble() >= 0.5
            }

        /**
         * Open a realm instance.
         *
         * This instance grants access to an underlying realm file defined by the provided
         * [Configuration].
         *
         * @param configuration the RealmConfiguration used to open the realm.
         *
         * @throws IllegalArgumentException on invalid Realm configurations.
         * @throws IllegalStateException if the schema has changed and migration failed.
         */
<<<<<<< HEAD
        fun open(configuration: Configuration): Realm =
            RealmImpl(configuration as InternalConfiguration)

        /**
         * Deletes the Realm file along with the related temporary files specified by the given
         * [RealmConfiguration] from the filesystem. The temporary file with ".lock" extension won't
         * be deleted.
         *
         * All Realm instances pointing to the same file must be closed before calling this method.
         *
         * **WARNING**: For synchronized realms there is a chance that an internal Realm instance on
         * the background thread is not closed even though the user controlled Realm instances are
         * closed. This will result in an `IllegalStateException`. See issue
         * https://github.com/realm/realm-java/issues/5416 for more details.
         *
         * @param configuration a [RealmConfiguration].
         * @throws IllegalStateException if an error occurred while deleting the Realm files.
         */
        fun deleteRealm(configuration: RealmConfiguration) {
            try {
                RealmInterop.realm_delete_files(configuration.path)
            } catch (exception: RealmCoreException) {
                throw genericRealmCoreExceptionHandler(
                    "Cannot delete Realm located at '${configuration.path}', did you close it before calling 'deleteRealm'?",
                    exception
                )
            }
=======
        public fun open(configuration: Configuration): Realm {
            return RealmImpl(configuration as InternalConfiguration)
>>>>>>> 0b7c1d04
        }
    }

    /**
     * Returns a [RealmQuery] matching the predicate represented by [query].
     *
     * A reified version of this method is also available as an extension function,
     * `realm.query<YourClass>(...)`. Import `io.realm.query` to access it.
     *
     * The resulting query is lazily evaluated and will not perform any calculations until
     * [RealmQuery.find] is called or the [Flow] produced by [RealmQuery.asFlow] is collected.
     *
     * The results yielded by the query reflect the state of the realm at invocation time, so the
     * they do not change when the realm updates. You can access these results from any thread.
     *
     * @param query the Realm Query Language predicate to append.
     * @param args Realm values for the predicate.
     */
    public override fun <T : RealmObject> query(
        clazz: KClass<T>,
        query: String,
        vararg args: Any?
    ): RealmQuery<T>

    /**
     * Modify the underlying Realm file in a suspendable transaction on the default Realm Write
     * Dispatcher.
     *
     * The write transaction always represent the latest version of data in the Realm file, even if
     * the calling realm not yet represent this.
     *
     * Write transactions automatically commit any changes made when the closure returns unless
     * [MutableRealm.cancelWrite] was called.
     *
     * @param block function that should be run within the context of a write transaction.
     * @return any value returned from the provided write block. If this is a RealmObject it is
     * frozen before being returned.
     * @see [Configuration.writeDispatcher]
     */
    public suspend fun <R> write(block: MutableRealm.() -> R): R

    /**
     * Modify the underlying Realm file while blocking the calling thread until the transaction is
     * done. Write transactions automatically commit any changes made when the closure returns
     * unless [MutableRealm.cancelWrite] was called.
     *
     * The write transaction always represent the latest version of data in the Realm file, even if
     * the calling realm not yet represent this.
     *
     * @param block function that should be run within the context of a write transaction.
     * @return any value returned from the provided write block.
     *
     * @throws IllegalStateException if invoked inside an existing transaction.
     */
    public fun <R> writeBlocking(block: MutableRealm.() -> R): R

    /**
     * Observe changes to the realm. The flow will emit a [RealmChange] once subscribed and then, on
     * every change to the realm. The flow will continue running indefinitely until canceled or the
     * realm instance is closed.
     *
     * The change calculations will run on the thread defined through the [Configuration]
     * Notification Dispatcher.
     *
     * @return a flow representing changes to this realm.
     */
    public fun asFlow(): Flow<RealmChange<Realm>>

    /**
     * Close this realm and all underlying resources. Accessing any methods or Realm Objects after
     * this method has been called will then an [IllegalStateException].
     *
     * This will block until underlying Realms (writer and notifier) are closed, including rolling
     * back any ongoing transactions when [close] is called. Calling this from the Realm Write
     * Dispatcher while inside a transaction block will throw, while calling this by some means of
     * a blocking operation on another thread (e.g. `runBlocking(Dispatcher.Default)`) inside a
     * transaction cause a deadlock.
     *
     * @throws IllegalStateException if called from the Realm Write Dispatcher while inside a
     * transaction block.
     */
    public fun close()
}

/**
 * Returns a [RealmQuery] matching the predicate represented by [query].
 *
 * Reified convenience wrapper for [Realm.query].
 */
public inline fun <reified T : RealmObject> Realm.query(
    query: String = "TRUEPREDICATE",
    vararg args: Any?
): RealmQuery<T> = query(T::class, query, *args)<|MERGE_RESOLUTION|>--- conflicted
+++ resolved
@@ -19,12 +19,9 @@
 import io.realm.internal.RealmImpl
 import io.realm.internal.genericRealmCoreExceptionHandler
 import io.realm.internal.interop.Constants
-<<<<<<< HEAD
 import io.realm.internal.interop.RealmCoreException
 import io.realm.internal.interop.RealmInterop
-=======
 import io.realm.notifications.RealmChange
->>>>>>> 0b7c1d04
 import io.realm.query.RealmQuery
 import kotlinx.coroutines.flow.Flow
 import kotlin.reflect.KClass
@@ -78,9 +75,9 @@
          * @throws IllegalArgumentException on invalid Realm configurations.
          * @throws IllegalStateException if the schema has changed and migration failed.
          */
-<<<<<<< HEAD
-        fun open(configuration: Configuration): Realm =
-            RealmImpl(configuration as InternalConfiguration)
+        public fun open(configuration: Configuration): Realm {
+            return RealmImpl(configuration as InternalConfiguration)
+        }
 
         /**
          * Deletes the Realm file along with the related temporary files specified by the given
@@ -97,7 +94,7 @@
          * @param configuration a [RealmConfiguration].
          * @throws IllegalStateException if an error occurred while deleting the Realm files.
          */
-        fun deleteRealm(configuration: RealmConfiguration) {
+        public fun deleteRealm(configuration: RealmConfiguration) {
             try {
                 RealmInterop.realm_delete_files(configuration.path)
             } catch (exception: RealmCoreException) {
@@ -106,10 +103,6 @@
                     exception
                 )
             }
-=======
-        public fun open(configuration: Configuration): Realm {
-            return RealmImpl(configuration as InternalConfiguration)
->>>>>>> 0b7c1d04
         }
     }
 
