/*
 * Copyright 2021 Realm Inc.
 *
 * Licensed under the Apache License, Version 2.0 (the "License");
 * you may not use this file except in compliance with the License.
 * You may obtain a copy of the License at
 *
 * http://www.apache.org/licenses/LICENSE-2.0
 *
 * Unless required by applicable law or agreed to in writing, software
 * distributed under the License is distributed on an "AS IS" BASIS,
 * WITHOUT WARRANTIES OR CONDITIONS OF ANY KIND, either express or implied.
 * See the License for the specific language governing permissions and
 * limitations under the License.
 */

package io.realm.query

import io.realm.MutableRealm
import io.realm.Realm
import io.realm.RealmConfiguration
import io.realm.RealmInstant
import io.realm.RealmList
import io.realm.RealmObject
import io.realm.RealmResults
import io.realm.notifications.DeletedObject
import io.realm.notifications.InitialObject
import io.realm.notifications.InitialResults
import io.realm.notifications.PendingObject
import io.realm.notifications.QueryObjectChange
import io.realm.notifications.ResultsChange
import io.realm.notifications.UpdatedObject
import io.realm.notifications.UpdatedResults
import kotlinx.coroutines.flow.Flow
import kotlin.reflect.KClass

/**
 * A `RealmQuery` encapsulates a query on a [Realm], a [RealmResults] or a [RealmList] instance
 * using the `Builder` pattern. The query is executed using either [find] or subscribing to the
 * [Flow] returned by [asFlow].
 *
 * A [Realm] is unordered, which means that there is no guarantee that a query will return the
 * objects in the order they where inserted. Use the [sort] functions if a specific order is
 * required.
 *
 * Results are obtained quickly most of the times when using [find]. However, launching heavy
 * queries from the UI thread may result in a drop of frames or even ANRs. If you want to prevent
 * these behaviors, you can use [asFlow] and collect the results asynchronously.
 *
 * @param T the class of the objects to be queried.
 */
public interface RealmQuery<T : RealmObject> : RealmElementQuery<T> {

    /**
     * Appends the query represented by [filter] to an existing query using a logical `AND`.
     *
     * @param filter the Realm Query Language predicate to append.
     * @param arguments Realm values for the predicate.
     */
    public fun query(filter: String, vararg arguments: Any?): RealmQuery<T>

    /**
     * Sorts the query result by the specific property name according to [sortOrder], which is
     * [Sort.ASCENDING] by default.
     *
     * Sorting is currently limited to character sets in 'Latin Basic', 'Latin Supplement',
     * 'Latin Extended A', and 'Latin Extended B' (UTF-8 range 0-591). For other character sets
     * sorting will have no effect.
     *
     * @param property the property name to sort by.
     * @throws [IllegalArgumentException] if the property name does not exist.
     */
    public fun sort(property: String, sortOrder: Sort = Sort.ASCENDING): RealmQuery<T>

    /**
     * Sorts the query result by the specific property name according to [Pair]s of properties and
     * sorting order.
     *
     * Sorting is currently limited to character sets in 'Latin Basic', 'Latin Supplement',
     * 'Latin Extended A', and 'Latin Extended B' (UTF-8 range 0-591). For other character sets
     * sorting will have no effect.
     *
     * @param propertyAndSortOrder pair containing the property and the order to sort by.
     * @throws [IllegalArgumentException] if the property name does not exist.
     */
    public fun sort(
        propertyAndSortOrder: Pair<String, Sort>,
        vararg additionalPropertiesAndOrders: Pair<String, Sort>
    ): RealmQuery<T>

    /**
     * Selects a distinct set of objects of a specific class. When multiple distinct fields are
     * given, all unique combinations of values in the fields will be returned. In case of multiple
     * matches, it is undefined which object is returned. Unless the result is sorted, then the
     * first object will be returned.
     *
     * @param property first field name to use when finding distinct objects.
     * @param extraProperties remaining property names when determining all unique combinations of
     * field values.
     * @throws IllegalArgumentException if [property] does not exist, is an unsupported type, or
     * points to a linked field.
     */
    // TODO "points to a linked field" doesn't apply yet
    public fun distinct(property: String, vararg extraProperties: String): RealmQuery<T>

    /**
     * Limits the number of objects returned in case the query matched more objects.
     *
     * Note that when using this method in combination with [sort] and [distinct] they will be
     * executed in the order they where added which can affect the end result.
     *
     * @param limit a limit that is greater than or equal to 1.
     * @throws IllegalArgumentException if the provided [limit] is less than 1.
     */
    public fun limit(limit: Int): RealmQuery<T>

    /**
     * Returns a query that finds the first object that fulfills the query conditions.
     */
    public fun first(): RealmSingleQuery<T>

    /**
     * Finds the minimum value of a property.
     *
     * A reified version of this method is also available as an extension function,
     * `query.min<YourClass>(...)`. Import `io.realm.query.min` to access it.
     *
     * @param property the property on which to find the minimum value. Only [Number] and
     * [RealmInstant] properties are supported.
     * @param type the type of the resulting aggregated value, which may or may not coincide with
     * the type of the property itself.
     * @return a [RealmScalarQuery] returning the minimum value for the given [property] represented
     * as a [T]. If no objects exist or they all have `null` as the value for the given property,
     * `null` will be returned by the query. Otherwise, the minimum value is returned. When
     * determining the minimum value, objects with `null` values are ignored.
     * @throws IllegalArgumentException if the [property] is not a [Number] or a [Char], or if
     * [type] cannot be used to represent the [property].
     */
    // TODO update doc when ObjectId and Decimal128 are added
    //  https://github.com/realm/realm-kotlin/issues/652
    //  https://github.com/realm/realm-kotlin/issues/653
    public fun <T : Any> min(property: String, type: KClass<T>): RealmScalarNullableQuery<T>

    /**
     * Finds the maximum value of a property.
     *
     * A reified version of this method is also available as an extension function,
     * `query.max<YourClass>(...)`. Import `io.realm.query.max` to access it.
     *
     * @param property the property on which to find the maximum value. Only [Number] properties are
     * supported.
     * @param type the type of the resulting aggregated value, which may or may not coincide with
     * the type of the property itself.
     * @return a [RealmScalarQuery] returning the maximum value for the given [property] represented
     * as a [T]. If no objects exist or they all have `null` as the value for the given property,
     * `null` will be returned by the query. Otherwise, the maximum value is returned. When
     * determining the maximum value, objects with `null` values are ignored.
     * @throws IllegalArgumentException if the [property] is not a [Number] or a [Char], or if
     * [type] cannot be used to represent the [property].
     */
    // TODO update doc when ObjectId and Decimal128 are added
    //  https://github.com/realm/realm-kotlin/issues/652
    //  https://github.com/realm/realm-kotlin/issues/653
    public fun <T : Any> max(property: String, type: KClass<T>): RealmScalarNullableQuery<T>

    /**
     * Calculates the sum of the given [property].
     *
     * If the aggregated result of the [property] does not fit into the specified [type] the result
     * will overflow following Kotlin's semantics for said type. For example, if the property
     * `floor` is a `Byte` and the specified type is also `Byte`, e.g.
     * `query.sum("floor", Short::class)`, the result will overflow for values greater than
     * [Byte.MAX_VALUE]. It is possible to circumvent this limitation by specifying a type which is
     * less likely to overflow in the query, e.g. `query.sum("floor", Int::class)`. In this case the
     * aggregated value will be an `Int`.
     *
     * A reified version of this method is also available as an extension function,
     * `query.sum<YourClass>(...)`. Import `io.realm.query.sum` to access it.
     *
     * @param property the property to sum. Only [Number] properties are supported.
     * @param type the type of the resulting aggregated value, which may or may not coincide with
     * the type of the property itself.
     * @return the sum of fields of the matching objects. If no objects exist or they all have
     * `null` as the value for the given property, `0` will be returned. When computing the sum,
     * objects with `null` values are ignored.
     * @throws IllegalArgumentException if the [property] is not a [Number] or a [Char], or if it is
     * a [RealmInstant], or if the [type] cannot be used to represent the [property].
     */
    public fun <T : Any> sum(property: String, type: KClass<T>): RealmScalarQuery<T>

    /**
     * Returns a [RealmScalarQuery] that counts the number of objects that fulfill the query
     * conditions.
     *
     * @return a [RealmScalarQuery] that counts the number of objects for a given query.
     */
    public fun count(): RealmScalarQuery<Long>

    // TODO add 'get_description': https://github.com/realm/realm-core/issues/5106
}

/**
 * Query returning [RealmResults].
 */
public interface RealmElementQuery<T : RealmObject> {

    /**
     * Finds all objects that fulfill the query conditions and returns them in a blocking fashion.
     *
     * It is not recommended launching heavy queries from the UI thread as it may result in a drop
     * of frames or even ANRs. Use [asFlow] to obtain results of such queries asynchroneously instead.
     *
     * @return a [RealmResults] instance containing matching objects. If no objects match the
     * condition, an instance with zero objects is returned.
     */
    public fun find(): RealmResults<T>

    /**
     * Finds all objects that fulfill the query conditions and returns them asynchronously as a
     * [Flow].
     *
     * Once subscribed the flow will emit a [InitialResults] event and then a [UpdatedResults] on any
     * change to the objects represented by the query backing the [RealmResults]. The flow will continue
     * running indefinitely until canceled.
     *
     * The change calculations will run on the thread represented by
     * [RealmConfiguration.Builder.notificationDispatcher].
     *
     * **It is not allowed to call [asFlow] on queries generated from a [MutableRealm].**
     *
     * @return a flow representing changes to the [RealmResults] resulting from running this query.
     */
    public fun asFlow(): Flow<ResultsChange<T>>
}

/**
 * Query returning a single [RealmObject].
 */
public interface RealmSingleQuery<T : RealmObject> {

    /**
     * Finds the first object that fulfills the query conditions and returns it in a blocking
     * fashion.
     *
     * It is not recommended launching heavy queries from the UI thread as it may result in a drop
     * of frames or even ANRs. Use [asFlow] to obtain results of such queries asynchroneously instead.
     *
     * @return a [RealmObject] instance or `null` if no object matches the condition.
     */
    public fun find(): T?

    /**
     * Observes changes to the first object that fulfills the query conditions. The flow will emit
     * [QueryObjectChange] events on any changes to the first object represented by the query. The flow
     * will continue running indefinitely until cancelled.
     *
     * If subscribed on an empty query the flow will emit a [PendingObject] event to signal the query
     * is empty, it would then yield an [InitialObject] event for the first element. On a non-empty
     * list it would start emitting an [InitialObject] event for its first element.
     *
     * Once subscribed and the [InitialObject] event is observed, sequential [UpdatedObject] instances
     * would be observed if the first element is modified. If the element is deleted a [DeletedObject]
     * would be yield.
     *
     * If the first element is replaced with a new value, an [InitialObject] would be yield for the new
     * head, and would be follow with [UpdatedObject] on all its changes.
     *
     *               ┌───────┐
     *         ┌─────┤ Start ├───┐
     *         │     └───────┘   ├────┐──────────┬─────┐
     * ┌───────▼───────┐ ┌───────▼────┴──┐ ┌─────┴─────▼───┐
     * │ PendingObject ├─► InitialObject │ │ UpdatedObject │
     * └───────────────┘ └────▲──┬───────┘ └───────────┬───┘
     *                        │  │  ┌───────────────┐  │
     *                        │  └──► DeletedObject ◄──┘
     *                        │     └───────┬───────┘
     *                        └─────────────┘
     *
     * The change calculations will run on the thread represented by
     * [RealmConfiguration.Builder.notificationDispatcher].
     *
     * @return a flow representing changes to the [RealmObject] resulting from running this query.

     */
<<<<<<< HEAD
    fun asFlow(): Flow<QueryObjectChange<T>>
=======
    public fun asFlow(): Flow<T?>
>>>>>>> 17129ac5
}

/**
 * Queries that return scalar values. This type of query is used to more accurately represent the
 * results provided by some query operations, e.g. [RealmQuery.count] or [RealmQuery.sum].
 */
public interface RealmScalarQuery<T> {
    /**
     * Returns the value of a scalar query as a [T] in a blocking fashion. The result may be of a
     * different type depending on the type of query:
     *
     * - `[count]` returns [Long]
     * - `[sum]` returns the `type` specified in the call to said function
     *
     * It is not recommended launching heavy queries from the UI thread as it may result in a drop
     * of frames or even ANRs. Use [asFlow] to obtain results of such queries asynchroneously instead.
     *
     * @return a [T] containing the result of the scalar query.
     */
    public fun find(): T

    /**
     * Calculates the value that fulfills the query conditions and returns it asynchronously as a
     * [Flow].
     *
     * If there is any changes to the objects represented by the query backing the value, the flow
     * will emit the updated value. The flow will continue running indefinitely until canceled.
     *
     * The change calculations will run on the thread represented by
     * [RealmConfiguration.Builder.notificationDispatcher].
     *
     * @return a flow representing changes to the [RealmResults] resulting from running this query.
     */
    public fun asFlow(): Flow<T>
}

/**
 * Queries that return scalar, nullable values. This type of query is used to more accurately
 * represent the results provided by some query operations, e.g. [RealmQuery.min] or
 * [RealmQuery.max].
 */
public interface RealmScalarNullableQuery<T> : RealmScalarQuery<T?>

/**
 * This enum describes the sorting order used in Realm queries.
 *
 * @see [RealmQuery.sort]
 */
public enum class Sort {
    ASCENDING,
    DESCENDING
}

/**
 * Similar to [RealmQuery.min] but the type parameter is automatically inferred.
 */
public inline fun <reified T : Any> RealmQuery<*>.min(property: String): RealmScalarNullableQuery<T> =
    min(property, T::class)

/**
 * Similar to [RealmQuery.max] but the type parameter is automatically inferred.
 */
public inline fun <reified T : Any> RealmQuery<*>.max(property: String): RealmScalarNullableQuery<T> =
    max(property, T::class)

/**
 * Similar to [RealmQuery.sum] but the type parameter is automatically inferred.
 */
public inline fun <reified T : Any> RealmQuery<*>.sum(property: String): RealmScalarQuery<T> =
    sum(property, T::class)

/**
 * Similar to [RealmQuery.find] but it receives a [block] in which the [RealmResults] from the query
 * are provided.
 *
 * @param T the type of the query
 * @param R the type returned by [block]
 * @return whatever [block] returns
 */
public fun <T : RealmObject, R> RealmQuery<T>.find(block: (RealmResults<T>) -> R): R = find().let(block)

/**
 * Similar to [RealmScalarQuery.find] but it receives a [block] in which the scalar result from the
 * query is provided.
 *
 * @param T the type of the query
 * @param R the type returned by [block]
 * @return whatever [block] returns
 */
public fun <T, R> RealmScalarQuery<T>.find(block: (T) -> R): R = find().let(block)

/**
 * Similar to [RealmScalarNullableQuery.find] but it receives a [block] in which the scalar result
 * from the query is provided.
 *
 * @param T the type of the query
 * @param R the type returned by [block]
 * @return whatever [block] returns
 */
public fun <T, R> RealmScalarNullableQuery<T>.find(block: (T?) -> R): R = find().let(block)

/**
 * Similar to [RealmSingleQuery.find] but it receives a [block] in which the [RealmObject] from the
 * query is provided.
 *
 * @param T the type of the query
 * @param R the type returned by [block]
 * @return whatever [block] returns
 */
public fun <T : RealmObject, R> RealmSingleQuery<T>.find(block: (T?) -> R): R = find().let(block)<|MERGE_RESOLUTION|>--- conflicted
+++ resolved
@@ -282,11 +282,7 @@
      * @return a flow representing changes to the [RealmObject] resulting from running this query.
 
      */
-<<<<<<< HEAD
-    fun asFlow(): Flow<QueryObjectChange<T>>
-=======
-    public fun asFlow(): Flow<T?>
->>>>>>> 17129ac5
+    public fun asFlow(): Flow<QueryObjectChange<T>>
 }
 
 /**
