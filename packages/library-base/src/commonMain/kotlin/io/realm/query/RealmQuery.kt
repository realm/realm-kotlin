--- conflicted
+++ resolved
@@ -197,11 +197,7 @@
 /**
  * Query returning [RealmResults].
  */
-<<<<<<< HEAD
-interface RealmElementQuery<T : RealmObject> {
-=======
-public interface RealmElementQuery<T : RealmObject> : Flowable<RealmResults<T>> {
->>>>>>> 016e66fe
+public interface RealmElementQuery<T : RealmObject> {
 
     /**
      * Finds all objects that fulfill the query conditions and returns them in a blocking fashion.
@@ -229,17 +225,13 @@
      *
      * @return a flow representing changes to the [RealmResults] resulting from running this query.
      */
-    fun asFlow(): Flow<ResultsChange<T>>
+    public fun asFlow(): Flow<ResultsChange<T>>
 }
 
 /**
  * Query returning a single [RealmObject].
  */
-<<<<<<< HEAD
-interface RealmSingleQuery<T : RealmObject> {
-=======
-public interface RealmSingleQuery<T> : Flowable<T> {
->>>>>>> 016e66fe
+public interface RealmSingleQuery<T : RealmObject> {
 
     /**
      * Finds the first object that fulfills the query conditions and returns it in a blocking
@@ -264,22 +256,14 @@
      *
      * @return a flow representing changes to the [RealmObject] resulting from running this query.
      */
-<<<<<<< HEAD
-    fun asFlow(): Flow<T?>
-=======
-    public override fun asFlow(): Flow<T?>
->>>>>>> 016e66fe
+    public fun asFlow(): Flow<T?>
 }
 
 /**
  * Queries that return scalar values. This type of query is used to more accurately represent the
  * results provided by some query operations, e.g. [RealmQuery.count] or [RealmQuery.sum].
  */
-<<<<<<< HEAD
-interface RealmScalarQuery<T> {
-=======
-public interface RealmScalarQuery<T> : Flowable<T> {
->>>>>>> 016e66fe
+public interface RealmScalarQuery<T> {
     /**
      * Returns the value of a scalar query as a [T] in a blocking fashion. The result may be of a
      * different type depending on the type of query:
@@ -306,7 +290,7 @@
      *
      * @return a flow representing changes to the [RealmResults] resulting from running this query.
      */
-    fun asFlow(): Flow<T>
+    public fun asFlow(): Flow<T>
 }
 
 /**
@@ -314,37 +298,7 @@
  * represent the results provided by some query operations, e.g. [RealmQuery.min] or
  * [RealmQuery.max].
  */
-<<<<<<< HEAD
-interface RealmScalarNullableQuery<T> : RealmScalarQuery<T?>
-=======
-public interface RealmScalarNullableQuery<T> : Flowable<T> {
-    /**
-     * Returns the value of a scalar query as a [T] in a blocking fashion. The result may be `null`
-     * if no objects are present.
-     *
-     * It is not recommended launching heavy queries from the UI thread as it may result in a drop
-     * of frames or even ANRs. Use [asFlow] to obtain results of such queries asynchroneously instead.
-     *
-     * @return a [T] containing the result of the scalar query or `null` depending on the query
-     * being executed.
-     */
-    public fun find(): T?
-
-    /**
-     * Calculates the value that fulfills the query conditions and returns it asynchronously as a
-     * [Flow].
-     *
-     * If there is any changes to the objects represented by the query backing the value, the flow
-     * will emit the updated value. The flow will continue running indefinitely until canceled.
-     *
-     * The change calculations will run on the thread represented by
-     * [RealmConfiguration.Builder.notificationDispatcher].
-     *
-     * @return a flow representing changes to the [RealmResults] resulting from running this query.
-     */
-    override fun asFlow(): Flow<T?>
-}
->>>>>>> 016e66fe
+public interface RealmScalarNullableQuery<T> : RealmScalarQuery<T?>
 
 /**
  * This enum describes the sorting order used in Realm queries.
@@ -412,8 +366,4 @@
  * @param R the type returned by [block]
  * @return whatever [block] returns
  */
-<<<<<<< HEAD
-fun <T : RealmObject, R> RealmSingleQuery<T>.find(block: (T?) -> R): R = find().let(block)
-=======
-public fun <T, R> RealmSingleQuery<T>.find(block: (T?) -> R): R = find().let(block)
->>>>>>> 016e66fe
+public fun <T : RealmObject, R> RealmSingleQuery<T>.find(block: (T?) -> R): R = find().let(block)