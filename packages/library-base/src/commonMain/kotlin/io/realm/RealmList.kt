/*
 * Copyright 2021 Realm Inc.
 *
 * Licensed under the Apache License, Version 2.0 (the "License");
 * you may not use this file except in compliance with the License.
 * You may obtain a copy of the License at
 *
 * http://www.apache.org/licenses/LICENSE-2.0
 *
 * Unless required by applicable law or agreed to in writing, software
 * distributed under the License is distributed on an "AS IS" BASIS,
 * WITHOUT WARRANTIES OR CONDITIONS OF ANY KIND, either express or implied.
 * See the License for the specific language governing permissions and
 * limitations under the License.
 */

package io.realm

import io.realm.internal.UnmanagedRealmList
import io.realm.internal.asRealmList
import io.realm.notifications.InitialList
import io.realm.notifications.ListChange
import io.realm.notifications.UpdatedList
import kotlinx.coroutines.flow.Flow

/**
 * RealmList is used to model one-to-many relationships in a [RealmObject].
 *
 * A RealmList has two modes: `managed` and `unmanaged`. In `managed` mode all objects are persisted
 * inside a Realm whereas in `unmanaged` mode it works as a normal [MutableList].
 *
 *
 * Only Realm can create managed RealmLists. Managed RealmLists will automatically update their
 * content whenever the underlying Realm is updated. Said content can only be accessed using the
 * getter of a [RealmObject].
 *
 * Unmanaged RealmLists can be created by the user and can contain both managed and unmanaged
 * [RealmObject]s. This is useful when dealing with JSON deserializers like Gson or other frameworks
 * that inject values into a class. Unmanaged elements in a list can be added to a Realm using the
 * [MutableRealm.copyToRealm] method.
 */
<<<<<<< HEAD
interface RealmList<E> : MutableList<E> {
=======
public interface RealmList<E> : MutableList<E>, Flowable<RealmList<E>> {
>>>>>>> b59ecb10

    /**
     * Observes changes to the RealmList. The flow will emit a [InitialList] once subscribed, and
     * then an [UpdatedList] on every change to the list. The flow will continue running indefinitely
     * until canceled or until the parent object is deleted.
     *
     * The change calculations will run on the thread represented by
     * [RealmConfiguration.Builder.notificationDispatcher].
     *
     * @return a flow representing changes to the list.
     */
    fun asFlow(): Flow<ListChange<RealmList<E>>>
}

/**
 * Instantiates an **unmanaged** [RealmList].
 */
public fun <T> realmListOf(vararg elements: T): RealmList<T> =
    if (elements.isNotEmpty()) elements.asRealmList() else UnmanagedRealmList()

/**
 * Instantiates an **unmanaged** [RealmList] containing all the elements of this iterable.
 */
public fun <T> Iterable<T>.toRealmList(): RealmList<T> {
    if (this is Collection) {
        return when (size) {
            0 -> UnmanagedRealmList()
            1 -> realmListOf(if (this is List) get(0) else iterator().next())
            else -> UnmanagedRealmList<T>().apply { addAll(this@toRealmList) }
        }
    }
    return UnmanagedRealmList<T>().apply { addAll(this@toRealmList) }
}<|MERGE_RESOLUTION|>--- conflicted
+++ resolved
@@ -39,11 +39,7 @@
  * that inject values into a class. Unmanaged elements in a list can be added to a Realm using the
  * [MutableRealm.copyToRealm] method.
  */
-<<<<<<< HEAD
-interface RealmList<E> : MutableList<E> {
-=======
-public interface RealmList<E> : MutableList<E>, Flowable<RealmList<E>> {
->>>>>>> b59ecb10
+public interface RealmList<E> : MutableList<E> {
 
     /**
      * Observes changes to the RealmList. The flow will emit a [InitialList] once subscribed, and
@@ -55,7 +51,7 @@
      *
      * @return a flow representing changes to the list.
      */
-    fun asFlow(): Flow<ListChange<RealmList<E>>>
+    public fun asFlow(): Flow<ListChange<RealmList<E>>>
 }
 
 /**
