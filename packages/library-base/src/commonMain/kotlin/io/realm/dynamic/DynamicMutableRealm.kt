/*
 * Copyright 2022 Realm Inc.
 *
 * Licensed under the Apache License, Version 2.0 (the "License");
 * you may not use this file except in compliance with the License.
 * You may obtain a copy of the License at
 *
 * http://www.apache.org/licenses/LICENSE-2.0
 *
 * Unless required by applicable law or agreed to in writing, software
 * distributed under the License is distributed on an "AS IS" BASIS,
 * WITHOUT WARRANTIES OR CONDITIONS OF ANY KIND, either express or implied.
 * See the License for the specific language governing permissions and
 * limitations under the License.
 */

package io.realm.dynamic

import io.realm.BaseRealmObject
import io.realm.Deleteable
import io.realm.MutableRealm
import io.realm.MutableRealm.UpdatePolicy
import io.realm.RealmList
import io.realm.RealmObject
import io.realm.RealmResults
import io.realm.query.RealmQuery

/**
 * A **dynamic mutable realm** gives access and allows creation and modification of data in the
 * realm through a generic string based API instead of the conventional [Realm] API that uses the
 * typed API of the schema classes supplied in the configuration.
 */
public interface DynamicMutableRealm : DynamicRealm {

    /**
     * Copy new objects into the realm or update existing objects.
     *
     * This will recursively copy objects to the realm. Both those with and without primary keys.
     * The behavior of copying objects with primary keys will depend on the specified update
     * policy. Calling with [UpdatePolicy.ERROR] will disallow updating existing objects. So if
     * an object with the same primary key already exists, an error will be thrown. Setting this
     * thus means that only new objects can be created. Calling with [UpdatePolicy.ALL] mean
     * that an existing object with a matching primary key will have all its properties updated with
     * the values from the input object.
     *
     * Already managed update-to-date objects will not be copied but just return the instance
     * itself. Trying to copy outdated objects will throw an exception. To get hold of an updated
     * reference for an object use [findLatest].
     *
     * @param instance the object to create a copy from.
     * @param updatePolicy update policy when importing objects.
     * @return the managed version of the `instance`.
     *
     * @throws IllegalArgumentException if the object graph of `instance` either contains an object
     * with a primary key value that already exists and the update policy is [UpdatePolicy.ERROR],
     * if the object graph contains an object from a previous version or if a property does not
     * match the underlying schema.
     */
<<<<<<< HEAD
    // NOTE Doesn't prevent copying embedded objects, but theres not really a good way to
    //      differentiate the dynamic objects without bloating the type space
    // FIXME Missing update strategy
    public fun copyToRealm(obj: BaseRealmObject): DynamicMutableRealmObject
=======
    public fun copyToRealm(obj: BaseRealmObject, updatePolicy: UpdatePolicy = UpdatePolicy.ERROR): DynamicMutableRealmObject
>>>>>>> 515bf4eb

    /**
     * Returns a query for dynamic mutable realm objects of the specified class.
     *
     * @param className the name of the class of which to query for.
     * @param query the Realm Query Language predicate use when querying.
     * @param args realm values for the predicate.
     * @return a RealmQuery, which can be used to query for specific objects of provided type.
     * @throws IllegalArgumentException if the class with `className` doesn't exist in the realm.
     *
     * @see DynamicMutableRealmObject
     */
    override fun query(className: String, query: String, vararg args: Any?): RealmQuery<DynamicMutableRealmObject>

    /**
     * Get latest version of an object.
     *
     * This makes it possible to get a mutable realm object from an
     * older version of the object, most notably as part of an [AutomaticSchemaMigration].
     *
     * @param obj realm object to look up
     * @returns a [DynamicMutableRealmObject] reference to the object version as of this realm or
     * `null` if the object has been deleted in this realm.
     */
    public fun findLatest(obj: BaseRealmObject): DynamicMutableRealmObject?

    /**
     * Delete objects from the underlying Realm.
     *
     * [RealmObject], [RealmList], [RealmQuery], [RealmSingleQuery] and [RealmResults] can be
     * deleted this way.
     *
     * *NOTE:* Only live objects can be deleted. Frozen objects must be resolved in the current
     * context using [MutableRealm.findLatest]:
     *
     * ```
     * val frozenObj = realm.query<Sample>.first().find()
     * realm.write {
     *   findLatest(frozenObject)?.let { delete(it) }
     * }
     * ```
     *
     * @param the [RealmObject], [RealmList], [RealmQuery], [RealmSingleQuery] or [RealmResults] to delete.
     * @throws IllegalArgumentException if the object is invalid, frozen or not managed by Realm.
     */
    public fun delete(deleteable: Deleteable)
}<|MERGE_RESOLUTION|>--- conflicted
+++ resolved
@@ -56,14 +56,9 @@
      * if the object graph contains an object from a previous version or if a property does not
      * match the underlying schema.
      */
-<<<<<<< HEAD
     // NOTE Doesn't prevent copying embedded objects, but theres not really a good way to
     //      differentiate the dynamic objects without bloating the type space
-    // FIXME Missing update strategy
-    public fun copyToRealm(obj: BaseRealmObject): DynamicMutableRealmObject
-=======
     public fun copyToRealm(obj: BaseRealmObject, updatePolicy: UpdatePolicy = UpdatePolicy.ERROR): DynamicMutableRealmObject
->>>>>>> 515bf4eb
 
     /**
      * Returns a query for dynamic mutable realm objects of the specified class.
