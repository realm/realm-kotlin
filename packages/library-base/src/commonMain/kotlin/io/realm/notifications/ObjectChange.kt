--- conflicted
+++ resolved
@@ -38,18 +38,18 @@
  *      │ InitialObject │  │ UpdatedObject │  │ DeletedObject │
  *      └───────────────┘  └───────────────┘  └───────────────┘
  */
-sealed interface QueryObjectChange<O : RealmObject> {
+public sealed interface QueryObjectChange<O : RealmObject> {
     /**
      * Returns the newest state of object being observed. `null` is returned if there is no object to
      * observe.
      */
-    val obj: O?
+    public val obj: O?
 }
 
 /**
  * Describes the state where a query does not contain any elements.
  */
-interface PendingObject<O : RealmObject> : QueryObjectChange<O>
+public interface PendingObject<O : RealmObject> : QueryObjectChange<O>
 
 /**
  * This sealed interface describe the possible changes that can be observed to a Realm Object.
@@ -80,20 +80,12 @@
  *
  * For state of update changes, a list with the updated field names from the previous version is provided.
  */
-<<<<<<< HEAD
-sealed interface ObjectChange<O : RealmObject> : QueryObjectChange<O> {
-=======
-public sealed interface ObjectChange<O : RealmObject> {
->>>>>>> 17129ac5
+public sealed interface ObjectChange<O : RealmObject> : QueryObjectChange<O> {
     /**
      * Returns the newest state of object being observed. `null` is returned if the object
      * has been deleted.
      */
-<<<<<<< HEAD
     override val obj: O?
-=======
-    public val obj: O?
->>>>>>> 17129ac5
 }
 
 /**
