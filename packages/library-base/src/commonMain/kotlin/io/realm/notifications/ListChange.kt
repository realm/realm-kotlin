/*
 * Copyright 2021 Realm Inc.
 *
 * Licensed under the Apache License, Version 2.0 (the "License");
 * you may not use this file except in compliance with the License.
 * You may obtain a copy of the License at
 *
 * http://www.apache.org/licenses/LICENSE-2.0
 *
 * Unless required by applicable law or agreed to in writing, software
 * distributed under the License is distributed on an "AS IS" BASIS,
 * WITHOUT WARRANTIES OR CONDITIONS OF ANY KIND, either express or implied.
 * See the License for the specific language governing permissions and
 * limitations under the License.
 */

package io.realm.notifications

import io.realm.RealmList

/**
 * This sealed interface describes the possible changes that can happen to a [RealmList] collection.
 *
 * The states are represented by the specific subclasses [InitialList], [UpdatedList] and
 * [DeletedList]. When the list is deleted an empty list is emitted instead of `null`.
 *
 * Changes can thus be consumed in a number of ways:
 *
 * ```
 * // Variant 1: Switch on the sealed interface
 * person.addresses.asFlow()
 *   .collect { it: ListChange<Address> ->
 *       when(result) {
 *          is InitialList -> setAddressesUIList(it.list)
 *          is UpdatedList -> updateAddressesUIList(it) // Android RecyclerView knows how to animate ranges
 *          is DeletedList -> deleteAddressesUIList(it.list)
 *       }
 *   }
 *
 *
 * // Variant 2: Just pass on the list
 * person.addresses.asFlow()
 *   .collect { it: ListChange<Address> ->
 *       handleChange(it.list)
 *   }
 * ```
 *
 * When the list is updated, extra information is provided describing the changes from the previous
 * version. This information is formatted in a way that can be feed directly to drive animations on UI
 * components like `RecyclerView`. In order to access this information, the [ListChange] must be cast
 * to the appropriate subclass.
 *
 * ```
 * person.addresses.asFlow()
 *   .collect { it: ListChange<Address> ->
 *       when(result) {
 *          is InitialList -> setList(it.list)
 *          is UpdatedList -> { // Automatic cast to UpdatedList
 *              updateList(
 *                  it.list,
 *                  it.deletionRanges,
 *                  it.insertionRanges,
 *                  it.changeRanges
 *             )
 *          }
 *          is DeletedList -> deleteList(it.list)
 *       }
 *   }
 * ```
 */
public sealed interface ListChange<T> {
    public val list: RealmList<T>
}

/**
 * Initial event to be observed on a [RealmList] flow. It contains a reference to the starting list
 * state. Note, this state might be different than the list the flow was registered on, if another
 * thread or device updated the object in the meantime.
 */
public interface InitialList<T> : ListChange<T>

/**
 * [RealmList] flow event that describes that an update has been performed on the observed list. It
 * provides a reference to the updated list and a set of properties that describes the changes 
 * performed on the list.
 */
<<<<<<< HEAD
public interface UpdatedList<T> : ListChange<T>, CollectionChangeSet
=======
public interface UpdatedList<T : List<*>> : ListChange<T> {
    /**
     * The deleted indices in the previous version of the collection. It will be set as a zero-sized
     * array if no objects were deleted.
     */
    public val deletions: IntArray

    /**
     * The inserted indices in the new version of the collection. It will be set as a zero-sized
     * array if no objects were inserted.
     */
    public val insertions: IntArray

    /**
     * The modified indices in the new version of the collection.
     * <p>
     * For [RealmResults], this means that one or more of the properties of the object at the given index were
     * modified (or an object linked to by that object was modified). It will be set as a zero-sized
     * array if no objects were changed.
     */
    public val changes: IntArray

    /**
     * The deleted ranges of objects in the previous version of the collection. It will be set as a zero-sized
     * array if no objects were deleted.
     */
    public val deletionRanges: Array<ListChange.Range>

    /**
     * The inserted ranges of objects in the new version of the collection. It will be set as a zero-sized
     * array if no objects were inserted.
     */
    public val insertionRanges: Array<ListChange.Range>

    /**
     * The modified ranges of objects in the new version of the collection. It will be set as a zero-sized
     * array if no objects were changed.
     */
    public val changeRanges: Array<ListChange.Range>
}
>>>>>>> 0e51b772

/**
 * This event is emitted when the parent object owning the list has been deleted, which in turn also removes the list. The flow will terminate
 * after observing this event.
 */
public interface DeletedList<T> : ListChange<T><|MERGE_RESOLUTION|>--- conflicted
+++ resolved
@@ -81,53 +81,10 @@
 
 /**
  * [RealmList] flow event that describes that an update has been performed on the observed list. It
- * provides a reference to the updated list and a set of properties that describes the changes 
+ * provides a reference to the updated list and a set of properties that describes the changes
  * performed on the list.
  */
-<<<<<<< HEAD
 public interface UpdatedList<T> : ListChange<T>, CollectionChangeSet
-=======
-public interface UpdatedList<T : List<*>> : ListChange<T> {
-    /**
-     * The deleted indices in the previous version of the collection. It will be set as a zero-sized
-     * array if no objects were deleted.
-     */
-    public val deletions: IntArray
-
-    /**
-     * The inserted indices in the new version of the collection. It will be set as a zero-sized
-     * array if no objects were inserted.
-     */
-    public val insertions: IntArray
-
-    /**
-     * The modified indices in the new version of the collection.
-     * <p>
-     * For [RealmResults], this means that one or more of the properties of the object at the given index were
-     * modified (or an object linked to by that object was modified). It will be set as a zero-sized
-     * array if no objects were changed.
-     */
-    public val changes: IntArray
-
-    /**
-     * The deleted ranges of objects in the previous version of the collection. It will be set as a zero-sized
-     * array if no objects were deleted.
-     */
-    public val deletionRanges: Array<ListChange.Range>
-
-    /**
-     * The inserted ranges of objects in the new version of the collection. It will be set as a zero-sized
-     * array if no objects were inserted.
-     */
-    public val insertionRanges: Array<ListChange.Range>
-
-    /**
-     * The modified ranges of objects in the new version of the collection. It will be set as a zero-sized
-     * array if no objects were changed.
-     */
-    public val changeRanges: Array<ListChange.Range>
-}
->>>>>>> 0e51b772
 
 /**
  * This event is emitted when the parent object owning the list has been deleted, which in turn also removes the list. The flow will terminate
