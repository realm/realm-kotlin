--- conflicted
+++ resolved
@@ -7,13 +7,8 @@
  * This sealed interface describe the possible changes that can happen to a list collection,
  * currently [io.realm.RealmList] or [io.realm.RealmResults].
  *
-<<<<<<< HEAD
- * The specific states are represented by the specific subclasses [InitialList], [UpdatedList] and
+ * The states are represented by the specific subclasses [InitialList], [UpdatedList] and
  * [DeletedList]. When the list is deleted an empty list is emitted instead of null.
-=======
- * The states are represented by the specific subclasses [InitialList], [UpdatedList] and
- * [DeletedList].
->>>>>>> 58b0f3ab
  *
  * Changes can thus be consumed in a number of ways:
  *
