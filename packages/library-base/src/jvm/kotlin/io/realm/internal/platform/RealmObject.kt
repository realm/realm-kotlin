--- conflicted
+++ resolved
@@ -23,7 +23,6 @@
 
 // TODO OPTIMIZE Can we eliminate the reflective approach? Maybe by embedding the information
 //  through the compiler plugin or something similar to the Native findAssociatedObject
-<<<<<<< HEAD
 internal actual fun <T : Any> realmObjectCompanionOrNull(clazz: KClass<T>): RealmObjectCompanion? =
     if (clazz.companionObjectInstance is RealmObjectCompanion) {
         clazz.companionObjectInstance as RealmObjectCompanion
@@ -31,9 +30,4 @@
 
 internal actual fun <T : RealmObject> realmObjectCompanionOrThrow(clazz: KClass<T>): RealmObjectCompanion =
     realmObjectCompanionOrNull(clazz)
-        ?: error("Couldn't find companion object of class ${clazz.simpleName}")
-=======
-internal actual fun <T : RealmObject> realmObjectCompanion(clazz: KClass<T>): RealmObjectCompanion =
-    clazz.companionObjectInstance?.let { it as RealmObjectCompanion }
-        ?: error("Couldn't find companion object of class '${clazz.simpleName}'.\nA common cause for this is when the `io.realm.plugin` is not applied to the Gradle module that contains the '${clazz.simpleName}' class.")
->>>>>>> 0fae70fe
+        ?: error("Couldn't find companion object of class '${clazz.simpleName}'.\nA common cause for this is when the `io.realm.kotlin` is not applied to the Gradle module that contains the '${clazz.simpleName}' class.")