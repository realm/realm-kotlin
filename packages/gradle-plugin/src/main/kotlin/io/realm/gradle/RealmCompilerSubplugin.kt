/*
 * Copyright 2020 Realm Inc.
 *
 * Licensed under the Apache License, Version 2.0 (the "License");
 * you may not use this file except in compliance with the License.
 * You may obtain a copy of the License at
 *
 * http://www.apache.org/licenses/LICENSE-2.0
 *
 * Unless required by applicable law or agreed to in writing, software
 * distributed under the License is distributed on an "AS IS" BASIS,
 * WITHOUT WARRANTIES OR CONDITIONS OF ANY KIND, either express or implied.
 * See the License for the specific language governing permissions and
 * limitations under the License.
 */

package io.realm.gradle

import org.gradle.api.provider.Provider
import org.jetbrains.kotlin.gradle.plugin.KotlinCompilation
import org.jetbrains.kotlin.gradle.plugin.KotlinCompilerPluginSupportPlugin
import org.jetbrains.kotlin.gradle.plugin.SubpluginArtifact
import org.jetbrains.kotlin.gradle.plugin.SubpluginOption

class RealmCompilerSubplugin : KotlinCompilerPluginSupportPlugin {

    companion object {
<<<<<<< HEAD
        // TODO POSTPONED Consider embedding these from the build.gradle's pluginVersion task just
=======
        // TODO LATER Consider embedding these from the build.gradle's pluginVersion task just
>>>>>>> 162fda46
        //  as with the version. But leave it for now as they should be quite stable.
        // Modules has to match ${project.group}:${project.name} to make composite build work
        const val groupId = "io.realm.kotlin"
        const val artifactId = "plugin-compiler"
        const val artifactIdShadeSuffix = "-shaded"
        const val version = PLUGIN_VERSION
        // The id used for passing compiler options from command line
        const val compilerPluginId = "io.realm.kotlin"
    }

    override fun isApplicable(kotlinCompilation: KotlinCompilation<*>): Boolean {
        return kotlinCompilation.target.project.plugins.findPlugin(RealmCompilerSubplugin::class.java) != null
    }

    override fun getCompilerPluginId(): String {
        return compilerPluginId
    }

    override fun getPluginArtifact(): SubpluginArtifact {
        // Modules has to match ${project.group}:${project.name} to make composite build work
        return SubpluginArtifact(groupId, artifactId, version)
    }

    override fun getPluginArtifactForNative(): SubpluginArtifact {
        // Modules has to match ${project.group}:${project.name} to make composite build work
        return SubpluginArtifact(groupId, artifactId + artifactIdShadeSuffix, version)
    }

    override fun applyToCompilation(kotlinCompilation: KotlinCompilation<*>): Provider<List<SubpluginOption>> {
        val project = kotlinCompilation.target.project
        return project.provider {
            emptyList<SubpluginOption>()
        }
    }
}<|MERGE_RESOLUTION|>--- conflicted
+++ resolved
@@ -25,11 +25,7 @@
 class RealmCompilerSubplugin : KotlinCompilerPluginSupportPlugin {
 
     companion object {
-<<<<<<< HEAD
-        // TODO POSTPONED Consider embedding these from the build.gradle's pluginVersion task just
-=======
         // TODO LATER Consider embedding these from the build.gradle's pluginVersion task just
->>>>>>> 162fda46
         //  as with the version. But leave it for now as they should be quite stable.
         // Modules has to match ${project.group}:${project.name} to make composite build work
         const val groupId = "io.realm.kotlin"
