--- conflicted
+++ resolved
@@ -110,15 +110,9 @@
     val outputDir = file(versionDirectory)
     outputs.dir(outputDir)
 
-<<<<<<< HEAD
-    val versionRegex = "^VERSION: (.*)\$".toRegex()
-    val coreVersion = providers.fileContents(coreDependenciesFile).asText.get().lineSequence()
-        .map { dependecy -> versionRegex.find(dependecy)?.groups?.get(1)?.value }.single { it != null }
-=======
     val yaml = Yaml()
     val coreDependencies: Map<String, String> = yaml.load(FileInputStream(coreDependenciesFile.asFile))
     val coreVersion = coreDependencies["VERSION"]
->>>>>>> 07e223bf
 
     doLast {
         val versionFile = file("$outputDir/io/realm/kotlin/gradle/version.kt")
