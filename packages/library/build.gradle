plugins {
    id "org.jetbrains.kotlin.multiplatform"
    id "com.android.library"
}

repositories {
    google()
    jcenter()
    mavenCentral()
    mavenLocal()
}

group Realm.group
version Realm.version

apply plugin: 'maven-publish'

// Common Kotlin configuration
kotlin {
    sourceSets {
        commonMain {
            dependencies {
                implementation kotlin('stdlib-common')
<<<<<<< HEAD
                implementation "org.jetbrains.kotlinx:kotlinx-coroutines-core:${Versions.kotlinCoroutines}"
=======
                implementation kotlin('reflect')
                api(project(":runtime-api"))
>>>>>>> c59c6b25
            }
        }

        commonTest {
            dependencies {
                implementation(kotlin("test-common"))
                implementation(kotlin("test-annotations-common"))
            }
        }
    }
}

// JVM
kotlin {
    jvm()
}

// Android configuration
android {
    compileSdkVersion 29
    buildToolsVersion "29.0.2"

    defaultConfig {
        minSdkVersion 21
        targetSdkVersion 29
        versionCode 1
        versionName "1.0"
        testInstrumentationRunner "android.support.test.runner.AndroidJUnitRunner"

        sourceSets {
            main {
                manifest.srcFile "src/androidMain/AndroidManifest.xml"
                jniLibs.srcDir "src/androidMain/jniLibs"
                androidTest.java.srcDirs += 'src/androidTest/kotlin'
            }
        }
    }

    buildTypes {
        release {
            minifyEnabled false
            proguardFiles getDefaultProguardFile('proguard-android-optimize.txt'), 'proguard-rules.pro'
        }
    }
}
kotlin {
    android("android") {
        publishLibraryVariants("release", "debug")
    }
    sourceSets {
        androidMain {
            kotlin.srcDir("src/androidMain/kotlin")
        }

        androidTest {
            dependencies {
                implementation(kotlin("test"))
                implementation(kotlin("test-junit"))

                implementation 'junit:junit:4.12'
                implementation 'com.android.support.test:runner:1.0.2'
                implementation 'com.android.support.test:rules:1.0.2'
                implementation(kotlin("reflect:1.4.20-M1-63"))
            }
        }
    }
}

// IOS Configurastion
kotlin {
    // For ARM, should be changed to iosArm32 or iosArm64
    // For Linux, should be changed to e.g. linuxX64
    // For MacOS, should be changed to e.g. macosX64
    // For Windows, should be changed to e.g. mingwX64
    iosX64("ios") {
        compilations.main {
            cinterops {
                objectstore_wrapper {
                    includeDirs "${project.projectDir}/cpp_engine"
                    // Usually the following is specified via the cinterop def file as the following:
                    //  staticLibraries = librealm-objectstore-wrapper.a
                    //  libraryPaths = /Users/Nabil/Dev/realm/realm-kotlin-mpp/lib/cpp_engine/build-ios
                    //  linkerOpts = -framework Foundation -framework CoreFoundation -framework Security  -framework CoreServices -L/Users/Nabil/Dev/realm/realm-kotlin-mpp/lib/cpp_engine/build-ios -L/Users/Nabil/Dev/realm/realm-kotlin-mpp/lib/cpp_engine/external/realm-object-store/CMakeFiles/realm-core-5.23.6 -lrealm-macosx-dbg -L/Users/Nabil/Dev/realm/realm-kotlin-mpp/lib/cpp_engine/external/realm-object-store/src -lrealm-object-store -lrealm-parser-macosx-dbg
                    // However since the cinterop def file doens't support environment variable to define relative path (see https://github.com/JetBrains/kotlin-native/issues/3631)
                    // we're forced to use this hack, Note the cinterop plugin doesn't support specifying the 'linkerOpts' option in Gradle which would allow us to calculate the full path in the build script
                    // FIXME Mixup of macos and ios libraries??
                    kotlinOptions.freeCompilerArgs += ["-include-binary", "${project.projectDir}/cpp_engine/build-ios/librealm-objectstore-wrapper.a".toString()]
                    kotlinOptions.freeCompilerArgs += ["-include-binary", "${project.projectDir}/cpp_engine/external/realm-object-store/CMakeFiles/realm-core-5.23.6/librealm-ios-dbg.a".toString()]
                    kotlinOptions.freeCompilerArgs += ["-include-binary", "${project.projectDir}/cpp_engine/external/realm-object-store/src/librealm-object-store.a".toString()]
                    kotlinOptions.freeCompilerArgs += ["-include-binary", "${project.projectDir}/cpp_engine/external/realm-object-store/CMakeFiles/realm-core-5.23.6/librealm-parser-ios-dbg.a".toString()]

                    compilerOpts "-I/Applications/Xcode.app/Contents/Developer/Platforms/iPhoneOS.platform/Developer/SDKs/iPhoneOS.sdk/usr/include/ -I${project.projectDir}/cpp_engine"
                }
            }
        }
    }
    sourceSets {
        iosMain {}
        iosTest {}
    }
}

// Macos configuration
kotlin {
    // For ARM, should be changed to iosArm32 or iosArm64
    // For Linux, should be changed to e.g. linuxX64
    // For MacOS, should be changed to e.g. macosX64
    // For Windows, should be changed to e.g. mingwX64
    macosX64("macos") {
        compilations.main {
            cinterops {
                objectstore_wrapper {
                    includeDirs "${project.projectDir}/cpp_engine"
                    // Usually the following is specified via the cinterop def file as the following:
                    //  staticLibraries = librealm-objectstore-wrapper.a
                    //  libraryPaths = /Users/Nabil/Dev/realm/realm-kotlin-mpp/lib/cpp_engine/build-ios
                    //  linkerOpts = -framework Foundation -framework CoreFoundation -framework Security  -framework CoreServices -L/Users/Nabil/Dev/realm/realm-kotlin-mpp/lib/cpp_engine/build-ios -L/Users/Nabil/Dev/realm/realm-kotlin-mpp/lib/cpp_engine/external/realm-object-store/CMakeFiles/realm-core-5.23.6 -lrealm-macosx-dbg -L/Users/Nabil/Dev/realm/realm-kotlin-mpp/lib/cpp_engine/external/realm-object-store/src -lrealm-object-store -lrealm-parser-macosx-dbg
                    // However since the cinterop def file doens't support environment variable to define relative path (see https://github.com/JetBrains/kotlin-native/issues/3631)
                    // we're forced to use this hack, Note the cinterop plugin doesn't support specifying the 'linkerOpts' option in Gradle which would allow us to calculate the full path in the build script
                    kotlinOptions.freeCompilerArgs += ["-include-binary", "${project.projectDir}/cpp_engine/build-ios/librealm-objectstore-wrapper.a".toString()]
                    kotlinOptions.freeCompilerArgs += ["-include-binary", "${project.projectDir}/cpp_engine/external/realm-object-store/CMakeFiles/realm-core-5.23.6/librealm-macosx-dbg.a".toString()]
                    kotlinOptions.freeCompilerArgs += ["-include-binary", "${project.projectDir}/cpp_engine/external/realm-object-store/src/librealm-object-store.a".toString()]
                    kotlinOptions.freeCompilerArgs += ["-include-binary", "${project.projectDir}/cpp_engine/external/realm-object-store/CMakeFiles/realm-core-5.23.6/librealm-parser-macosx-dbg.a".toString()]

                    compilerOpts "-I/Applications/Xcode.app/Contents/Developer/Platforms/MacOSX.platform/Developer/SDKs/MacOSX.sdk/usr/include/ -I${project.projectDir}/cpp_engine"
                }
            }
        }
    }
    sourceSets {
        macosMain {}
        macosTest {}
    }
}
// Needs running emulator
//tasks.named("iosTest") {
//    def device = project.findProperty("iosDevice")?.toString() ?: "iPhone 11 Pro Max"
//    dependsOn kotlin.targets.ios.binaries.getTest('DEBUG').linkTaskName
//    group = JavaBasePlugin.VERIFICATION_GROUP
//    description = "Runs tests for target 'ios' on an iOS simulator"
//
//    doLast {
//        def binary = kotlin.targets.ios.binaries.getTest('DEBUG').outputFile
//        exec {
//            commandLine 'xcrun', 'simctl', 'spawn', device, binary.absolutePath
//        }
//    }
//}

configurations {
    compileClasspath
}

// FIXME Adhoc tasks to build object store wrappers until migrated to proper module
tasks.create("os") {
    doLast {
        exec {
            workingDir("cpp_engine/external/realm-object-store/")
            commandLine("cmake", ".")
        }
        exec {
            workingDir("cpp_engine/external/realm-object-store/")
            commandLine("make", "-j8")
        }
    }
    outputs.file("cpp_engine/external/realm-object-store/src/librealm-object-store.a")
}
tasks.create("wrapperIos") {
    dependsOn("os")
    doLast {
        exec {
            workingDir("cpp_engine/build-ios")
            commandLine("cmake", ".")
        }
        exec {
            workingDir("cpp_engine/build-ios")
            commandLine("make", "-j8", "realm-objectstore-wrapper")
        }
    }
    outputs.file("cpp_engine/build-ios/librealm-objectstore-wrapper.a")
}
// FIXME Requires ANDROID_NDK environment variable to point to android-ndk-r10e folder
// FIXME Not properly hooked up with android target tasks
tasks.create("wrapperAndroid") {
    dependsOn("os")
    doLast {
        exec {
            workingDir("cpp_engine/build-android")
            commandLine("cmake", "-DCMAKE_TOOLCHAIN_FILE=../android.toolchain.cmake", "-DANDROID_ABI=x86_64", "-DENABLE_DEBUG_CORE=false", ".")
        }
        exec {
            workingDir("cpp_engine/build-android")
            commandLine("make", "-j8", "realm-objectstore-wrapper-android-dynamic")
        }
        copy {
            from "cpp_engine/build-android/librealm-objectstore-wrapper-android-dynamic.so"
            into "src/androidMain/jniLibs/x86_64/"
        }
    }
    outputs.file("src/androidMain/jniLibs/x86_64/librealm-objectstore-wrapper-android-dynamic.so")
}
tasks.named("preBuild") {
    dependsOn(wrapperAndroid)
}
tasks.named("cinteropObjectstore_wrapperMacos") {
    dependsOn(wrapperIos)
}
<|MERGE_RESOLUTION|>--- conflicted
+++ resolved
@@ -21,12 +21,9 @@
         commonMain {
             dependencies {
                 implementation kotlin('stdlib-common')
-<<<<<<< HEAD
                 implementation "org.jetbrains.kotlinx:kotlinx-coroutines-core:${Versions.kotlinCoroutines}"
-=======
                 implementation kotlin('reflect')
                 api(project(":runtime-api"))
->>>>>>> c59c6b25
             }
         }
 
