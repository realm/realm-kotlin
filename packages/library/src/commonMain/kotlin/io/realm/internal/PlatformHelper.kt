--- conflicted
+++ resolved
@@ -36,7 +36,6 @@
 expect fun threadId(): ULong
 
 /**
-<<<<<<< HEAD
  * Method to freeze state. Calls the platform implementation of 'freeze' on native, and is a noop on other platforms.
  */
 expect fun <T> T.freeze(): T
@@ -51,7 +50,8 @@
  * This is a noop on non-native platforms.
  */
 expect fun Any.ensureNeverFrozen()
-=======
+
+/**
  * Platform agnostic _WeakReference_ wrapper.
  *
  * Basically just wrapping underlying platform implementations.
@@ -59,5 +59,4 @@
 expect class WeakReference<T : Any>(referred: T) {
     fun clear()
     fun get(): T?
-}
->>>>>>> ca2314ab
+}