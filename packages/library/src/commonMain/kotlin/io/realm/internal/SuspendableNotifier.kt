--- conflicted
+++ resolved
@@ -2,11 +2,7 @@
 
 import io.realm.Callback
 import io.realm.Cancellable
-<<<<<<< HEAD
-=======
-import io.realm.Realm
 import io.realm.RealmList
->>>>>>> 6c405773
 import io.realm.RealmObject
 import io.realm.VersionId
 import io.realm.internal.platform.freeze
@@ -39,14 +35,10 @@
  * inside writes. Users can therefor not register change listeners on live objects, but it is assumed that other
  * layers check that invariant before methods on this class are called.
  */
-<<<<<<< HEAD
-internal class SuspendableNotifier(private val owner: RealmImpl, private val dispatcher: CoroutineDispatcher) {
-=======
 internal class SuspendableNotifier(
-    private val owner: Realm,
+    private val owner: RealmImpl,
     private val dispatcher: CoroutineDispatcher
 ) {
->>>>>>> 6c405773
 
     companion object {
         val NO_OP_NOTIFICATION_TOKEN = object : Cancellable {
@@ -188,14 +180,10 @@
      *
      * FIXME Callers of this method must make sure it is called on the correct [SuspendableNotifier.dispatcher].
      */
-<<<<<<< HEAD
-    internal fun <T : RealmObject> registerResultsChangedListener(results: RealmResultsImpl<T>, callback: Callback<RealmResultsImpl<T>>): Cancellable {
-=======
     internal fun <T : RealmObject> registerResultsChangedListener(
-        results: RealmResults<T>,
-        callback: Callback<RealmResults<T>>
+        results: RealmResultsImpl<T>,
+        callback: Callback<RealmResultsImpl<T>>
     ): Cancellable {
->>>>>>> 6c405773
         val liveResults = results.thaw(realm.realmReference)
         return registerChangedListener(
             liveComponentPointer = liveResults.result,
