package io.realm.internal

import io.realm.BaseRealm
import io.realm.Callback
import io.realm.Cancellable
import io.realm.ManagedRealmList
import io.realm.Realm
import io.realm.RealmList
import io.realm.RealmObject
import io.realm.RealmResults
import io.realm.VersionId
import io.realm.interop.NativePointer
import io.realm.interop.RealmInterop
import io.realm.isValid
import kotlinx.atomicfu.AtomicRef
import kotlinx.coroutines.CoroutineDispatcher
import kotlinx.coroutines.cancel
import kotlinx.coroutines.channels.BufferOverflow
import kotlinx.coroutines.channels.ChannelResult
import kotlinx.coroutines.channels.awaitClose
import kotlinx.coroutines.ensureActive
import kotlinx.coroutines.flow.Flow
import kotlinx.coroutines.flow.MutableSharedFlow
import kotlinx.coroutines.flow.asSharedFlow
import kotlinx.coroutines.flow.callbackFlow
import kotlinx.coroutines.withContext

/**
 * Class responsible for controlling notifications for a Realm. It does this by wrapping a live Realm on which
 * notifications can be registered. Since all objects that are otherwise exposed to users are frozen, they need
 * to be thawed when reaching the live Realm.
 *
 * For Lists and Objects, this can result in the object no longer existing. In this case, Flows will just complete.
 * End users can catch this case by using `flow.onCompletion { ... }`.
 *
 * Users are only exposed to live objects inside a [MutableRealm], and change listeners are not supported
 * inside writes. Users can therefor not register change listeners on live objects, but it is assumed that other
 * layers check that invariant before methods on this class are called.
 */
internal class SuspendableNotifier(
    private val owner: Realm,
    private val dispatcher: CoroutineDispatcher
) {

    companion object {
        val NO_OP_NOTIFICATION_TOKEN = object : Cancellable {
            override fun cancel() { /* Do Nothing */ }
        }
    }

    // FIXME Work-around for the global Realm changed listener not working.
    // Adding extra buffer capacity as we are otherwise never able to emit anything
    // see https://github.com/Kotlin/kotlinx.coroutines/blob/master/kotlinx-coroutines-core/common/src/flow/SharedFlow.kt#L78
    private val _realmChanged = MutableSharedFlow<RealmReference>(
        onBufferOverflow = BufferOverflow.SUSPEND,
        extraBufferCapacity = 1
    )

    // Must only be accessed from the dispatchers thread
    private val realm: BaseRealm by lazy {
        val dbPointer = RealmInterop.realm_open(owner.configuration.nativeConfig, dispatcher)
        object : BaseRealm(owner.configuration, dbPointer) {
            /* Realms used by the Notifier is just a basic Live Realm */
        }
    }

    /**
     * FIXME Currently this is a hacked implementation that only does the correct thing if
     *  other RealmResults or RealmObjects are being observed. But all writes should also flow
     *  from [SuspendableWriter], so no Realm updates will be lost to end users.
     *
     * Listen to changes to a Realm.
     *
     * This flow is guaranteed to emit before any other streams listening to individual objects or
     * query results.
     */
    internal fun realmChanged(): Flow<RealmReference> {
        // FIXME Workaround until proper Realm Changed Listeners are implemented
        return _realmChanged.asSharedFlow()
//        return callbackFlow {
//            val token: AtomicRef<Cancellable> = kotlinx.atomicfu.atomic(NO_OP_NOTIFICATION_TOKEN)
//            withContext(dispatcher) {
//                token.value = addRealmChangedListener { frozenRealm ->
//                    val result = trySend(frozenRealm)
//                    if (!result.isSuccess) {
//                        // FIXME What to do if this fails?
//                        throw IllegalStateException("Notification could not be handled: $result")
//                    }
//                }
//            }
//            awaitClose {
//                token.value.cancel()
//            }
//        }
    }

    /**
     * Listen to changes to a RealmResults.
     */
    internal fun <T : RealmObject> resultsChanged(results: RealmResults<T>): Flow<RealmResults<T>> {
        return callbackFlow {
            val token: AtomicRef<Cancellable> = kotlinx.atomicfu.atomic(NO_OP_NOTIFICATION_TOKEN)
            withContext(dispatcher) {
                ensureActive()
                val newToken = registerResultsChangedListener(results) { frozenResults ->
                    // Realm should already have been updated with the latest version
                    // So `owner` should as a minimum be at the same version as the notification Realm.
                    val result = trySend(frozenResults)
                    checkResult(result)
                }
                token.value = newToken
            }
            awaitClose {
                token.value.cancel()
            }
        }
    }

    /**
     * Listen to changes to a RealmObject through a [Flow]. If the object is deleted, null is emitted and the flow will complete.
     */
    internal fun <T : RealmObject> objectChanged(obj: T): Flow<T> {
        return callbackFlow {
            val token: AtomicRef<Cancellable> = kotlinx.atomicfu.atomic(NO_OP_NOTIFICATION_TOKEN)
            withContext(dispatcher) {
                ensureActive()
                token.value = registerObjectChangedListener(obj) { frozenObj ->
                    if (frozenObj == null) {
                        close()
                    } else {
                        val result = trySend(frozenObj)
                        checkResult(result)
                    }
                }
            }
            awaitClose {
                token.value.cancel()
            }
        }
    }

    /**
     * Listen to changes to a RealmList through a [Flow].
     */
    internal fun <T> listChanged(listDelegate: ManagedRealmList<T>): Flow<RealmList<T>> {
        return callbackFlow {
            val token: AtomicRef<Cancellable> = kotlinx.atomicfu.atomic(NO_OP_NOTIFICATION_TOKEN)
            withContext(dispatcher) {
                ensureActive()
<<<<<<< HEAD
                token.value = registerListChangedListener(listDelegate) { frozenList ->
                    // Realm should already have been updated with the latest version
                    // So `owner` should as a minimum be at the same version as the notification Realm.
                    val result = trySend(frozenList)
                    checkResult(result)
=======
                token.value = registerListChangedListener(list) { frozenList ->
                    if (frozenList == null) {
                        close()
                    } else {
                        // Realm should already have been updated with the latest version
                        // So `owner` should as a minimum be at the same version as the notification Realm.
                        val result = trySend(frozenList)
                        checkResult(result)
                    }
>>>>>>> c507b4b9
                }
            }
            awaitClose {
                token.value.cancel()
            }
        }
    }

    /**
     * Listen to changes to the Realm.
     * The callback will happen on the configured [SuspendableNotifier.dispatcher] thread.     *
     *
     * FIXME Callers of this method must make sure it is called on the correct [SuspendableNotifier.dispatcher].
     */
    internal fun registerRealmChangedListener(callback: Callback<Pair<NativePointer, VersionId>>): Cancellable {
        TODO("Waiting for RealmInterop to have support for global Realm changed")
    }

    // FIXME Need to expose change details to the user
    //  https://github.com/realm/realm-kotlin/issues/115
    /**
     * Register a change listener on a live RealmResults. All objects returned in the callback are frozen.
     * The callback will happen on the configured [SuspendableNotifier.dispatcher] thread.     *
     *
     * FIXME Callers of this method must make sure it is called on the correct [SuspendableNotifier.dispatcher].
     */
    internal fun <T : RealmObject> registerResultsChangedListener(
        results: RealmResults<T>,
        callback: Callback<RealmResults<T>>
    ): Cancellable {
        val liveResults = results.thaw(realm.realmReference)
        return registerChangedListener(
            liveComponentPointer = liveResults.result,
            notifyComponentUpdate = { frozenRealm ->
                // Notifications need to be delivered with the version they where created on, otherwise
                // the fine-grained notification data might be out of sync.
                val frozenResults = liveResults.freeze(frozenRealm)
                callback.onChange(frozenResults)
            },
            getToken = { resultsPtr, interopCallback ->
                RealmInterop.realm_results_add_notification_callback(resultsPtr, interopCallback)
            },
            callback = callback
        )
    }

    // FIXME Need to expose change details to the user
    //  https://github.com/realm/realm-kotlin/issues/115
    /**
     * Listen to changes to a RealmObject through a change listener. The callback will happen
     * on the configured [SuspendableNotifier.dispatcher] thread.
     *
     * FIXME Callers of this method must make sure it is called on the correct [SuspendableNotifier.dispatcher].
     */
    internal fun <T : RealmObject> registerObjectChangedListener(
        obj: T,
        callback: Callback<T?>
    ): Cancellable {
        val liveObject: RealmObjectInternal? =
            (obj as RealmObjectInternal).thaw(realm.realmReference.owner) as RealmObjectInternal?
        if (liveObject == null || !liveObject.isValid()) {
            return NO_OP_NOTIFICATION_TOKEN
        }
        return registerChangedListener(
            liveComponentPointer = liveObject.`$realm$ObjectPointer`!!,
            notifyComponentUpdate = { frozenRealm ->
                if (!liveObject.isValid()) {
                    callback.onChange(null)
                } else {
                    callback.onChange(liveObject.freeze(frozenRealm))
                }
            },
            getToken = { objPtr, interopCallback ->
                RealmInterop.realm_object_add_notification_callback(objPtr, interopCallback)
            },
            callback = callback
        )
    }

    /**
     * Listen to changes to a RealmList through a change listener. The callback will happen
     * on the configured [SuspendableNotifier.dispatcher] thread.
     *
     * FIXME Callers of this method must make sure it is called on the correct [SuspendableNotifier.dispatcher].
     */
    internal fun <T> registerListChangedListener(
<<<<<<< HEAD
        listDelegate: ManagedRealmList<T>,
        callback: Callback<RealmList<T>>
=======
        list: RealmList<T>,
        callback: Callback<RealmList<T>?>
>>>>>>> c507b4b9
    ): Cancellable {
        val liveListPointer = RealmInterop.realm_list_thaw(
            listDelegate.nativePointer,
            realm.realmReference.dbPointer
        )
        val liveListDelegate = ManagedRealmList<T>(
            liveListPointer,
            listDelegate.metadata.copy(realm = realm.realmReference)
        )
        return registerChangedListener(
            liveComponentPointer = liveListPointer,
            notifyComponentUpdate = { frozenRealm ->
<<<<<<< HEAD
                // Skip notifications when list is not valid
                if (!liveListDelegate.isValid()) {
                    return@registerChangedListener
                }

                // Notifications need to be delivered with the version they where created on, otherwise
                // the fine-grained notification data might be out of sync.
                val frozenListPointer = RealmInterop.realm_list_freeze(
                    liveListDelegate.nativePointer,
                    frozenRealm.dbPointer
                )
                val frozenList = liveListDelegate.freeze(frozenListPointer, frozenRealm)
                callback.onChange(frozenList)
=======
                if (!liveList.isValid()) {
                    callback.onChange(null)
                } else {
                    // Notifications need to be delivered with the version they where created on, otherwise
                    // the fine-grained notification data might be out of sync.
                    val frozenList = liveList.freeze(frozenRealm)
                    callback.onChange(frozenList)
                }
>>>>>>> c507b4b9
            },
            getToken = { listPtr, interopCallback ->
                RealmInterop.realm_list_add_notification_callback(listPtr, interopCallback)
            },
            callback = callback
        )
    }

    internal fun close() {
        // FIXME Is it safe at all times to close a Realm? Probably not during a changelistener callback, but Mutexes
        //  are not supported within change listeners as they are not suspendable.
        runBlocking(dispatcher) {
            realm.close()
        }
    }

    private fun <T> registerChangedListener(
        liveComponentPointer: NativePointer,
        notifyComponentUpdate: (frozenRealm: RealmReference) -> Unit,
        getToken: (
            liveComponentPointer: NativePointer,
            interopCallback: io.realm.interop.Callback
        ) -> NativePointer,
        callback: Callback<T>
    ): NotificationToken<Callback<T>> {
        val interopCallback = object : io.realm.interop.Callback {
            override fun onChange(change: NativePointer) {
                // FIXME How to make sure the Realm isn't closed when handling this?

                // FIXME The Realm should have been frozen in `realmChanged`, but this isn't supported yet.
                //  Instead we create the frozen version ourselves (which is correct, but pretty inefficient)
                //  We also send it to the owner Realm, so it can keep track of its lifecycle
                val frozenRealm = RealmReference(
                    owner,
                    RealmInterop.realm_freeze(realm.realmReference.dbPointer)
                )
                notifyRealmChanged(frozenRealm)
                notifyComponentUpdate(frozenRealm)
            }
        }.freeze() // Freeze to allow cleaning up on another thread
        val token = getToken(liveComponentPointer, interopCallback)
        return NotificationToken(callback, token)
    }

    // Verify that notifications emitted to Streams are handled in an uniform manner
    private fun checkResult(result: ChannelResult<Unit>) {
        if (result.isClosed) {
            // If the Flow was closed, we assume it is on purpose, so avoid raising an exception.
            return
        }
        if (!result.isSuccess) {
            // TODO Is there a better way to handle this?
            throw IllegalStateException("Notification could not be sent: $result")
        }
    }

    private fun notifyRealmChanged(frozenRealm: RealmReference) {
        if (!_realmChanged.tryEmit(frozenRealm)) {
            // FIXME Figure out why we sometimes end up here
            println("Failed to send update to Realm from the Notifier: ${owner./**/configuration.path}")
            // throw IllegalStateException("Failed to send update to Realm from the Notifier: ${owner./**/configuration.path}")
        }
    }
}<|MERGE_RESOLUTION|>--- conflicted
+++ resolved
@@ -14,7 +14,6 @@
 import io.realm.isValid
 import kotlinx.atomicfu.AtomicRef
 import kotlinx.coroutines.CoroutineDispatcher
-import kotlinx.coroutines.cancel
 import kotlinx.coroutines.channels.BufferOverflow
 import kotlinx.coroutines.channels.ChannelResult
 import kotlinx.coroutines.channels.awaitClose
@@ -44,7 +43,8 @@
 
     companion object {
         val NO_OP_NOTIFICATION_TOKEN = object : Cancellable {
-            override fun cancel() { /* Do Nothing */ }
+            override fun cancel() { /* Do Nothing */
+            }
         }
     }
 
@@ -147,14 +147,7 @@
             val token: AtomicRef<Cancellable> = kotlinx.atomicfu.atomic(NO_OP_NOTIFICATION_TOKEN)
             withContext(dispatcher) {
                 ensureActive()
-<<<<<<< HEAD
                 token.value = registerListChangedListener(listDelegate) { frozenList ->
-                    // Realm should already have been updated with the latest version
-                    // So `owner` should as a minimum be at the same version as the notification Realm.
-                    val result = trySend(frozenList)
-                    checkResult(result)
-=======
-                token.value = registerListChangedListener(list) { frozenList ->
                     if (frozenList == null) {
                         close()
                     } else {
@@ -163,7 +156,6 @@
                         val result = trySend(frozenList)
                         checkResult(result)
                     }
->>>>>>> c507b4b9
                 }
             }
             awaitClose {
@@ -250,13 +242,8 @@
      * FIXME Callers of this method must make sure it is called on the correct [SuspendableNotifier.dispatcher].
      */
     internal fun <T> registerListChangedListener(
-<<<<<<< HEAD
         listDelegate: ManagedRealmList<T>,
-        callback: Callback<RealmList<T>>
-=======
-        list: RealmList<T>,
         callback: Callback<RealmList<T>?>
->>>>>>> c507b4b9
     ): Cancellable {
         val liveListPointer = RealmInterop.realm_list_thaw(
             listDelegate.nativePointer,
@@ -269,30 +256,18 @@
         return registerChangedListener(
             liveComponentPointer = liveListPointer,
             notifyComponentUpdate = { frozenRealm ->
-<<<<<<< HEAD
-                // Skip notifications when list is not valid
                 if (!liveListDelegate.isValid()) {
-                    return@registerChangedListener
-                }
-
-                // Notifications need to be delivered with the version they where created on, otherwise
-                // the fine-grained notification data might be out of sync.
-                val frozenListPointer = RealmInterop.realm_list_freeze(
+                    callback.onChange(null)
+                } else {
+                    // Notifications need to be delivered with the version they where created on, otherwise
+                    // the fine-grained notification data might be out of sync.
+                    val frozenListPointer = RealmInterop.realm_list_freeze(
                     liveListDelegate.nativePointer,
                     frozenRealm.dbPointer
                 )
                 val frozenList = liveListDelegate.freeze(frozenListPointer, frozenRealm)
-                callback.onChange(frozenList)
-=======
-                if (!liveList.isValid()) {
-                    callback.onChange(null)
-                } else {
-                    // Notifications need to be delivered with the version they where created on, otherwise
-                    // the fine-grained notification data might be out of sync.
-                    val frozenList = liveList.freeze(frozenRealm)
                     callback.onChange(frozenList)
                 }
->>>>>>> c507b4b9
             },
             getToken = { listPtr, interopCallback ->
                 RealmInterop.realm_list_add_notification_callback(listPtr, interopCallback)
