/*
 * Copyright 2020 Realm Inc.
 *
 * Licensed under the Apache License, Version 2.0 (the "License");
 * you may not use this file except in compliance with the License.
 * You may obtain a copy of the License at
 *
 * http://www.apache.org/licenses/LICENSE-2.0
 *
 * Unless required by applicable law or agreed to in writing, software
 * distributed under the License is distributed on an "AS IS" BASIS,
 * WITHOUT WARRANTIES OR CONDITIONS OF ANY KIND, either express or implied.
 * See the License for the specific language governing permissions and
 * limitations under the License.
 */

package io.realm.internal

import io.realm.Callback
import io.realm.Cancellable
import io.realm.RealmObject
import io.realm.RealmResults
import io.realm.interop.Link
import io.realm.interop.NativePointer
import io.realm.interop.RealmInterop
import kotlinx.coroutines.flow.Flow
import kotlin.reflect.KClass

// FIXME API-QUERY Final query design is tracked in https://github.com/realm/realm-kotlin/issues/84
//  - Lazy API makes it harded to debug
//  - Postponing execution to actually accessing the elements also prevents query parser errors to
//    be raised. Maybe we can get an option to prevalidate queries in the C-API?

internal class RealmResultsImpl<T : RealmObject> : AbstractList<T>, RealmResults<T>, RealmLifeCycleHolder {

    private val mode: Mode
    private val realm: RealmReference
    private val clazz: KClass<T>
    private val schema: Mediator
    internal val result: NativePointer

    private enum class Mode {
        // FIXME Needed to make working with @LinkingObjects easier.
        EMPTY, // RealmResults that is always empty.
        RESULTS // RealmResults wrapping a Realm Core Results.
    }
    // Wrap existing native Results class
    private constructor(realm: RealmReference, results: NativePointer, clazz: KClass<T>, schema: Mediator) {
        this.mode = Mode.RESULTS
        this.realm = realm
        this.result = results
        this.clazz = clazz
        this.schema = schema
    }

    internal companion object {
        internal fun <T : RealmObject> fromQuery(realm: RealmReference, query: NativePointer, clazz: KClass<T>, schema: Mediator): RealmResultsImpl<T> {
            // realm_query_find_all doesn't fully evaluate until you interact with it.
            return RealmResultsImpl(realm, RealmInterop.realm_query_find_all(query), clazz, schema)
        }

        internal fun <T : RealmObject> fromResults(realm: RealmReference, results: NativePointer, clazz: KClass<T>, schema: Mediator): RealmResultsImpl<T> {
            return RealmResultsImpl(realm, results, clazz, schema)
        }
    }

<<<<<<< HEAD
    override fun realmLifeCycle(): RealmLifeCycle {
        return realm
=======
    override fun version(): VersionId {
        return realm.owner.version
>>>>>>> e4139b66
    }

    override val size: Int
        get() = RealmInterop.realm_results_count(result).toInt()

    override fun get(index: Int): T {
        val link: Link = RealmInterop.realm_results_get<T>(result, index.toLong())
        val model = schema.createInstanceOf(clazz) as RealmObjectInternal
        model.link(realm, schema, clazz, link)
        @Suppress("UNCHECKED_CAST")
        return model as T
    }

    @Suppress("SpreadOperator")
    override fun query(query: String, vararg args: Any?): RealmResultsImpl<T> {
        return fromQuery(
            realm,
            RealmInterop.realm_query_parse(result, clazz.simpleName!!, query, *args),
            clazz,
            schema,
        )
    }

    /**
     * FIXME Hidden until we can add proper support
     *
     * Observe changes to a Realm result.
     *
     * Follows the pattern of [Realm.addChangeListener]
     */
    internal fun addChangeListener(callback: Callback<RealmResultsImpl<T>>): Cancellable {
        realm.checkClosed()
        return realm.owner.registerResultsChangeListener(this, callback)
    }

    override fun observe(): Flow<RealmResultsImpl<T>> {
        realm.checkClosed()
        return realm.owner.registerResultsObserver(this)
    }

    override fun delete() {
        // TODO OPTIMIZE Are there more efficient ways to do this? realm_query_delete_all is not
        //  available in C-API yet, but should probably await final query design
        //  https://github.com/realm/realm-kotlin/issues/84
        RealmInterop.realm_results_delete_all(result)
    }

    /**
     * Returns a frozen copy of this query result. If it is already frozen, the same instance
     * is returned.
     */
    internal fun freeze(realm: RealmReference): RealmResultsImpl<T> {
        val frozenDbPointer = realm.dbPointer
        val frozenResults = RealmInterop.realm_results_freeze(result, frozenDbPointer)
        return fromResults(realm, frozenResults, clazz, schema)
    }

    /**
     * Thaw the frozen query result, turning it back into a live, thread-confined RealmResults.
     */
    internal fun thaw(realm: RealmReference): RealmResultsImpl<T> {
        val liveDbPointer = realm.dbPointer
        val liveResultPtr = RealmInterop.realm_results_thaw(result, liveDbPointer)
        return fromResults(realm, liveResultPtr, clazz, schema)
    }
}<|MERGE_RESOLUTION|>--- conflicted
+++ resolved
@@ -64,13 +64,8 @@
         }
     }
 
-<<<<<<< HEAD
     override fun realmLifeCycle(): RealmLifeCycle {
         return realm
-=======
-    override fun version(): VersionId {
-        return realm.owner.version
->>>>>>> e4139b66
     }
 
     override val size: Int
