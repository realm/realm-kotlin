--- conflicted
+++ resolved
@@ -81,14 +81,8 @@
             listPtr,
             RealmList.OperatorMetadata(
                 clazz = R::class,
-<<<<<<< HEAD
-                mediator = obj.`$realm$Mediator` as Mediator,
-                realm = obj.`$realm$Owner`!! as RealmReference
-=======
-                isRealmObject = isRealmObject,
                 mediator = obj.`$realm$Mediator`!!,
                 realm = obj.`$realm$Owner`!!
->>>>>>> 8536b611
             )
         )
     }
