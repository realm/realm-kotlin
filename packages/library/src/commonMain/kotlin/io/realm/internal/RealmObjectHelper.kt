/*
 * Copyright 2021 Realm Inc.
 *
 * Licensed under the Apache License, Version 2.0 (the "License");
 * you may not use this file except in compliance with the License.
 * You may obtain a copy of the License at
 *
 * http://www.apache.org/licenses/LICENSE-2.0
 *
 * Unless required by applicable law or agreed to in writing, software
 * distributed under the License is distributed on an "AS IS" BASIS,
 * WITHOUT WARRANTIES OR CONDITIONS OF ANY KIND, either express or implied.
 * See the License for the specific language governing permissions and
 * limitations under the License.
 */

package io.realm.internal

import io.realm.ListOperatorMetadata
import io.realm.RealmList
import io.realm.RealmObject
import io.realm.interop.ColumnKey
import io.realm.interop.Link
import io.realm.interop.NativePointer
import io.realm.interop.RealmInterop
import io.realm.managedRealmList
import kotlin.reflect.KClass

object RealmObjectHelper {
    // Issues (not yet fully uncovered/filed) met when calling these or similar methods from
    // generated code
    // - Generic return type should be R but causes compilation errors for native
    //  e: java.lang.IllegalStateException: Not found Idx for public io.realm.internal/RealmObjectHelper|null[0]/
    // - Passing KProperty1<T,R> with inlined reified type parameters to enable fetching type and
    //   property names directly from T/property triggers runtime crash for primitive properties on
    //   Kotlin native. Seems to be an issue with boxing/unboxing

    // Consider inlining
    @Suppress("unused") // Called from generated code
    internal fun <R> getValue(obj: RealmObjectInternal, col: String): Any? {
        obj.checkValid()
        val realm = obj.`$realm$Owner` ?: throw IllegalStateException("Invalid/deleted object")
        val o = obj.`$realm$ObjectPointer` ?: throw IllegalStateException("Invalid/deleted object")
        val key = RealmInterop.realm_get_col_key(realm.dbPointer, obj.`$realm$TableName`!!, col)
        return RealmInterop.realm_get_value(o, key)
    }

    // Return type should be R? but causes compilation errors for native
    @Suppress("unused") // Called from generated code
    internal inline fun <reified R : RealmObject> getObject(
        obj: RealmObjectInternal,
        col: String,
    ): Any? {
        obj.checkValid()
        val realm = obj.`$realm$Owner` ?: throw IllegalStateException("Invalid/deleted object")
        val o = obj.`$realm$ObjectPointer` ?: throw IllegalStateException("Invalid/deleted object")
        val key = RealmInterop.realm_get_col_key(realm.dbPointer, obj.`$realm$TableName`!!, col)
        val link = RealmInterop.realm_get_value<Link>(o, key)
        if (link != null) {
            val value =
                (obj.`$realm$Mediator`!!).createInstanceOf(R::class)
            return value.link(
                obj.`$realm$Owner`!!,
                obj.`$realm$Mediator`!!,
                R::class,
                link
            )
        }
        return null
    }

    // Return type should be RealmList<R?> but causes compilation errors for native
    internal inline fun <reified R> getList(
        obj: RealmObjectInternal,
        col: String
    ): RealmList<Any?> {
        val realm: RealmReference =
            obj.`$realm$Owner` ?: throw IllegalStateException("Invalid/deleted object")
        val o = obj.`$realm$ObjectPointer` ?: throw IllegalStateException("Invalid/deleted object")
        val key: ColumnKey =
            RealmInterop.realm_get_col_key(realm.dbPointer, obj.`$realm$TableName`!!, col)
        val listPtr: NativePointer = RealmInterop.realm_get_list(o, key)
        val clazz: KClass<*> = R::class
        val mediator: Mediator = obj.`$realm$Mediator`!!

        // Cannot call managedRealmList directly from an inline function
        return getManagedRealmList(listPtr, clazz, mediator, realm)
    }

    /**
     * Helper function that returns a managed list. This is needed due to the restriction of inline
     * functions not being able to access non-public API methods - managedRealmList is `internal`
     * and therefore it cannot be called from `getList`
     */
    fun getManagedRealmList(
        listPtr: NativePointer,
        clazz: KClass<*>,
        mediator: Mediator,
        realm: RealmReference
    ): RealmList<Any?> {
        return managedRealmList(
            listPtr,
<<<<<<< HEAD
            ListOperatorMetadata(
                clazz = clazz,
                mediator = mediator,
                realm = realm
=======
            RealmList.OperatorMetadata(
                clazz = R::class,
                mediator = obj.`$realm$Mediator`!!,
                realm = obj.`$realm$Owner`!!
>>>>>>> 42d273f5
            )
        )
    }

    // Consider inlining
    @Suppress("unused") // Called from generated code
    internal fun <R> setValue(obj: RealmObjectInternal, col: String, value: R) {
        obj.checkValid()
        val realm = obj.`$realm$Owner` ?: throw IllegalStateException("Invalid/deleted object")
        val o = obj.`$realm$ObjectPointer` ?: throw IllegalStateException("Invalid/deleted object")
        val key = RealmInterop.realm_get_col_key(realm.dbPointer, obj.`$realm$TableName`!!, col)
        // TODO Consider making a RealmValue cinterop type and move the various to_realm_value
        //  implementations in the various platform RealmInterops here to eliminate
        //  RealmObjectInterop and make cinterop operate on primitive values and native pointers
        //  only. This relates to the overall concern of having a generic path for getter/setter
        //  instead of generating a typed path for each type.
        RealmInterop.realm_set_value(o, key, value, false)
    }

    @Suppress("unused") // Called from generated code
    internal inline fun <reified R : RealmObjectInternal> setObject(
        obj: RealmObjectInternal,
        col: String,
        value: R?
    ) {
        obj.checkValid()
        val newValue = if (value?.`$realm$IsManaged` == false) {
            copyToRealm(obj.`$realm$Mediator`!!, obj.`$realm$Owner`!!, value)
        } else value
        setValue(obj, col, newValue)
    }

    internal fun setList(obj: RealmObjectInternal, col: String, list: RealmList<Any?>) {
        TODO()
    }
}<|MERGE_RESOLUTION|>--- conflicted
+++ resolved
@@ -92,7 +92,7 @@
      * functions not being able to access non-public API methods - managedRealmList is `internal`
      * and therefore it cannot be called from `getList`
      */
-    fun getManagedRealmList(
+    internal fun getManagedRealmList(
         listPtr: NativePointer,
         clazz: KClass<*>,
         mediator: Mediator,
@@ -100,17 +100,10 @@
     ): RealmList<Any?> {
         return managedRealmList(
             listPtr,
-<<<<<<< HEAD
             ListOperatorMetadata(
                 clazz = clazz,
                 mediator = mediator,
                 realm = realm
-=======
-            RealmList.OperatorMetadata(
-                clazz = R::class,
-                mediator = obj.`$realm$Mediator`!!,
-                realm = obj.`$realm$Owner`!!
->>>>>>> 42d273f5
             )
         )
     }
