/*
 * Copyright 2021 Realm Inc.
 *
 * Licensed under the Apache License, Version 2.0 (the "License");
 * you may not use this file except in compliance with the License.
 * You may obtain a copy of the License at
 *
 * http://www.apache.org/licenses/LICENSE-2.0
 *
 * Unless required by applicable law or agreed to in writing, software
 * distributed under the License is distributed on an "AS IS" BASIS,
 * WITHOUT WARRANTIES OR CONDITIONS OF ANY KIND, either express or implied.
 * See the License for the specific language governing permissions and
 * limitations under the License.
 */

package io.realm.internal

import io.realm.BaseRealm
import io.realm.RealmObject
import io.realm.interop.Link
import io.realm.interop.NativePointer
import io.realm.interop.RealmInterop
import kotlin.reflect.KClass

// TODO API-INTERNAL
// We could inline this
fun <T : RealmObject> RealmObjectInternal.manage(realm: RealmReference, mediator: Mediator, type: KClass<T>, objectPointer: NativePointer): T {
    this.`$realm$IsManaged` = true
    this.`$realm$Owner` = realm
    this.`$realm$TableName` = type.simpleName
    this.`$realm$ObjectPointer` = objectPointer
    // FIXME API-LIFECYCLE Initialize actual link; requires handling of link in compiler plugin
    // this.link = RealmInterop.realm_object_as_link()
    this.`$realm$Mediator` = mediator
    @Suppress("UNCHECKED_CAST")
    return this as T
}

// TODO API-INTERNAL
fun <T : RealmObject> RealmObjectInternal.link(realm: RealmReference, mediator: Mediator, type: KClass<T>, link: Link): T {
    this.`$realm$IsManaged` = true
    this.`$realm$Owner` = realm
    this.`$realm$TableName` = type.simpleName
    // FIXME API-LIFECYCLE Could be lazy loaded from link; requires handling of link in compiler plugin
    this.`$realm$ObjectPointer` = RealmInterop.realm_get_object(realm.dbPointer, link)
    this.`$realm$Mediator` = mediator
    @Suppress("UNCHECKED_CAST")
    return this as T
}

fun RealmObjectInternal.unmanage() {
    // FIXME API-LIFECYCLE For now update the object to an inconsistent state that triggers Realm setters and
    //  getters to raise an IllegalStateException by keeping the `$realm$IsManaged` property set to
    //  true (triggers delegation to Realm-backed getter/setter) while clearing the native
    //  pointers (triggers the native getter/setter to throw the IllegalStateException).
    this.`$realm$IsManaged` = true
    this.`$realm$ObjectPointer` = null
<<<<<<< HEAD
    this.`$realm$Owner` = null
=======
    this.`$realm$Pointer` = null
>>>>>>> 24ea6867
}

/**
 * Creates a frozen copy of this object.
 *
 * @param frozenRealm Pointer to frozen Realm to which the frozen copy should belong.
 */
<<<<<<< HEAD
fun <T : RealmObject> RealmObjectInternal.freeze(frozenRealm: RealmReference): T {
    // FIXME How to do debug assertion
    if (!frozenRealm.frozen()) error("Cannot freeze object on live realm")
=======
internal fun <T : RealmObject> RealmObjectInternal.freeze(frozenRealm: NativePointer): T {
>>>>>>> 24ea6867
    @Suppress("UNCHECKED_CAST")
    val type: KClass<T> = this::class as KClass<T>
    val managedModel = (`$realm$Mediator` as Mediator).createInstanceOf(type)
    return managedModel.manage(
<<<<<<< HEAD
        frozenRealm!!,
        `$realm$Mediator` as Mediator,
        type,
        RealmInterop.realm_object_freeze(
            `$realm$ObjectPointer`!!,
            frozenRealm.dbPointer
        )
=======
        frozenRealm,
        `$realm$Mediator` as Mediator,
        type,
        RealmInterop.realm_object_freeze(`$realm$ObjectPointer`!!, frozenRealm)
>>>>>>> 24ea6867
    )
}

/**
 * Creates a live copy of this object.
 *
 * @param liveRealm Reference to the Live Realm that should own the thawed object.
 */
internal fun <T : RealmObject> RealmObjectInternal.thaw(liveRealm: BaseRealm): T {
    @Suppress("UNCHECKED_CAST")
    val type: KClass<T> = this::class as KClass<T>
    val managedModel = (`$realm$Mediator` as Mediator).createInstanceOf(type)
<<<<<<< HEAD
    val dbPointer = liveRealm.realm.dbPointer
    return managedModel.manage(
        liveRealm.realm,
=======
    val dbPointer = liveRealm.dbPointer
    return managedModel.manage(
        dbPointer,
>>>>>>> 24ea6867
        `$realm$Mediator` as Mediator,
        type,
        RealmInterop.realm_object_thaw(`$realm$ObjectPointer`!!, dbPointer)
    )
}<|MERGE_RESOLUTION|>--- conflicted
+++ resolved
@@ -56,11 +56,7 @@
     //  pointers (triggers the native getter/setter to throw the IllegalStateException).
     this.`$realm$IsManaged` = true
     this.`$realm$ObjectPointer` = null
-<<<<<<< HEAD
     this.`$realm$Owner` = null
-=======
-    this.`$realm$Pointer` = null
->>>>>>> 24ea6867
 }
 
 /**
@@ -68,18 +64,13 @@
  *
  * @param frozenRealm Pointer to frozen Realm to which the frozen copy should belong.
  */
-<<<<<<< HEAD
 fun <T : RealmObject> RealmObjectInternal.freeze(frozenRealm: RealmReference): T {
     // FIXME How to do debug assertion
     if (!frozenRealm.frozen()) error("Cannot freeze object on live realm")
-=======
-internal fun <T : RealmObject> RealmObjectInternal.freeze(frozenRealm: NativePointer): T {
->>>>>>> 24ea6867
     @Suppress("UNCHECKED_CAST")
     val type: KClass<T> = this::class as KClass<T>
     val managedModel = (`$realm$Mediator` as Mediator).createInstanceOf(type)
     return managedModel.manage(
-<<<<<<< HEAD
         frozenRealm!!,
         `$realm$Mediator` as Mediator,
         type,
@@ -87,12 +78,6 @@
             `$realm$ObjectPointer`!!,
             frozenRealm.dbPointer
         )
-=======
-        frozenRealm,
-        `$realm$Mediator` as Mediator,
-        type,
-        RealmInterop.realm_object_freeze(`$realm$ObjectPointer`!!, frozenRealm)
->>>>>>> 24ea6867
     )
 }
 
@@ -105,15 +90,9 @@
     @Suppress("UNCHECKED_CAST")
     val type: KClass<T> = this::class as KClass<T>
     val managedModel = (`$realm$Mediator` as Mediator).createInstanceOf(type)
-<<<<<<< HEAD
-    val dbPointer = liveRealm.realm.dbPointer
+    val dbPointer = liveRealm.realmReference.dbPointer
     return managedModel.manage(
-        liveRealm.realm,
-=======
-    val dbPointer = liveRealm.dbPointer
-    return managedModel.manage(
-        dbPointer,
->>>>>>> 24ea6867
+        liveRealm.realmReference,
         `$realm$Mediator` as Mediator,
         type,
         RealmInterop.realm_object_thaw(`$realm$ObjectPointer`!!, dbPointer)
