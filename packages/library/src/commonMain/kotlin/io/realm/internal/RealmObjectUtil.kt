--- conflicted
+++ resolved
@@ -59,17 +59,12 @@
     this.`$realm$Owner` = null
 }
 
-<<<<<<< HEAD
-// Create a frozen copy of this object. Expected DB pointer is used by writes where we need to freeze
-// the object before the owner Realm is updated, but the pointer it will be updated with is already know.
-fun <T : RealmObject> RealmObjectInternal.freeze(realm: TransactionId, expectedRealm: TransactionId? = null): T {
-=======
 /**
  * Creates a frozen copy of this object.
  *
  * @param frozenRealm Pointer to frozen Realm to which the frozen copy should belong.
  */
-internal fun <T : RealmObject> RealmObjectInternal.freeze(frozenRealm: NativePointer): T {
+fun <T : RealmObject> RealmObjectInternal.freeze(realm: TransactionId, expectedRealm: TransactionId? = null): T {
     @Suppress("UNCHECKED_CAST")
     val type: KClass<T> = this::class as KClass<T>
     val managedModel = (`$realm$Mediator` as Mediator).createInstanceOf(type)
@@ -77,7 +72,7 @@
         frozenRealm,
         `$realm$Mediator` as Mediator,
         type,
-        RealmInterop.realm_object_freeze(`$realm$ObjectPointer`!!, frozenRealm)
+        RealmInterop.realm_object_freeze(`$realm$ObjectPointer`!!, expectedRealm?.dbPointer ?: realm.dbPointer)
     )
 }
 
@@ -87,7 +82,6 @@
  * @param liveRealm Reference to the Live Realm that should own the thawed object.
  */
 internal fun <T : RealmObject> RealmObjectInternal.thaw(liveRealm: BaseRealm): T {
->>>>>>> b410da74
     @Suppress("UNCHECKED_CAST")
     val type: KClass<T> = this::class as KClass<T>
     val managedModel = (`$realm$Mediator` as Mediator).createInstanceOf(type)
@@ -96,10 +90,6 @@
         dbPointer,
         `$realm$Mediator` as Mediator,
         type,
-<<<<<<< HEAD
-        RealmInterop.realm_object_freeze(`$realm$ObjectPointer`!!, expectedRealm?.dbPointer ?: realm.dbPointer)
-=======
         RealmInterop.realm_object_thaw(`$realm$ObjectPointer`!!, dbPointer)
->>>>>>> b410da74
     )
 }