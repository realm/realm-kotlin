--- conflicted
+++ resolved
@@ -106,13 +106,6 @@
         // FIXME C-API is currently throwing an error if the object has been deleted, so currently just
         //  catching that and returning null. Only treat unknown null pointers as non-existing objects
         //  to avoid handling unintended situations here.
-<<<<<<< HEAD
-        if (exception.type == ErrorType.RLM_ERR_OTHER_EXCEPTION) {
-            return null
-        }
-        throw exception
-=======
         return null
->>>>>>> 5b92bb77
     }
 }