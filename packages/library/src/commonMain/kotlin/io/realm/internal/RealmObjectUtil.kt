--- conflicted
+++ resolved
@@ -21,7 +21,6 @@
 import io.realm.interop.Link
 import io.realm.interop.NativePointer
 import io.realm.interop.RealmInterop
-import io.realm.isValid
 import kotlin.reflect.KClass
 
 // TODO API-INTERNAL
@@ -90,15 +89,6 @@
     val type: KClass<T> = this::class as KClass<T>
     val managedModel = (`$realm$Mediator` as Mediator).createInstanceOf(type)
     val dbPointer = liveRealm.realmReference.dbPointer
-<<<<<<< HEAD
-    val liveObject = managedModel.manage(
-        liveRealm.realmReference,
-        `$realm$Mediator` as Mediator,
-        type,
-        RealmInterop.realm_object_thaw(`$realm$ObjectPointer`!!, dbPointer)
-    )
-    return if (liveObject.isValid()) liveObject else null
-=======
     @Suppress("TooGenericExceptionCaught")
     try {
         return RealmInterop.realm_object_thaw(`$realm$ObjectPointer`!!, dbPointer)!!.let { thawedObject ->
@@ -119,5 +109,4 @@
             throw e
         }
     }
->>>>>>> f105d386
 }