--- conflicted
+++ resolved
@@ -108,12 +108,8 @@
     }
 }
 
-<<<<<<< HEAD
-internal fun <T : RealmObject> copyToRealm(
-=======
 @Suppress("NestedBlockDepth")
-fun <T> copyToRealm(
->>>>>>> e4139b66
+internal fun <T> copyToRealm(
     mediator: Mediator,
     realmPointer: RealmReference,
     element: T,
