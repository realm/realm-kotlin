--- conflicted
+++ resolved
@@ -50,7 +50,6 @@
     }
 }
 
-<<<<<<< HEAD
 @Suppress("TooGenericExceptionCaught") // Remove when errors are properly typed in https://github.com/realm/realm-kotlin/issues/70
 fun <T : RealmObject> create(schema: Mediator, realm: NativePointer, type: KClass<T>, primaryKey: Any?): T {
     // FIXME Does not work with obfuscation. We should probably supply the static meta data through
@@ -76,24 +75,16 @@
     }
 }
 
-fun <T : RealmObject> copyToRealm(schema: Mediator, realm: NativePointer, instance: T, cache: MutableMap<RealmModelInternal, RealmModelInternal> = mutableMapOf()): T {
-=======
 fun <T : RealmObject> copyToRealm(mediator: Mediator, realmPointer: NativePointer, instance: T, cache: MutableMap<RealmModelInternal, RealmModelInternal> = mutableMapOf()): T {
->>>>>>> c7bb07eb
     // Copying already managed instance is an no-op
     if ((instance as RealmModelInternal).`$realm$IsManaged`) return instance
 
     val members = mediator.companionOf(instance::class).`$realm$fields` as List<KMutableProperty1<T, Any?>>
 
-<<<<<<< HEAD
     val target = realmObjectCompanion.`$realm$primaryKey`?.let { primaryKey ->
         create(schema, realm, instance::class, (primaryKey as KProperty1<T, Any?>).get(instance))
-    } ?: create(schema, realm, instance::class)
-    cache[instance as RealmModelInternal] = target as RealmModelInternal
-=======
-    val target = create(mediator, realmPointer, instance::class)
+    } ?: create(mediator, realmPointer, instance::class)
     cache[instance] = target as RealmModelInternal
->>>>>>> c7bb07eb
     // TODO OPTIMIZE We could set all properties at once with on C-API call
     for (member: KMutableProperty1<T, Any?> in members) {
         val targetValue = member.get(instance).let { sourceObject ->
