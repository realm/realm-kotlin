--- conflicted
+++ resolved
@@ -75,15 +75,11 @@
 
     override fun add(index: Int, element: E) {
         metadata.realm.checkClosed()
-<<<<<<< HEAD
-        RealmInterop.realm_list_add(nativePointer, index.toLong(), element)
-=======
         RealmInterop.realm_list_add(
-            listPtr,
+            nativePointer,
             index.toLong(),
             copyToRealmIfNeeded(metadata.mediator, metadata.realm, element)
         )
->>>>>>> 93ab73e7
     }
 
     // FIXME bug in AbstractMutableList.addAll native implementation:
@@ -107,17 +103,13 @@
 
     override fun set(index: Int, element: E): E {
         metadata.realm.checkClosed()
-<<<<<<< HEAD
-        return operator.convert(RealmInterop.realm_list_set(nativePointer, index.toLong(), element))
-=======
         return operator.convert(
             RealmInterop.realm_list_set(
-                listPtr,
+                nativePointer,
                 index.toLong(),
                 copyToRealmIfNeeded(metadata.mediator, metadata.realm, element)
             )
         )
->>>>>>> 93ab73e7
     }
 
     override fun observe(): Flow<RealmList<E>> {
@@ -215,245 +207,6 @@
  * Instantiates a [RealmList] in **unmanaged** mode.
  */
 fun <T> realmListOf(): RealmList<T> = UnmanagedRealmList()
-    
+
 private fun <T> Array<out T>.asRealmList(): RealmList<T> =
-    UnmanagedRealmList<T>().apply { addAll(this) }
-
-///*
-// * Copyright 2021 Realm Inc.
-// *
-// * Licensed under the Apache License, Version 2.0 (the "License");
-// * you may not use this file except in compliance with the License.
-// * You may obtain a copy of the License at
-// *
-// * http://www.apache.org/licenses/LICENSE-2.0
-// *
-// * Unless required by applicable law or agreed to in writing, software
-// * distributed under the License is distributed on an "AS IS" BASIS,
-// * WITHOUT WARRANTIES OR CONDITIONS OF ANY KIND, either express or implied.
-// * See the License for the specific language governing permissions and
-// * limitations under the License.
-// */
-//
-//package io.realm
-//
-//import io.realm.internal.Mediator
-//import io.realm.internal.RealmReference
-//import io.realm.interop.Link
-//import io.realm.interop.NativePointer
-//import io.realm.interop.RealmInterop
-//import kotlinx.coroutines.flow.Flow
-//import kotlin.reflect.KClass
-//
-//interface Observable<T> {
-//    fun observe(): Flow<T>
-//}
-//
-//internal interface NativeComponent {
-//    val nativePointer: NativePointer
-//}
-//
-//internal interface Freezable<T> {
-//    fun freeze(frozenRealm: RealmReference): T
-//    fun thaw(liveRealm: RealmReference): T
-//}
-//
-///**
-// * RealmList is used to model one-to-many relationships in a [RealmObject].
-// *
-// * A RealmList has two modes: managed and unmanaged. In `managed` mode all objects are persisted
-// * inside a Realm whereas in `unmanaged` mode it works as a normal [MutableList].
-// *
-// * Only Realm can create managed RealmLists. Managed RealmLists will automatically update their
-// * content whenever the underlying Realm is updated. Said content can only be accessed using the
-// * getter of a [RealmObject].
-// *
-// * Unmanaged RealmLists can be created by the user and can contain both managed and unmanaged
-// * [RealmObject]s. This is useful when dealing with JSON deserializers like GSON or other frameworks
-// * that inject values into a class. Unmanaged elements in a list can be added to a Realm using the
-// * [MutableRealm.copyToRealm] method.
-// */
-//class RealmList<E> private constructor(
-//    private val delegate: RealmListApi<E>
-//) : Observable<RealmList<E>> by delegate,
-//    MutableList<E> by delegate {
-//
-//    internal val nativePointer: NativePointer
-//        get() = delegate.nativePointer
-//
-//    /**
-//     * Constructs a RealmList in unmanaged mode.
-//     */
-//    constructor() : this(UnmanagedListDelegate())
-//
-//    /**
-//     * Constructs a RealmList in managed mode. For internal use only.
-//     */
-//    constructor(
-//        listPtr: NativePointer,
-//        metadata: OperatorMetadata
-//    ) : this(ManagedListDelegate(listPtr, metadata))
-//
-//    internal fun freeze(realm: RealmReference): RealmList<E> = delegate.freeze(realm)
-//    internal fun thaw(realm: RealmReference): RealmList<E> = delegate.thaw(realm)
-//
-//    @Suppress("TooGenericExceptionCaught")
-//    internal fun isValid(): Boolean {
-//        // FIXME workaround until https://github.com/realm/realm-core/issues/4843 is done
-//        try {
-//            size
-//        } catch (e: RuntimeException) {
-//            if (e.message?.lowercase()?.contains("access to invalidated list object") == true) {
-//                return false
-//            }
-//        }
-//        return true
-//    }
-//
-//    /**
-//     * Metadata needed to correctly instantiate a list operator. For internal use only.
-//     */
-//    data class OperatorMetadata(
-//        val clazz: KClass<*>,
-//        val mediator: Mediator,
-//        val realm: RealmReference
-//    )
-//
-//    /**
-//     * Facilitates conversion between Realm Core types and Kotlin types and other Realm-related
-//     * checks.
-//     */
-//    internal class Operator<E>(
-//        private val metadata: OperatorMetadata
-//    ) {
-//
-//        /**
-//         * Converts the underlying Core type to the correct type expressed in the RealmList.
-//         */
-//        @Suppress("UNCHECKED_CAST")
-//        fun convert(value: Any?): E {
-//            if (value == null) {
-//                return null as E
-//            }
-//            return with(metadata) {
-//                when (clazz) {
-//                    Byte::class -> (value as Long).toByte()
-//                    Char::class -> (value as Long).toChar()
-//                    Short::class -> (value as Long).toShort()
-//                    Int::class -> (value as Long).toInt()
-//                    Long::class,
-//                    Boolean::class,
-//                    Float::class,
-//                    Double::class,
-//                    String::class -> value
-//                    else -> (value as Link).toRealmObject(
-//                        clazz as KClass<out RealmObject>,
-//                        mediator,
-//                        realm
-//                    )
-//                } as E
-//            }
-//        }
-//    }
-//}
-//
-///**
-// * Delegate interface for Realm-specific methods.
-// */
-//internal interface RealmListApi<E> : MutableList<E>, Observable<RealmList<E>>,
-//    Freezable<RealmList<E>>, NativeComponent
-//
-///**
-// * Represents an unmanaged [RealmList] backed by a [MutableList] via class delegation.
-// */
-//private class UnmanagedListDelegate<E> : RealmListApi<E>,
-//    MutableList<E> by mutableListOf() {
-//
-//    override val nativePointer: NativePointer
-//        get() = throw UnsupportedOperationException("Unmanaged lists don't have a native pointer.")
-//
-//    override fun observe(): Flow<RealmList<E>> =
-//        throw UnsupportedOperationException("Unmanaged lists cannot be observed.")
-//
-//    override fun freeze(frozenRealm: RealmReference): RealmList<E> =
-//        throw UnsupportedOperationException("Unmanaged lists cannot be frozen.")
-//
-//    override fun thaw(liveRealm: RealmReference): RealmList<E> =
-//        throw UnsupportedOperationException("Unmanaged lists cannot be thawed.")
-//}
-//
-///**
-// * Represents a managed [RealmList]. Its data will be persisted in Realm.
-// *
-// * [AbstractMutableList] provides enough default implementations on which we can rely. It can also
-// * be used as a delegate since it implements [MutableList].
-// */
-//private class ManagedListDelegate<E>(
-//    override val nativePointer: NativePointer,
-//    private val metadata: RealmList.OperatorMetadata
-//) : AbstractMutableList<E>(),
-//    RealmListApi<E> {
-//
-//    private val operator = RealmList.Operator<E>(metadata)
-//
-//    override val size: Int
-//        get() {
-//            metadata.realm.checkClosed()
-//            return RealmInterop.realm_list_size(nativePointer).toInt()
-//        }
-//
-//    override fun get(index: Int): E {
-//        metadata.realm.checkClosed()
-//        return operator.convert(RealmInterop.realm_list_get(nativePointer, index.toLong()))
-//    }
-//
-//    override fun add(index: Int, element: E) {
-//        metadata.realm.checkClosed()
-//        RealmInterop.realm_list_add(nativePointer, index.toLong(), element)
-//    }
-//
-//    // FIXME bug in AbstractMutableList.addAll native implementation:
-//    //  https://youtrack.jetbrains.com/issue/KT-47211
-//    //  Remove this method once the native implementation has a check for valid index
-//    override fun addAll(index: Int, elements: Collection<E>): Boolean {
-//        metadata.realm.checkClosed()
-//        rangeCheckForAdd(index)
-//        return super.addAll(index, elements)
-//    }
-//
-//    override fun clear() {
-//        metadata.realm.checkClosed()
-//        RealmInterop.realm_list_clear(nativePointer)
-//    }
-//
-//    override fun removeAt(index: Int): E = get(index).also {
-//        metadata.realm.checkClosed()
-//        RealmInterop.realm_list_erase(nativePointer, index.toLong())
-//    }
-//
-//    override fun set(index: Int, element: E): E {
-//        metadata.realm.checkClosed()
-//        return operator.convert(RealmInterop.realm_list_set(nativePointer, index.toLong(), element))
-//    }
-//
-//    override fun observe(): Flow<RealmList<E>> {
-//        metadata.realm.checkClosed()
-//        return metadata.realm.owner.registerListObserver(this)
-//    }
-//
-//    override fun freeze(frozenRealm: RealmReference): RealmList<E> {
-//        val frozenList = RealmInterop.realm_list_freeze(nativePointer, frozenRealm.dbPointer)
-//        return RealmList(frozenList, metadata.copy(realm = frozenRealm))
-//    }
-//
-//    override fun thaw(liveRealm: RealmReference): RealmList<E> {
-//        val liveList = RealmInterop.realm_list_thaw(nativePointer, liveRealm.dbPointer)
-//        return RealmList(liveList, metadata.copy(realm = liveRealm))
-//    }
-//
-//    private fun rangeCheckForAdd(index: Int) {
-//        if (index < 0 || index > size) {
-//            throw IndexOutOfBoundsException("Index: '$index', Size: '$size'")
-//        }
-//    }
-//}+    UnmanagedRealmList<T>().apply { addAll(this) }