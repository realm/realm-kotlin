--- conflicted
+++ resolved
@@ -25,15 +25,10 @@
 import io.realm.runtimeapi.RealmModelInternal
 import kotlin.reflect.KClass
 
-<<<<<<< HEAD
-// FIXME API-QUERY
+// FIXME API-QUERY Final query design is tracked in https://github.com/realm/realm-kotlin/issues/84
 //  - Lazy API makes it harded to debug
 //  - Postponing execution to actually accessing the elements also prevents query parser errors to
 //    be raised. Maybe we can get an option to prevalidate queries in the C-API?
-=======
-// FIXME Query support
-//  https://github.com/realm/realm-kotlin/issues/64
->>>>>>> 162fda46
 class RealmResults<T : RealmModel> constructor(
     private val realm: NativePointer,
     private val queryPointer: () -> NativePointer,
@@ -65,7 +60,8 @@
 
     fun delete() {
         // TODO OPTIMIZE Are there more efficient ways to do this? realm_query_delete_all is not
-        //  available in C-API yet.
+        //  available in C-API yet, but should probably await final query design
+        //  https://github.com/realm/realm-kotlin/issues/84
         RealmInterop.realm_results_delete_all(result)
     }
 }