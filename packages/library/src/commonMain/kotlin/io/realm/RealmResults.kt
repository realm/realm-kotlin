/*
 * Copyright 2020 Realm Inc.
 *
 * Licensed under the Apache License, Version 2.0 (the "License");
 * you may not use this file except in compliance with the License.
 * You may obtain a copy of the License at
 *
 * http://www.apache.org/licenses/LICENSE-2.0
 *
 * Unless required by applicable law or agreed to in writing, software
 * distributed under the License is distributed on an "AS IS" BASIS,
 * WITHOUT WARRANTIES OR CONDITIONS OF ANY KIND, either express or implied.
 * See the License for the specific language governing permissions and
 * limitations under the License.
 */

package io.realm

import io.realm.internal.Mediator
import io.realm.internal.NotificationToken
import io.realm.internal.RealmObjectInternal
import io.realm.internal.TransactionId
import io.realm.internal.checkRealmClosed
import io.realm.internal.link
import io.realm.interop.Link
import io.realm.interop.NativePointer
import io.realm.interop.RealmInterop
import kotlin.reflect.KClass

// FIXME API-QUERY Final query design is tracked in https://github.com/realm/realm-kotlin/issues/84
//  - Lazy API makes it harded to debug
//  - Postponing execution to actually accessing the elements also prevents query parser errors to
//    be raised. Maybe we can get an option to prevalidate queries in the C-API?
<<<<<<< HEAD
class RealmResults<T : RealmObject> constructor(
    private val realmConfiguration: RealmConfiguration,
    private val realm: TransactionId,
    private val queryPointer: () -> NativePointer,
    private val clazz: KClass<T>,
    private val mediator: Mediator
) : AbstractList<T>(), Queryable<T> {

    public var version: VersionId = VersionId(0)
        get() {
            checkRealmClosed(realm, realmConfiguration)
            return VersionId(RealmInterop.realm_get_version_id(realm.dbPointer))
=======
class RealmResults<T : RealmObject> : AbstractList<T>, Queryable<T> {

    private val mode: Mode
    private val owner: BaseRealm
    private val realm: NativePointer // Store explicit reference to pointer because the owner Realm might replace it.
    private val clazz: KClass<T>
    private val schema: Mediator
    private val result: NativePointer

    private enum class Mode {
        // FIXME Needed to make working with @LinkingObjects easier.
        EMPTY, // RealmResults that is always empty.
        RESULTS // RealmResults wrapping a Realm Core Results.
    }
    // Wrap existing native Results class
    private constructor(realm: BaseRealm, results: NativePointer, clazz: KClass<T>, schema: Mediator) {
        this.mode = Mode.RESULTS
        this.owner = realm
        this.realm = realm.dbPointer
        this.result = results
        this.clazz = clazz
        this.schema = schema
    }

    internal companion object {
        internal fun <T : RealmObject> fromQuery(realm: BaseRealm, query: NativePointer, clazz: KClass<T>, schema: Mediator): RealmResults<T> {
            // realm_query_find_all doesn't fully evaluate until you interact with it.
            return RealmResults(realm, RealmInterop.realm_query_find_all(query), clazz, schema)
        }

        internal fun <T : RealmObject> fromResults(realm: BaseRealm, results: NativePointer, clazz: KClass<T>, schema: Mediator): RealmResults<T> {
            return RealmResults(realm, results, clazz, schema)
        }
    }

    public var version: VersionId = VersionId(0)
        get() {
            checkRealmClosed(realm, owner.configuration)
            return VersionId(RealmInterop.realm_get_version_id(realm))
>>>>>>> b410da74
        }

    override val size: Int
        get() = RealmInterop.realm_results_count(result).toInt()

    override fun get(index: Int): T {
        val link: Link = RealmInterop.realm_results_get<T>(result, index.toLong())
        val model = schema.createInstanceOf(clazz) as RealmObjectInternal
        model.link(realm, schema, clazz, link)
        @Suppress("UNCHECKED_CAST")
        return model as T
    }

    // Query string follows the Swift/JS filter/sort-syntax as described in
    // https://realm.io/docs/javascript/latest/#filtering
    // Ex.:
    //   'color = "tan" AND name BEGINSWITH "B" SORT(name DESC) LIMIT(5)'
    @Suppress("SpreadOperator")
    override fun query(query: String, vararg args: Any): RealmResults<T> {
        return fromQuery(
            owner,
            RealmInterop.realm_query_parse(result, clazz.simpleName!!, query, *args),
            clazz,
            schema,
        )
    }

    /**
     * Observe changes to a Realm result.
     *
     * Follows the pattern of [Realm.observe]
     */
    fun observe(callback: Callback<RealmResults<T>>): Cancellable {
        val token = RealmInterop.realm_results_add_notification_callback(
            result,
            object : io.realm.interop.Callback {
                override fun onChange(collectionChanges: NativePointer) {
                    // FIXME Need to expose change details to the user
                    //  https://github.com/realm/realm-kotlin/issues/115
                    callback.onChange(this@RealmResults)
                }
            }
        )
        return NotificationToken(callback, token)
    }

    fun delete() {
        // TODO OPTIMIZE Are there more efficient ways to do this? realm_query_delete_all is not
        //  available in C-API yet, but should probably await final query design
        //  https://github.com/realm/realm-kotlin/issues/84
        RealmInterop.realm_results_delete_all(result)
    }

    /**
     * Returns a frozen copy of this query result. If it is already frozen, the same instance
     * is returned.
     */
    internal fun freeze(realm: Realm): RealmResults<T> {
        val frozenDbPointer = realm.dbPointer
        val frozenResults = RealmInterop.realm_results_freeze(result, frozenDbPointer)
        return fromResults(realm, frozenResults, clazz, schema)
    }

    /**
     * Thaw the frozen query result, turning it back into a live, thread-confined RealmResults.
     */
    internal fun thaw(realm: BaseRealm): RealmResults<T> {
        val liveDbPointer = realm.dbPointer
        val liveResultPtr = RealmInterop.realm_results_thaw(result, liveDbPointer)
        return fromResults(realm, liveResultPtr, clazz, schema)
    }
}<|MERGE_RESOLUTION|>--- conflicted
+++ resolved
@@ -31,24 +31,12 @@
 //  - Lazy API makes it harded to debug
 //  - Postponing execution to actually accessing the elements also prevents query parser errors to
 //    be raised. Maybe we can get an option to prevalidate queries in the C-API?
-<<<<<<< HEAD
-class RealmResults<T : RealmObject> constructor(
-    private val realmConfiguration: RealmConfiguration,
-    private val realm: TransactionId,
-    private val queryPointer: () -> NativePointer,
-    private val clazz: KClass<T>,
-    private val mediator: Mediator
-) : AbstractList<T>(), Queryable<T> {
-
-    public var version: VersionId = VersionId(0)
-        get() {
-            checkRealmClosed(realm, realmConfiguration)
-            return VersionId(RealmInterop.realm_get_version_id(realm.dbPointer))
-=======
 class RealmResults<T : RealmObject> : AbstractList<T>, Queryable<T> {
 
     private val mode: Mode
     private val owner: BaseRealm
+    private val realm: TransactionId,
+
     private val realm: NativePointer // Store explicit reference to pointer because the owner Realm might replace it.
     private val clazz: KClass<T>
     private val schema: Mediator
@@ -83,8 +71,7 @@
     public var version: VersionId = VersionId(0)
         get() {
             checkRealmClosed(realm, owner.configuration)
-            return VersionId(RealmInterop.realm_get_version_id(realm))
->>>>>>> b410da74
+            return VersionId(RealmInterop.realm_get_version_id(realm.dbPointer))
         }
 
     override val size: Int
