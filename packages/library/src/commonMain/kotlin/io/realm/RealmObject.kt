/*
 * Copyright 2020 Realm Inc.
 *
 * Licensed under the Apache License, Version 2.0 (the "License");
 * you may not use this file except in compliance with the License.
 * You may obtain a copy of the License at
 *
 * http://www.apache.org/licenses/LICENSE-2.0
 *
 * Unless required by applicable law or agreed to in writing, software
 * distributed under the License is distributed on an "AS IS" BASIS,
 * WITHOUT WARRANTIES OR CONDITIONS OF ANY KIND, either express or implied.
 * See the License for the specific language governing permissions and
 * limitations under the License.
 */

package io.realm

import io.realm.internal.Mediator
import io.realm.internal.RealmObjectInternal
<<<<<<< HEAD
import io.realm.internal.RealmReference
import io.realm.interop.RealmInterop
import kotlinx.coroutines.flow.Flow
=======
import io.realm.internal.link
import io.realm.interop.Link
import io.realm.interop.NativePointer
import io.realm.interop.RealmInterop
import kotlin.reflect.KClass
>>>>>>> 5f6ced91

/**
 * Marker interface to define a model (managed by Realm).
 */
interface RealmObject

<<<<<<< HEAD
// FIXME API Currently just adding these as extension methods as putting them directly into
//  RealmModel would break compiler plugin. Reiterate along with
//  https://github.com/realm/realm-kotlin/issues/83
public fun RealmObject.delete() {
    MutableRealm.delete(this)
}

public fun RealmObject.isFrozen(): Boolean {
    val internalObject = this as RealmObjectInternal
    internalObject.`$realm$ObjectPointer`?.let {
        return RealmInterop.realm_is_frozen(it)
    } ?: throw IllegalArgumentException("Cannot get version from an unmanaged object.")
}

/**
 * Returns the Realm version of this object. This version number is tied to the transaction the object was read from.
 */
// TODO Should probably be a function as it can potentially change over time and can throw?
public var RealmObject.version: VersionId
=======
/**
 * Returns the Realm version of this object. This version number is tied to the transaction the object was read from.
 */
var RealmObject.version: VersionId
>>>>>>> 5f6ced91
    get() {
        val internalObject = this as RealmObjectInternal
        internalObject.`$realm$Owner`?.let {
            // FIXME This check is required as realm_get_version_id doesn't throw if closed!? Core bug?
            val dbPointer = (it as RealmReference).dbPointer
            if (RealmInterop.realm_is_closed(dbPointer)) {
                throw IllegalStateException("Cannot access properties on closed realm")
            }
            return VersionId(RealmInterop.realm_get_version_id(dbPointer))
        } ?: throw IllegalArgumentException("Cannot get version from an unmanaged object.")
    }
    private set(_) {
        throw UnsupportedOperationException("Setter is required by the Kotlin Compiler, but should not be called directly")
    }

// FIXME API Currently just adding these as extension methods as putting them directly into
//  RealmModel would break compiler plugin. Reiterate along with
//  https://github.com/realm/realm-kotlin/issues/83
fun RealmObject.delete() {
    MutableRealm.delete(this)
}

/**
 * Returns whether or not this object is managed by Realm.
 *
 * Managed objects are only valid to use while the Realm is open, but also have access to all Realm API's like
 * queries or change listeners. Unmanaged objects behave like normal Kotlin objects and are completely seperate from
 * Realm.
 */
fun RealmObject.isManaged(): Boolean {
    val internalObject = this as RealmObjectInternal
    return internalObject.`$realm$IsManaged`
}

/**
 * Returns true if this object is still valid to use, i.e. the Realm is open and the underlying object has
 * not been deleted. Unmanaged objects are always valid.
 */
<<<<<<< HEAD
public fun RealmObject.isValid(): Boolean {
=======
fun RealmObject.isValid(): Boolean {
>>>>>>> 5f6ced91
    return if (isManaged()) {
        val internalObject = this as RealmObjectInternal
        val ptr = internalObject.`$realm$ObjectPointer`
        return if (ptr != null) {
            RealmInterop.realm_object_is_valid(ptr)
        } else {
            false
        }
    } else {
        // Unmanaged objects are always valid
        true
    }
}

/**
<<<<<<< HEAD
 * FIXME Hidden until we can add proper support
 */
internal fun <T : RealmObject> RealmObject.addChangeListener(callback: Callback<T?>): Cancellable {
    checkNotificationsAvailable()
    val realm = ((this as RealmObjectInternal).`$realm$Owner` as RealmReference).owner
    @Suppress("UNCHECKED_CAST")
    return realm.registerObjectChangeListener(this as T, callback)
}

/**
 * Observe changes to a Realm object. Any change to the object, will cause the flow to emit the updated
 * object. If the observed object is deleted from the Realm, the flow will complete, otherwise it will
 * continue running until canceled.
 *
 * The change calculations will on on the thread represented by [RealmConfiguration.notificationDispatcher].
 *
 * @return a flow representing changes to the object.
 */
public fun <T : RealmObject> T.observe(): Flow<T> {
    checkNotificationsAvailable()
    val internalObject = this as RealmObjectInternal
    @Suppress("UNCHECKED_CAST")
    return (internalObject.`$realm$Owner` as RealmReference).owner.registerObjectObserver(this as T)
}

private fun RealmObject.checkNotificationsAvailable() {
    val internalObject = this as RealmObjectInternal
    val realm = (internalObject.`$realm$Owner` as RealmReference?)
    if (!isManaged()) {
        throw IllegalStateException("Changes cannot be observed on unmanaged objects.")
    }
    if (realm != null && RealmInterop.realm_is_closed(realm.dbPointer)) {
        throw IllegalStateException("Changes cannot be observed when the Realm has been closed.")
    }
    if (!isValid()) {
        throw IllegalStateException("Changes cannot be observed on objects that have been deleted from the Realm.")
    }
=======
 * Instantiates a [RealmObject] from its Core [Link] representation. For internal use only.
 */
internal fun <T : RealmObject> Link.toRealmObject(
    clazz: KClass<T>,
    mediator: Mediator,
    realmPointer: NativePointer
): T {
    return mediator.createInstanceOf(clazz)
        .link(realmPointer, mediator, clazz, this)
>>>>>>> 5f6ced91
}<|MERGE_RESOLUTION|>--- conflicted
+++ resolved
@@ -18,30 +18,18 @@
 
 import io.realm.internal.Mediator
 import io.realm.internal.RealmObjectInternal
-<<<<<<< HEAD
 import io.realm.internal.RealmReference
-import io.realm.interop.RealmInterop
-import kotlinx.coroutines.flow.Flow
-=======
 import io.realm.internal.link
 import io.realm.interop.Link
 import io.realm.interop.NativePointer
 import io.realm.interop.RealmInterop
+import kotlinx.coroutines.flow.Flow
 import kotlin.reflect.KClass
->>>>>>> 5f6ced91
 
 /**
  * Marker interface to define a model (managed by Realm).
  */
 interface RealmObject
-
-<<<<<<< HEAD
-// FIXME API Currently just adding these as extension methods as putting them directly into
-//  RealmModel would break compiler plugin. Reiterate along with
-//  https://github.com/realm/realm-kotlin/issues/83
-public fun RealmObject.delete() {
-    MutableRealm.delete(this)
-}
 
 public fun RealmObject.isFrozen(): Boolean {
     val internalObject = this as RealmObjectInternal
@@ -55,12 +43,6 @@
  */
 // TODO Should probably be a function as it can potentially change over time and can throw?
 public var RealmObject.version: VersionId
-=======
-/**
- * Returns the Realm version of this object. This version number is tied to the transaction the object was read from.
- */
-var RealmObject.version: VersionId
->>>>>>> 5f6ced91
     get() {
         val internalObject = this as RealmObjectInternal
         internalObject.`$realm$Owner`?.let {
@@ -99,11 +81,7 @@
  * Returns true if this object is still valid to use, i.e. the Realm is open and the underlying object has
  * not been deleted. Unmanaged objects are always valid.
  */
-<<<<<<< HEAD
 public fun RealmObject.isValid(): Boolean {
-=======
-fun RealmObject.isValid(): Boolean {
->>>>>>> 5f6ced91
     return if (isManaged()) {
         val internalObject = this as RealmObjectInternal
         val ptr = internalObject.`$realm$ObjectPointer`
@@ -119,7 +97,6 @@
 }
 
 /**
-<<<<<<< HEAD
  * FIXME Hidden until we can add proper support
  */
 internal fun <T : RealmObject> RealmObject.addChangeListener(callback: Callback<T?>): Cancellable {
@@ -157,7 +134,9 @@
     if (!isValid()) {
         throw IllegalStateException("Changes cannot be observed on objects that have been deleted from the Realm.")
     }
-=======
+}
+
+/**
  * Instantiates a [RealmObject] from its Core [Link] representation. For internal use only.
  */
 internal fun <T : RealmObject> Link.toRealmObject(
@@ -167,5 +146,4 @@
 ): T {
     return mediator.createInstanceOf(clazz)
         .link(realmPointer, mediator, clazz, this)
->>>>>>> 5f6ced91
 }