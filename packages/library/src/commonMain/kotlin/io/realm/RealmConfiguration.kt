--- conflicted
+++ resolved
@@ -38,16 +38,11 @@
     data class Builder(
         var path: String? = null,
         var name: String = "default", // Optional Realm name (default is 'default')
-<<<<<<< HEAD
         var schema: Any,
-=======
-        var factory: ModelFactory? = null,
->>>>>>> 9bc51222
         var classes: List<RealmCompanion> = listOf()
     ) {
         fun path(path: String) = apply { this.path = path }
         fun name(name: String) = apply { this.name = name }
-<<<<<<< HEAD
         fun schema(schema: Any) = apply {
             if (schema is RealmModel) {
                 this.schema = schema as Mediator
@@ -56,27 +51,16 @@
             }
         }
 
-=======
-        fun factory(factory: ModelFactory) = apply { this.factory = factory }
->>>>>>> 9bc51222
         fun classes(classes: List<RealmCompanion>) = apply { this.classes = classes }
         fun build(): RealmConfiguration {
             if (path == null) {
                 val directory = PlatformHelper.appFilesDirectory()
                 path = "$directory/$name.realm"
             }
-<<<<<<< HEAD
             return RealmConfiguration(
                 path, name, schema as Mediator,
                 tables = (schema as Mediator).schema().map { parseSchema(it as String) }
             )
-=======
-            if (factory != null) {
-                return RealmConfiguration(path, name, factory!!, tables = classes.map { parseSchema(it.`$realm$schema`()) })
-            } else {
-                error("modelFactory should be specified")
-            }
->>>>>>> 9bc51222
         }
 
         // Highly explosive. Quick implementation to overcome that we don't have typed schemas in the compantion objects yet
