/*
 * Copyright 2020 Realm Inc.
 *
 * Licensed under the Apache License, Version 2.0 (the "License");
 * you may not use this file except in compliance with the License.
 * You may obtain a copy of the License at
 *
 * http://www.apache.org/licenses/LICENSE-2.0
 *
 * Unless required by applicable law or agreed to in writing, software
 * distributed under the License is distributed on an "AS IS" BASIS,
 * WITHOUT WARRANTIES OR CONDITIONS OF ANY KIND, either express or implied.
 * See the License for the specific language governing permissions and
 * limitations under the License.
 */

package io.realm

import io.realm.internal.Mediator
import io.realm.internal.PlatformHelper
import io.realm.internal.REPLACED_BY_IR
import io.realm.internal.RealmObjectCompanion
import io.realm.internal.RealmObjectInternal
import io.realm.internal.singleThreadDispatcher
import io.realm.interop.NativePointer
import io.realm.interop.RealmInterop
import io.realm.interop.SchemaMode
import io.realm.log.LogLevel
import io.realm.log.RealmLogger
import kotlinx.coroutines.CoroutineDispatcher
import kotlin.reflect.KClass

/**
 * Configuration for log events created by a Realm instance.
 */
public data class LogConfiguration(
    /**
     * The [LogLevel] for which all log events of equal or higher priority will be reported.
     */
    public val level: LogLevel,

    /**
     * Any loggers to install. They will receive all log events with a priority equal to or higher than
     * the value defined in [LogConfiguration.level].
     */
    public val loggers: List<RealmLogger>
)

/**
 * A _Realm Configuration_ defining specific setup and configuration for a Realm instance.
 *
 * The RealmConfiguration can, for simple uses cases, be created directly through the constructor.
 * More advanced setup requires building the RealmConfiguration through
 * [RealmConfiguration.Builder.build].
 *
 * @see Realm
 * @see RealmConfiguration.Builder
 */
@Suppress("LongParameterList")
public class RealmConfiguration private constructor(
    companionMap: Map<KClass<out RealmObject>, RealmObjectCompanion>,
    path: String?,
    name: String,
    schema: Set<KClass<out RealmObject>>,
    logConfig: LogConfiguration,
    maxNumberOfActiveVersions: Long,
    notificationDispatcher: CoroutineDispatcher,
    writeDispatcher: CoroutineDispatcher,
    schemaVersion: Long,
    deleteRealmIfMigrationNeeded: Boolean,
    encryptionKey: ByteArray?,
) {
    // Public properties making up the RealmConfiguration
    // TODO Add more elaborate KDoc for all of these
    /**
     * Path to the realm file.
     */
    public val path: String

    /**
     * Filename of the realm file.
     */
    public val name: String

    /**
     * The set of classes included in the schema for the realm.
     */
    public val schema: Set<KClass<out RealmObject>>

    /**
     * The log configuration used for the realm instance.
     */
    public val log: LogConfiguration

    /**
     * Maximum number of active versions.
     *
     * Holding references to objects from previous version of the data in the realm will also
     * require keeping the data in the actual file. This can cause growth of the file. See
     * [Builder.maxNumberOfActiveVersions] for details.
     */
    public val maxNumberOfActiveVersions: Long

    /**
     * The coroutine dispatcher for internal handling of notification registration and delivery.
     */
    public val notificationDispatcher: CoroutineDispatcher

    /**
     * The coroutine dispatcher used for all write operations.
     */
    public val writeDispatcher: CoroutineDispatcher

    /**
     * The schema version.
     */
    public val schemaVersion: Long

    /**
     * Flag indicating whether the realm will be deleted if the schema has changed in a way that
     * requires schema migration.
     */
    public val deleteRealmIfMigrationNeeded: Boolean

    /**
     * 64 byte key used to encrypt and decrypt the Realm file.
     */
    public val encryptionKey get(): ByteArray? = RealmInterop.realm_config_get_encryption_key(nativeConfig)

    // Internal properties used by other Realm components, but does not make sense for the end user to know about
    internal var mapOfKClassWithCompanion: Map<KClass<out RealmObject>, RealmObjectCompanion>
    internal var mediator: Mediator

    internal val nativeConfig: NativePointer = RealmInterop.realm_config_new()

    init {
        this.path = if (path == null || path.isEmpty()) {
            val directory = PlatformHelper.appFilesDirectory()
            // FIXME Proper platform agnostic file separator: File.separator is not available for Kotlin/Native
            //  https://github.com/realm/realm-kotlin/issues/75
            "$directory/$name"
        } else path
        this.name = name // FIXME Should read name from end of path
        this.schema = schema
        this.mapOfKClassWithCompanion = companionMap
        this.log = logConfig
        this.maxNumberOfActiveVersions = maxNumberOfActiveVersions
        this.notificationDispatcher = notificationDispatcher
        this.writeDispatcher = writeDispatcher
        this.schemaVersion = schemaVersion
        this.deleteRealmIfMigrationNeeded = deleteRealmIfMigrationNeeded

        RealmInterop.realm_config_set_path(nativeConfig, this.path)

        when (deleteRealmIfMigrationNeeded) {
            true -> SchemaMode.RLM_SCHEMA_MODE_RESET_FILE
            false -> SchemaMode.RLM_SCHEMA_MODE_AUTOMATIC
        }.also { schemaMode ->
            RealmInterop.realm_config_set_schema_mode(nativeConfig, schemaMode)
        }

        RealmInterop.realm_config_set_schema_version(config = nativeConfig, version = schemaVersion)

        val nativeSchema = RealmInterop.realm_schema_new(mapOfKClassWithCompanion.values.map { it.`$realm$schema`() })

        RealmInterop.realm_config_set_schema(nativeConfig, nativeSchema)
        RealmInterop.realm_config_set_max_number_of_active_versions(nativeConfig, maxNumberOfActiveVersions)

        encryptionKey?.let {
            RealmInterop.realm_config_set_encryption_key(nativeConfig, it)
        }

        mediator = object : Mediator {
            override fun createInstanceOf(clazz: KClass<*>): RealmObjectInternal = (
                mapOfKClassWithCompanion[clazz]?.`$realm$newInstance`()
                    ?: error("$clazz not part of this configuration schema")
                ) as RealmObjectInternal

            override fun companionOf(clazz: KClass<out RealmObject>): RealmObjectCompanion =
                mapOfKClassWithCompanion[clazz]
                    ?: error("$clazz not part of this configuration schema")
        }
    }

    /**
     * Short-hand for creating common variants of RealmConfigurations.
     *
     * @param path full path to the Realm file. If set, [RealmConfiguration.name] is ignored.
     * @param name name of the Realm file being created if no [RealmConfiguration.path] is configured. Realm files are
     *             placed in the default location for the platform. On Android this is in `getFilesDir()`
     * @param schema set of classes that make up the schema for the Realm. Identified by their class literal `T::class`.
     */
    // This constructor is never used at runtime, all calls to it are being rewired by the Realm Compiler Plugin to call
    // the internal secondary constructor with all schema classes mapped to their RealmCompanion.
    public constructor(
        path: String? = null,
        name: String = Realm.DEFAULT_FILE_NAME,
        schema: Set<KClass<out RealmObject>>
    ) : this(path, name, mapOf()) // REPLACED_BY_IR

    // Called by the compiler plugin, with a populated companion map.
    // Default values should match what happens when calling `RealmConfiguration.Builder(schema = setOf(...)).build()`
    internal constructor(
        path: String? = null,
        name: String = Realm.DEFAULT_FILE_NAME,
        schema: Map<KClass<out RealmObject>, RealmObjectCompanion>
    ) : this(
        schema,
        path,
        name,
        schema.keys,
        LogConfiguration(
            LogLevel.WARN,
            listOf(PlatformHelper.createDefaultSystemLogger(Realm.DEFAULT_LOG_TAG))
        ),
        Long.MAX_VALUE,
        singleThreadDispatcher(name),
        singleThreadDispatcher(name),
        0,
        false,
        null,
    )

    /**
     * Used to create a [RealmConfiguration]. For common use cases, a [RealmConfiguration] can be created directly
     * using the [RealmConfiguration] constructor.
     */
    class Builder(
        var path: String? = null, // Full path for Realm (directory + name)
        var name: String = Realm.DEFAULT_FILE_NAME, // Optional Realm name (default is 'default')
        var schema: Set<KClass<out RealmObject>> = setOf()
    ) {

        private var logLevel: LogLevel = LogLevel.WARN
        private var removeSystemLogger: Boolean = false
        private var userLoggers: List<RealmLogger> = listOf()
        private var maxNumberOfActiveVersions: Long = Long.MAX_VALUE
        private var notificationDispatcher: CoroutineDispatcher? = null
        private var writeDispatcher: CoroutineDispatcher? = null
        private var deleteRealmIfMigrationNeeded: Boolean = false
        private var schemaVersion: Long = 0
        private var encryptionKey: ByteArray? = null

        /**
         * Sets the absolute path of the realm file.
         */
        fun path(path: String) = apply { this.path = path }

        /**
         * Sets the filename of the realm file.
         */
        fun name(name: String) = apply { this.name = name }

        /**
         * Sets the classes of the schema.
         *
         * The elements of the set must be direct class literals.
         *
         * @param classes The set of classes that the schema consists of.
         */
        fun schema(classes: Set<KClass<out RealmObject>>) = apply { this.schema = classes }
        /**
         * Sets the classes of the schema.
         *
         * The `classes` arguments must be direct class literals.
         *
         * @param classes The classes that the schema consists of.
         */
        fun schema(vararg classes: KClass<out RealmObject>) =
            apply { this.schema = setOf(*classes) }

        /**
         * Sets the maximum number of live versions in the Realm file before an [IllegalStateException] is thrown when
         * attempting to write more data.
         *
         * Realm is capable of concurrently handling many different versions of Realm objects, this can e.g. happen if
         * a flow is slow to process data from the database while a fast writer is putting data into the Realm.
         *
         * Under normal circumstances this is not a problem, but if the number of active versions grow too large, it
         * will have a negative effect on the file size on disk. Setting this parameters can therefore be used to
         * prevent uses of Realm that can result in very large file sizes.
         *
         * @param number the maximum number of active versions before an exception is thrown.
         * @see [FAQ](https://realm.io/docs/java/latest/.faq-large-realm-file-size)
         */
        fun maxNumberOfActiveVersions(maxVersions: Long = 8) = apply {
            if (maxVersions < 1) {
                throw IllegalArgumentException("Only positive numbers above 0 are allowed. Yours was: $maxVersions")
            }
            this.maxNumberOfActiveVersions = maxVersions
        }

        /**
         * Configure how Realm will report log events.
         *
         * @param level all events at this level or higher will be reported.
         * @param customLoggers any custom loggers to send log events to. A default system logger is
         * installed by default that will redirect to the common logging framework on the platform, i.e.
         * LogCat on Android and NSLog on iOS.
         */
        fun log(level: LogLevel = LogLevel.WARN, customLoggers: List<RealmLogger> = emptyList()) =
            apply {
                this.logLevel = level
                this.userLoggers = customLoggers
            }

        /**
         * Dispatcher used to run background writes to the Realm.
         *
         * Defaults to a single threaded dispatcher started when the configuration is built.
         *
         * NOTE On Android the dispatcher's thread must have an initialized
         * [Looper](https://developer.android.com/reference/android/os/Looper#prepare()).
         *
         * @param dispatcher Dispatcher on which writes are run. It is required to be backed by a
         * single thread only.
         */
        public fun notificationDispatcher(dispatcher: CoroutineDispatcher) = apply {
            this.notificationDispatcher = dispatcher
        }

        /**
         * Dispatcher on which Realm notifications are run. It is possible to listen for changes to
         * Realm objects from any thread, but the underlying logic will run on this dispatcher
         * before any changes are returned to the caller thread.
         *
         * Defaults to a single threaded dispatcher started when the configuration is built.
         *
         * NOTE On Android the dispatcher's thread must have an initialized
         * [Looper](https://developer.android.com/reference/android/os/Looper#prepare()).
         *
         * @param dispatcher Dispatcher on which notifications are run. It is required to be backed
         * by a single thread only.
         */
        public fun writeDispatcher(dispatcher: CoroutineDispatcher) = apply {
            this.writeDispatcher = dispatcher
        }

        /**
         * Setting this will change the behavior of how migration exceptions are handled. Instead of throwing an
         * exception the on-disc Realm will be cleared and recreated with the new Realm schema.
         *
         * **WARNING!** This will result in loss of data.
         */
        fun deleteRealmIfMigrationNeeded() = apply { this.deleteRealmIfMigrationNeeded = true }

        /**
         * Sets the schema version of the Realm. This must be equal to or higher than the schema version of the existing
         * Realm file, if any. If the schema version is higher than the already existing Realm, a migration is needed.
         */
        fun schemaVersion(schemaVersion: Long) =
            apply { this.schemaVersion = validateSchemaVersion(schemaVersion) }

        /**
         * Sets the 64 byte key used to encrypt and decrypt the Realm file. Not setting an encryption key would
         * default to an unencrypted Realm.
         *
         * It is important that this key is created and stored securely. See [this link](https://docs.mongodb.com/realm/sdk/android/advanced-guides/encryption/) for suggestions on how to do that.
         *
         * @param encryptionKey 64-byte key encryption key.
         */
        fun encryptionKey(encryptionKey: ByteArray) =
            apply { this.encryptionKey = validateEncryptionKey(encryptionKey) }

        /**
         * TODO Evaluate if this should be part of the public API. For now keep it internal.
         *
         * Removes the default system logger from being installed. If no custom loggers have
         * been configured, no log events will be reported, regardless of the configured
         * log level.
         *
         * @see [RealmConfiguration.Builder.log]
         */
        internal fun removeSystemLogger() = apply { this.removeSystemLogger = true }

        /**
         * Creates the RealmConfiguration based on the builder properties.
         *
         * @return the created RealmConfiguration.
         */
        fun build(): RealmConfiguration {
            REPLACED_BY_IR()
        }

        // Called from the compiler plugin
        internal fun build(companionMap: Map<KClass<out RealmObject>, RealmObjectCompanion>): RealmConfiguration {
            val allLoggers = mutableListOf<RealmLogger>()
            if (!removeSystemLogger) {
                allLoggers.add(PlatformHelper.createDefaultSystemLogger(Realm.DEFAULT_LOG_TAG))
            }
            allLoggers.addAll(userLoggers)
            return RealmConfiguration(
                companionMap,
                path,
                name,
                schema,
                LogConfiguration(logLevel, allLoggers),
                maxNumberOfActiveVersions,
                notificationDispatcher ?: singleThreadDispatcher(name),
                writeDispatcher ?: singleThreadDispatcher(name),
                schemaVersion,
                deleteRealmIfMigrationNeeded,
                encryptionKey
            )
        }

        private fun validateSchemaVersion(schemaVersion: Long): Long {
            if (schemaVersion < 0) {
                throw IllegalArgumentException("Realm schema version numbers must be 0 (zero) or higher. Yours was: $schemaVersion")
            }
            return schemaVersion
        }

        private fun validateEncryptionKey(encryptionKey: ByteArray): ByteArray {
<<<<<<< HEAD
            if (encryptionKey.size != Realm.ENCRYPTION_KEY_LENGTH) {
                throw IllegalArgumentException("The provided key must be ${Realm.ENCRYPTION_KEY_LENGTH} bytes. Yours was: ${encryptionKey.size}")
=======
            if (encryptionKey.size < Realm.ENCRYPTION_KEY_LENGTH) {
                throw IllegalArgumentException("The provided key must be ${Realm.ENCRYPTION_KEY_LENGTH} bytes.")
>>>>>>> 5838bfee
            }
            return encryptionKey
        }
    }
}<|MERGE_RESOLUTION|>--- conflicted
+++ resolved
@@ -412,13 +412,8 @@
         }
 
         private fun validateEncryptionKey(encryptionKey: ByteArray): ByteArray {
-<<<<<<< HEAD
             if (encryptionKey.size != Realm.ENCRYPTION_KEY_LENGTH) {
-                throw IllegalArgumentException("The provided key must be ${Realm.ENCRYPTION_KEY_LENGTH} bytes. Yours was: ${encryptionKey.size}")
-=======
-            if (encryptionKey.size < Realm.ENCRYPTION_KEY_LENGTH) {
                 throw IllegalArgumentException("The provided key must be ${Realm.ENCRYPTION_KEY_LENGTH} bytes.")
->>>>>>> 5838bfee
             }
             return encryptionKey
         }
