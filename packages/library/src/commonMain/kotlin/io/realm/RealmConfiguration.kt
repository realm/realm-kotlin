--- conflicted
+++ resolved
@@ -54,13 +54,8 @@
     schema: Set<KClass<out RealmObject>>,
     logConfig: LogConfiguration,
     maxNumberOfActiveVersions: Long,
-<<<<<<< HEAD
-    writeDispatcher: CoroutineDispatcher,
-    notifierDispatcher: CoroutineDispatcher
-=======
     notificationDispatcher: CoroutineDispatcher,
     writeDispatcher: CoroutineDispatcher,
->>>>>>> 4a853de6
 ) {
     // Public properties making up the RealmConfiguration
     // TODO Add KDoc for all of these
@@ -69,13 +64,8 @@
     public val schema: Set<KClass<out RealmObject>>
     public val log: LogConfiguration
     public val maxNumberOfActiveVersions: Long
-<<<<<<< HEAD
-    public val writeDispatcher: CoroutineDispatcher
-    public val notifierDispatcher: CoroutineDispatcher
-=======
     public val notificationDispatcher: CoroutineDispatcher
     public val writeDispatcher: CoroutineDispatcher
->>>>>>> 4a853de6
 
     // Internal properties used by other Realm components, but does not make sense for the end user to know about
     internal var mapOfKClassWithCompanion: Map<KClass<out RealmObject>, RealmObjectCompanion>
@@ -94,13 +84,8 @@
         this.mapOfKClassWithCompanion = companionMap
         this.log = logConfig
         this.maxNumberOfActiveVersions = maxNumberOfActiveVersions
-<<<<<<< HEAD
-        this.writeDispatcher = writeDispatcher
-        this.notifierDispatcher = notifierDispatcher
-=======
         this.notificationDispatcher = notificationDispatcher
         this.writeDispatcher = writeDispatcher
->>>>>>> 4a853de6
 
         RealmInterop.realm_config_set_path(nativeConfig, this.path)
         RealmInterop.realm_config_set_schema_mode(
@@ -147,11 +132,7 @@
             LogConfiguration(LogLevel.WARN, listOf(PlatformHelper.createDefaultSystemLogger(Realm.DEFAULT_LOG_TAG))),
             Long.MAX_VALUE,
             singleThreadDispatcher(name),
-<<<<<<< HEAD
-            singleThreadDispatcher(name)
-=======
             singleThreadDispatcher(name),
->>>>>>> 4a853de6
         )
 
     /**
@@ -168,13 +149,8 @@
         private var removeSystemLogger: Boolean = false
         private var userLoggers: List<RealmLogger> = listOf()
         private var maxNumberOfActiveVersions: Long = Long.MAX_VALUE
-<<<<<<< HEAD
-        private var writeDispatcher = singleThreadDispatcher(name)
-        private var notifierDispatcher = singleThreadDispatcher(name)
-=======
         private var notificationDispatcher: CoroutineDispatcher? = null
         private var writeDispatcher: CoroutineDispatcher? = null
->>>>>>> 4a853de6
 
         fun path(path: String) = apply { this.path = path }
         fun name(name: String) = apply { this.name = name }
@@ -216,27 +192,6 @@
         }
 
         /**
-<<<<<<< HEAD
-         * Dispatcher on which Realm notifications are run. It is possible to listen to changes to
-         * Realm objects from any thread, but the underlying logic will run on this dispatcher before any changes are
-         * returned to the caller thread.
-         *
-         * @param dispatcher Dispatcher on which notifications are run. It is required to be backed by a
-         * single thread only.
-         */
-        public fun writeDispatcher(dispatcher: CoroutineDispatcher) = apply {
-            this.writeDispatcher = dispatcher
-        }
-
-        /**
-         * Dispatcher used to run background writes to the Realm.
-         *
-         * @param dispatcher Dispatcher on which writes are run. It is required to be backed by a
-         * single thread only.
-         */
-        public fun notifierDispatcher(dispatcher: CoroutineDispatcher) = apply {
-            this.notifierDispatcher = dispatcher
-=======
          * Dispatcher used to run background writes to the Realm.
          *
          * Defaults to a single threaded dispatcher started when the configuration is built.
@@ -266,7 +221,6 @@
          */
         public fun writeDispatcher(dispatcher: CoroutineDispatcher) = apply {
             this.writeDispatcher = dispatcher
->>>>>>> 4a853de6
         }
 
         /**
@@ -298,13 +252,8 @@
                 schema,
                 LogConfiguration(logLevel, allLoggers),
                 maxNumberOfActiveVersions,
-<<<<<<< HEAD
-                writeDispatcher,
-                notifierDispatcher
-=======
                 notificationDispatcher ?: singleThreadDispatcher(name),
                 writeDispatcher ?: singleThreadDispatcher(name),
->>>>>>> 4a853de6
             )
         }
     }
