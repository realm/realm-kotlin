--- conflicted
+++ resolved
@@ -17,6 +17,7 @@
 
 import io.realm.interop.NativePointer
 import io.realm.interop.RealmInterop
+import kotlin.reflect.KClass
 
 // TODO API-PUBLIC Document platform specific internals (RealmInitilizer, etc.)
 class Realm private constructor(configuration: RealmConfiguration, dbPointer: NativePointer) :
@@ -44,7 +45,6 @@
         }
     }
 
-<<<<<<< HEAD
     /**
      * Open a Realm instance. This instance grants access to an underlying Realm file defined by
      * the provided [RealmConfiguration].
@@ -56,30 +56,12 @@
      */
     public constructor(configuration: RealmConfiguration) :
         this(configuration, RealmInterop.realm_open(configuration.nativeConfig))
-=======
-    // TODO Add @throws when Realm exception hierarchy is settled
-    //  https://github.com/realm/realm-kotlin/issues/70
-    /**
-     * Roll back the current write transaction.
-     *
-     * @throws RuntimeException if there is currently no write transaction.
-     */
-    // TODO Add test for this, but since it is part of transaction behaviour it only makes sense
-    //  when implementing our background thread backed write method
-    fun rollbackTransaction() {
-        RealmInterop.realm_rollback(dbPointer!!)
-    }
->>>>>>> b0140ac8
 
     /**
      * TODO Add docs when this method is implemented.
      */
     suspend fun <R> write(block: MutableRealm.() -> R): R {
         TODO("Awaiting implementation of the Frozen Architecture")
-    }
-
-    fun <T : RealmObject> create(type: KClass<T>, primaryKey: Any?): T {
-        return io.realm.internal.create(configuration.mediator, dbPointer!!, type, primaryKey)
     }
 
     /**
