/*
 * Copyright 2020 Realm Inc.
 *
 * Licensed under the Apache License, Version 2.0 (the "License");
 * you may not use this file except in compliance with the License.
 * You may obtain a copy of the License at
 *
 * http://www.apache.org/licenses/LICENSE-2.0
 *
 * Unless required by applicable law or agreed to in writing, software
 * distributed under the License is distributed on an "AS IS" BASIS,
 * WITHOUT WARRANTIES OR CONDITIONS OF ANY KIND, either express or implied.
 * See the License for the specific language governing permissions and
 * limitations under the License.
 */
package io.realm

import io.realm.internal.RealmReference
import io.realm.internal.SuspendableWriter
import io.realm.internal.WeakReference
import io.realm.internal.runBlocking
import io.realm.interop.NativePointer
import io.realm.interop.RealmInterop
import kotlinx.atomicfu.AtomicRef
import kotlinx.atomicfu.atomic
import kotlinx.coroutines.sync.Mutex
import kotlinx.coroutines.sync.withLock

// TODO API-PUBLIC Document platform specific internals (RealmInitilizer, etc.)
class Realm private constructor(configuration: RealmConfiguration, dbPointer: NativePointer) :
    BaseRealm(configuration, dbPointer) {

    private val writer: SuspendableWriter = SuspendableWriter(this)
    private val realmPointerMutex = Mutex()

    private var updatableRealm: AtomicRef<RealmReference> = atomic(RealmReference(this, dbPointer))

    /**
     * The current Realm reference that points to the underlying frozen C++ SharedRealm.
     *
     * NOTE: As this is updated to a new frozen version on notifications about changes in the
     * underlying realm, care should be taken not to spread operations over different references.
     */
    internal override var realmReference: RealmReference
        get() {
            return updatableRealm.value
        }
        set(value) {
            updatableRealm!!.value = value
        }

    // Set of currently open realms. Storing the native pointer explicitly to enable us to close
    // the realm when the RealmReference is no longer referenced anymore.
    internal val intermediateReferences: AtomicRef<Set<Pair<NativePointer, WeakReference<RealmReference>>>> =
        atomic(mutableSetOf())

    companion object {
        /**
         * Default name for Realm files unless overridden by [RealmConfiguration.Builder.name].
         */
        public const val DEFAULT_FILE_NAME = "default.realm"

        /**
         * Default tag used by log entries
         */
        public const val DEFAULT_LOG_TAG = "REALM"

<<<<<<< HEAD
        /**
         * Open a realm.
         */
        fun open(
            realmConfiguration: RealmConfiguration,
        ): Realm {
            // TODO API-INTERNAL
            //  IN Android use lazy property delegation init to load the shared library use the
            //  function call (lazy init to do any preprocessing before starting Realm eg: log level etc)
            //  or implement an init method which is a No-OP in iOS but in Android it load the shared library
            // FIXME Ensure that we have a frozen realm
            val realm =
                Realm(
                    realmConfiguration,
                    RealmInterop.realm_open(realmConfiguration.nativeConfig),
                )
=======
        fun open(realmConfiguration: RealmConfiguration): Realm {
            // TODO Find a cleaner way to get the initial frozen instance
            val liveRealm = RealmInterop.realm_open(realmConfiguration.nativeConfig)
            val frozenRealm = RealmInterop.realm_freeze(liveRealm)
            RealmInterop.realm_close(liveRealm)
            val realm = Realm(realmConfiguration, frozenRealm)
>>>>>>> 6a265447
            realm.log.info("Opened Realm: ${realmConfiguration.path}")
            return realm
        }
    }

    /**
     * Open a Realm instance. This instance grants access to an underlying Realm file defined by
     * the provided [RealmConfiguration].
     *
     * FIXME Figure out how to describe the constructor better
     * FIXME Once the implementation of this class moves to the frozen architecture
     *  this constructor should be the primary way to open Realms (as you only need
     *  to do it once pr. app).
     */
    public constructor(configuration: RealmConfiguration) :
        this(configuration, RealmInterop.realm_open(configuration.nativeConfig))

    /**
     * Modify the underlying Realm file in a suspendable transaction on the default Realm Write
     * Dispatcher.
     *
     * The write transaction always represent the latest version of data in the Realm file, even if
     * the calling Realm not yet represent this.
     *
     * Write transactions automatically commit any changes made when the closure returns unless
     * [MutableRealm.cancelWrite] was called.
     *
     * @param block function that should be run within the context of a write transaction.
     * @return any value returned from the provided write block. If this is a RealmObject it is
     * frozen before being returned.
     * @see [RealmConfiguration.writeDispatcher]
     */
    suspend fun <R> write(block: MutableRealm.() -> R): R {
        @Suppress("TooGenericExceptionCaught") // FIXME https://github.com/realm/realm-kotlin/issues/70
        try {
            val (nativePointer, versionId, result) = this.writer.write(block)
            // Update the user facing Realm before returning the result.
            // That way, querying the Realm right after the `write` completes will return
            // the written data. Otherwise, we would have to wait for the Notifier thread
            // to detect it and update the user Realm.
            updateRealmPointer(nativePointer, versionId)
            return result
        } catch (e: Exception) {
            throw e
        }
    }

    /**
     * Modify the underlying Realm file while blocking the calling thread until the transaction is
     * done. Write transactions automatically commit any changes made when the closure returns
     * unless [MutableRealm.cancelWrite] was called.
     *
     * The write transaction always represent the latest version of data in the Realm file, even if the calling
     * Realm not yet represent this.
     *
     * @param block function that should be run within the context of a write transaction.
     * @return any value returned from the provided write block.
     *
     * @throws IllegalStateException if invoked inside an existing transaction.
     */
    fun <R> writeBlocking(block: MutableRealm.() -> R): R {
        writer.checkInTransaction("Cannot initiate transaction when already in a write transaction")
        return runBlocking {
            write(block)
        }
    }

    private suspend fun updateRealmPointer(newPointer: NativePointer, newVersion: VersionId) {
        realmPointerMutex.withLock {
            log.debug("Updating Realm version: $version -> $newVersion")
            val newRealmReference = RealmReference(this, newPointer)
            // If we advance to a newer version then we should keep track of the preceeding one,
            // otherwise just track the new one directly.
            val untrackedReference = if (newVersion >= version) {
                val previousRealmReference = realmReference
                realmReference = newRealmReference
                previousRealmReference
            } else {
                newRealmReference
            }
            trackNewAndCloseExpiredReferences(untrackedReference)
        }
    }

    // Must only be called with realmPointerMutex locked
    private fun trackNewAndCloseExpiredReferences(realmReference: RealmReference) {
        val references = mutableSetOf<Pair<NativePointer, WeakReference<RealmReference>>>(
            Pair(realmReference.dbPointer, WeakReference(realmReference))
        )
        intermediateReferences.value.forEach { entry ->
            val (pointer, ref) = entry
            if (ref.get() == null) {
                log.debug("Closing unreferenced version: ${RealmInterop.realm_get_version_id(pointer)}")
                RealmInterop.realm_close(pointer)
            } else {
                references.add(entry)
            }
        }
        intermediateReferences.value = references
    }

    /**
     * Close this Realm and all underlying resources. Accessing any methods or Realm Objects after this
     * method has been called will then an [IllegalStateException].
     *
     * This will block until underlying Realms (writer and notifier) are closed, including rolling
     * back any ongoing transactions when [close] is called. Calling this from the Realm Write
     * Dispatcher while inside a transaction block will throw, while calling this by some means of
     * a blocking operation on another thread (e.g. `runBlocking(Dispatcher.Default)`) inside a
     * transaction cause a deadlock.
     *
     * @throws IllegalStateException if called from the Realm Write Dispatcher while inside a
     * transaction block.
     */
    public override fun close() {
        // TODO Reconsider this constraint. We have the primitives to check is we are on the
        //  writer thread and just close the realm in writer.close()
        writer.checkInTransaction("Cannot close the Realm while inside a transaction block")
        runBlocking {
            realmPointerMutex.withLock {
                writer.close()
                super.close()
                intermediateReferences.value.forEach { (pointer, _) ->
                    log.debug(
                        "Closing intermediated version: ${RealmInterop.realm_get_version_id(pointer)}"
                    )
                    RealmInterop.realm_close(pointer)
                }
            }
        }
        // TODO There is currently nothing that tears down the dispatcher
    }
}<|MERGE_RESOLUTION|>--- conflicted
+++ resolved
@@ -65,31 +65,15 @@
          */
         public const val DEFAULT_LOG_TAG = "REALM"
 
-<<<<<<< HEAD
         /**
          * Open a realm.
          */
-        fun open(
-            realmConfiguration: RealmConfiguration,
-        ): Realm {
-            // TODO API-INTERNAL
-            //  IN Android use lazy property delegation init to load the shared library use the
-            //  function call (lazy init to do any preprocessing before starting Realm eg: log level etc)
-            //  or implement an init method which is a No-OP in iOS but in Android it load the shared library
-            // FIXME Ensure that we have a frozen realm
-            val realm =
-                Realm(
-                    realmConfiguration,
-                    RealmInterop.realm_open(realmConfiguration.nativeConfig),
-                )
-=======
         fun open(realmConfiguration: RealmConfiguration): Realm {
             // TODO Find a cleaner way to get the initial frozen instance
             val liveRealm = RealmInterop.realm_open(realmConfiguration.nativeConfig)
             val frozenRealm = RealmInterop.realm_freeze(liveRealm)
             RealmInterop.realm_close(liveRealm)
             val realm = Realm(realmConfiguration, frozenRealm)
->>>>>>> 6a265447
             realm.log.info("Opened Realm: ${realmConfiguration.path}")
             return realm
         }
