--- conflicted
+++ resolved
@@ -1,18 +1,10 @@
 package io.realm
 
-<<<<<<< HEAD
 import kotlinx.coroutines.flow.Flow
+import io.realm.runtimeapi.NativePointer
 import kotlin.reflect.KClass
 
 class Realm private constructor(val configuration: RealmConfiguration, private val dbPointer: BindingPointer) {
-=======
-import io.realm.runtimeapi.NativePointer
-import kotlin.reflect.KClass
-
-class Realm {
-    private var dbPointer: NativePointer? = null //TODO nullable to avoid "'lateinit' modifier is not allowed on properties of primitive types"
-    private lateinit var realmConfiguration: RealmConfiguration
->>>>>>> c59c6b25
 
     companion object {
         var defaultConfiguration: RealmConfiguration? = null
