/*
 * Copyright 2020 Realm Inc.
 *
 * Licensed under the Apache License, Version 2.0 (the "License");
 * you may not use this file except in compliance with the License.
 * You may obtain a copy of the License at
 *
 * http://www.apache.org/licenses/LICENSE-2.0
 *
 * Unless required by applicable law or agreed to in writing, software
 * distributed under the License is distributed on an "AS IS" BASIS,
 * WITHOUT WARRANTIES OR CONDITIONS OF ANY KIND, either express or implied.
 * See the License for the specific language governing permissions and
 * limitations under the License.
 */
package io.realm

import io.realm.internal.RealmImpl
import kotlinx.coroutines.flow.Flow
import kotlin.reflect.KClass

/**
 * A Realm instance is the main entry point for interacting with a persisted Realm.
 *
 * @see RealmConfiguration
 */
interface Realm : TypedRealm {

    // FIXME Should this go to the end according to Kotlin conventions
    companion object {
        /**
         * Default name for Realm files unless overridden by [RealmConfiguration.Builder.name].
         */
        public const val DEFAULT_FILE_NAME = "default.realm"

        /**
         * Default tag used by log entries
         */
        public const val DEFAULT_LOG_TAG = "REALM"

        /**
         * The required length for encryption keys used to encrypt Realm data.
         */
        public const val ENCRYPTION_KEY_LENGTH = io.realm.interop.Constants.ENCRYPTION_KEY_LENGTH

        /**
         * Open a Realm instance. This instance grants access to an underlying Realm file defined by
         * the provided [RealmConfiguration].
         *
         * @param configuration The RealmConfiguration used to open the Realm.
         */
        public fun open(configuration: RealmConfiguration): Realm {
            return RealmImpl(configuration)
        }
    }

    /**
     * Returns the results of querying for all objects of a specific type.
     *
     * The result reflects the state of the realm at invocation time, so the results
     * do not change when the realm updates. You can access these results from any thread.
     *
     * @param clazz The class of the objects to query for.
     * @return The result of the query as of the time of invoking this method.
     */
    override fun <T : RealmObject> objects(clazz: KClass<T>): RealmResults<T>

    /**
     * Modify the underlying Realm file in a suspendable transaction on the default Realm Write
     * Dispatcher.
     *
     * The write transaction always represent the latest version of data in the Realm file, even if
     * the calling Realm not yet represent this.
     *
     * Write transactions automatically commit any changes made when the closure returns unless
     * [MutableRealm.cancelWrite] was called.
     *
     * @param block function that should be run within the context of a write transaction.
     * @return any value returned from the provided write block. If this is a RealmObject it is
     * frozen before being returned.
     * @see [RealmConfiguration.writeDispatcher]
     */
    suspend fun <R> write(block: MutableRealm.() -> R): R

    /**
     * Modify the underlying Realm file while blocking the calling thread until the transaction is
     * done. Write transactions automatically commit any changes made when the closure returns
     * unless [MutableRealm.cancelWrite] was called.
     *
     * The write transaction always represent the latest version of data in the Realm file, even if the calling
     * Realm not yet represent this.
     *
     * @param block function that should be run within the context of a write transaction.
     * @return any value returned from the provided write block.
     *
     * @throws IllegalStateException if invoked inside an existing transaction.
     */
    fun <R> writeBlocking(block: MutableRealm.() -> R): R

    /**
     * Observe changes to the Realm. If there is any change to the Realm, the flow will emit the
     * updated Realm. The flow will continue running indefinitely until canceled.
     *
     * The change calculations will run on the thread defined by [RealmConfiguration.notificationDispatcher].
     *
     * @return a flow representing changes to this Realm.
     */
<<<<<<< HEAD
    public fun observe(): Flow<Realm> {
        return realmFlow.asSharedFlow()
    }

    /**
     * FIXME Hidden until we can add proper support
     */
    internal fun addChangeListener(): Cancellable {
        TODO()
    }

    internal override fun <T : RealmObject> registerResultsObserver(
        results: RealmResults<T>
    ): Flow<RealmResults<T>> {
        return notifier.resultsChanged(results)
    }

    internal override fun <T : RealmObject> registerObjectObserver(obj: T): Flow<T> {
        return notifier.objectChanged(obj)
    }

    internal override fun <T : RealmObject> registerResultsChangeListener(
        results: RealmResults<T>,
        callback: Callback<RealmResults<T>>
    ): Cancellable {
        return notifier.registerResultsChangedListener(results, callback)
    }

    internal override fun <T : RealmObject> registerListChangeListener(
        list: List<T>,
        callback: Callback<List<T>>
    ): Cancellable {
        TODO("Not yet implemented")
    }

    internal override fun <T : RealmObject> registerObjectChangeListener(
        obj: T,
        callback: Callback<T?>
    ): Cancellable {
        TODO("Not yet implemented")
    }

    internal override fun <T> registerListObserver(
        listDelegate: ManagedRealmList<T>
    ): Flow<RealmList<T>> {
        return notifier.listChanged(listDelegate)
    }

    private suspend fun updateRealmPointer(newRealmReference: RealmReference) {
        realmPointerMutex.withLock {
            val newVersion = newRealmReference.version()
            log.debug("Updating Realm version: $version -> $newVersion")
            // If we advance to a newer version then we should keep track of the preceding one,
            // otherwise just track the new one directly.
            val untrackedReference = if (newVersion >= version) {
                val previousRealmReference = realmReference
                realmReference = newRealmReference
                previousRealmReference
            } else {
                newRealmReference
            }
            trackNewAndCloseExpiredReferences(untrackedReference)

            // Notify public observers that the Realm changed
            realmFlow.emit(this)
        }
    }

    // Must only be called with realmPointerMutex locked
    private fun trackNewAndCloseExpiredReferences(realmReference: RealmReference) {
        val references = mutableSetOf<Pair<NativePointer, WeakReference<RealmReference>>>(
            Pair(realmReference.dbPointer, WeakReference(realmReference))
        )
        intermediateReferences.value.forEach { entry ->
            val (pointer, ref) = entry
            if (ref.get() == null) {
                log.debug("Closing unreferenced version: ${RealmInterop.realm_get_version_id(pointer)}")
                RealmInterop.realm_close(pointer)
            } else {
                references.add(entry)
            }
        }
        intermediateReferences.value = references
    }
=======
    fun observe(): Flow<Realm>
>>>>>>> 42d273f5

    /**
     * Close this Realm and all underlying resources. Accessing any methods or Realm Objects after this
     * method has been called will then an [IllegalStateException].
     *
     * This will block until underlying Realms (writer and notifier) are closed, including rolling
     * back any ongoing transactions when [close] is called. Calling this from the Realm Write
     * Dispatcher while inside a transaction block will throw, while calling this by some means of
     * a blocking operation on another thread (e.g. `runBlocking(Dispatcher.Default)`) inside a
     * transaction cause a deadlock.
     *
     * @throws IllegalStateException if called from the Realm Write Dispatcher while inside a
     * transaction block.
     */
    fun close()
}<|MERGE_RESOLUTION|>--- conflicted
+++ resolved
@@ -24,6 +24,7 @@
  *
  * @see RealmConfiguration
  */
+// FIXME Observable
 interface Realm : TypedRealm {
 
     // FIXME Should this go to the end according to Kotlin conventions
@@ -105,94 +106,7 @@
      *
      * @return a flow representing changes to this Realm.
      */
-<<<<<<< HEAD
-    public fun observe(): Flow<Realm> {
-        return realmFlow.asSharedFlow()
-    }
-
-    /**
-     * FIXME Hidden until we can add proper support
-     */
-    internal fun addChangeListener(): Cancellable {
-        TODO()
-    }
-
-    internal override fun <T : RealmObject> registerResultsObserver(
-        results: RealmResults<T>
-    ): Flow<RealmResults<T>> {
-        return notifier.resultsChanged(results)
-    }
-
-    internal override fun <T : RealmObject> registerObjectObserver(obj: T): Flow<T> {
-        return notifier.objectChanged(obj)
-    }
-
-    internal override fun <T : RealmObject> registerResultsChangeListener(
-        results: RealmResults<T>,
-        callback: Callback<RealmResults<T>>
-    ): Cancellable {
-        return notifier.registerResultsChangedListener(results, callback)
-    }
-
-    internal override fun <T : RealmObject> registerListChangeListener(
-        list: List<T>,
-        callback: Callback<List<T>>
-    ): Cancellable {
-        TODO("Not yet implemented")
-    }
-
-    internal override fun <T : RealmObject> registerObjectChangeListener(
-        obj: T,
-        callback: Callback<T?>
-    ): Cancellable {
-        TODO("Not yet implemented")
-    }
-
-    internal override fun <T> registerListObserver(
-        listDelegate: ManagedRealmList<T>
-    ): Flow<RealmList<T>> {
-        return notifier.listChanged(listDelegate)
-    }
-
-    private suspend fun updateRealmPointer(newRealmReference: RealmReference) {
-        realmPointerMutex.withLock {
-            val newVersion = newRealmReference.version()
-            log.debug("Updating Realm version: $version -> $newVersion")
-            // If we advance to a newer version then we should keep track of the preceding one,
-            // otherwise just track the new one directly.
-            val untrackedReference = if (newVersion >= version) {
-                val previousRealmReference = realmReference
-                realmReference = newRealmReference
-                previousRealmReference
-            } else {
-                newRealmReference
-            }
-            trackNewAndCloseExpiredReferences(untrackedReference)
-
-            // Notify public observers that the Realm changed
-            realmFlow.emit(this)
-        }
-    }
-
-    // Must only be called with realmPointerMutex locked
-    private fun trackNewAndCloseExpiredReferences(realmReference: RealmReference) {
-        val references = mutableSetOf<Pair<NativePointer, WeakReference<RealmReference>>>(
-            Pair(realmReference.dbPointer, WeakReference(realmReference))
-        )
-        intermediateReferences.value.forEach { entry ->
-            val (pointer, ref) = entry
-            if (ref.get() == null) {
-                log.debug("Closing unreferenced version: ${RealmInterop.realm_get_version_id(pointer)}")
-                RealmInterop.realm_close(pointer)
-            } else {
-                references.add(entry)
-            }
-        }
-        intermediateReferences.value = references
-    }
-=======
     fun observe(): Flow<Realm>
->>>>>>> 42d273f5
 
     /**
      * Close this Realm and all underlying resources. Accessing any methods or Realm Objects after this
