/*
 * Copyright 2020 Realm Inc.
 *
 * Licensed under the Apache License, Version 2.0 (the "License");
 * you may not use this file except in compliance with the License.
 * You may obtain a copy of the License at
 *
 * http://www.apache.org/licenses/LICENSE-2.0
 *
 * Unless required by applicable law or agreed to in writing, software
 * distributed under the License is distributed on an "AS IS" BASIS,
 * WITHOUT WARRANTIES OR CONDITIONS OF ANY KIND, either express or implied.
 * See the License for the specific language governing permissions and
 * limitations under the License.
 */

package io.realm

import io.realm.internal.manage
import io.realm.interop.RealmInterop
import io.realm.runtimeapi.NativePointer
import io.realm.runtimeapi.RealmModel
import io.realm.runtimeapi.RealmModelInternal
import kotlin.reflect.KClass

// TODO API-PUBLIC Document platform specific internals (RealmInitilizer, etc.)
class Realm {
    private var dbPointer: NativePointer? = null // TODO API-INTERNAL nullable to avoid "'lateinit' modifier is not allowed on properties of primitive types"
    private lateinit var realmConfiguration: RealmConfiguration

    companion object {
        fun open(realmConfiguration: RealmConfiguration): Realm {
            // TODO API-INTERNAL
            //  IN Android use lazy property delegation init to load the shared library use the
            //  function call (lazy init to do any preprocessing before starting Realm eg: log level etc)
            //  or implement an init method which is a No-OP in iOS but in Android it load the shared library

            val realm = Realm()
            realm.realmConfiguration = realmConfiguration
            realm.dbPointer = RealmInterop.realm_open(realmConfiguration.nativeConfig)
            return realm
        }
    }

    //    fun open(dbName: String, schema: String) : Realm
    fun beginTransaction() {
        RealmInterop.realm_begin_write(dbPointer!!)
    }

    fun commitTransaction() {
        RealmInterop.realm_commit(dbPointer!!)
    }

    fun cancelTransaction() {
        TODO()
    }

    fun registerListener(f: () -> Unit) {
    }

<<<<<<< HEAD

=======
    // FIXME Query support
    //  https://github.com/realm/realm-kotlin/issues/64
    fun <T : RealmModel> objects(clazz: KClass<T>, query: String): RealmResults<T> {
        val objectType = clazz.simpleName ?: error("Cannot get class name") // TODO infer type from T
        // TODO check nullability of pointer and throw
        val query: NativePointer = TODO()
        return RealmResults(
            query,
            clazz,
            realmConfiguration.schema
        )
    }
>>>>>>> da0dc06e
    //    reflection is not supported in K/N so we can't offer method like
    //    inline fun <reified T : RealmModel> create() : T
    //    to create a dynamically managed model. we're limited thus to persist methods
    //    were we take an already created un-managed instance and return a new manageable one
    //    (note since parameter are immutable in Kotlin, we need to create a new instance instead of
    //    doing this operation in place)
    fun <T : RealmModel> create(type: KClass<T>): T {
        val objectType = type.simpleName ?: error("Cannot get class name")
        val managedModel = realmConfiguration.schema.newInstance(type) as RealmModelInternal // TODO make newInstance return RealmModelInternal
        val key = RealmInterop.realm_find_class(dbPointer!!, objectType)
        return managedModel.manage(
            dbPointer!!,
            type,
            RealmInterop.realm_object_create(dbPointer!!, key)
        )
    }

    fun <T: RealmModel> objects(clazz: KClass<T>): RealmResults<T> {
        return RealmResults(
            dbPointer!!,
            @Suppress("SpreadOperator") // TODO PERFORMANCE Spread operator triggers detekt
            { RealmInterop.realm_query_parse(dbPointer!!, clazz.simpleName!!, "TRUEPREDICATE") },
            clazz,
            realmConfiguration.modelFactory
        )
    }

}<|MERGE_RESOLUTION|>--- conflicted
+++ resolved
@@ -58,22 +58,6 @@
     fun registerListener(f: () -> Unit) {
     }
 
-<<<<<<< HEAD
-
-=======
-    // FIXME Query support
-    //  https://github.com/realm/realm-kotlin/issues/64
-    fun <T : RealmModel> objects(clazz: KClass<T>, query: String): RealmResults<T> {
-        val objectType = clazz.simpleName ?: error("Cannot get class name") // TODO infer type from T
-        // TODO check nullability of pointer and throw
-        val query: NativePointer = TODO()
-        return RealmResults(
-            query,
-            clazz,
-            realmConfiguration.schema
-        )
-    }
->>>>>>> da0dc06e
     //    reflection is not supported in K/N so we can't offer method like
     //    inline fun <reified T : RealmModel> create() : T
     //    to create a dynamically managed model. we're limited thus to persist methods
@@ -97,7 +81,7 @@
             @Suppress("SpreadOperator") // TODO PERFORMANCE Spread operator triggers detekt
             { RealmInterop.realm_query_parse(dbPointer!!, clazz.simpleName!!, "TRUEPREDICATE") },
             clazz,
-            realmConfiguration.modelFactory
+            realmConfiguration.schema
         )
     }
 
