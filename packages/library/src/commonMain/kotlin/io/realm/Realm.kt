/*
 * Copyright 2020 Realm Inc.
 *
 * Licensed under the Apache License, Version 2.0 (the "License");
 * you may not use this file except in compliance with the License.
 * You may obtain a copy of the License at
 *
 * http://www.apache.org/licenses/LICENSE-2.0
 *
 * Unless required by applicable law or agreed to in writing, software
 * distributed under the License is distributed on an "AS IS" BASIS,
 * WITHOUT WARRANTIES OR CONDITIONS OF ANY KIND, either express or implied.
 * See the License for the specific language governing permissions and
 * limitations under the License.
 */

package io.realm

<<<<<<< HEAD
=======
import io.realm.internal.RealmLog
import io.realm.internal.RealmModelInternal
import io.realm.internal.copyToRealm
import io.realm.internal.unmanage
>>>>>>> 6df6b055
import io.realm.interop.NativePointer
import io.realm.interop.RealmInterop

// TODO API-PUBLIC Document platform specific internals (RealmInitilizer, etc.)
<<<<<<< HEAD
class Realm private constructor(configuration: RealmConfiguration, dbPointer: NativePointer) :
    BaseRealm(configuration, dbPointer) {
=======
class Realm private constructor(configuration: RealmConfiguration, dbPointer: NativePointer) {

    // Public properties
    /**
     * Configuration used to configure this Realm instance.
     */
    val configuration: RealmConfiguration

    // Private/Internal properties
    private var dbPointer: NativePointer? = null
    internal val log: RealmLog
>>>>>>> 6df6b055

    companion object {
        /**
         * Default name for Realm files unless overridden by [RealmConfiguration.Builder.name].
         */
        public const val DEFAULT_FILE_NAME = "default.realm"

        /**
         * Default tag used by log entries
         */
        public const val DEFAULT_LOG_TAG = "REALM"

        fun open(realmConfiguration: RealmConfiguration): Realm {
            // TODO API-INTERNAL
            //  IN Android use lazy property delegation init to load the shared library use the
            //  function call (lazy init to do any preprocessing before starting Realm eg: log level etc)
            //  or implement an init method which is a No-OP in iOS but in Android it load the shared library
<<<<<<< HEAD
=======

>>>>>>> 6df6b055
            val realm = Realm(realmConfiguration, RealmInterop.realm_open(realmConfiguration.nativeConfig))
            realm.log.info("Opened Realm: ${realmConfiguration.path}")
            return realm
        }
    }

<<<<<<< HEAD
    /**
     * Open a Realm instance. This instance grants access to an underlying Realm file defined by
     * the provided [RealmConfiguration].
     *
     * FIXME Figure out how to describe the constructor better
     * FIXME Once the implementation of this class moves to the frozen architecture
     *  this constructor should be the primary way to open Realms (as you only need
     *  to do it once pr. app).
     */
    public constructor(configuration: RealmConfiguration) :
        this(configuration, RealmInterop.realm_open(configuration.nativeConfig))

    /**
     * TODO Add docs when this method is implemented.
     */
    suspend fun <R> write(block: MutableRealm.() -> R): R {
        TODO("Awaiting implementation of the Frozen Architecture")
=======
    init {
        this.dbPointer = dbPointer
        this.configuration = configuration
        this.log = RealmLog(configuration = configuration.log)
    }

    fun beginTransaction() {
        RealmInterop.realm_begin_write(dbPointer!!)
    }

    fun commitTransaction() {
        RealmInterop.realm_commit(dbPointer!!)
    }

    fun cancelTransaction() {
        TODO()
    }

    fun <T : RealmObject> create(type: KClass<T>): T {
        return io.realm.internal.create(configuration.mediator, dbPointer!!, type)
>>>>>>> 6df6b055
    }

    /**
     * Modify the underlying Realm file by creating a write transaction on the current thread. Write
     * transactions automatically commit any changes made when the closure returns unless
     * [MutableRealm.cancelWrite] was called.
     *
     * The write transaction always represent the latest version of data in the Realm file, even if the calling
     * Realm not yet represent this.
     *
     * @param block function that should be run within the context of a write transaction.
     * @return any value returned from the provided write block.
     */
<<<<<<< HEAD
    @Suppress("TooGenericExceptionCaught")
    fun <R> writeBlocking(block: MutableRealm.() -> R): R {
        // While not efficiently to open a new Realm just for a write, it makes it a lot
        // easier to control the API surface between Realm and MutableRealm
        val writerRealm = MutableRealm(configuration, dbPointer)
        try {
            writerRealm.beginTransaction()
            val returnValue: R = block(writerRealm)
            writerRealm.commitTransaction()
            return returnValue
        } catch (e: Exception) {
            // Only cancel writes for exceptions. For errors assume that something has gone
            // horribly wrong and the process is exiting. And canceling the write might just
            // hide the true underlying error.
            writerRealm.cancelWrite()
            throw e
        }
=======
    fun <T : RealmObject> copyToRealm(instance: T): T {
        return copyToRealm(configuration.mediator, dbPointer!!, instance)
    }

    fun <T : RealmObject> objects(clazz: KClass<T>): RealmResults<T> {
        return RealmResults(
            dbPointer!!,
            @Suppress("SpreadOperator") // TODO PERFORMANCE Spread operator triggers detekt
            { RealmInterop.realm_query_parse(dbPointer!!, clazz.simpleName!!, "TRUEPREDICATE") },
            clazz,
            configuration.mediator
        )
>>>>>>> 6df6b055
    }

<<<<<<< HEAD
    /**
     * Close this Realm and all underlying resources. Accessing any methods or Realm Objects after this
     * method has been called will then an [IllegalStateException].
     */
    public override fun close() {
        super.close()
=======
    fun close() {
        dbPointer?.let {
            RealmInterop.realm_close(it)
        }
        dbPointer = null
        log.info("Realm closed: ${configuration.path}")
>>>>>>> 6df6b055
    }
}<|MERGE_RESOLUTION|>--- conflicted
+++ resolved
@@ -16,21 +16,16 @@
 
 package io.realm
 
-<<<<<<< HEAD
-=======
 import io.realm.internal.RealmLog
 import io.realm.internal.RealmModelInternal
 import io.realm.internal.copyToRealm
 import io.realm.internal.unmanage
->>>>>>> 6df6b055
 import io.realm.interop.NativePointer
 import io.realm.interop.RealmInterop
 
 // TODO API-PUBLIC Document platform specific internals (RealmInitilizer, etc.)
-<<<<<<< HEAD
 class Realm private constructor(configuration: RealmConfiguration, dbPointer: NativePointer) :
     BaseRealm(configuration, dbPointer) {
-=======
 class Realm private constructor(configuration: RealmConfiguration, dbPointer: NativePointer) {
 
     // Public properties
@@ -42,7 +37,6 @@
     // Private/Internal properties
     private var dbPointer: NativePointer? = null
     internal val log: RealmLog
->>>>>>> 6df6b055
 
     companion object {
         /**
@@ -60,17 +54,12 @@
             //  IN Android use lazy property delegation init to load the shared library use the
             //  function call (lazy init to do any preprocessing before starting Realm eg: log level etc)
             //  or implement an init method which is a No-OP in iOS but in Android it load the shared library
-<<<<<<< HEAD
-=======
-
->>>>>>> 6df6b055
             val realm = Realm(realmConfiguration, RealmInterop.realm_open(realmConfiguration.nativeConfig))
             realm.log.info("Opened Realm: ${realmConfiguration.path}")
             return realm
         }
     }
 
-<<<<<<< HEAD
     /**
      * Open a Realm instance. This instance grants access to an underlying Realm file defined by
      * the provided [RealmConfiguration].
@@ -88,28 +77,6 @@
      */
     suspend fun <R> write(block: MutableRealm.() -> R): R {
         TODO("Awaiting implementation of the Frozen Architecture")
-=======
-    init {
-        this.dbPointer = dbPointer
-        this.configuration = configuration
-        this.log = RealmLog(configuration = configuration.log)
-    }
-
-    fun beginTransaction() {
-        RealmInterop.realm_begin_write(dbPointer!!)
-    }
-
-    fun commitTransaction() {
-        RealmInterop.realm_commit(dbPointer!!)
-    }
-
-    fun cancelTransaction() {
-        TODO()
-    }
-
-    fun <T : RealmObject> create(type: KClass<T>): T {
-        return io.realm.internal.create(configuration.mediator, dbPointer!!, type)
->>>>>>> 6df6b055
     }
 
     /**
@@ -123,7 +90,6 @@
      * @param block function that should be run within the context of a write transaction.
      * @return any value returned from the provided write block.
      */
-<<<<<<< HEAD
     @Suppress("TooGenericExceptionCaught")
     fun <R> writeBlocking(block: MutableRealm.() -> R): R {
         // While not efficiently to open a new Realm just for a write, it makes it a lot
@@ -141,36 +107,13 @@
             writerRealm.cancelWrite()
             throw e
         }
-=======
-    fun <T : RealmObject> copyToRealm(instance: T): T {
-        return copyToRealm(configuration.mediator, dbPointer!!, instance)
     }
 
-    fun <T : RealmObject> objects(clazz: KClass<T>): RealmResults<T> {
-        return RealmResults(
-            dbPointer!!,
-            @Suppress("SpreadOperator") // TODO PERFORMANCE Spread operator triggers detekt
-            { RealmInterop.realm_query_parse(dbPointer!!, clazz.simpleName!!, "TRUEPREDICATE") },
-            clazz,
-            configuration.mediator
-        )
->>>>>>> 6df6b055
-    }
-
-<<<<<<< HEAD
     /**
      * Close this Realm and all underlying resources. Accessing any methods or Realm Objects after this
      * method has been called will then an [IllegalStateException].
      */
     public override fun close() {
         super.close()
-=======
-    fun close() {
-        dbPointer?.let {
-            RealmInterop.realm_close(it)
-        }
-        dbPointer = null
-        log.info("Realm closed: ${configuration.path}")
->>>>>>> 6df6b055
     }
 }