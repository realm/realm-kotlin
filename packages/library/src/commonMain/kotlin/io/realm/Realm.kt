/*
 * Copyright 2020 Realm Inc.
 *
 * Licensed under the Apache License, Version 2.0 (the "License");
 * you may not use this file except in compliance with the License.
 * You may obtain a copy of the License at
 *
 * http://www.apache.org/licenses/LICENSE-2.0
 *
 * Unless required by applicable law or agreed to in writing, software
 * distributed under the License is distributed on an "AS IS" BASIS,
 * WITHOUT WARRANTIES OR CONDITIONS OF ANY KIND, either express or implied.
 * See the License for the specific language governing permissions and
 * limitations under the License.
 */
package io.realm

import io.realm.internal.RealmReference
import io.realm.internal.SuspendableNotifier
import io.realm.internal.SuspendableWriter
import io.realm.internal.WeakReference
import io.realm.internal.runBlocking
import io.realm.interop.NativePointer
import io.realm.interop.RealmInterop
import kotlinx.atomicfu.AtomicRef
import kotlinx.atomicfu.atomic
<<<<<<< HEAD
import kotlinx.coroutines.CoroutineScope
import kotlinx.coroutines.Job
import kotlinx.coroutines.SupervisorJob
import kotlinx.coroutines.flow.Flow
import kotlinx.coroutines.flow.MutableSharedFlow
import kotlinx.coroutines.flow.asSharedFlow
import kotlinx.coroutines.flow.collect
import kotlinx.coroutines.launch
=======
>>>>>>> ca2314ab
import kotlinx.coroutines.sync.Mutex
import kotlinx.coroutines.sync.withLock

// TODO API-PUBLIC Document platform specific internals (RealmInitilizer, etc.)
class Realm private constructor(configuration: RealmConfiguration, dbPointer: NativePointer) :
    BaseRealm(configuration, dbPointer) {

    internal val realmScope: CoroutineScope = CoroutineScope(SupervisorJob() + configuration.notifierDispatcher)
    // FIXME Replay should match other notifications. I believe they mit their starting state when you register a listener
    private val realmFlow = MutableSharedFlow<Realm>(replay = 1)
    private val notifierJob: AtomicRef<Job?> = atomic(null)
    private val notifier = SuspendableNotifier(this, configuration.notifierDispatcher)
    private val writer = SuspendableWriter(this)
    private val realmPointerMutex = Mutex()

<<<<<<< HEAD
    private var updateableRealm: AtomicRef<RealmReference> = atomic(RealmReference(this, dbPointer))
=======
    private var updatableRealm: AtomicRef<RealmReference> = atomic(RealmReference(this, dbPointer))

>>>>>>> ca2314ab
    /**
     * The current Realm reference that points to the underlying frozen C++ SharedRealm.
     *
     * NOTE: As this is updated to a new frozen version on notifications about changes in the
     * underlying realm, care should be taken not to spread operations over different references.
     */
    internal override var realmReference: RealmReference
        get() {
            return updatableRealm.value
        }
        set(value) {
<<<<<<< HEAD
            updateableRealm.value = value
=======
            updatableRealm!!.value = value
>>>>>>> ca2314ab
        }

    // Set of currently open realms. Storing the native pointer explicitly to enable us to close
    // the realm when the RealmReference is no longer referenced anymore.
    internal val intermediateReferences: AtomicRef<Set<Pair<NativePointer, WeakReference<RealmReference>>>> =
        atomic(mutableSetOf())

    companion object {
        /**
         * Default name for Realm files unless overridden by [RealmConfiguration.Builder.name].
         */
        public const val DEFAULT_FILE_NAME = "default.realm"

        /**
         * Default tag used by log entries
         */
        public const val DEFAULT_LOG_TAG = "REALM"

        /**
         * Open a realm.
         */
<<<<<<< HEAD
        fun open(
            configuration: RealmConfiguration,
        ): Realm {
            // TODO API-INTERNAL
            //  IN Android use lazy property delegation init to load the shared library use the
            //  function call (lazy init to do any preprocessing before starting Realm eg: log level etc)
            //  or implement an init method which is a No-OP in iOS but in Android it load the shared library
            // FIXME Ensure that we have a frozen realm
            // FIXME Can we get the frozen Realm immediately?
            val liveDbPointer = RealmInterop.realm_open(configuration.nativeConfig)
            val frozenDbPointer = RealmInterop.realm_freeze(liveDbPointer)
            RealmInterop.realm_close(liveDbPointer)
            val realm = Realm(configuration, frozenDbPointer)
            realm.log.info("Opened Realm: ${configuration.path}")
=======
        fun open(realmConfiguration: RealmConfiguration): Realm {
            // TODO Find a cleaner way to get the initial frozen instance
            val liveRealm = RealmInterop.realm_open(realmConfiguration.nativeConfig)
            val frozenRealm = RealmInterop.realm_freeze(liveRealm)
            RealmInterop.realm_close(liveRealm)
            val realm = Realm(realmConfiguration, frozenRealm)
            realm.log.info("Opened Realm: ${realmConfiguration.path}")
>>>>>>> ca2314ab
            return realm
        }
    }

    init {
        // Update the Realm if another process or the Sync Client updates the Realm
        notifierJob.value = realmScope.launch {
            notifier.realmChanged().collect {
                updateRealmPointer(it.first, it.second)
            }
        }
    }

    /**
     * Open a Realm instance. This instance grants access to an underlying Realm file defined by
     * the provided [RealmConfiguration].
     *
     * FIXME Figure out how to describe the constructor better
     * FIXME Once the implementation of this class moves to the frozen architecture
     *  this constructor should be the primary way to open Realms (as you only need
     *  to do it once pr. app).
     */
    public constructor(configuration: RealmConfiguration) :
        this(configuration, RealmInterop.realm_open(configuration.nativeConfig))

    /**
     * Modify the underlying Realm file in a suspendable transaction on the default Realm Write
     * Dispatcher.
     *
     * The write transaction always represent the latest version of data in the Realm file, even if
     * the calling Realm not yet represent this.
     *
     * Write transactions automatically commit any changes made when the closure returns unless
     * [MutableRealm.cancelWrite] was called.
     *
     * @param block function that should be run within the context of a write transaction.
     * @return any value returned from the provided write block. If this is a RealmObject it is
     * frozen before being returned.
     * @see [RealmConfiguration.writeDispatcher]
     */
    suspend fun <R> write(block: MutableRealm.() -> R): R {
        @Suppress("TooGenericExceptionCaught") // FIXME https://github.com/realm/realm-kotlin/issues/70
        try {
            val (nativePointer, versionId, result) = this.writer.write(block)
            // Update the user facing Realm before returning the result.
            // That way, querying the Realm right after the `write` completes will return
            // the written data. Otherwise, we would have to wait for the Notifier thread
            // to detect it and update the user Realm.
            updateRealmPointer(nativePointer, versionId)
            return result
        } catch (e: Exception) {
            throw e
        }
    }

    /**
     * Modify the underlying Realm file while blocking the calling thread until the transaction is
     * done. Write transactions automatically commit any changes made when the closure returns
     * unless [MutableRealm.cancelWrite] was called.
     *
     * The write transaction always represent the latest version of data in the Realm file, even if the calling
     * Realm not yet represent this.
     *
     * @param block function that should be run within the context of a write transaction.
     * @return any value returned from the provided write block.
     *
     * @throws IllegalStateException if invoked inside an existing transaction.
     */
    fun <R> writeBlocking(block: MutableRealm.() -> R): R {
        writer.checkInTransaction("Cannot initiate transaction when already in a write transaction")
        return runBlocking {
            write(block)
        }
    }

<<<<<<< HEAD
    /**
     * FIXME
     * Be notified whenever this Realm is updated.
     */
    public fun observe(): Flow<Realm> {
        return realmFlow.asSharedFlow()
    }

    /**
     * FIXME
     */
    public fun addChangeListener(): Cancellable {
        TODO()
    }

    override fun <T : RealmObject> observeResults(results: RealmResults<T>): Flow<RealmResults<T>> {
        return notifier.resultsChanged(results)
    }

    override fun <T : RealmObject> observeList(list: List<T?>): Flow<List<T?>?> {
        return notifier.listChanged(list)
    }

    override fun <T : RealmObject> observeObject(obj: T): Flow<T?> {
        return notifier.objectChanged(obj)
    }

    override fun <T : RealmObject> addResultsChangeListener(
        results: RealmResults<T>,
        callback: Callback<RealmResults<T>>
    ): Cancellable {
        return notifier.addResultsChangedListener(results, callback)
    }

    override fun <T : RealmObject> addListChangeListener(list: List<T>, callback: Callback<List<T>>): Cancellable {
        TODO("Not yet implemented")
    }

    override fun <T : RealmObject> addObjectChangeListener(obj: T, callback: Callback<T?>): Cancellable {
        TODO("Not yet implemented")
    }

    private suspend fun updateRealmPointer(newRealm: NativePointer, newVersion: VersionId) {
=======
    private suspend fun updateRealmPointer(newPointer: NativePointer, newVersion: VersionId) {
>>>>>>> ca2314ab
        realmPointerMutex.withLock {
            log.debug("Updating Realm version: $version -> $newVersion")
            val newRealmReference = RealmReference(this, newPointer)
            // If we advance to a newer version then we should keep track of the preceeding one,
            // otherwise just track the new one directly.
            val untrackedReference = if (newVersion >= version) {
                val previousRealmReference = realmReference
                realmReference = newRealmReference
                previousRealmReference
            } else {
                newRealmReference
            }
            trackNewAndCloseExpiredReferences(untrackedReference)
        }
    }

    // Must only be called with realmPointerMutex locked
    private fun trackNewAndCloseExpiredReferences(realmReference: RealmReference) {
        val references = mutableSetOf<Pair<NativePointer, WeakReference<RealmReference>>>(
            Pair(realmReference.dbPointer, WeakReference(realmReference))
        )
        intermediateReferences.value.forEach { entry ->
            val (pointer, ref) = entry
            if (ref.get() == null) {
                log.debug("Closing unreferenced version: ${RealmInterop.realm_get_version_id(pointer)}")
                RealmInterop.realm_close(pointer)
            } else {
                references.add(entry)
            }
        }
<<<<<<< HEAD

        // Notify public observers that the Realm changed
        realmFlow.emit(this)
=======
        intermediateReferences.value = references
>>>>>>> ca2314ab
    }

    /**
     * Close this Realm and all underlying resources. Accessing any methods or Realm Objects after this
     * method has been called will then an [IllegalStateException].
     *
     * This will block until underlying Realms (writer and notifier) are closed, including rolling
     * back any ongoing transactions when [close] is called. Calling this from the Realm Write
     * Dispatcher while inside a transaction block will throw, while calling this by some means of
     * a blocking operation on another thread (e.g. `runBlocking(Dispatcher.Default)`) inside a
     * transaction cause a deadlock.
     *
     * @throws IllegalStateException if called from the Realm Write Dispatcher while inside a
     * transaction block.
     */
    public override fun close() {
        // TODO Reconsider this constraint. We have the primitives to check is we are on the
        //  writer thread and just close the realm in writer.close()
        writer.checkInTransaction("Cannot close the Realm while inside a transaction block")
<<<<<<< HEAD
        writer.close()

        notifierJob.value?.cancel()
        notifier.close()
        super.close()
=======
        runBlocking {
            realmPointerMutex.withLock {
                writer.close()
                super.close()
                intermediateReferences.value.forEach { (pointer, _) ->
                    log.debug(
                        "Closing intermediated version: ${RealmInterop.realm_get_version_id(pointer)}"
                    )
                    RealmInterop.realm_close(pointer)
                }
            }
        }
>>>>>>> ca2314ab
        // TODO There is currently nothing that tears down the dispatcher
    }
}<|MERGE_RESOLUTION|>--- conflicted
+++ resolved
@@ -24,7 +24,6 @@
 import io.realm.interop.RealmInterop
 import kotlinx.atomicfu.AtomicRef
 import kotlinx.atomicfu.atomic
-<<<<<<< HEAD
 import kotlinx.coroutines.CoroutineScope
 import kotlinx.coroutines.Job
 import kotlinx.coroutines.SupervisorJob
@@ -33,8 +32,6 @@
 import kotlinx.coroutines.flow.asSharedFlow
 import kotlinx.coroutines.flow.collect
 import kotlinx.coroutines.launch
-=======
->>>>>>> ca2314ab
 import kotlinx.coroutines.sync.Mutex
 import kotlinx.coroutines.sync.withLock
 
@@ -50,12 +47,8 @@
     private val writer = SuspendableWriter(this)
     private val realmPointerMutex = Mutex()
 
-<<<<<<< HEAD
-    private var updateableRealm: AtomicRef<RealmReference> = atomic(RealmReference(this, dbPointer))
-=======
     private var updatableRealm: AtomicRef<RealmReference> = atomic(RealmReference(this, dbPointer))
 
->>>>>>> ca2314ab
     /**
      * The current Realm reference that points to the underlying frozen C++ SharedRealm.
      *
@@ -67,11 +60,7 @@
             return updatableRealm.value
         }
         set(value) {
-<<<<<<< HEAD
-            updateableRealm.value = value
-=======
             updatableRealm!!.value = value
->>>>>>> ca2314ab
         }
 
     // Set of currently open realms. Storing the native pointer explicitly to enable us to close
@@ -93,30 +82,15 @@
         /**
          * Open a realm.
          */
-<<<<<<< HEAD
         fun open(
             configuration: RealmConfiguration,
         ): Realm {
-            // TODO API-INTERNAL
-            //  IN Android use lazy property delegation init to load the shared library use the
-            //  function call (lazy init to do any preprocessing before starting Realm eg: log level etc)
-            //  or implement an init method which is a No-OP in iOS but in Android it load the shared library
-            // FIXME Ensure that we have a frozen realm
-            // FIXME Can we get the frozen Realm immediately?
-            val liveDbPointer = RealmInterop.realm_open(configuration.nativeConfig)
-            val frozenDbPointer = RealmInterop.realm_freeze(liveDbPointer)
-            RealmInterop.realm_close(liveDbPointer)
-            val realm = Realm(configuration, frozenDbPointer)
-            realm.log.info("Opened Realm: ${configuration.path}")
-=======
-        fun open(realmConfiguration: RealmConfiguration): Realm {
             // TODO Find a cleaner way to get the initial frozen instance
-            val liveRealm = RealmInterop.realm_open(realmConfiguration.nativeConfig)
+            val liveRealm = RealmInterop.realm_open(configuration.nativeConfig)
             val frozenRealm = RealmInterop.realm_freeze(liveRealm)
             RealmInterop.realm_close(liveRealm)
-            val realm = Realm(realmConfiguration, frozenRealm)
-            realm.log.info("Opened Realm: ${realmConfiguration.path}")
->>>>>>> ca2314ab
+            val realm = Realm(configuration, frozenRealm)
+            realm.log.info("Opened Realm: ${configuration.path}")
             return realm
         }
     }
@@ -192,7 +166,6 @@
         }
     }
 
-<<<<<<< HEAD
     /**
      * FIXME
      * Be notified whenever this Realm is updated.
@@ -235,10 +208,7 @@
         TODO("Not yet implemented")
     }
 
-    private suspend fun updateRealmPointer(newRealm: NativePointer, newVersion: VersionId) {
-=======
     private suspend fun updateRealmPointer(newPointer: NativePointer, newVersion: VersionId) {
->>>>>>> ca2314ab
         realmPointerMutex.withLock {
             log.debug("Updating Realm version: $version -> $newVersion")
             val newRealmReference = RealmReference(this, newPointer)
@@ -253,6 +223,9 @@
             }
             trackNewAndCloseExpiredReferences(untrackedReference)
         }
+
+        // Notify public observers that the Realm changed
+        realmFlow.emit(this)
     }
 
     // Must only be called with realmPointerMutex locked
@@ -269,13 +242,7 @@
                 references.add(entry)
             }
         }
-<<<<<<< HEAD
-
-        // Notify public observers that the Realm changed
-        realmFlow.emit(this)
-=======
         intermediateReferences.value = references
->>>>>>> ca2314ab
     }
 
     /**
@@ -295,16 +262,11 @@
         // TODO Reconsider this constraint. We have the primitives to check is we are on the
         //  writer thread and just close the realm in writer.close()
         writer.checkInTransaction("Cannot close the Realm while inside a transaction block")
-<<<<<<< HEAD
-        writer.close()
-
-        notifierJob.value?.cancel()
-        notifier.close()
-        super.close()
-=======
         runBlocking {
             realmPointerMutex.withLock {
                 writer.close()
+		        notifierJob.value?.cancel()
+        		notifier.close()
                 super.close()
                 intermediateReferences.value.forEach { (pointer, _) ->
                     log.debug(
@@ -314,7 +276,6 @@
                 }
             }
         }
->>>>>>> ca2314ab
         // TODO There is currently nothing that tears down the dispatcher
     }
 }