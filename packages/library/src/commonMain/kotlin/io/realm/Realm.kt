/*
 * Copyright 2020 Realm Inc.
 *
 * Licensed under the Apache License, Version 2.0 (the "License");
 * you may not use this file except in compliance with the License.
 * You may obtain a copy of the License at
 *
 * http://www.apache.org/licenses/LICENSE-2.0
 *
 * Unless required by applicable law or agreed to in writing, software
 * distributed under the License is distributed on an "AS IS" BASIS,
 * WITHOUT WARRANTIES OR CONDITIONS OF ANY KIND, either express or implied.
 * See the License for the specific language governing permissions and
 * limitations under the License.
 */

package io.realm

<<<<<<< HEAD
import io.realm.internal.manage
=======
import io.realm.internal.unmanage
>>>>>>> 162fda46
import io.realm.interop.RealmInterop
import io.realm.runtimeapi.NativePointer
import io.realm.runtimeapi.RealmModel
import io.realm.runtimeapi.RealmModelInternal
import kotlin.reflect.KClass

// TODO API-PUBLIC Document platform specific internals (RealmInitilizer, etc.)
class Realm {
    private var dbPointer: NativePointer? = null // TODO API-INTERNAL nullable to avoid "'lateinit' modifier is not allowed on properties of primitive types"
    private lateinit var realmConfiguration: RealmConfiguration

    companion object {
        fun open(realmConfiguration: RealmConfiguration): Realm {
            // TODO API-INTERNAL
            //  IN Android use lazy property delegation init to load the shared library use the
            //  function call (lazy init to do any preprocessing before starting Realm eg: log level etc)
            //  or implement an init method which is a No-OP in iOS but in Android it load the shared library

            val realm = Realm()
            realm.realmConfiguration = realmConfiguration
            realm.dbPointer = RealmInterop.realm_open(realmConfiguration.nativeConfig)
            return realm
        }

        // FIXME API-MUTABLE-REALM This should actually only be possible on a mutable realm, i.e. inside
        //  a transaction
        // FIXME EVALUATE Should this be on RealmModel instead?
        fun <T : RealmModel> delete(obj: T) {
            val internalObject = obj as RealmModelInternal
            internalObject.`$realm$ObjectPointer`?.let { RealmInterop.realm_object_delete(it) }
                ?: throw IllegalArgumentException("Cannot delete unmanaged object")
            internalObject.unmanage()
        }
    }

<<<<<<< HEAD
    //    fun open(dbName: String, schema: String) : Realm
=======
>>>>>>> 162fda46
    fun beginTransaction() {
        RealmInterop.realm_begin_write(dbPointer!!)
    }

    fun commitTransaction() {
        RealmInterop.realm_commit(dbPointer!!)
    }

    fun cancelTransaction() {
        TODO()
    }

    fun registerListener(f: () -> Unit) {
    }

<<<<<<< HEAD
=======
    // FIXME Query support
    //  https://github.com/realm/realm-kotlin/issues/64
    fun <T : RealmModel> objects(clazz: KClass<T>, query: String): RealmResults<T> {
        val objectType = clazz.simpleName ?: error("Cannot get class name") // TODO infer type from T
        // TODO check nullability of pointer and throw
        val query: NativePointer = TODO()
        return RealmResults(
            query,
            clazz,
            realmConfiguration.schema
        )
    }
>>>>>>> 162fda46
    //    reflection is not supported in K/N so we can't offer method like
    //    inline fun <reified T : RealmModel> create() : T
    //    to create a dynamically managed model. we're limited thus to persist methods
    //    were we take an already created un-managed instance and return a new manageable one
    //    (note since parameter are immutable in Kotlin, we need to create a new instance instead of
    //    doing this operation in place)
    fun <T : RealmModel> create(type: KClass<T>): T {
        val objectType = type.simpleName ?: error("Cannot get class name")
        val managedModel = realmConfiguration.schema.newInstance(type) as RealmModelInternal // TODO make newInstance return RealmModelInternal
        val key = RealmInterop.realm_find_class(dbPointer!!, objectType)
        return managedModel.manage(
            dbPointer!!,
            type,
            RealmInterop.realm_object_create(dbPointer!!, key)
        )
    }

    fun <T : RealmModel> objects(clazz: KClass<T>): RealmResults<T> {
        return RealmResults(
            dbPointer!!,
            @Suppress("SpreadOperator") // TODO PERFORMANCE Spread operator triggers detekt
            { RealmInterop.realm_query_parse(dbPointer!!, clazz.simpleName!!, "TRUEPREDICATE") },
            clazz,
            realmConfiguration.schema
        )
    }

    // FIXME Consider adding a delete-all along with query support
    //  https://github.com/realm/realm-kotlin/issues/64
    // fun <T : RealmModel> delete(clazz: KClass<T>)
}<|MERGE_RESOLUTION|>--- conflicted
+++ resolved
@@ -16,11 +16,8 @@
 
 package io.realm
 
-<<<<<<< HEAD
 import io.realm.internal.manage
-=======
 import io.realm.internal.unmanage
->>>>>>> 162fda46
 import io.realm.interop.RealmInterop
 import io.realm.runtimeapi.NativePointer
 import io.realm.runtimeapi.RealmModel
@@ -56,10 +53,7 @@
         }
     }
 
-<<<<<<< HEAD
-    //    fun open(dbName: String, schema: String) : Realm
-=======
->>>>>>> 162fda46
+
     fun beginTransaction() {
         RealmInterop.realm_begin_write(dbPointer!!)
     }
@@ -75,21 +69,6 @@
     fun registerListener(f: () -> Unit) {
     }
 
-<<<<<<< HEAD
-=======
-    // FIXME Query support
-    //  https://github.com/realm/realm-kotlin/issues/64
-    fun <T : RealmModel> objects(clazz: KClass<T>, query: String): RealmResults<T> {
-        val objectType = clazz.simpleName ?: error("Cannot get class name") // TODO infer type from T
-        // TODO check nullability of pointer and throw
-        val query: NativePointer = TODO()
-        return RealmResults(
-            query,
-            clazz,
-            realmConfiguration.schema
-        )
-    }
->>>>>>> 162fda46
     //    reflection is not supported in K/N so we can't offer method like
     //    inline fun <reified T : RealmModel> create() : T
     //    to create a dynamically managed model. we're limited thus to persist methods
