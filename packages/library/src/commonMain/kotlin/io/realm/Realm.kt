--- conflicted
+++ resolved
@@ -15,22 +15,7 @@
  */
 package io.realm
 
-<<<<<<< HEAD
 import io.realm.internal.RealmImpl
-=======
-import io.realm.internal.RealmReference
-import io.realm.internal.SuspendableNotifier
-import io.realm.internal.SuspendableWriter
-import io.realm.internal.platform.WeakReference
-import io.realm.internal.platform.runBlocking
-import io.realm.interop.NativePointer
-import io.realm.interop.RealmInterop
-import kotlinx.atomicfu.AtomicRef
-import kotlinx.atomicfu.atomic
-import kotlinx.coroutines.CoroutineScope
-import kotlinx.coroutines.SupervisorJob
-import kotlinx.coroutines.cancel
->>>>>>> 6c405773
 import kotlinx.coroutines.flow.Flow
 import kotlin.reflect.KClass
 
@@ -56,12 +41,7 @@
         /**
          * The required length for encryption keys used to encrypt Realm data.
          */
-<<<<<<< HEAD
-        public const val ENCRYPTION_KEY_LENGTH = 64
-=======
         public const val ENCRYPTION_KEY_LENGTH = io.realm.interop.Constants.ENCRYPTION_KEY_LENGTH
-    }
->>>>>>> 6c405773
 
         /**
          * Open a Realm instance. This instance grants access to an underlying Realm file defined by
@@ -125,92 +105,7 @@
      *
      * @return a flow representing changes to this Realm.
      */
-<<<<<<< HEAD
     fun observe(): Flow<Realm>
-=======
-    public fun observe(): Flow<Realm> {
-        return realmFlow.asSharedFlow()
-    }
-
-    /**
-     * FIXME Hidden until we can add proper support
-     */
-    internal fun addChangeListener(): Cancellable {
-        TODO()
-    }
-
-    internal override fun <T : RealmObject> registerResultsObserver(
-        results: RealmResults<T>
-    ): Flow<RealmResults<T>> {
-        return notifier.resultsChanged(results)
-    }
-
-    internal override fun <T : RealmObject> registerObjectObserver(obj: T): Flow<T> {
-        return notifier.objectChanged(obj)
-    }
-
-    internal override fun <T : RealmObject> registerResultsChangeListener(
-        results: RealmResults<T>,
-        callback: Callback<RealmResults<T>>
-    ): Cancellable {
-        return notifier.registerResultsChangedListener(results, callback)
-    }
-
-    internal override fun <T : RealmObject> registerListChangeListener(
-        list: List<T>,
-        callback: Callback<List<T>>
-    ): Cancellable {
-        TODO("Not yet implemented")
-    }
-
-    internal override fun <T : RealmObject> registerObjectChangeListener(
-        obj: T,
-        callback: Callback<T?>
-    ): Cancellable {
-        TODO("Not yet implemented")
-    }
-
-    internal override fun <T> registerListObserver(list: RealmList<T>): Flow<RealmList<T>> {
-        return notifier.listChanged(list)
-    }
-
-    private suspend fun updateRealmPointer(newRealmReference: RealmReference) {
-        realmPointerMutex.withLock {
-            val newVersion = newRealmReference.version()
-            log.debug("Updating Realm version: $version -> $newVersion")
-            // If we advance to a newer version then we should keep track of the preceding one,
-            // otherwise just track the new one directly.
-            val untrackedReference = if (newVersion >= version) {
-                val previousRealmReference = realmReference
-                realmReference = newRealmReference
-                previousRealmReference
-            } else {
-                newRealmReference
-            }
-            trackNewAndCloseExpiredReferences(untrackedReference)
-
-            // Notify public observers that the Realm changed
-            realmFlow.emit(this)
-        }
-    }
-
-    // Must only be called with realmPointerMutex locked
-    private fun trackNewAndCloseExpiredReferences(realmReference: RealmReference) {
-        val references = mutableSetOf<Pair<NativePointer, WeakReference<RealmReference>>>(
-            Pair(realmReference.dbPointer, WeakReference(realmReference))
-        )
-        intermediateReferences.value.forEach { entry ->
-            val (pointer, ref) = entry
-            if (ref.get() == null) {
-                log.debug("Closing unreferenced version: ${RealmInterop.realm_get_version_id(pointer)}")
-                RealmInterop.realm_close(pointer)
-            } else {
-                references.add(entry)
-            }
-        }
-        intermediateReferences.value = references
-    }
->>>>>>> 6c405773
 
     /**
      * Close this Realm and all underlying resources. Accessing any methods or Realm Objects after this
