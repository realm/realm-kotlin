/*
 * Copyright 2021 Realm Inc.
 *
 * Licensed under the Apache License, Version 2.0 (the "License");
 * you may not use this file except in compliance with the License.
 * You may obtain a copy of the License at
 *
 * http://www.apache.org/licenses/LICENSE-2.0
 *
 * Unless required by applicable law or agreed to in writing, software
 * distributed under the License is distributed on an "AS IS" BASIS,
 * WITHOUT WARRANTIES OR CONDITIONS OF ANY KIND, either express or implied.
 * See the License for the specific language governing permissions and
 * limitations under the License.
 */

package io.realm

import io.realm.internal.RealmModelInternal
<<<<<<< HEAD
import io.realm.interop.RealmInterop
=======
>>>>>>> 76f9654e

// FIXME API Currently just adding these as extension methods as putting them directly into
//  RealmModel would break compiler plugin. Reiterate along with
//  https://github.com/realm/realm-kotlin/issues/83

fun RealmObject.delete() {
    MutableRealm.delete(this)
}

<<<<<<< HEAD
var RealmObject.version: VersionId
    get() {
        val internalObject = this as RealmModelInternal
        internalObject.`$realm$Pointer`?.let {
            val (version, index) = RealmInterop.realm_get_version_id(it)
            return VersionId(version, index)
        } ?: throw IllegalArgumentException("Cannot get version from an unmanaged object.")
    }
    private set(_) {
        throw UnsupportedOperationException("Setter is required by the Kotlin Compiler, but should not be called directly")
    }
=======
/**
 * Returns whether or not this object is managed by Realm.
 *
 * Managed objects are only valid to use while the Realm is open, but also have access to all Realm API's like
 * queries or change listeners. Unmanaged objects behave like normal Kotlin objects and are completely seperate from
 * Realm.
 */
fun RealmObject.isManaged(): Boolean {
    val internalObject = this as RealmModelInternal
    return internalObject.`$realm$IsManaged`
}
>>>>>>> 76f9654e
<|MERGE_RESOLUTION|>--- conflicted
+++ resolved
@@ -17,10 +17,7 @@
 package io.realm
 
 import io.realm.internal.RealmModelInternal
-<<<<<<< HEAD
 import io.realm.interop.RealmInterop
-=======
->>>>>>> 76f9654e
 
 // FIXME API Currently just adding these as extension methods as putting them directly into
 //  RealmModel would break compiler plugin. Reiterate along with
@@ -30,7 +27,6 @@
     MutableRealm.delete(this)
 }
 
-<<<<<<< HEAD
 var RealmObject.version: VersionId
     get() {
         val internalObject = this as RealmModelInternal
@@ -42,7 +38,7 @@
     private set(_) {
         throw UnsupportedOperationException("Setter is required by the Kotlin Compiler, but should not be called directly")
     }
-=======
+
 /**
  * Returns whether or not this object is managed by Realm.
  *
@@ -53,5 +49,4 @@
 fun RealmObject.isManaged(): Boolean {
     val internalObject = this as RealmModelInternal
     return internalObject.`$realm$IsManaged`
-}
->>>>>>> 76f9654e
+}