--- conflicted
+++ resolved
@@ -70,45 +70,5 @@
      *
      * @throws IllegalArgumentException if the object is not managed by Realm.
      */
-<<<<<<< HEAD
-    fun <T : RealmObject> delete(obj: T) {
-        // TODO It is easy to call this with a wrong object. Should we use `findLatest` behind the scenes?
-        val internalObject = obj as RealmObjectInternal
-        checkObjectValid(internalObject)
-        internalObject.`$realm$ObjectPointer`?.let { RealmInterop.realm_object_delete(it) }
-    }
-
-    // FIXME Consider adding a delete-all along with query support
-    //  https://github.com/realm/realm-kotlin/issues/64
-    // fun <T : RealmModel> delete(clazz: KClass<T>)
-
-    internal override fun <T : RealmObject> registerResultsObserver(results: RealmResults<T>): Flow<RealmResults<T>> {
-        throw IllegalStateException("Changes to RealmResults cannot be observed during a write.")
-    }
-
-    internal override fun <T : RealmObject> registerObjectObserver(obj: T): Flow<T> {
-        throw IllegalStateException("Changes to RealmObject cannot be observed during a write.")
-    }
-
-    internal override fun <T : RealmObject> registerResultsChangeListener(
-        results: RealmResults<T>,
-        callback: Callback<RealmResults<T>>
-    ): Cancellable {
-        throw IllegalStateException("Changes to RealmResults cannot be observed during a write.")
-    }
-
-    internal override fun <T : RealmObject> registerListChangeListener(list: List<T>, callback: Callback<List<T>>): Cancellable {
-        throw IllegalStateException("Changes to RealmResults cannot be observed during a write.")
-    }
-
-    internal override fun <T : RealmObject> registerObjectChangeListener(obj: T, callback: Callback<T?>): Cancellable {
-        throw IllegalStateException("Changes to RealmResults cannot be observed during a write.")
-    }
-
-    internal override fun <T> registerListObserver(listDelegate: ManagedRealmList<T>): Flow<RealmList<T>> {
-        throw IllegalStateException("Changes to RealmList cannot be observed during a write.")
-    }
-=======
     fun <T : RealmObject> delete(obj: T)
->>>>>>> 42d273f5
 }