--- conflicted
+++ resolved
@@ -50,13 +50,11 @@
     return Thread.currentThread().id.toULong()
 }
 
-<<<<<<< HEAD
 actual fun <T> T.freeze(): T = this
 
 actual val <T> T.isFrozen: Boolean
     get() = false
 
 actual fun Any.ensureNeverFrozen() {}
-=======
+
 actual typealias WeakReference<T> = java.lang.ref.WeakReference<T>
->>>>>>> ca2314ab
