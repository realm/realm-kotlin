/*
 * Copyright 2020 Realm Inc.
 *
 * Licensed under the Apache License, Version 2.0 (the "License");
 * you may not use this file except in compliance with the License.
 * You may obtain a copy of the License at
 *
 * http://www.apache.org/licenses/LICENSE-2.0
 *
 * Unless required by applicable law or agreed to in writing, software
 * distributed under the License is distributed on an "AS IS" BASIS,
 * WITHOUT WARRANTIES OR CONDITIONS OF ANY KIND, either express
 * or implied.
 * See the License for the specific language governing permissions and
 * limitations under the License.
 */

import org.jetbrains.kotlin.gradle.plugin.mpp.KotlinNativeTargetWithSimulatorTests

plugins {
    id("org.jetbrains.kotlin.multiplatform")
    id("com.android.library")
    // Test relies on the compiler plugin, but we cannot apply our full plugin from within the same
    // gradle run, so we just apply the compiler plugin directly as a dependency below instead
    // id("io.realm.kotlin")
}

// Test relies on the compiler plugin, but we cannot apply our full plugin from within the same
// gradle run, so we just apply the compiler plugin directly
dependencies {
    kotlinCompilerPluginClasspath("io.realm.kotlin:plugin-compiler:${Realm.version}")
    kotlinNativeCompilerPluginClasspath("io.realm.kotlin:plugin-compiler-shaded:${Realm.version}")
    kotlinCompilerClasspath("org.jetbrains.kotlin:kotlin-compiler-embeddable:${Versions.kotlin}")
    kotlinCompilerClasspath("org.jetbrains.kotlin:kotlin-scripting-compiler-embeddable:${Versions.kotlin}")
}

// Substitute maven coordinate dependencies of pattern 'io.realm.kotlin:<name>:${Realm.version}'
// with project dependency ':<name>' if '<name>' is configured as a subproject of the root project
configurations.all {
    resolutionStrategy.dependencySubstitution {
        rootProject.allprojects
            .filter { it != project && it != rootProject }
            .forEach { subproject: Project ->
                substitute(module("io.realm.kotlin:${subproject.name}:${Realm.version}")).using(
                    project(":${subproject.name}")
                )
            }
    }
}

// Common Kotlin configuration
kotlin {
    sourceSets {
        val commonMain by getting {
            dependencies {
                implementation(kotlin("stdlib-common"))
                implementation("org.jetbrains.kotlinx:kotlinx-coroutines-core:${Versions.coroutines}")
                // FIXME AUTO-SETUP Removed automatic dependency injection to ensure observability of
                //  requirements for now
                implementation("io.realm.kotlin:library-base:${Realm.version}")
                // FIXME API-SCHEMA We currently have some tests that verified injection of
                //  interfaces, uses internal representation for property meta data, etc. Can
                //  probably be replaced when schema information is exposed in the public API
                // Our current compiler plugin tests only runs on JVM, so makes sense to keep them
                // for now, but ideally they should go to the compiler plugin tests.
                implementation("io.realm.kotlin:cinterop:${Realm.version}")
                implementation("org.jetbrains.kotlinx:atomicfu:${Versions.atomicfu}")
                implementation("com.squareup.okio:okio:${Versions.okio}")
                implementation("org.jetbrains.kotlinx:kotlinx-datetime:${Versions.datetime}")
            }
        }

        val commonTest by getting {
            dependencies {
                // TODO AtomicFu doesn't work on the test project due to
                //  https://github.com/Kotlin/kotlinx.atomicfu/issues/90#issuecomment-597872907
                implementation("co.touchlab:stately-concurrency:1.2.0")
                implementation(kotlin("test-common"))
                implementation(kotlin("test-annotations-common"))
                implementation("org.jetbrains.kotlinx:kotlinx-coroutines-test:${Versions.coroutines}")
                implementation("io.realm.kotlin:library-base:${Realm.version}")
            }
        }
    }

    tasks.withType(org.jetbrains.kotlin.gradle.tasks.KotlinCompile::class.java).all {
        kotlinOptions.jvmTarget = Versions.jvmTarget
        kotlinOptions.freeCompilerArgs += "-Xopt-in=kotlin.RequiresOptIn"
    }
}

// Android configuration
android {
    compileSdkVersion(Versions.Android.compileSdkVersion)
    buildToolsVersion = Versions.Android.buildToolsVersion

    defaultConfig {
        minSdkVersion(Versions.Android.minSdk)
        targetSdkVersion(Versions.Android.targetSdk)
        multiDexEnabled = true
        testInstrumentationRunner = "androidx.test.runner.AndroidJUnitRunner"

        sourceSets {
            getByName("main") {
                manifest.srcFile("src/androidMain/AndroidManifest.xml")
            }
        }
        ndk {
            abiFilters += setOf("x86_64", "x86", "arm64-v8a", "armeabi-v7a")
        }
    }

    buildTypes {
        getByName("release") {
            isMinifyEnabled = false
            proguardFiles(getDefaultProguardFile("proguard-android-optimize.txt"), "proguard-rules.pro")
        }
    }

    compileOptions {
        sourceCompatibility = JavaVersion.VERSION_1_8
        targetCompatibility = JavaVersion.VERSION_1_8
    }

    // Remove overlapping resources after adding "org.jetbrains.kotlinx:kotlinx-coroutines-test" to
    // avoid errors like "More than one file was found with OS independent path 'META-INF/AL2.0'."
    packagingOptions {
        exclude("META-INF/AL2.0")
        exclude("META-INF/LGPL2.1")
    }
}

kotlin {
    android("android") {
        publishLibraryVariants("release", "debug")
    }
    sourceSets {
        val androidMain by getting {
            dependencies {
                implementation(kotlin("stdlib"))
                implementation("org.jetbrains.kotlinx:kotlinx-coroutines-android:${Versions.coroutines}")
            }
        }
        val androidTest by getting {
            dependencies {
                implementation(kotlin("test"))
                implementation(kotlin("test-junit"))
                implementation("junit:junit:${Versions.junit}")
                implementation("androidx.test.ext:junit:${Versions.androidxJunit}")
                implementation("androidx.test:runner:${Versions.androidxTest}")
                implementation("androidx.test:rules:${Versions.androidxTest}")
                implementation("org.jetbrains.kotlinx:kotlinx-coroutines-test:${Versions.coroutines}")
                implementation("androidx.multidex:multidex:${Versions.multidex}")
            }
        }
    }
}

kotlin {
    jvm()
    sourceSets {
        val jvmMain by getting {
            dependencies {
                implementation("io.realm.kotlin:plugin-compiler:${Realm.version}")
                implementation("org.jetbrains.kotlin:kotlin-compiler-embeddable:${Versions.kotlin}")
                implementation("com.github.tschuchortdev:kotlin-compile-testing:${Versions.kotlinCompileTesting}")
            }
        }
        val jvmTest by getting {
            dependencies {
                implementation(kotlin("test"))
                implementation(kotlin("test-junit"))
            }
        }
    }
}

kotlin {
<<<<<<< HEAD
    // define targets depending on the host platform (Apple or Intel)
    var macOsRunner = false
    if (System.getProperty("os.arch") == "aarch64") {
=======
    if(System.getProperty("os.arch") == "aarch64") {
>>>>>>> f61f0c11
        iosSimulatorArm64("ios")
        macosArm64("macos")
        macOsRunner = true
    } else if (System.getProperty("os.arch") == "x86_64") {
        iosX64("ios")
        macosX64("macos")
        macOsRunner = true
    }
<<<<<<< HEAD

    sourceSets {
        if (macOsRunner) {
            val macosMain by getting
            val macosTest by getting
            getByName("iosMain") {
                kotlin.srcDir("src/macosMain/kotlin")
            }
            getByName("iosTest") {
                kotlin.srcDir("src/macosTest/kotlin")
            }
        }
    }
}

if (tasks.findByName("iosTest") != null) {
    tasks.named("iosTest") {
        val device: String = project.findProperty("iosDevice")?.toString() ?: "iPhone 11 Pro Max"
        dependsOn(kotlin.targets.getByName<KotlinNativeTargetWithSimulatorTests>("ios").binaries.getTest("DEBUG").linkTaskName)
        group = JavaBasePlugin.VERIFICATION_GROUP
        description = "Runs tests for target 'ios' on an iOS simulator"

        doLast {
            val binary = kotlin.targets.getByName<KotlinNativeTargetWithSimulatorTests>("ios").binaries.getTest("DEBUG").outputFile
            exec {
                // use -s (standlone) option to avoid:
                //     An error was encountered processing the command (domain=com.apple.CoreSimulator.SimError, code=405):
                //      Invalid device state
                commandLine("xcrun", "simctl", "spawn", "-s", device, binary.absolutePath)
            }
=======
    targets.filterIsInstance<KotlinNativeTargetWithSimulatorTests>().forEach { simulatorTargets ->
        simulatorTargets.testRuns.forEach { testRun ->
            testRun.deviceId = project.findProperty("iosDevice")?.toString() ?: "iPhone 12"
        }
    }
    sourceSets {
        val commonMain by getting
        val commonTest by getting
        val nativeDarwin by creating {
            dependsOn(commonMain)
        }
        val nativeDarwinTest by creating {
            dependsOn(commonTest)
            // We cannot include this as it will generate duplicates
            // e: java.lang.IllegalStateException: IrPropertyPublicSymbolImpl for io.realm.kotlin.test.mongodb.util/TEST_METHODS|-1310682179529671403[0] is already bound: PROPERTY name:TEST_METHODS visibility:public modality:FINAL [val]
            // dependsOn(nativeDarwin)
>>>>>>> f61f0c11
        }
        val macosMain by getting { dependsOn(nativeDarwin) }
        val macosTest by getting { dependsOn(nativeDarwinTest) }
        val iosMain by getting { dependsOn(nativeDarwin) }
        val iosTest by getting { dependsOn(nativeDarwinTest) }
    }
}<|MERGE_RESOLUTION|>--- conflicted
+++ resolved
@@ -176,13 +176,9 @@
 }
 
 kotlin {
-<<<<<<< HEAD
     // define targets depending on the host platform (Apple or Intel)
     var macOsRunner = false
-    if (System.getProperty("os.arch") == "aarch64") {
-=======
     if(System.getProperty("os.arch") == "aarch64") {
->>>>>>> f61f0c11
         iosSimulatorArm64("ios")
         macosArm64("macos")
         macOsRunner = true
@@ -191,38 +187,6 @@
         macosX64("macos")
         macOsRunner = true
     }
-<<<<<<< HEAD
-
-    sourceSets {
-        if (macOsRunner) {
-            val macosMain by getting
-            val macosTest by getting
-            getByName("iosMain") {
-                kotlin.srcDir("src/macosMain/kotlin")
-            }
-            getByName("iosTest") {
-                kotlin.srcDir("src/macosTest/kotlin")
-            }
-        }
-    }
-}
-
-if (tasks.findByName("iosTest") != null) {
-    tasks.named("iosTest") {
-        val device: String = project.findProperty("iosDevice")?.toString() ?: "iPhone 11 Pro Max"
-        dependsOn(kotlin.targets.getByName<KotlinNativeTargetWithSimulatorTests>("ios").binaries.getTest("DEBUG").linkTaskName)
-        group = JavaBasePlugin.VERIFICATION_GROUP
-        description = "Runs tests for target 'ios' on an iOS simulator"
-
-        doLast {
-            val binary = kotlin.targets.getByName<KotlinNativeTargetWithSimulatorTests>("ios").binaries.getTest("DEBUG").outputFile
-            exec {
-                // use -s (standlone) option to avoid:
-                //     An error was encountered processing the command (domain=com.apple.CoreSimulator.SimError, code=405):
-                //      Invalid device state
-                commandLine("xcrun", "simctl", "spawn", "-s", device, binary.absolutePath)
-            }
-=======
     targets.filterIsInstance<KotlinNativeTargetWithSimulatorTests>().forEach { simulatorTargets ->
         simulatorTargets.testRuns.forEach { testRun ->
             testRun.deviceId = project.findProperty("iosDevice")?.toString() ?: "iPhone 12"
@@ -239,11 +203,12 @@
             // We cannot include this as it will generate duplicates
             // e: java.lang.IllegalStateException: IrPropertyPublicSymbolImpl for io.realm.kotlin.test.mongodb.util/TEST_METHODS|-1310682179529671403[0] is already bound: PROPERTY name:TEST_METHODS visibility:public modality:FINAL [val]
             // dependsOn(nativeDarwin)
->>>>>>> f61f0c11
-        }
-        val macosMain by getting { dependsOn(nativeDarwin) }
-        val macosTest by getting { dependsOn(nativeDarwinTest) }
-        val iosMain by getting { dependsOn(nativeDarwin) }
-        val iosTest by getting { dependsOn(nativeDarwinTest) }
+        }
+        if (macOsRunner) {
+            val macosMain by getting { dependsOn(nativeDarwin) }
+            val macosTest by getting { dependsOn(nativeDarwinTest) }
+            val iosMain by getting { dependsOn(nativeDarwin) }
+            val iosTest by getting { dependsOn(nativeDarwinTest) }
+        }
     }
 }