--- conflicted
+++ resolved
@@ -176,20 +176,12 @@
 }
 
 kotlin {
-<<<<<<< HEAD
-    // define targets depending on the host platform (Apple or Intel)
-=======
->>>>>>> 63a0aa35
     var macOsRunner = false
     if(System.getProperty("os.arch") == "aarch64") {
         iosSimulatorArm64("ios")
         macosArm64("macos")
         macOsRunner = true
-<<<<<<< HEAD
-    } else if (System.getProperty("os.arch") == "x86_64") {
-=======
     } else if(System.getProperty("os.arch") == "x86_64") {
->>>>>>> 63a0aa35
         iosX64("ios")
         macosX64("macos")
         macOsRunner = true
@@ -217,14 +209,5 @@
             val iosMain by getting { dependsOn(nativeDarwin) }
             val iosTest by getting { dependsOn(nativeDarwinTest) }
         }
-<<<<<<< HEAD
-        if (macOsRunner) {
-            val macosMain by getting { dependsOn(nativeDarwin) }
-            val macosTest by getting { dependsOn(nativeDarwinTest) }
-            val iosMain by getting { dependsOn(nativeDarwin) }
-            val iosTest by getting { dependsOn(nativeDarwinTest) }
-        }
-=======
->>>>>>> 63a0aa35
     }
 }