--- conflicted
+++ resolved
@@ -29,193 +29,31 @@
 private val dictionaryNonNullableTypes =
     nonNullableTypes.plus(listOf("SampleClass", "EmbeddedClass"))
 
-<<<<<<< HEAD
 class DictionaryTests : CollectionTests(
     CollectionType.DICTIONARY,
     dictionaryNonNullableTypes
 ) {
-=======
-    private val baseSupportedPrimitiveClasses = TypeDescriptor.elementTypesForDictionary
-        .filter { it.classifier != RealmObject::class } // Cannot have "pure" RealmDictionary<RealmObject>
-
-    private val nonNullableTypes = baseSupportedPrimitiveClasses
-        .filter { it.classifier != RealmAny::class } // No non-nullable RealmDictionary<RealmAny> allowed
-        .map { (it.classifier as KClass<*>).simpleName!! }
-        .toSet() // Remove duplicates from nullable types
-        .plus(listOf("SampleClass", "EmbeddedClass")) // Add object classes manually - see name in code strings in Utils.kt
-
-    private val supportedPrimitiveTypes = baseSupportedPrimitiveClasses
-        .map { (it.classifier as KClass<*>).simpleName!! }
-        .toSet() // Remove duplicates from nullable types
-
-    // ------------------------------------------------
-    // RealmDictionary<E>
-    // ------------------------------------------------
-
-    // - supported types
-    @Test
-    fun `non-nullable dictionary`() {
-        // TODO optimize: see comment in TypeDescriptor.elementTypesForDictionary
-        nonNullableTypes.forEach { nonNullableType ->
-            val result = createFileAndCompile(
-                "nonNullableDictionary.kt",
-                getCode(
-                    collectionType = CollectionType.DICTIONARY,
-                    elementType = nonNullableType,
-                    nullableElementType = false,
-                    nullableField = false
-                )
-            )
-            assertEquals(KotlinCompilation.ExitCode.OK, result.exitCode)
-        }
-    }
-
-    // - RealmAny fails if non-nullable (mixed is always non-null)
-    // - Other unsupported types fail too (nullability is irrelevant in this case)
-    @Test
-    fun `unsupported non-nullable dictionary - fails`() {
-        val unsupportedNonNullableTypes =
-            listOf(Exception::class.simpleName!!, RealmAny::class.simpleName!!)
-        unsupportedNonNullableTypes.forEach { nonNullableType ->
-            val result = createFileAndCompile(
-                "unsupportedNonNullableDictionary.kt",
-                getCode(
-                    collectionType = CollectionType.DICTIONARY,
-                    elementType = nonNullableType,
-                    nullableElementType = false,
-                    nullableField = false
-                )
-            )
-            assertEquals(KotlinCompilation.ExitCode.COMPILATION_ERROR, result.exitCode)
-            assertTrue(result.messages.contains("Unsupported type for RealmDictionary"))
-        }
-    }
-
-    // - Other unsupported types fail too
-    @Test
-    fun `unsupported type in dictionary - fails`() {
-        val result = compileFromSource(
-            SourceFile.kotlin(
-                "unsupportedTypeDictionary.kt",
-                getCode(
-                    collectionType = CollectionType.DICTIONARY,
-                    elementType = "A",
-                    nullableElementType = false,
-                    nullableField = false
-                )
-            )
-        )
-        assertEquals(KotlinCompilation.ExitCode.COMPILATION_ERROR, result.exitCode)
-        assertTrue(result.messages.contains("Unsupported type for RealmDictionary: 'A'"))
-    }
->>>>>>> 0bd63d60
 
     // ------------------------------------------------
     // RealmDictionary<E?> - specific dictionary cases
     // ------------------------------------------------
 
-<<<<<<< HEAD
-=======
-    // - supported types
-    @Test
-    fun `nullable primitive type dictionary`() {
-        supportedPrimitiveTypes.forEach { nullableType ->
-            val result = createFileAndCompile(
-                "nullableTypeDictionary.kt",
-                getCode(
-                    collectionType = CollectionType.DICTIONARY,
-                    elementType = nullableType,
-                    nullableElementType = true,
-                    nullableField = false
-                )
-            )
-            assertEquals(KotlinCompilation.ExitCode.OK, result.exitCode)
-        }
-    }
-
->>>>>>> 0bd63d60
     // - RealmObject works
     // Unlike lists and sets, dictionaries of objects/embedded objects may contain null values.
     @Test
     fun `nullable RealmObject dictionary`() {
-<<<<<<< HEAD
         listOf("SampleClass", "EmbeddedClass")
             .forEach { realmObjectType ->
                 val result = createFileAndCompile(
                     "nullableRealmObjectDictionary.kt",
                     getCode(
                         collectionType = CollectionType.DICTIONARY,
-                        contentType = realmObjectType,
-                        nullableContent = true,
+                        elementType = realmObjectType,
+                        nullableElementType = true,
                         nullableField = false
                     )
                 )
                 assertEquals(KotlinCompilation.ExitCode.OK, result.exitCode)
             }
-=======
-        val result = createFileAndCompile(
-            "nullableRealmObjectDictionary.kt",
-            getCode(
-                collectionType = CollectionType.DICTIONARY,
-                elementType = "SampleClass",
-                nullableElementType = true,
-                nullableField = false
-            )
-        )
-        assertEquals(KotlinCompilation.ExitCode.OK, result.exitCode)
-    }
-
-    // - EmbeddedRealmObject works
-    // Unlike lists and sets, dictionaries of objects/embedded objects may contain null values.
-    @Test
-    fun `nullable EmbeddedRealmObject dictionary`() {
-        val result = createFileAndCompile(
-            "nullableEmbeddedRealmObjectDictionary.kt",
-            getCode(
-                collectionType = CollectionType.DICTIONARY,
-                elementType = "EmbeddedClass",
-                nullableElementType = true,
-                nullableField = false
-            )
-        )
-        assertEquals(KotlinCompilation.ExitCode.OK, result.exitCode)
-    }
-
-    // ------------------------------------------------
-    // RealmDictionary<E>?
-    // ------------------------------------------------
-
-    // - nullable dictionary field fails
-    @Test
-    fun `nullable dictionaries - fails`() {
-        supportedPrimitiveTypes.forEach { primitiveType ->
-            val result = createFileAndCompile(
-                "nullableDictionary.kt",
-                getCode(
-                    collectionType = CollectionType.DICTIONARY,
-                    elementType = primitiveType,
-                    nullableElementType = false,
-                    nullableField = true
-                )
-            )
-            assertEquals(KotlinCompilation.ExitCode.COMPILATION_ERROR, result.exitCode)
-            assertTrue(result.messages.contains("a RealmDictionary field cannot be marked as nullable"))
-        }
-    }
-
-    // - star projection fails
-    @Test
-    fun `star projection dictionary - fails`() {
-        // Test that a star-projected dictionary fails to compile
-        // It is not possible to test a dictionary missing generics since this would not even compile
-        val result = compileFromSource(
-            SourceFile.kotlin(
-                "starProjectionDictionary.kt",
-                getCode(CollectionType.DICTIONARY)
-            )
-        )
-        assertEquals(KotlinCompilation.ExitCode.COMPILATION_ERROR, result.exitCode)
-        assertTrue(result.messages.contains("RealmDictionary cannot use a '*' projection"))
->>>>>>> 0bd63d60
     }
 }