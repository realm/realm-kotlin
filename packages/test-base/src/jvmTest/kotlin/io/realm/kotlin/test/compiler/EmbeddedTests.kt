/*
 * Copyright 2022 Realm Inc.
 *
 * Licensed under the Apache License, Version 2.0 (the "License");
 * you may not use this file except in compliance with the License.
 * You may obtain a copy of the License at
 *
 * http://www.apache.org/licenses/LICENSE-2.0
 *
 * Unless required by applicable law or agreed to in writing, software
 * distributed under the License is distributed on an "AS IS" BASIS,
 * WITHOUT WARRANTIES OR CONDITIONS OF ANY KIND, either express or implied.
 * See the License for the specific language governing permissions and
 * limitations under the License.
 */

package io.realm.kotlin.test.compiler

import com.tschuchort.compiletesting.KotlinCompilation
import com.tschuchort.compiletesting.SourceFile
import io.realm.kotlin.test.util.Compiler
import org.junit.Test
import kotlin.test.assertEquals
import kotlin.test.assertTrue

class EmbeddedTests {

    @Test
    fun `embedded object with primary keys fails`() {
        val result = Compiler.compileFromSource(
            source = SourceFile.kotlin(
                "embeddedRealmObjectWithPrimaryKey.kt",
                """
                    import io.realm.kotlin.types.EmbeddedRealmObject
                    import io.realm.kotlin.types.annotations.PrimaryKey

                    class A : EmbeddedRealmObject {
                        @PrimaryKey
                        var primaryKey1: String? = null
                    }
                """.trimIndent()
            )
        )
        assertEquals(KotlinCompilation.ExitCode.COMPILATION_ERROR, result.exitCode)
        assertTrue(result.messages.contains("Embedded object is not allowed to have a primary key"))
    }

<<<<<<< HEAD
//    @Test
//    fun `embedded object lists cannot be nullable`() {
//        val result = Compiler.compileFromSource(
//            source = SourceFile.kotlin(
//                "embeddedRealmObjectNullableList.kt",
//                """
//                    import io.realm.kotlin.types.EmbeddedRealmObject
//                    import io.realm.kotlin.types.RealmList
//                    import io.realm.kotlin.ext.realmListOf
//
//                    class A : EmbeddedRealmObject {
//                        var embeddedList: RealmList<A?> = realmListOf()
//                    }
//                """.trimIndent()
//            )
//        )
//        assertEquals(KotlinCompilation.ExitCode.COMPILATION_ERROR, result.exitCode)
//        assertTrue(result.messages.contains("RealmList does not support nullable realm objects element types"))
//    }
=======
    @Test
    fun `embedded object lists cannot be nullable`() {
        val result = Compiler.compileFromSource(
            source = SourceFile.kotlin(
                "embeddedRealmObjectNullableList.kt",
                """
                    import io.realm.kotlin.types.EmbeddedRealmObject
                    import io.realm.kotlin.types.RealmList
                    import io.realm.kotlin.ext.realmListOf

                    class A : EmbeddedRealmObject {
                        var embeddedList: RealmList<A?> = realmListOf()
                    }
                """.trimIndent()
            )
        )
        assertEquals(KotlinCompilation.ExitCode.COMPILATION_ERROR, result.exitCode)
        assertTrue(result.messages.contains("RealmList does not support nullable realm objects element types"))
    }
>>>>>>> bc9c970a
}<|MERGE_RESOLUTION|>--- conflicted
+++ resolved
@@ -44,46 +44,4 @@
         assertEquals(KotlinCompilation.ExitCode.COMPILATION_ERROR, result.exitCode)
         assertTrue(result.messages.contains("Embedded object is not allowed to have a primary key"))
     }
-
-<<<<<<< HEAD
-//    @Test
-//    fun `embedded object lists cannot be nullable`() {
-//        val result = Compiler.compileFromSource(
-//            source = SourceFile.kotlin(
-//                "embeddedRealmObjectNullableList.kt",
-//                """
-//                    import io.realm.kotlin.types.EmbeddedRealmObject
-//                    import io.realm.kotlin.types.RealmList
-//                    import io.realm.kotlin.ext.realmListOf
-//
-//                    class A : EmbeddedRealmObject {
-//                        var embeddedList: RealmList<A?> = realmListOf()
-//                    }
-//                """.trimIndent()
-//            )
-//        )
-//        assertEquals(KotlinCompilation.ExitCode.COMPILATION_ERROR, result.exitCode)
-//        assertTrue(result.messages.contains("RealmList does not support nullable realm objects element types"))
-//    }
-=======
-    @Test
-    fun `embedded object lists cannot be nullable`() {
-        val result = Compiler.compileFromSource(
-            source = SourceFile.kotlin(
-                "embeddedRealmObjectNullableList.kt",
-                """
-                    import io.realm.kotlin.types.EmbeddedRealmObject
-                    import io.realm.kotlin.types.RealmList
-                    import io.realm.kotlin.ext.realmListOf
-
-                    class A : EmbeddedRealmObject {
-                        var embeddedList: RealmList<A?> = realmListOf()
-                    }
-                """.trimIndent()
-            )
-        )
-        assertEquals(KotlinCompilation.ExitCode.COMPILATION_ERROR, result.exitCode)
-        assertTrue(result.messages.contains("RealmList does not support nullable realm objects element types"))
-    }
->>>>>>> bc9c970a
 }