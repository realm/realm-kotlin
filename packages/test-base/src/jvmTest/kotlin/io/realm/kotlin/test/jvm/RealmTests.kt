--- conflicted
+++ resolved
@@ -81,11 +81,7 @@
         // Closing a Realm should also cleanup our default (internal) dispatchers.
         // The core notifier and the finalizer thread will never be closed.
         val expectedThreadCount = initialThreads.size + 1 /* core-notifier */ + if (finalizerRunning) 0 else 1
-<<<<<<< HEAD
-        var counter = 10 // Wait 5 seconds for threads to settle
-=======
         var counter = 10 // Wait 10 seconds for threads to settle
->>>>>>> 75b35dc9
         while (newThreads().any { !it.isDaemon } && counter > 0) {
             delay(1000)
             counter--
