package io.realm.kotlin.test.compiler

import com.tschuchort.compiletesting.KotlinCompilation
import com.tschuchort.compiletesting.SourceFile
import io.realm.kotlin.compiler.CollectionType
import io.realm.kotlin.test.util.Compiler

fun createFileAndCompile(fileName: String, code: String): KotlinCompilation.Result =
    Compiler.compileFromSource(SourceFile.kotlin(fileName, code))

/**
 * Generates a formatted string containing code related to lists, sets and dictionaries that can be
 * built by the compiler. Use it to generate different types of scenarios for nullability of
 * the element type and the collection field itself.
 */
fun getCode(
    collectionType: CollectionType,
    elementType: String = "*",
    nullableElementType: Boolean = false,
    nullableField: Boolean = false
): String {
    val formattedContentType = when (elementType) {
        "*" -> elementType
        else -> when (nullableElementType) {
            true -> "$elementType?"
            false -> elementType
        }
    }
    val formattedFieldNullability = when (nullableField) {
        true -> "?"
        false -> ""
    }
    // See comments in COLLECTION_CODE for meaning of parameters
<<<<<<< HEAD
    val output = COLLECTION_CODE.format(
=======
    return COLLECTION_CODE.format(
>>>>>>> bc9c970a
        collectionType.description,
        formattedContentType,
        formattedFieldNullability
    )
<<<<<<< HEAD
    return output
=======
>>>>>>> bc9c970a
}

private val COLLECTION_CODE = """
import io.realm.kotlin.types.EmbeddedRealmObject
import io.realm.kotlin.types.ObjectId
import io.realm.kotlin.types.RealmAny
import io.realm.kotlin.types.RealmDictionary
import io.realm.kotlin.types.RealmInstant
import io.realm.kotlin.types.RealmList
import io.realm.kotlin.types.RealmObject
import io.realm.kotlin.types.RealmSet
import io.realm.kotlin.types.RealmUUID
import org.mongodb.kbson.BsonObjectId

import java.lang.Exception

class A
class EmbeddedClass : EmbeddedRealmObject
class SampleClass : RealmObject {
    // 1st parameter indicates the collection type: RealmList, RealmSet, RealmDictionary
    // 2nd parameter indicates the contained type: String, Long, etc. - nullability must be handled here
    // 3rd parameter indicates nullability of the field itself
    var collection: %1${'$'}s<%2${'$'}s>%3${'$'}s = TODO() // There is no need to use an actual default initializer when testing compilation
}
""".trimIndent()<|MERGE_RESOLUTION|>--- conflicted
+++ resolved
@@ -31,19 +31,11 @@
         false -> ""
     }
     // See comments in COLLECTION_CODE for meaning of parameters
-<<<<<<< HEAD
-    val output = COLLECTION_CODE.format(
-=======
     return COLLECTION_CODE.format(
->>>>>>> bc9c970a
         collectionType.description,
         formattedContentType,
         formattedFieldNullability
     )
-<<<<<<< HEAD
-    return output
-=======
->>>>>>> bc9c970a
 }
 
 private val COLLECTION_CODE = """
