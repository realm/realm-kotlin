--- conflicted
+++ resolved
@@ -13,11 +13,7 @@
  * built by the compiler. Use it to generate different types of scenarios for nullability of
  * the element type and the collection field itself.
  */
-<<<<<<< HEAD
-fun getCode(
-=======
 fun getTestCodeForCollection(
->>>>>>> 2b79dd0c
     collectionType: CollectionType,
     elementType: String = "*",
     nullableElementType: Boolean = false,
