/*
 * Copyright 2021 Realm Inc.
 *
 * Licensed under the Apache License, Version 2.0 (the "License");
 * you may not use this file except in compliance with the License.
 * You may obtain a copy of the License at
 *
 * http://www.apache.org/licenses/LICENSE-2.0
 *
 * Unless required by applicable law or agreed to in writing, software
 * distributed under the License is distributed on an "AS IS" BASIS,
 * WITHOUT WARRANTIES OR CONDITIONS OF ANY KIND, either express or implied.
 * See the License for the specific language governing permissions and
 * limitations under the License.
 */

package io.realm.kotlin.test.compiler.list

import com.tschuchort.compiletesting.KotlinCompilation
import io.realm.kotlin.compiler.CollectionType
import io.realm.kotlin.test.compiler.CollectionTests
import io.realm.kotlin.test.compiler.EMBEDDED_CLASS
import io.realm.kotlin.test.compiler.OBJECT_CLASS
import io.realm.kotlin.test.compiler.createFileAndCompile
<<<<<<< HEAD
import io.realm.kotlin.test.compiler.getCode
=======
import io.realm.kotlin.test.compiler.getTestCodeForCollection
>>>>>>> 2b79dd0c
import io.realm.kotlin.test.compiler.globalNonNullableTypes
import org.junit.Test
import kotlin.test.assertEquals
import kotlin.test.assertTrue

class ListTests : CollectionTests(
    CollectionType.LIST,
    globalNonNullableTypes.plus(listOf(OBJECT_CLASS, EMBEDDED_CLASS)) // Add object class manually - see name in class code strings in Utils.kt
) {

    // ------------------------------------------------
    // List<E?> - specific list cases
    // ------------------------------------------------

    // - RealmObject fails
    // Lists and sets of objects may NOT contain null values
    @Test
    fun `nullable RealmObject list - fails`() {
        val result = createFileAndCompile(
            "nullableRealmObjectList.kt",
<<<<<<< HEAD
            getCode(
=======
            getTestCodeForCollection(
>>>>>>> 2b79dd0c
                collectionType = CollectionType.LIST,
                elementType = OBJECT_CLASS,
                nullableElementType = true,
                nullableField = false
            )
        )
        assertEquals(KotlinCompilation.ExitCode.COMPILATION_ERROR, result.exitCode)
        assertTrue(result.messages.contains("RealmList does not support nullable realm objects element types"))
    }

    // - EmbeddedRealmObject fails
    // Lists and sets of embedded objects may NOT contain null values
    @Test
    fun `nullable EmbeddedRealmObject list - fails`() {
        val result = createFileAndCompile(
            "nullableRealmObjectList.kt",
<<<<<<< HEAD
            getCode(
=======
            getTestCodeForCollection(
>>>>>>> 2b79dd0c
                collectionType = CollectionType.LIST,
                elementType = EMBEDDED_CLASS,
                nullableElementType = true,
                nullableField = false
            )
        )
        assertEquals(KotlinCompilation.ExitCode.COMPILATION_ERROR, result.exitCode)
        assertTrue(result.messages.contains("RealmList does not support nullable realm objects element types"))
    }
}<|MERGE_RESOLUTION|>--- conflicted
+++ resolved
@@ -22,11 +22,7 @@
 import io.realm.kotlin.test.compiler.EMBEDDED_CLASS
 import io.realm.kotlin.test.compiler.OBJECT_CLASS
 import io.realm.kotlin.test.compiler.createFileAndCompile
-<<<<<<< HEAD
-import io.realm.kotlin.test.compiler.getCode
-=======
 import io.realm.kotlin.test.compiler.getTestCodeForCollection
->>>>>>> 2b79dd0c
 import io.realm.kotlin.test.compiler.globalNonNullableTypes
 import org.junit.Test
 import kotlin.test.assertEquals
@@ -47,11 +43,7 @@
     fun `nullable RealmObject list - fails`() {
         val result = createFileAndCompile(
             "nullableRealmObjectList.kt",
-<<<<<<< HEAD
-            getCode(
-=======
             getTestCodeForCollection(
->>>>>>> 2b79dd0c
                 collectionType = CollectionType.LIST,
                 elementType = OBJECT_CLASS,
                 nullableElementType = true,
@@ -68,11 +60,7 @@
     fun `nullable EmbeddedRealmObject list - fails`() {
         val result = createFileAndCompile(
             "nullableRealmObjectList.kt",
-<<<<<<< HEAD
-            getCode(
-=======
             getTestCodeForCollection(
->>>>>>> 2b79dd0c
                 collectionType = CollectionType.LIST,
                 elementType = EMBEDDED_CLASS,
                 nullableElementType = true,
