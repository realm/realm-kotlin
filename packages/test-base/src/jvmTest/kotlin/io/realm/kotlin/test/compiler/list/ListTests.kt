/*
 * Copyright 2021 Realm Inc.
 *
 * Licensed under the Apache License, Version 2.0 (the "License");
 * you may not use this file except in compliance with the License.
 * You may obtain a copy of the License at
 *
 * http://www.apache.org/licenses/LICENSE-2.0
 *
 * Unless required by applicable law or agreed to in writing, software
 * distributed under the License is distributed on an "AS IS" BASIS,
 * WITHOUT WARRANTIES OR CONDITIONS OF ANY KIND, either express or implied.
 * See the License for the specific language governing permissions and
 * limitations under the License.
 */

package io.realm.kotlin.test.compiler.list

import com.tschuchort.compiletesting.KotlinCompilation
import io.realm.kotlin.compiler.CollectionType
import io.realm.kotlin.test.compiler.CollectionTests
import io.realm.kotlin.test.compiler.createFileAndCompile
import io.realm.kotlin.test.compiler.getCode
import io.realm.kotlin.test.compiler.nonNullableTypes
import org.junit.Test
import kotlin.test.assertEquals
import kotlin.test.assertTrue

// Add object class manually - see name in class code strings in Utils.kt
private val listNonNullableTypes = nonNullableTypes.plus("SampleClass")

<<<<<<< HEAD
class ListTests : CollectionTests(
    CollectionType.LIST,
    listNonNullableTypes
) {
=======
    private val baseSupportedPrimitiveClasses = TypeDescriptor.elementTypesForList
        .filter { it.classifier != RealmObject::class } // Cannot have "pure" RealmList<RealmObject>

    private val nonNullableTypes = baseSupportedPrimitiveClasses
        .filter { it.classifier != RealmAny::class } // No non-nullable RealmList<RealmAny> allowed
        .map { (it.classifier as KClass<*>).simpleName!! }
        .toSet() // Remove duplicates from nullable types
        .plus("NonNullableList") // Add object class manually

    private val supportedPrimitiveTypes = baseSupportedPrimitiveClasses
        .map { (it.classifier as KClass<*>).simpleName!! }
        .toSet() // Remove duplicates from nullable types

    // ------------------------------------------------
    // RealmList<E>
    // ------------------------------------------------

    // - supported types
    @Test
    fun `non-nullable list`() {
        // TODO optimize: see comment in TypeDescriptor.elementTypesForList
        nonNullableTypes.forEach { nonNullableType ->
            val result = createFileAndCompile(
                "nonNullableList.kt",
                NON_NULLABLE_LIST_CODE.format(nonNullableType)
            )
            assertEquals(KotlinCompilation.ExitCode.OK, result.exitCode)
        }
    }

    // - RealmAny fails - mixed is always non-null and other recognized types fail too
    @Test
    fun `unsupported non-nullable list - fails`() {
        val unsupportedNonNullableTypes =
            listOf(Exception::class.simpleName, RealmAny::class.simpleName)
        unsupportedNonNullableTypes.forEach {
            val result = createFileAndCompile(
                "unsupportedNonNullableList.kt",
                NON_NULLABLE_LIST_CODE.format(it)
            )
            assertEquals(KotlinCompilation.ExitCode.COMPILATION_ERROR, result.exitCode)
            assertTrue(result.messages.contains("Unsupported type for RealmList"))
        }
    }

    // - other unsupported types fails
    @Test
    fun `unsupported type in list - fails`() {
        val result = compileFromSource(SourceFile.kotlin("nullableList.kt", UNSUPPORTED_TYPE))
        assertEquals(KotlinCompilation.ExitCode.COMPILATION_ERROR, result.exitCode)
        assertTrue(result.messages.contains("Unsupported type for RealmList: 'A'"))
    }
>>>>>>> bc9c970a

    // ------------------------------------------------
    // List<E?> - specific list cases
    // ------------------------------------------------

    // - RealmObject and EmbeddedRealmObject fail
    // Lists and sets of objects/embedded objects may NOT contain null values
    @Test
    fun `nullable RealmObject list - fails`() {
<<<<<<< HEAD
        listOf("SampleClass", "EmbeddedClass")
            .forEach { realmObjectType ->
                val result = createFileAndCompile(
                    "nullableRealmObjectList.kt",
                    getCode(
                        collectionType = CollectionType.LIST,
                        elementType = realmObjectType,
                        nullableElementType = true,
                        nullableField = false
                    )
                )
                assertEquals(KotlinCompilation.ExitCode.COMPILATION_ERROR, result.exitCode)
                assertTrue(result.messages.contains("RealmList does not support nullable realm objects element types"))
            }
    }
}
=======
        val result = createFileAndCompile(
            "nullableTypeList.kt",
            NULLABLE_TYPE_CODE.format("NullableTypeList")
        )
        assertEquals(KotlinCompilation.ExitCode.COMPILATION_ERROR, result.exitCode)
        assertTrue(result.messages.contains("RealmList does not support nullable realm objects element types"))
    }

    // ------------------------------------------------
    // RealmList<E>?
    // ------------------------------------------------

    // - nullable lists fail
    @Test
    fun `nullable lists - fails`() {
        supportedPrimitiveTypes.forEach { primitiveType ->
            val result =
                createFileAndCompile("nullableList.kt", NULLABLE_LIST_CODE.format(primitiveType))
            assertEquals(KotlinCompilation.ExitCode.COMPILATION_ERROR, result.exitCode)
            assertTrue(result.messages.contains("a RealmList field cannot be marked as nullable"))
        }
    }

    // - star projection fails
    @Test
    fun `star projection list - fails`() {
        // Test that a star-projected list fails to compile
        // It is not possible to test a list missing generics since this would not even compile
        val result = compileFromSource(SourceFile.kotlin("nullableList.kt", STAR_PROJECTION))
        assertEquals(KotlinCompilation.ExitCode.COMPILATION_ERROR, result.exitCode)
        assertTrue(result.messages.contains("RealmList cannot use a '*' projection"))
    }
}

private val NON_NULLABLE_LIST_CODE = """
import io.realm.kotlin.ext.realmListOf
import io.realm.kotlin.types.ObjectId
import io.realm.kotlin.types.RealmAny
import io.realm.kotlin.types.RealmInstant
import io.realm.kotlin.types.RealmList
import io.realm.kotlin.types.RealmObject
import io.realm.kotlin.types.RealmUUID
import org.mongodb.kbson.BsonObjectId

import java.lang.Exception

class NonNullableList : RealmObject {
    var nonNullableList: RealmList<%s> = realmListOf()
}
""".trimIndent()

private val NULLABLE_LIST_CODE = """
import io.realm.kotlin.ext.realmListOf
import io.realm.kotlin.types.ObjectId
import io.realm.kotlin.types.RealmAny
import io.realm.kotlin.types.RealmInstant
import io.realm.kotlin.types.RealmList
import io.realm.kotlin.types.RealmObject
import io.realm.kotlin.types.RealmUUID
import org.mongodb.kbson.BsonObjectId

import java.lang.Exception

class NullableList : RealmObject {
    var nullableList: RealmList<%s>? = realmListOf()
}
""".trimIndent()

private val NULLABLE_TYPE_CODE = """
import io.realm.kotlin.ext.realmListOf
import io.realm.kotlin.types.ObjectId
import io.realm.kotlin.types.RealmAny
import io.realm.kotlin.types.RealmInstant
import io.realm.kotlin.types.RealmList
import io.realm.kotlin.types.RealmObject
import io.realm.kotlin.types.RealmUUID
import org.mongodb.kbson.BsonObjectId

import java.lang.Exception

class NullableTypeList : RealmObject {
    var nullableList: RealmList<%s?> = realmListOf()
}
""".trimIndent()

private val STAR_PROJECTION = """
import io.realm.kotlin.ext.realmListOf
import io.realm.kotlin.types.ObjectId
import io.realm.kotlin.types.RealmInstant
import io.realm.kotlin.types.RealmList
import io.realm.kotlin.types.RealmObject
import io.realm.kotlin.types.RealmUUID
import org.mongodb.kbson.BsonObjectId

import java.lang.Exception

class NullableTypeList : RealmObject {
    var list: RealmList<*> = realmListOf<String>()
}
""".trimIndent()

private val UNSUPPORTED_TYPE = """
    import io.realm.kotlin.ext.realmListOf
    import io.realm.kotlin.types.ObjectId
    import io.realm.kotlin.types.RealmInstant
    import io.realm.kotlin.types.RealmList
    import io.realm.kotlin.types.RealmObject
    import io.realm.kotlin.types.RealmUUID
    import org.mongodb.kbson.BsonObjectId

    import java.lang.Exception

    class A

    class NullableTypeList : RealmObject {
        var list: RealmList<A> = realmListOf()
    }
""".trimIndent()
>>>>>>> bc9c970a
<|MERGE_RESOLUTION|>--- conflicted
+++ resolved
@@ -29,208 +29,46 @@
 // Add object class manually - see name in class code strings in Utils.kt
 private val listNonNullableTypes = nonNullableTypes.plus("SampleClass")
 
-<<<<<<< HEAD
 class ListTests : CollectionTests(
     CollectionType.LIST,
     listNonNullableTypes
 ) {
-=======
-    private val baseSupportedPrimitiveClasses = TypeDescriptor.elementTypesForList
-        .filter { it.classifier != RealmObject::class } // Cannot have "pure" RealmList<RealmObject>
-
-    private val nonNullableTypes = baseSupportedPrimitiveClasses
-        .filter { it.classifier != RealmAny::class } // No non-nullable RealmList<RealmAny> allowed
-        .map { (it.classifier as KClass<*>).simpleName!! }
-        .toSet() // Remove duplicates from nullable types
-        .plus("NonNullableList") // Add object class manually
-
-    private val supportedPrimitiveTypes = baseSupportedPrimitiveClasses
-        .map { (it.classifier as KClass<*>).simpleName!! }
-        .toSet() // Remove duplicates from nullable types
-
-    // ------------------------------------------------
-    // RealmList<E>
-    // ------------------------------------------------
-
-    // - supported types
-    @Test
-    fun `non-nullable list`() {
-        // TODO optimize: see comment in TypeDescriptor.elementTypesForList
-        nonNullableTypes.forEach { nonNullableType ->
-            val result = createFileAndCompile(
-                "nonNullableList.kt",
-                NON_NULLABLE_LIST_CODE.format(nonNullableType)
-            )
-            assertEquals(KotlinCompilation.ExitCode.OK, result.exitCode)
-        }
-    }
-
-    // - RealmAny fails - mixed is always non-null and other recognized types fail too
-    @Test
-    fun `unsupported non-nullable list - fails`() {
-        val unsupportedNonNullableTypes =
-            listOf(Exception::class.simpleName, RealmAny::class.simpleName)
-        unsupportedNonNullableTypes.forEach {
-            val result = createFileAndCompile(
-                "unsupportedNonNullableList.kt",
-                NON_NULLABLE_LIST_CODE.format(it)
-            )
-            assertEquals(KotlinCompilation.ExitCode.COMPILATION_ERROR, result.exitCode)
-            assertTrue(result.messages.contains("Unsupported type for RealmList"))
-        }
-    }
-
-    // - other unsupported types fails
-    @Test
-    fun `unsupported type in list - fails`() {
-        val result = compileFromSource(SourceFile.kotlin("nullableList.kt", UNSUPPORTED_TYPE))
-        assertEquals(KotlinCompilation.ExitCode.COMPILATION_ERROR, result.exitCode)
-        assertTrue(result.messages.contains("Unsupported type for RealmList: 'A'"))
-    }
->>>>>>> bc9c970a
 
     // ------------------------------------------------
     // List<E?> - specific list cases
     // ------------------------------------------------
 
-    // - RealmObject and EmbeddedRealmObject fail
-    // Lists and sets of objects/embedded objects may NOT contain null values
+    // - RealmObject fails
+    // Lists and sets of objects may NOT contain null values
     @Test
     fun `nullable RealmObject list - fails`() {
-<<<<<<< HEAD
-        listOf("SampleClass", "EmbeddedClass")
-            .forEach { realmObjectType ->
-                val result = createFileAndCompile(
-                    "nullableRealmObjectList.kt",
-                    getCode(
-                        collectionType = CollectionType.LIST,
-                        elementType = realmObjectType,
-                        nullableElementType = true,
-                        nullableField = false
-                    )
-                )
-                assertEquals(KotlinCompilation.ExitCode.COMPILATION_ERROR, result.exitCode)
-                assertTrue(result.messages.contains("RealmList does not support nullable realm objects element types"))
-            }
-    }
-}
-=======
         val result = createFileAndCompile(
-            "nullableTypeList.kt",
-            NULLABLE_TYPE_CODE.format("NullableTypeList")
+            "nullableRealmObjectList.kt",
+            getCode(
+                collectionType = CollectionType.LIST,
+                elementType = "SampleClass",
+                nullableElementType = true,
+                nullableField = false
+            )
         )
         assertEquals(KotlinCompilation.ExitCode.COMPILATION_ERROR, result.exitCode)
         assertTrue(result.messages.contains("RealmList does not support nullable realm objects element types"))
     }
 
-    // ------------------------------------------------
-    // RealmList<E>?
-    // ------------------------------------------------
-
-    // - nullable lists fail
+    // - EmbeddedRealmObject fails
+    // Lists and sets of embedded objects may NOT contain null values
     @Test
-    fun `nullable lists - fails`() {
-        supportedPrimitiveTypes.forEach { primitiveType ->
-            val result =
-                createFileAndCompile("nullableList.kt", NULLABLE_LIST_CODE.format(primitiveType))
-            assertEquals(KotlinCompilation.ExitCode.COMPILATION_ERROR, result.exitCode)
-            assertTrue(result.messages.contains("a RealmList field cannot be marked as nullable"))
-        }
+    fun `nullable EmbeddedRealmObject list - fails`() {
+        val result = createFileAndCompile(
+            "nullableRealmObjectList.kt",
+            getCode(
+                collectionType = CollectionType.LIST,
+                elementType = "EmbeddedClass",
+                nullableElementType = true,
+                nullableField = false
+            )
+        )
+        assertEquals(KotlinCompilation.ExitCode.COMPILATION_ERROR, result.exitCode)
+        assertTrue(result.messages.contains("RealmList does not support nullable realm objects element types"))
     }
-
-    // - star projection fails
-    @Test
-    fun `star projection list - fails`() {
-        // Test that a star-projected list fails to compile
-        // It is not possible to test a list missing generics since this would not even compile
-        val result = compileFromSource(SourceFile.kotlin("nullableList.kt", STAR_PROJECTION))
-        assertEquals(KotlinCompilation.ExitCode.COMPILATION_ERROR, result.exitCode)
-        assertTrue(result.messages.contains("RealmList cannot use a '*' projection"))
-    }
-}
-
-private val NON_NULLABLE_LIST_CODE = """
-import io.realm.kotlin.ext.realmListOf
-import io.realm.kotlin.types.ObjectId
-import io.realm.kotlin.types.RealmAny
-import io.realm.kotlin.types.RealmInstant
-import io.realm.kotlin.types.RealmList
-import io.realm.kotlin.types.RealmObject
-import io.realm.kotlin.types.RealmUUID
-import org.mongodb.kbson.BsonObjectId
-
-import java.lang.Exception
-
-class NonNullableList : RealmObject {
-    var nonNullableList: RealmList<%s> = realmListOf()
-}
-""".trimIndent()
-
-private val NULLABLE_LIST_CODE = """
-import io.realm.kotlin.ext.realmListOf
-import io.realm.kotlin.types.ObjectId
-import io.realm.kotlin.types.RealmAny
-import io.realm.kotlin.types.RealmInstant
-import io.realm.kotlin.types.RealmList
-import io.realm.kotlin.types.RealmObject
-import io.realm.kotlin.types.RealmUUID
-import org.mongodb.kbson.BsonObjectId
-
-import java.lang.Exception
-
-class NullableList : RealmObject {
-    var nullableList: RealmList<%s>? = realmListOf()
-}
-""".trimIndent()
-
-private val NULLABLE_TYPE_CODE = """
-import io.realm.kotlin.ext.realmListOf
-import io.realm.kotlin.types.ObjectId
-import io.realm.kotlin.types.RealmAny
-import io.realm.kotlin.types.RealmInstant
-import io.realm.kotlin.types.RealmList
-import io.realm.kotlin.types.RealmObject
-import io.realm.kotlin.types.RealmUUID
-import org.mongodb.kbson.BsonObjectId
-
-import java.lang.Exception
-
-class NullableTypeList : RealmObject {
-    var nullableList: RealmList<%s?> = realmListOf()
-}
-""".trimIndent()
-
-private val STAR_PROJECTION = """
-import io.realm.kotlin.ext.realmListOf
-import io.realm.kotlin.types.ObjectId
-import io.realm.kotlin.types.RealmInstant
-import io.realm.kotlin.types.RealmList
-import io.realm.kotlin.types.RealmObject
-import io.realm.kotlin.types.RealmUUID
-import org.mongodb.kbson.BsonObjectId
-
-import java.lang.Exception
-
-class NullableTypeList : RealmObject {
-    var list: RealmList<*> = realmListOf<String>()
-}
-""".trimIndent()
-
-private val UNSUPPORTED_TYPE = """
-    import io.realm.kotlin.ext.realmListOf
-    import io.realm.kotlin.types.ObjectId
-    import io.realm.kotlin.types.RealmInstant
-    import io.realm.kotlin.types.RealmList
-    import io.realm.kotlin.types.RealmObject
-    import io.realm.kotlin.types.RealmUUID
-    import org.mongodb.kbson.BsonObjectId
-
-    import java.lang.Exception
-
-    class A
-
-    class NullableTypeList : RealmObject {
-        var list: RealmList<A> = realmListOf()
-    }
-""".trimIndent()
->>>>>>> bc9c970a
+}