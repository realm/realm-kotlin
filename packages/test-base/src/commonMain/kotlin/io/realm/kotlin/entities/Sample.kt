--- conflicted
+++ resolved
@@ -46,11 +46,6 @@
     var doubleField: Double = 1.19840122
     var decimal128Field: Decimal128 = Decimal128("1.8446744073709551618E-6157")
     var timestampField: RealmInstant = RealmInstant.from(100, 1000)
-<<<<<<< HEAD
-    var objectIdField: ObjectId = ObjectId.from("507f1f77bcf86cd799439011")
-    var objectIdField2: org.mongodb.kbson.ObjectId = org.mongodb.kbson.ObjectId()
-=======
->>>>>>> dccafa25
     var bsonObjectIdField: BsonObjectId = BsonObjectId("507f1f77bcf86cd799439011")
     var uuidField: RealmUUID = RealmUUID.from("46423f1b-ce3e-4a7e-812f-004cf9c42d76")
     var binaryField: ByteArray = byteArrayOf(42)
