/*
 * Copyright 2021 Realm Inc.
 * Licensed under the Apache License, Version 2.0 (the "License");
 * you may not use this file except in compliance with the License.
 * You may obtain a copy of the License at
 * http://www.apache.org/licenses/LICENSE-2.0
 * Unless required by applicable law or agreed to in writing, software
 * distributed under the License is distributed on an "AS IS" BASIS,
 * WITHOUT WARRANTIES OR CONDITIONS OF ANY KIND, either express
 * or implied.
 * See the License for the specific language governing permissions and
 * limitations under the License.
 *
 */

package io.realm.kotlin.test.util

import io.realm.kotlin.internal.interop.CollectionType
import io.realm.kotlin.internal.interop.PropertyType
import io.realm.kotlin.internal.platform.returnType
import io.realm.kotlin.types.MutableRealmInt
import io.realm.kotlin.types.ObjectId
import io.realm.kotlin.types.RealmAny
import io.realm.kotlin.types.RealmInstant
import io.realm.kotlin.types.RealmObject
import io.realm.kotlin.types.RealmUUID
import org.mongodb.kbson.BsonObjectId
import org.mongodb.kbson.Decimal128
import kotlin.reflect.KClass
import kotlin.reflect.KClassifier
import kotlin.reflect.KMutableProperty1
import kotlin.reflect.KType

object TypeDescriptor {
    enum class AggregatorSupport {
        MIN, MAX, SUM;

        companion object {
            val NONE = emptySet<AggregatorSupport>()
            val ALL = values().toSet()
        }
    }

    // Core field types with their support level
    @Suppress("LongParameterList")
    enum class CoreFieldType(
        val type: PropertyType,
        val nullable: Boolean, // TODO this doesn't contain enough info for lists
        val nonNullable: Boolean, // TODO this doesn't contain enough info for lists
        val listSupport: Boolean,
        val setSupport: Boolean,
        val dictionarySupport: Boolean,
        val primaryKeySupport: Boolean,
        val indexSupport: Boolean,
        val canBeNull: Set<CollectionType>, // favor using this over "nullable"
        val canBeNotNull: Set<CollectionType>, // favor using this over "nonNullable"
        val aggregatorSupport: Set<AggregatorSupport>,
        val anySupport: Boolean,
    ) {
        INT(
            type = PropertyType.RLM_PROPERTY_TYPE_INT,
            nullable = true,
            nonNullable = true,
            listSupport = true,
            setSupport = true,
            dictionarySupport = true,
            primaryKeySupport = true,
            indexSupport = true,
            canBeNull = allCollectionTypes,
            canBeNotNull = allCollectionTypes,
            aggregatorSupport = AggregatorSupport.ALL,
            anySupport = true,
        ),
        MUTABLE_REALM_INT(
            type = PropertyType.RLM_PROPERTY_TYPE_INT,
            nullable = true,
            nonNullable = true,
            listSupport = false,
            setSupport = false,
            dictionarySupport = false,
            primaryKeySupport = false,
            indexSupport = false,
            canBeNull = allCollectionTypes.toMutableSet().apply {
                remove(CollectionType.RLM_COLLECTION_TYPE_LIST)
                remove(CollectionType.RLM_COLLECTION_TYPE_SET)
                remove(CollectionType.RLM_COLLECTION_TYPE_DICTIONARY)
            },
            canBeNotNull = allCollectionTypes.toMutableSet().apply {
                remove(CollectionType.RLM_COLLECTION_TYPE_LIST)
                remove(CollectionType.RLM_COLLECTION_TYPE_SET)
<<<<<<< HEAD
                remove(CollectionType.RLM_COLLECTION_TYPE_DICTIONARY)
            }
=======
            },
            aggregatorSupport = AggregatorSupport.NONE,
            anySupport = false,
>>>>>>> c9418ad5
        ),
        BOOL(
            type = PropertyType.RLM_PROPERTY_TYPE_BOOL,
            nullable = true,
            nonNullable = true,
            listSupport = true,
            setSupport = true,
            dictionarySupport = true,
            primaryKeySupport = false,
            indexSupport = true,
            canBeNull = allCollectionTypes,
            canBeNotNull = allCollectionTypes,
            aggregatorSupport = AggregatorSupport.NONE,
            anySupport = true,
        ),
        STRING(
            type = PropertyType.RLM_PROPERTY_TYPE_STRING,
            nullable = true,
            nonNullable = true,
            listSupport = true,
            setSupport = true,
            dictionarySupport = true,
            primaryKeySupport = true,
            indexSupport = true,
            canBeNull = allCollectionTypes,
            canBeNotNull = allCollectionTypes,
            aggregatorSupport = AggregatorSupport.NONE,
            anySupport = true,
        ),
        OBJECT(
            type = PropertyType.RLM_PROPERTY_TYPE_OBJECT,
            nullable = true,
            nonNullable = false,
            listSupport = true,
            setSupport = true,
            dictionarySupport = true,
            primaryKeySupport = false,
            indexSupport = false,
            canBeNull = allCollectionTypes.toMutableSet().apply {
                remove(CollectionType.RLM_COLLECTION_TYPE_LIST)
                remove(CollectionType.RLM_COLLECTION_TYPE_SET)
            },
            canBeNotNull = allCollectionTypes,
            aggregatorSupport = AggregatorSupport.NONE,
            anySupport = true,
        ),
        FLOAT(
            type = PropertyType.RLM_PROPERTY_TYPE_FLOAT,
            nullable = true,
            nonNullable = true,
            listSupport = true,
            setSupport = true,
            dictionarySupport = true,
            primaryKeySupport = false,
            indexSupport = false,
            canBeNull = allCollectionTypes,
            canBeNotNull = allCollectionTypes,
            aggregatorSupport = AggregatorSupport.ALL,
            anySupport = true,
        ),
        DOUBLE(
            type = PropertyType.RLM_PROPERTY_TYPE_DOUBLE,
            nullable = true,
            nonNullable = true,
            listSupport = true,
            setSupport = true,
            dictionarySupport = true,
            primaryKeySupport = false,
            indexSupport = false,
            canBeNull = allCollectionTypes,
            canBeNotNull = allCollectionTypes,
            aggregatorSupport = AggregatorSupport.ALL,
            anySupport = true,
        ),
        DECIMAL128(
            type = PropertyType.RLM_PROPERTY_TYPE_DECIMAL128,
            nullable = true,
            nonNullable = true,
            listSupport = true,
            setSupport = true,
            primaryKeySupport = false,
            indexSupport = false,
            canBeNull = allCollectionTypes,
            canBeNotNull = allCollectionTypes,
            aggregatorSupport = AggregatorSupport.ALL,
            anySupport = true,
        ),
        TIMESTAMP(
            type = PropertyType.RLM_PROPERTY_TYPE_TIMESTAMP,
            nullable = true,
            nonNullable = true,
            listSupport = true,
            setSupport = true,
            dictionarySupport = true,
            primaryKeySupport = false,
            indexSupport = true,
            canBeNull = allCollectionTypes,
            canBeNotNull = allCollectionTypes,
            aggregatorSupport = setOf(AggregatorSupport.MIN, AggregatorSupport.MAX),
            anySupport = true,
        ),
        OBJECT_ID(
            type = PropertyType.RLM_PROPERTY_TYPE_OBJECT_ID,
            nullable = true,
            nonNullable = true,
            listSupport = true,
            setSupport = true,
            dictionarySupport = true,
            primaryKeySupport = true,
            indexSupport = true,
            canBeNull = allCollectionTypes,
            canBeNotNull = allCollectionTypes,
            aggregatorSupport = AggregatorSupport.NONE,
            anySupport = true,
        ),
        UUID(
            type = PropertyType.RLM_PROPERTY_TYPE_UUID,
            nullable = true,
            nonNullable = true,
            listSupport = true,
            setSupport = true,
            dictionarySupport = true,
            primaryKeySupport = true,
            indexSupport = true,
            canBeNull = allCollectionTypes,
            canBeNotNull = allCollectionTypes,
            aggregatorSupport = AggregatorSupport.NONE,
            anySupport = true,
        ),
        BINARY(
            type = PropertyType.RLM_PROPERTY_TYPE_BINARY,
            nullable = true,
            nonNullable = true,
            listSupport = true,
            setSupport = true,
            dictionarySupport = true,
            primaryKeySupport = false,
            indexSupport = false,
            canBeNull = allCollectionTypes,
            canBeNotNull = allCollectionTypes,
            aggregatorSupport = AggregatorSupport.NONE,
            anySupport = true,
        ),
        MIXED(
            type = PropertyType.RLM_PROPERTY_TYPE_MIXED,
            nullable = true,
            nonNullable = false,
            listSupport = true,
            setSupport = true,
            dictionarySupport = true,
            primaryKeySupport = false,
            indexSupport = true,
            canBeNull = allCollectionTypes,
            canBeNotNull = emptySet(),
            aggregatorSupport = AggregatorSupport.NONE,
            anySupport = false,
        );

        val isPrimitive = type != PropertyType.RLM_PROPERTY_TYPE_OBJECT
    }

    private val allCollectionTypes: Set<CollectionType> = CollectionType.values().toSet()

    // Kotlin classifier to Core field type mappings
    val classifiers: Map<KClassifier, CoreFieldType> = mapOf(
        Byte::class to CoreFieldType.INT,
        Char::class to CoreFieldType.INT,
        Short::class to CoreFieldType.INT,
        Int::class to CoreFieldType.INT,
        Long::class to CoreFieldType.INT,
        Float::class to CoreFieldType.FLOAT,
        Double::class to CoreFieldType.DOUBLE,
        Decimal128::class to CoreFieldType.DECIMAL128,
        RealmAny::class to CoreFieldType.MIXED,
        Boolean::class to CoreFieldType.BOOL,
        String::class to CoreFieldType.STRING,
        RealmInstant::class to CoreFieldType.TIMESTAMP,
        ObjectId::class to CoreFieldType.OBJECT_ID,
        BsonObjectId::class to CoreFieldType.OBJECT_ID,
        RealmUUID::class to CoreFieldType.UUID,
        ByteArray::class to CoreFieldType.BINARY,
        MutableRealmInt::class to CoreFieldType.MUTABLE_REALM_INT,
        RealmObject::class to CoreFieldType.OBJECT
    )
    // Classifiers that are allowed in RealmAny
    // The deprecated variant of ObjectId is not allowed as it was already deprecated when RealmAny
    // was added
    val anyClassifiers =
        classifiers.filter { it.value.anySupport && it.key != ObjectId::class }

    // Element type is the type of the element of either a singular field or the container element type.
    // Basically just a clone of KType but with the ability to create them from input parameters at
    // runtime as KClassifier.createType is not available for Kotlin Native.
    data class ElementType(val classifier: KClassifier, val nullable: Boolean) {
        val realmFieldType = classifiers[classifier] ?: throw TODO("$classifier")

        override fun toString(): String {
            return "RType(${"${(classifier as KClass<*>).simpleName}"}${if (nullable) "?" else ""})"
        }
    }

    // Utility method to generate cartesian product of classifiers and nullability values according
    // to the support level of the underlying core field type specified in CoreFieldType.
    fun elementTypes(classifiers: Collection<KClassifier>): MutableSet<ElementType> =
        classifiers.fold(mutableSetOf()) { acc, classifier ->
            val realmFieldType = TypeDescriptor.classifiers[classifier]
                ?: error("Unmapped classifier $classifier")
            if (realmFieldType.nullable) {
                acc.add(ElementType(classifier, true))
            }
            if (realmFieldType.nonNullable) {
                acc.add(ElementType(classifier, false))
            }
            acc
        }

    // TODO add supported types for collections based on nullability since RealmAny can only be nullable
    private fun elementTypesForCollection(
        classifiers: Collection<KClassifier>,
        collectionType: CollectionType
    ): MutableSet<ElementType> = classifiers.fold(mutableSetOf()) { acc, classifier ->
        val realmFieldType = TypeDescriptor.classifiers[classifier]
            ?: error("Unmapped classifier $classifier")
        if (realmFieldType.canBeNull.contains(collectionType)) {
            acc.add(ElementType(classifier, true))
        }
        if (realmFieldType.canBeNotNull.contains(collectionType)) {
            acc.add(ElementType(classifier, false))
        }
        acc
    }

    // Convenience variables holding collections of the various supported types
    val elementClassifiers: Set<KClassifier> = classifiers.keys
    val elementTypes = elementTypes(elementClassifiers)
    val elementTypesForList =
        elementTypesForCollection(elementClassifiers, CollectionType.RLM_COLLECTION_TYPE_LIST)
    val elementTypesForSet =
        elementTypesForCollection(elementClassifiers, CollectionType.RLM_COLLECTION_TYPE_SET)
    val elementTypesForDictionary =
        elementTypesForCollection(elementClassifiers, CollectionType.RLM_COLLECTION_TYPE_DICTIONARY)

    // Convenience variables holding collection of various groups of Realm field types
    val allSingularFieldTypes = elementTypes.map {
        RealmFieldType(CollectionType.RLM_COLLECTION_TYPE_NONE, it)
    }
    val allListFieldTypes = elementTypesForList.filter { it.realmFieldType.listSupport }
        .map { RealmFieldType(CollectionType.RLM_COLLECTION_TYPE_LIST, it) }
    val allSetFieldTypes = elementTypesForSet.filter { it.realmFieldType.setSupport }
        .map { RealmFieldType(CollectionType.RLM_COLLECTION_TYPE_SET, it) }
    // TODO Dict
    val allFieldTypes: List<RealmFieldType> = allSingularFieldTypes + allListFieldTypes
    val allPrimaryKeyFieldTypes = allFieldTypes.filter { it.isPrimaryKeySupported }

    // Realm field type represents the type of a given user specified field in the RealmObject
    data class RealmFieldType(
        val collectionType: CollectionType,
        val elementType: ElementType
    ) {
        val isPrimaryKeySupported: Boolean =
            collectionType == CollectionType.RLM_COLLECTION_TYPE_NONE && elementType.realmFieldType.primaryKeySupport
        val isIndexingSupported: Boolean =
            collectionType == CollectionType.RLM_COLLECTION_TYPE_NONE && elementType.realmFieldType.indexSupport

        // Utility method to generate Kotlin code for the specific field
        fun toKotlinLiteral(): String {
            val element =
                (elementType.classifier as KClass<*>).simpleName + (if (elementType.nullable) "?" else "")
            return when (collectionType) {
                CollectionType.RLM_COLLECTION_TYPE_NONE -> element
                CollectionType.RLM_COLLECTION_TYPE_LIST -> "List<$element>"
                CollectionType.RLM_COLLECTION_TYPE_SET -> TODO()
                CollectionType.RLM_COLLECTION_TYPE_DICTIONARY -> TODO()
                else -> throw IllegalArgumentException("Wrong collection type: $collectionType")
            }
        }

        override fun toString(): String {
            return "RType(collectionType=$collectionType, elementType=$elementType)"
        }
    }

    // Convenience methods to easily derive Realm field information from Kotlin types.
    fun KType.rType(): RealmFieldType {
        val elementType = elementType(this)
        return RealmFieldType(
            collectionType(this),
            ElementType(elementType.classifier!!, elementType.isMarkedNullable)
        )
    }

    fun KMutableProperty1<*, *>.rType(): RealmFieldType {
        return returnType(this).rType()
    }

    // Convenience class to easily derive information about a Realm field directly from the property.
    // It is unclear if we can derive sufficient information without access to annotations at runtime,
    // but alternatively we can maybe query information from the schema and key cache infrastructure.
    class RealmFieldDescriptor(val property: KMutableProperty1<*, *>) {
        val rType by lazy { property.rType() }

        val isElementNullable: Boolean = rType.elementType.nullable

        // TODO Annotations are not available at runtime on Kotlin native
        // val isPrimariKey: Boolean =
        //    rType.isPrimaryKeySupported && property.annotations.isNotEmpty() && property.annotations[0] is PrimaryKey

        // TODO Public/internal name. We cannot pull the public name for when obfuscated
    }

    private fun collectionType(type: KType): CollectionType {
        return when (type.classifier) {
            Set::class -> CollectionType.RLM_COLLECTION_TYPE_SET
            List::class -> CollectionType.RLM_COLLECTION_TYPE_LIST
            Map::class -> CollectionType.RLM_COLLECTION_TYPE_DICTIONARY
            else -> CollectionType.RLM_COLLECTION_TYPE_NONE
        }
    }

    private fun elementType(type: KType) = when (val collectionType = collectionType(type)) {
        CollectionType.RLM_COLLECTION_TYPE_NONE ->
            type
        CollectionType.RLM_COLLECTION_TYPE_SET,
        CollectionType.RLM_COLLECTION_TYPE_LIST ->
            type.arguments[0].type!!
        CollectionType.RLM_COLLECTION_TYPE_DICTIONARY ->
            type.arguments[1].type!!
        else -> throw IllegalArgumentException("Wrong collection type: $collectionType")
    }
}<|MERGE_RESOLUTION|>--- conflicted
+++ resolved
@@ -88,14 +88,10 @@
             canBeNotNull = allCollectionTypes.toMutableSet().apply {
                 remove(CollectionType.RLM_COLLECTION_TYPE_LIST)
                 remove(CollectionType.RLM_COLLECTION_TYPE_SET)
-<<<<<<< HEAD
                 remove(CollectionType.RLM_COLLECTION_TYPE_DICTIONARY)
-            }
-=======
             },
             aggregatorSupport = AggregatorSupport.NONE,
             anySupport = false,
->>>>>>> c9418ad5
         ),
         BOOL(
             type = PropertyType.RLM_PROPERTY_TYPE_BOOL,
@@ -176,6 +172,7 @@
             nonNullable = true,
             listSupport = true,
             setSupport = true,
+            dictionarySupport = true,
             primaryKeySupport = false,
             indexSupport = false,
             canBeNull = allCollectionTypes,
