/*
 * Copyright 2021 Realm Inc.
 * Licensed under the Apache License, Version 2.0 (the "License");
 * you may not use this file except in compliance with the License.
 * You may obtain a copy of the License at
 * http://www.apache.org/licenses/LICENSE-2.0
 * Unless required by applicable law or agreed to in writing, software
 * distributed under the License is distributed on an "AS IS" BASIS,
 * WITHOUT WARRANTIES OR CONDITIONS OF ANY KIND, either express
 * or implied.
 * See the License for the specific language governing permissions and
 * limitations under the License.
 *
 */

package io.realm.kotlin.test.util

import io.realm.kotlin.internal.interop.CollectionType
import io.realm.kotlin.internal.interop.PropertyType
import io.realm.kotlin.internal.platform.returnType
import io.realm.kotlin.types.MutableRealmInt
import io.realm.kotlin.types.ObjectId
import io.realm.kotlin.types.RealmAny
import io.realm.kotlin.types.RealmInstant
import io.realm.kotlin.types.RealmObject
import io.realm.kotlin.types.RealmUUID
import org.mongodb.kbson.BsonObjectId
import org.mongodb.kbson.Decimal128
import kotlin.reflect.KClass
import kotlin.reflect.KClassifier
import kotlin.reflect.KMutableProperty1
import kotlin.reflect.KType

object TypeDescriptor {
    enum class AggregatorSupport {
        MIN, MAX, SUM;

        companion object {
            val NONE = emptySet<AggregatorSupport>()
            val ALL = values().toSet()
        }
    }

    // Core field types with their support level
    @Suppress("LongParameterList")
    enum class CoreFieldType(
        val type: PropertyType,
        val nullable: Boolean, // TODO this doesn't contain enough info for lists
        val nonNullable: Boolean, // TODO this doesn't contain enough info for lists
        val listSupport: Boolean,
        val setSupport: Boolean,
        val dictionarySupport: Boolean,
        val primaryKeySupport: Boolean,
        val indexSupport: Boolean,
        val canBeNull: Set<CollectionType>, // favor using this over "nullable"
        val canBeNotNull: Set<CollectionType>, // favor using this over "nonNullable"
        val aggregatorSupport: Set<AggregatorSupport>,
        val anySupport: Boolean,
    ) {
        INT(
            type = PropertyType.RLM_PROPERTY_TYPE_INT,
            nullable = true,
            nonNullable = true,
            listSupport = true,
            setSupport = true,
            dictionarySupport = true,
            primaryKeySupport = true,
            indexSupport = true,
            canBeNull = allCollectionTypes,
            canBeNotNull = allCollectionTypes,
            aggregatorSupport = AggregatorSupport.ALL,
            anySupport = true,
        ),
        MUTABLE_REALM_INT(
            type = PropertyType.RLM_PROPERTY_TYPE_INT,
            nullable = true,
            nonNullable = true,
            listSupport = false,
            setSupport = false,
            dictionarySupport = false,
            primaryKeySupport = false,
            indexSupport = false,
            canBeNull = allCollectionTypes.toMutableSet().apply {
                remove(CollectionType.RLM_COLLECTION_TYPE_LIST)
                remove(CollectionType.RLM_COLLECTION_TYPE_SET)
                remove(CollectionType.RLM_COLLECTION_TYPE_DICTIONARY)
            },
            canBeNotNull = allCollectionTypes.toMutableSet().apply {
                remove(CollectionType.RLM_COLLECTION_TYPE_LIST)
                remove(CollectionType.RLM_COLLECTION_TYPE_SET)
                remove(CollectionType.RLM_COLLECTION_TYPE_DICTIONARY)
            },
            aggregatorSupport = AggregatorSupport.NONE,
            anySupport = false,
        ),
        BOOL(
            type = PropertyType.RLM_PROPERTY_TYPE_BOOL,
            nullable = true,
            nonNullable = true,
            listSupport = true,
            setSupport = true,
            dictionarySupport = true,
            primaryKeySupport = false,
            indexSupport = true,
            canBeNull = allCollectionTypes,
            canBeNotNull = allCollectionTypes,
            aggregatorSupport = AggregatorSupport.NONE,
            anySupport = true,
        ),
        STRING(
            type = PropertyType.RLM_PROPERTY_TYPE_STRING,
            nullable = true,
            nonNullable = true,
            listSupport = true,
            setSupport = true,
            dictionarySupport = true,
            primaryKeySupport = true,
            indexSupport = true,
            canBeNull = allCollectionTypes,
            canBeNotNull = allCollectionTypes,
            aggregatorSupport = AggregatorSupport.NONE,
            anySupport = true,
        ),
        OBJECT(
            type = PropertyType.RLM_PROPERTY_TYPE_OBJECT,
            nullable = true,
            nonNullable = false,
            listSupport = true,
            setSupport = true,
            dictionarySupport = true,
            primaryKeySupport = false,
            indexSupport = false,
            canBeNull = allCollectionTypes.toMutableSet().apply {
                remove(CollectionType.RLM_COLLECTION_TYPE_LIST)
                remove(CollectionType.RLM_COLLECTION_TYPE_SET)
            },
            canBeNotNull = allCollectionTypes.toMutableSet().apply {
                remove(CollectionType.RLM_COLLECTION_TYPE_DICTIONARY)
            },
            aggregatorSupport = AggregatorSupport.NONE,
            anySupport = true,
        ),
        FLOAT(
            type = PropertyType.RLM_PROPERTY_TYPE_FLOAT,
            nullable = true,
            nonNullable = true,
            listSupport = true,
            setSupport = true,
            dictionarySupport = true,
            primaryKeySupport = false,
            indexSupport = false,
            canBeNull = allCollectionTypes,
            canBeNotNull = allCollectionTypes,
            aggregatorSupport = AggregatorSupport.ALL,
            anySupport = true,
        ),
        DOUBLE(
            type = PropertyType.RLM_PROPERTY_TYPE_DOUBLE,
            nullable = true,
            nonNullable = true,
            listSupport = true,
            setSupport = true,
            dictionarySupport = true,
            primaryKeySupport = false,
            indexSupport = false,
            canBeNull = allCollectionTypes,
            canBeNotNull = allCollectionTypes,
            aggregatorSupport = AggregatorSupport.ALL,
            anySupport = true,
        ),
        DECIMAL128(
            type = PropertyType.RLM_PROPERTY_TYPE_DECIMAL128,
            nullable = true,
            nonNullable = true,
            listSupport = true,
            setSupport = true,
            dictionarySupport = true,
            primaryKeySupport = false,
            indexSupport = false,
            canBeNull = allCollectionTypes,
            canBeNotNull = allCollectionTypes,
            aggregatorSupport = AggregatorSupport.ALL,
            anySupport = true,
        ),
        TIMESTAMP(
            type = PropertyType.RLM_PROPERTY_TYPE_TIMESTAMP,
            nullable = true,
            nonNullable = true,
            listSupport = true,
            setSupport = true,
            dictionarySupport = true,
            primaryKeySupport = false,
            indexSupport = true,
            canBeNull = allCollectionTypes,
            canBeNotNull = allCollectionTypes,
            aggregatorSupport = setOf(AggregatorSupport.MIN, AggregatorSupport.MAX),
            anySupport = true,
        ),
        OBJECT_ID(
            type = PropertyType.RLM_PROPERTY_TYPE_OBJECT_ID,
            nullable = true,
            nonNullable = true,
            listSupport = true,
            setSupport = true,
            dictionarySupport = true,
            primaryKeySupport = true,
            indexSupport = true,
            canBeNull = allCollectionTypes,
            canBeNotNull = allCollectionTypes,
            aggregatorSupport = AggregatorSupport.NONE,
            anySupport = true,
        ),
        UUID(
            type = PropertyType.RLM_PROPERTY_TYPE_UUID,
            nullable = true,
            nonNullable = true,
            listSupport = true,
            setSupport = true,
            dictionarySupport = true,
            primaryKeySupport = true,
            indexSupport = true,
            canBeNull = allCollectionTypes,
            canBeNotNull = allCollectionTypes,
            aggregatorSupport = AggregatorSupport.NONE,
            anySupport = true,
        ),
        BINARY(
            type = PropertyType.RLM_PROPERTY_TYPE_BINARY,
            nullable = true,
            nonNullable = true,
            listSupport = true,
            setSupport = true,
            dictionarySupport = true,
            primaryKeySupport = false,
            indexSupport = false,
            canBeNull = allCollectionTypes,
            canBeNotNull = allCollectionTypes,
            aggregatorSupport = AggregatorSupport.NONE,
            anySupport = true,
        ),
        MIXED(
            type = PropertyType.RLM_PROPERTY_TYPE_MIXED,
            nullable = true,
            nonNullable = false,
            listSupport = true,
            setSupport = true,
            dictionarySupport = true,
            primaryKeySupport = false,
            indexSupport = true,
            canBeNull = allCollectionTypes,
            canBeNotNull = emptySet(),
            aggregatorSupport = AggregatorSupport.NONE,
            anySupport = false,
        );

        val isPrimitive = type != PropertyType.RLM_PROPERTY_TYPE_OBJECT
    }

    private val allCollectionTypes: Set<CollectionType> = CollectionType.values().toSet()

    // Kotlin classifier to Core field type mappings
    val classifiers: Map<KClassifier, CoreFieldType> = mapOf(
        Byte::class to CoreFieldType.INT,
        Char::class to CoreFieldType.INT,
        Short::class to CoreFieldType.INT,
        Int::class to CoreFieldType.INT,
        Long::class to CoreFieldType.INT,
        Float::class to CoreFieldType.FLOAT,
        Double::class to CoreFieldType.DOUBLE,
        Decimal128::class to CoreFieldType.DECIMAL128,
        RealmAny::class to CoreFieldType.MIXED,
        Boolean::class to CoreFieldType.BOOL,
        String::class to CoreFieldType.STRING,
        RealmInstant::class to CoreFieldType.TIMESTAMP,
        ObjectId::class to CoreFieldType.OBJECT_ID,
        BsonObjectId::class to CoreFieldType.OBJECT_ID,
        RealmUUID::class to CoreFieldType.UUID,
        ByteArray::class to CoreFieldType.BINARY,
        MutableRealmInt::class to CoreFieldType.MUTABLE_REALM_INT,
        RealmObject::class to CoreFieldType.OBJECT
    )
    // Classifiers that are allowed in RealmAny
    // The deprecated variant of ObjectId is not allowed as it was already deprecated when RealmAny
    // was added
    val anyClassifiers =
        classifiers.filter { it.value.anySupport && it.key != ObjectId::class }

    // Element type is the type of the element of either a singular field or the container element type.
    // Basically just a clone of KType but with the ability to create them from input parameters at
    // runtime as KClassifier.createType is not available for Kotlin Native.
    data class ElementType(val classifier: KClassifier, val nullable: Boolean) {
        val realmFieldType = classifiers[classifier] ?: throw TODO("$classifier")

        override fun toString(): String {
            return "RType(${"${(classifier as KClass<*>).simpleName}"}${if (nullable) "?" else ""})"
        }
    }

    // Utility method to generate cartesian product of classifiers and nullability values according
    // to the support level of the underlying core field type specified in CoreFieldType.
    private fun elementTypes(classifiers: Collection<KClassifier>): MutableSet<ElementType> =
        classifiers.fold(mutableSetOf()) { acc, classifier ->
            val realmFieldType = TypeDescriptor.classifiers[classifier]
                ?: error("Unmapped classifier $classifier")
            if (realmFieldType.nullable) {
                acc.add(ElementType(classifier, true))
            }
            if (realmFieldType.nonNullable) {
                acc.add(ElementType(classifier, false))
            }
            acc
        }

    // TODO add supported types for collections based on nullability since RealmAny can only be nullable
    private fun elementTypesForCollection(
        classifiers: Collection<KClassifier>,
        collectionType: CollectionType
    ): MutableSet<ElementType> = classifiers.fold(mutableSetOf()) { acc, classifier ->
        val realmFieldType = TypeDescriptor.classifiers[classifier]
            ?: error("Unmapped classifier $classifier")
        if (realmFieldType.canBeNull.contains(collectionType)) {
            acc.add(ElementType(classifier, true))
        }
        if (realmFieldType.canBeNotNull.contains(collectionType)) {
            acc.add(ElementType(classifier, false))
        }
        acc
    }

    // Convenience variables holding collections of the various supported types
    val elementClassifiers: Set<KClassifier> = classifiers.keys
    val elementTypes = elementTypes(elementClassifiers)
    val elementTypesForList =
        elementTypesForCollection(elementClassifiers, CollectionType.RLM_COLLECTION_TYPE_LIST)
    val elementTypesForSet =
        elementTypesForCollection(elementClassifiers, CollectionType.RLM_COLLECTION_TYPE_SET)
    val elementTypesForDictionary =
        elementTypesForCollection(elementClassifiers, CollectionType.RLM_COLLECTION_TYPE_DICTIONARY)

    // Convenience variables holding collection of various groups of Realm field types
    val allSingularFieldTypes = elementTypes.map {
        RealmFieldType(CollectionType.RLM_COLLECTION_TYPE_NONE, it)
    }
    val allListFieldTypes = elementTypesForList.filter { it.realmFieldType.listSupport }
        .map { RealmFieldType(CollectionType.RLM_COLLECTION_TYPE_LIST, it) }
    val allSetFieldTypes = elementTypesForSet.filter { it.realmFieldType.setSupport }
        .map { RealmFieldType(CollectionType.RLM_COLLECTION_TYPE_SET, it) }
    val allDictionaryFieldTypes = elementTypesForDictionary.filter { it.realmFieldType.dictionarySupport }
        .map { RealmFieldType(CollectionType.RLM_COLLECTION_TYPE_DICTIONARY, it) }
<<<<<<< HEAD
    val allFieldTypes: List<RealmFieldType> = allSingularFieldTypes + allListFieldTypes
=======
    val allFieldTypes: List<RealmFieldType> =
        allSingularFieldTypes + allListFieldTypes + allSetFieldTypes + allDictionaryFieldTypes
>>>>>>> 2b79dd0c
    val allPrimaryKeyFieldTypes = allFieldTypes.filter { it.isPrimaryKeySupported }

    // Realm field type represents the type of a given user specified field in the RealmObject
    data class RealmFieldType(
        val collectionType: CollectionType,
        val elementType: ElementType
    ) {
        val isPrimaryKeySupported: Boolean =
            collectionType == CollectionType.RLM_COLLECTION_TYPE_NONE && elementType.realmFieldType.primaryKeySupport
        val isIndexingSupported: Boolean =
            collectionType == CollectionType.RLM_COLLECTION_TYPE_NONE && elementType.realmFieldType.indexSupport

        // Utility method to generate Kotlin code for the specific field
        fun toKotlinLiteral(): String {
            val element =
                (elementType.classifier as KClass<*>).simpleName + (if (elementType.nullable) "?" else "")
            return when (collectionType) {
                CollectionType.RLM_COLLECTION_TYPE_NONE -> element
                CollectionType.RLM_COLLECTION_TYPE_LIST -> "List<$element>"
                CollectionType.RLM_COLLECTION_TYPE_SET -> TODO()
                CollectionType.RLM_COLLECTION_TYPE_DICTIONARY -> TODO()
                else -> throw IllegalArgumentException("Wrong collection type: $collectionType")
            }
        }

        override fun toString(): String {
            return "RType(collectionType=$collectionType, elementType=$elementType)"
        }
    }

    // Convenience methods to easily derive Realm field information from Kotlin types.
    fun KType.rType(): RealmFieldType {
        val elementType = elementType(this)
        return RealmFieldType(
            collectionType(this),
            ElementType(elementType.classifier!!, elementType.isMarkedNullable)
        )
    }

    fun KMutableProperty1<*, *>.rType(): RealmFieldType {
        return returnType(this).rType()
    }

    // Convenience class to easily derive information about a Realm field directly from the property.
    // It is unclear if we can derive sufficient information without access to annotations at runtime,
    // but alternatively we can maybe query information from the schema and key cache infrastructure.
    class RealmFieldDescriptor(val property: KMutableProperty1<*, *>) {
        val rType by lazy { property.rType() }

        val isElementNullable: Boolean = rType.elementType.nullable

        // TODO Annotations are not available at runtime on Kotlin native
        // val isPrimariKey: Boolean =
        //    rType.isPrimaryKeySupported && property.annotations.isNotEmpty() && property.annotations[0] is PrimaryKey

        // TODO Public/internal name. We cannot pull the public name for when obfuscated
    }

    private fun collectionType(type: KType): CollectionType {
        return when (type.classifier) {
            Set::class -> CollectionType.RLM_COLLECTION_TYPE_SET
            List::class -> CollectionType.RLM_COLLECTION_TYPE_LIST
            Map::class -> CollectionType.RLM_COLLECTION_TYPE_DICTIONARY
            else -> CollectionType.RLM_COLLECTION_TYPE_NONE
        }
    }

    private fun elementType(type: KType) = when (val collectionType = collectionType(type)) {
        CollectionType.RLM_COLLECTION_TYPE_NONE ->
            type
        CollectionType.RLM_COLLECTION_TYPE_SET,
        CollectionType.RLM_COLLECTION_TYPE_LIST ->
            type.arguments[0].type!!
        CollectionType.RLM_COLLECTION_TYPE_DICTIONARY ->
            type.arguments[1].type!!
        else -> throw IllegalArgumentException("Wrong collection type: $collectionType")
    }
}<|MERGE_RESOLUTION|>--- conflicted
+++ resolved
@@ -347,12 +347,8 @@
         .map { RealmFieldType(CollectionType.RLM_COLLECTION_TYPE_SET, it) }
     val allDictionaryFieldTypes = elementTypesForDictionary.filter { it.realmFieldType.dictionarySupport }
         .map { RealmFieldType(CollectionType.RLM_COLLECTION_TYPE_DICTIONARY, it) }
-<<<<<<< HEAD
-    val allFieldTypes: List<RealmFieldType> = allSingularFieldTypes + allListFieldTypes
-=======
     val allFieldTypes: List<RealmFieldType> =
         allSingularFieldTypes + allListFieldTypes + allSetFieldTypes + allDictionaryFieldTypes
->>>>>>> 2b79dd0c
     val allPrimaryKeyFieldTypes = allFieldTypes.filter { it.isPrimaryKeySupported }
 
     // Realm field type represents the type of a given user specified field in the RealmObject
