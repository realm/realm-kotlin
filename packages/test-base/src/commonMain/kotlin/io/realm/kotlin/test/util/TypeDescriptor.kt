--- conflicted
+++ resolved
@@ -134,15 +134,11 @@
                 remove(CollectionType.RLM_COLLECTION_TYPE_LIST)
                 remove(CollectionType.RLM_COLLECTION_TYPE_SET)
             },
-<<<<<<< HEAD
-            canBeNotNull = nullabilityForAll.toMutableSet().apply {
+            canBeNotNull = allCollectionTypes.toMutableSet().apply {
                 remove(CollectionType.RLM_COLLECTION_TYPE_DICTIONARY)
-            }
-=======
-            canBeNotNull = allCollectionTypes,
-            aggregatorSupport = AggregatorSupport.NONE,
-            anySupport = true,
->>>>>>> 45ff344f
+            },
+            aggregatorSupport = AggregatorSupport.NONE,
+            anySupport = true,
         ),
         FLOAT(
             type = PropertyType.RLM_PROPERTY_TYPE_FLOAT,
