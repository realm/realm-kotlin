--- conflicted
+++ resolved
@@ -314,11 +314,7 @@
                 .build()
 
         assertFailsWithMessage<IllegalStateException>(
-<<<<<<< HEAD
-            "Property 'MissingSourceProperty.reference' declared as origin of linking objects property 'MissingSourceProperty.references' does not exist)"
-=======
             "Property 'MissingSourceProperty.reference' declared as origin of linking objects property 'MissingSourceProperty.references' does not exist"
->>>>>>> 2b79dd0c
         ) {
             Realm.open(configuration)
         }
