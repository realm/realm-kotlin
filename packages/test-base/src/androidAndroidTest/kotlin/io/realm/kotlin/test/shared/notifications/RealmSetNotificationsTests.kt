/*
 * Copyright 2022 Realm Inc.
 *
 * Licensed under the Apache License, Version 2.0 (the "License");
 * you may not use this file except in compliance with the License.
 * You may obtain a copy of the License at
 *
 * http://www.apache.org/licenses/LICENSE-2.0
 *
 * Unless required by applicable law or agreed to in writing, software
 * distributed under the License is distributed on an "AS IS" BASIS,
 * WITHOUT WARRANTIES OR CONDITIONS OF ANY KIND, either express or implied.
 * See the License for the specific language governing permissions and
 * limitations under the License.
 */

package io.realm.kotlin.test.shared.notifications

import io.realm.kotlin.Realm
import io.realm.kotlin.RealmConfiguration
import io.realm.kotlin.entities.set.RealmSetContainer
import io.realm.kotlin.notifications.DeletedSet
import io.realm.kotlin.notifications.InitialSet
import io.realm.kotlin.notifications.SetChange
import io.realm.kotlin.notifications.UpdatedSet
import io.realm.kotlin.test.RealmEntityNotificationTests
import io.realm.kotlin.test.platform.PlatformUtils
import io.realm.kotlin.test.shared.SET_OBJECT_VALUES
import io.realm.kotlin.test.shared.SET_OBJECT_VALUES2
import io.realm.kotlin.test.shared.SET_OBJECT_VALUES3
import kotlinx.coroutines.async
import kotlinx.coroutines.channels.Channel
import kotlinx.coroutines.flow.first
import kotlinx.coroutines.flow.onCompletion
import kotlinx.coroutines.runBlocking
import kotlinx.coroutines.sync.Mutex
import kotlinx.coroutines.withTimeout
import kotlin.test.AfterTest
import kotlin.test.BeforeTest
import kotlin.test.Ignore
import kotlin.test.Test
import kotlin.test.assertEquals
import kotlin.test.assertIs
import kotlin.test.assertNotNull
import kotlin.test.assertTrue
import kotlin.test.fail
import kotlin.time.Duration.Companion.seconds

class RealmSetNotificationsTests : RealmEntityNotificationTests {

    lateinit var tmpDir: String
    lateinit var configuration: RealmConfiguration
    lateinit var realm: Realm

    @BeforeTest
    fun setup() {
        tmpDir = PlatformUtils.createTempDir()
        configuration = RealmConfiguration.Builder(schema = setOf(RealmSetContainer::class))
            .directory(tmpDir)
            .build()
        realm = Realm.open(configuration)
    }

    @AfterTest
    fun tearDown() {
        if (this::realm.isInitialized && !realm.isClosed()) {
            realm.close()
        }
        PlatformUtils.deleteTempDir(tmpDir)
    }

    @Test
    override fun initialElement() {
        val dataSet = SET_OBJECT_VALUES

        val container = realm.writeBlocking {
            copyToRealm(RealmSetContainer()).also {
                it.objectSetField.addAll(dataSet)
            }
        }

        runBlocking {
            val channel = Channel<SetChange<*>>(capacity = 1)
            val observer = async {
                container.objectSetField
                    .asFlow()
                    .collect { flowSet ->
                        channel.send(flowSet)
                    }
            }

            // Assertion after empty set is emitted
            channel.receive().let { setChange ->
                assertIs<InitialSet<*>>(setChange)

                assertNotNull(setChange.set)
                assertEquals(dataSet.size, setChange.set.size)
            }

            observer.cancel()
            channel.close()
        }
    }

    @Test
    @Suppress("LongMethod")
    override fun asFlow() {
        val dataset = SET_OBJECT_VALUES
        val dataset2 = SET_OBJECT_VALUES2
        val dataset3 = SET_OBJECT_VALUES3

        val container = realm.writeBlocking {
            // Create an empty container with empty sets
            copyToRealm(RealmSetContainer())
        }

        runBlocking {
            val channel = Channel<SetChange<*>>(capacity = 1)
            val observer = async {
                container.objectSetField
                    .asFlow()
                    .collect { flowSet ->
                        if (flowSet !is InitialSet) {
                            channel.send(flowSet)
                        }
                    }
            }

            // Assert a single insertion is reported
            realm.writeBlocking {
                val queriedContainer = findLatest(container)
                val queriedSet = queriedContainer!!.objectSetField
                queriedSet.addAll(dataset)
            }

            channel.receive().let { setChange ->
                assertIs<UpdatedSet<*>>(setChange)

                assertNotNull(setChange.set)
                assertEquals(dataset.size, setChange.set.size)
                assertEquals(dataset.size, setChange.insertions)
                assertEquals(0, setChange.deletions)
            }

            // Assert notification on removal of elements
            realm.writeBlocking {
                val queriedContainer = findLatest(container)!!
                val queriedSet = queriedContainer.objectSetField

                // We cannot just remove a RealmObject as equality isn't done at a structural level
                // so calling queriedSet.removeAll(dataset) won't work
                // Use iterator.remove() instead to remove the last element
                val iterator = queriedSet.iterator()
                while (iterator.hasNext()) {
                    iterator.next()
                }
                iterator.remove()
            }

            channel.receive().let { setChange ->
                assertIs<UpdatedSet<*>>(setChange)

                assertNotNull(setChange.set)
                assertEquals(dataset.size - 1, setChange.set.size)
                assertEquals(1, setChange.deletions)
                assertEquals(0, setChange.insertions)
            }

            observer.cancel()
            channel.close()
        }
    }

    @Test
    override fun cancelAsFlow() {
        runBlocking {
<<<<<<< HEAD
            // Freeze values since native complains if we reference a package-level defined variable
            // inside a write block
            val values = SET_OBJECT_VALUES
=======
>>>>>>> fb3e3fda
            val container = realm.write {
                copyToRealm(RealmSetContainer())
            }
            val channel1 = Channel<SetChange<*>>(1)
            val channel2 = Channel<SetChange<*>>(1)
            val observer1 = async {
                container.objectSetField
                    .asFlow()
                    .collect { flowSet ->
                        channel1.trySend(flowSet)
                    }
            }
            val observer2 = async {
                container.objectSetField
                    .asFlow()
                    .collect { flowSet ->
                        channel2.trySend(flowSet)
                    }
            }

            // Ignore first emission with empty sets
            channel1.receive()
            channel2.receive()

            // Trigger an update
            realm.write {
                val queriedContainer = findLatest(container)
                queriedContainer!!.objectSetField.addAll(SET_OBJECT_VALUES)
            }
            assertEquals(SET_OBJECT_VALUES.size, channel1.receive().set.size)
            assertEquals(SET_OBJECT_VALUES.size, channel2.receive().set.size)

            // Cancel observer 1
            observer1.cancel()

            // Trigger another update
            realm.write {
                val queriedContainer = findLatest(container)
                queriedContainer!!.objectSetField
                    .add(copyToRealm(RealmSetContainer().apply { stringField = "C" }))
            }

            // Check channel 1 didn't receive the update
            assertEquals(SET_OBJECT_VALUES.size + 1, channel2.receive().set.size)
            assertTrue(channel1.isEmpty)

            observer2.cancel()
            channel1.close()
            channel2.close()
        }
    }

    @Test
    override fun deleteEntity() {
        runBlocking {
            // Freeze values since native complains if we reference a package-level defined variable
            // inside a write block
            val values = SET_OBJECT_VALUES
            val channel1 = Channel<SetChange<*>>(capacity = 1)
            val channel2 = Channel<Boolean>(capacity = 1)
            val container = realm.write {
                copyToRealm(
                    RealmSetContainer().apply {
                        objectSetField.addAll(values)
                    }
                )
            }
            val observer = async {
                container.objectSetField
                    .asFlow()
                    .onCompletion {
                        // Signal completion
                        channel2.send(true)
                    }.collect { flowSet ->
                        channel1.send(flowSet)
                    }
            }

            // Assert container got populated correctly
            channel1.receive().let { setChange ->
                assertIs<InitialSet<*>>(setChange)

                assertNotNull(setChange.set)
                assertEquals(SET_OBJECT_VALUES.size, setChange.set.size)
            }

            // Now delete owner
            realm.write {
                delete(findLatest(container)!!)
            }

            channel1.receive().let { setChange ->
                assertIs<DeletedSet<*>>(setChange)
                assertTrue(setChange.set.isEmpty())
            }
            // Wait for flow completion
            assertTrue(channel2.receive())

            observer.cancel()
            channel1.close()
        }
    }

    @Test
    override fun asFlowOnDeleteEntity() {
        runBlocking {
            val container = realm.write { copyToRealm(RealmSetContainer()) }
            val mutex = Mutex(true)
            val flow = async {
                container.stringSetField.asFlow().first {
                    mutex.unlock()
                    it is DeletedSet<*>
                }
            }

            // Await that flow is actually running
            mutex.lock()
            // And delete containing entity
            realm.write { delete(findLatest(container)!!) }

            // Await that notifier has signalled the deletion so we are certain that the entity
            // has been deleted
            withTimeout(10.seconds) {
                flow.await()
            }

            // Verify that a flow on the deleted entity will signal a deletion and complete gracefully
            withTimeout(10.seconds) {
                container.stringSetField.asFlow().collect {
                    assertIs<DeletedSet<*>>(it)
                }
            }
        }
    }

    @Test
    @Ignore // FIXME Wait for https://github.com/realm/realm-kotlin/pull/300 to be merged before fleshing this out
    override fun closeRealmInsideFlowThrows() {
        TODO("Waiting for RealmSet support")
    }

    @Test
    override fun closingRealmDoesNotCancelFlows() {
        runBlocking {
            val channel = Channel<SetChange<*>>(capacity = 1)
            val container = realm.write {
                copyToRealm(RealmSetContainer())
            }
            val observer = async {
                container.objectSetField
                    .asFlow()
                    .collect { flowSet ->
                        channel.trySend(flowSet)
                    }
                fail("Flow should not be canceled.")
            }

            assertTrue(channel.receive().set.isEmpty())

            realm.close()
            observer.cancel()
            channel.close()
        }
    }
}<|MERGE_RESOLUTION|>--- conflicted
+++ resolved
@@ -174,12 +174,7 @@
     @Test
     override fun cancelAsFlow() {
         runBlocking {
-<<<<<<< HEAD
-            // Freeze values since native complains if we reference a package-level defined variable
-            // inside a write block
             val values = SET_OBJECT_VALUES
-=======
->>>>>>> fb3e3fda
             val container = realm.write {
                 copyToRealm(RealmSetContainer())
             }
