/*
 * Copyright 2021 Realm Inc.
 *
 * Licensed under the Apache License, Version 2.0 (the "License");
 * you may not use this file except in compliance with the License.
 * You may obtain a copy of the License at
 *
 * http://www.apache.org/licenses/LICENSE-2.0
 *
 * Unless required by applicable law or agreed to in writing, software
 * distributed under the License is distributed on an "AS IS" BASIS,
 * WITHOUT WARRANTIES OR CONDITIONS OF ANY KIND, either express or implied.
 * See the License for the specific language governing permissions and
 * limitations under the License.
 */

package io.realm.kotlin.test.shared

import io.realm.kotlin.MutableRealm
import io.realm.kotlin.Realm
import io.realm.kotlin.RealmConfiguration
import io.realm.kotlin.ext.asRealmObject
import io.realm.kotlin.ext.query
import io.realm.kotlin.ext.realmListOf
import io.realm.kotlin.internal.ObjectIdImpl
import io.realm.kotlin.internal.platform.singleThreadDispatcher
import io.realm.kotlin.internal.query.AggregatorQueryType
import io.realm.kotlin.notifications.DeletedObject
import io.realm.kotlin.notifications.InitialObject
import io.realm.kotlin.notifications.InitialResults
import io.realm.kotlin.notifications.PendingObject
import io.realm.kotlin.notifications.ResultsChange
import io.realm.kotlin.notifications.SingleQueryChange
import io.realm.kotlin.notifications.UpdatedObject
import io.realm.kotlin.notifications.UpdatedResults
import io.realm.kotlin.query.RealmQuery
import io.realm.kotlin.query.RealmResults
import io.realm.kotlin.query.Sort
import io.realm.kotlin.query.find
import io.realm.kotlin.query.max
import io.realm.kotlin.query.min
import io.realm.kotlin.query.sum
import io.realm.kotlin.schema.RealmStorageType
import io.realm.kotlin.test.assertFailsWithMessage
import io.realm.kotlin.test.platform.PlatformUtils
import io.realm.kotlin.test.util.TypeDescriptor
import io.realm.kotlin.types.ObjectId
import io.realm.kotlin.types.RealmAny
import io.realm.kotlin.types.RealmInstant
import io.realm.kotlin.types.RealmList
import io.realm.kotlin.types.RealmObject
import io.realm.kotlin.types.RealmUUID
import io.realm.kotlin.types.annotations.PersistedName
import kotlinx.coroutines.TimeoutCancellationException
import kotlinx.coroutines.async
import kotlinx.coroutines.channels.Channel
import kotlinx.coroutines.runBlocking
import kotlinx.coroutines.withTimeout
import org.mongodb.kbson.BsonDecimal128
import org.mongodb.kbson.BsonObjectId
import org.mongodb.kbson.Decimal128
import kotlin.reflect.KClass
import kotlin.reflect.KClassifier
import kotlin.reflect.KMutableProperty1
import kotlin.test.AfterTest
import kotlin.test.BeforeTest
import kotlin.test.Ignore
import kotlin.test.Test
import kotlin.test.assertContentEquals
import kotlin.test.assertEquals
import kotlin.test.assertFailsWith
import kotlin.test.assertIs
import kotlin.test.assertNotNull
import kotlin.test.assertNull
import kotlin.test.assertTrue
import kotlin.test.fail

@Suppress("LargeClass")
class QueryTests {

    private lateinit var tmpDir: String
    private lateinit var realm: Realm

    @BeforeTest
    fun setup() {
        tmpDir = PlatformUtils.createTempDir()
        val configuration = RealmConfiguration.Builder(schema = setOf(QuerySample::class))
            .directory(tmpDir)
            .build()
        realm = Realm.open(configuration)
    }

    @AfterTest
    fun tearDown() {
        if (this::realm.isInitialized && !realm.isClosed()) {
            realm.close()
        }
        PlatformUtils.deleteTempDir(tmpDir)
    }

    @Test
    fun query_missingArgumentThrows() {
        assertFailsWithMessage<IndexOutOfBoundsException>("Request for argument at index 0 but no arguments are provided") {
            realm.query<QuerySample>("stringField = $0")
        }
    }

    @Test
    fun query_wrongArgumentTypeThrows() {
        assertFailsWithMessage<IllegalArgumentException>(" Unsupported comparison between type 'string' and type 'bool'") {
            realm.query<QuerySample>("stringField = $0", true)
        }
    }

    @Test
    fun description() {
        val desc = realm.query<QuerySample>("stringField = $0", "search-term").description()
        assertEquals("stringField == \"search-term\"", desc)
    }

    // Ensure that parameter types are carried on into RQL and not converted,
    // e.g. `true` Boolean is not turned into `"true"` (String) or `1` (Integer).
    @Test
    @Suppress("LongMethod", "ComplexMethod")
    fun query_typesAreConvertedCorrectly() {
        realm.writeBlocking {
            val objectWithDefaults = copyToRealm(QuerySample().apply { stringField = "DEFAULTS" })
            copyToRealm(
                QuerySample().apply {
                    stringField = "NONDEFAULTS"
                    byteField = 1
                    charField = 'b'
                    shortField = 1
                    intField = 1
                    longField = 1
                    booleanField = false
                    floatField = 1F
                    doubleField = 1.0
                    decimal128Field = Decimal128("2.8446744073709551618E-6151")
                    timestampField = RealmInstant.from(100, 1001)
                    objectIdField = ObjectId.from("507f191e810c19729de860eb")
                    bsonObjectIdField = BsonObjectId("507f191e810c19729de860eb")
                    uuidField = RealmUUID.from("46423f1b-ce3e-4a7e-812f-004cf9c42d77")
                    binaryField = byteArrayOf(43)
                    realmAnyField = RealmAny.create(43)
                    nullableRealmObject = objectWithDefaults
                }
            )
        }
        assertEquals(2, realm.query<QuerySample>().find().size)

        fun <T> checkQuery(property: KMutableProperty1<QuerySample, T>, value: T) {
            realm.query<QuerySample>("${property.name} = $0", value)
                .find()
                .single()
                .run {
                    assertEquals(value, property.getValue(this, property))
                }
        }

        for (type: RealmStorageType in RealmStorageType.values()) {
            when (type) {
                RealmStorageType.BOOL -> {
                    checkQuery(QuerySample::booleanField, false)
                }
                RealmStorageType.INT -> {
                    checkQuery(QuerySample::byteField, 1.toByte())
                    checkQuery(QuerySample::charField, 'b')
                    checkQuery(QuerySample::shortField, 1)
                    checkQuery(QuerySample::intField, 1)
                    checkQuery(QuerySample::longField, 1)
                }
                RealmStorageType.STRING -> {
                    checkQuery(QuerySample::stringField, "NONDEFAULTS")
                }
                RealmStorageType.OBJECT -> {
                    val child = realm.query<QuerySample>("stringField = 'DEFAULTS'").find().first()
                    assertEquals(
                        "NONDEFAULTS",
                        realm.query<QuerySample>("nullableRealmObject = $0", child).find()
                            .single().stringField
                    )
                }
                RealmStorageType.FLOAT -> {
                    checkQuery(QuerySample::floatField, 1f)
                }
                RealmStorageType.DOUBLE -> {
                    checkQuery(QuerySample::doubleField, 1.0)
                }
                RealmStorageType.DECIMAL128 -> {
                    checkQuery(QuerySample::decimal128Field, Decimal128("2.8446744073709551618E-6151"))
                }

                RealmStorageType.TIMESTAMP -> {
                    checkQuery(QuerySample::timestampField, RealmInstant.from(100, 1001))
                }
                RealmStorageType.OBJECT_ID -> {
                    val realmObjectId = ObjectId.from("507f191e810c19729de860eb")
                    val bsonObjectId = BsonObjectId("507f191e810c19729de860eb")

                    // Check matching types first
                    checkQuery(QuerySample::objectIdField, realmObjectId)
                    checkQuery(QuerySample::bsonObjectIdField, bsonObjectId)

                    // Check against equivalent types now - do it manually since the convenience
                    // function forces the fields to have the same type as the query parameter
                    realm.query<QuerySample>("bsonObjectIdField = $0", realmObjectId)
                        .find()
                        .single()
                        .run {
                            assertContentEquals(
                                (realmObjectId as ObjectIdImpl).bytes,
                                this.bsonObjectIdField.toByteArray()
                            )
                        }

                    realm.query<QuerySample>("objectIdField = $0", bsonObjectId)
                        .find()
                        .single()
                        .run {
                            assertContentEquals(
                                bsonObjectId.toByteArray(),
                                (this.objectIdField as ObjectIdImpl).bytes
                            )
                        }
                }
                RealmStorageType.UUID -> {
                    checkQuery(
                        QuerySample::uuidField,
                        RealmUUID.from("46423f1b-ce3e-4a7e-812f-004cf9c42d77")
                    )
                }
                RealmStorageType.BINARY -> {
                    val value = byteArrayOf(43)
                    realm.query<QuerySample>("binaryField = $0", value)
                        .find()
                        .single()
                        .run {
                            assertContentEquals(value, binaryField)
                        }
                }
                RealmStorageType.ANY -> {
                    checkQuery(QuerySample::realmAnyField, RealmAny.create("Hello"))
                }
                else -> fail("Unknown type: $type")
            }
        }
    }

    @Test
    fun find_realm() {
        realm.query<QuerySample>()
            .find { results -> assertEquals(0, results.size) }

        val stringValue = "some string"
        realm.writeBlocking {
            // Queries inside a write transaction are live and can be reused within the closure
            val query = query<QuerySample>()

            assertEquals(0, query.find().size)
            copyToRealm(QuerySample(stringField = stringValue))
            assertEquals(1, query.find().size)
        }

        // No filter
        realm.query<QuerySample>()
            .find { results -> assertEquals(1, results.size) }

        // Filter by string
        realm.query<QuerySample>("stringField = $0", stringValue)
            .find { results -> assertEquals(1, results.size) }

        // Filter by string that doesn't match
        realm.query<QuerySample>("stringField = $0", "invalid string")
            .find { results -> assertEquals(0, results.size) }
    }

    @Test
    fun find_mutableRealm() {
        val stringValue = "some string"

        realm.writeBlocking {
            // Queries inside a write transaction are live and can be reused within the closure
            val query = query<QuerySample>()

            query.find { results -> assertEquals(0, results.size) }

            assertEquals(0, query.find().size)
            copyToRealm(QuerySample(stringField = stringValue))
            assertEquals(1, query.find().size)

            // No filter
            query.find { results -> assertEquals(1, results.size) }

            // Filter by string
            query.query("stringField = $0", stringValue)
                .find { results -> assertEquals(1, results.size) }

            // Filter by string that doesn't match
            query.query("stringField = $0", "invalid string")
                .find { results -> assertEquals(0, results.size) }
        }
    }

    @Test
    fun find_realm_malformedQueryThrows() {
        assertFailsWithMessage<IndexOutOfBoundsException>("Request for argument at index 0 but no arguments are provided") {
            realm.query<QuerySample>("stringField = $0")
        }

        assertFailsWithMessage<IllegalArgumentException>("Unsupported comparison between type 'string' and type 'int'") {
            realm.query<QuerySample>("stringField = 42")
        }

        assertFailsWithMessage<IllegalArgumentException>("'QuerySample' has no property 'nonExistingField'") {
            realm.query<QuerySample>("nonExistingField = 13")
        }
    }

    @Test
    fun find_mutableRealm_malformedQueryThrows() {
        realm.writeBlocking {
            assertFailsWithMessage<IndexOutOfBoundsException>("Request for argument at index 0 but no arguments are provided") {
                query<QuerySample>("stringField = $0")
            }

            assertFailsWithMessage<IllegalArgumentException>("Unsupported comparison between type 'string' and type 'int'") {
                query<QuerySample>("stringField = 42")
            }

            assertFailsWithMessage<IllegalArgumentException>("'QuerySample' has no property 'nonExistingField'") {
                query<QuerySample>("nonExistingField = 13")
            }
        }
    }

    @Test
    fun asFlow_initialResults() {
        val channel = Channel<ResultsChange<QuerySample>>(1)

        runBlocking {
            val observer = async {
                realm.query<QuerySample>()
                    .asFlow()
                    .collect { results ->
                        assertNotNull(results)
                        channel.send(results)
                    }
            }

            channel.receive().let { resultsChange ->
                assertIs<InitialResults<*>>(resultsChange)
                assertTrue(resultsChange.list.isEmpty())
            }

            observer.cancel()
            channel.close()
        }
    }

    @Test
    fun asFlow() {
        val channel = Channel<ResultsChange<QuerySample>>(1)

        runBlocking {
            val observer = async {
                realm.query<QuerySample>()
                    .asFlow()
                    .collect { results ->
                        assertNotNull(results)
                        channel.send(results)
                    }
            }

            channel.receive().let { resultsChange ->
                assertIs<InitialResults<*>>(resultsChange)
                assertTrue(resultsChange.list.isEmpty())
            }

            realm.writeBlocking {
                copyToRealm(QuerySample())
            }

            channel.receive().let { resultsChange ->
                assertIs<UpdatedResults<*>>(resultsChange)
                assertEquals(1, resultsChange.list.size)
            }

            observer.cancel()
            channel.close()
        }
    }

    @Test
    fun asFlow_deleteObservable() {
        val channel = Channel<ResultsChange<QuerySample>>(1)

        runBlocking {
            realm.writeBlocking {
                copyToRealm(QuerySample())
            }

            val observer = async {
                realm.query<QuerySample>()
                    .asFlow()
                    .collect { results ->
                        assertNotNull(results)
                        channel.send(results)
                    }
            }

            channel.receive().let { resultsChange ->
                assertIs<InitialResults<*>>(resultsChange)
                assertEquals(1, resultsChange.list.size)
            }

            realm.writeBlocking {
                delete(query<QuerySample>())
            }

            channel.receive().let { resultsChange ->
                assertIs<UpdatedResults<*>>(resultsChange)
                assertTrue(resultsChange.list.isEmpty())
            }

            observer.cancel()
            channel.close()
        }
    }

    @Test
    fun asFlow_throwsInsideWrite() {
        realm.writeBlocking {
            val query = query<QuerySample>()
            assertFailsWith<UnsupportedOperationException> {
                query.asFlow()
            }
        }
    }

    @Test
    @Suppress("LongMethod")
    fun composedQuery() {
        val joe = "Joe"
        val sylvia = "Sylvia"
        val stacy = "Stacy"
        val ruth = "Ruth"
        val bob = "Bob"

        realm.writeBlocking {
            copyToRealm(QuerySample(intField = 1, stringField = joe))
            copyToRealm(QuerySample(intField = 2, stringField = sylvia))
            copyToRealm(QuerySample(intField = 3, stringField = stacy))
            copyToRealm(QuerySample(intField = 4, stringField = ruth))
            copyToRealm(QuerySample(intField = 5, stringField = bob))
        }

        // 5, 4, 3
        realm.query<QuerySample>("intField > 1")
            .query("intField > 2")
            .sort(QuerySample::intField.name, Sort.DESCENDING)
            .find { results ->
                assertEquals(3, results.size)
                assertEquals(5, results[0].intField)
                assertEquals(4, results[1].intField)
                assertEquals(3, results[2].intField)
            }

        // Sylvia, Stacy
        realm.query<QuerySample>("intField > 1")
            .query("stringField BEGINSWITH[c] $0", "S")
            .sort(QuerySample::intField.name, Sort.ASCENDING)
            .find { results ->
                assertEquals(2, results.size)
                assertEquals(sylvia, results[0].stringField)
                assertEquals(stacy, results[1].stringField)
            }

        // Ruth
        realm.query<QuerySample>()
            .query("stringField BEGINSWITH[c] $0 OR stringField BEGINSWITH[c] $1", "J", "R")
            .query("intField > 1")
            .find { results ->
                assertEquals(1, results.size)
                assertEquals(ruth, results[0].stringField)
            }

        realm.query<QuerySample>()
            .sort(QuerySample::intField.name, Sort.ASCENDING)
            .first()
            .find { first ->
                assertNotNull(first)
                assertEquals(joe, first.stringField)
            }

        realm.query<QuerySample>()
            .sort(QuerySample::intField.name, Sort.DESCENDING)
            .first()
            .find { first ->
                assertNotNull(first)
                assertEquals(bob, first.stringField)
            }
    }

    @Test
    @Suppress("LongMethod")
    fun composedQuery_withDescriptor() {
        val value1 = 1
        val value2 = 2
        val value3 = 3
        val value4 = 4
        val value5 = 5
        val joe = "Joe"
        val sylvia = "Sylvia"
        val stacy = "Stacy"
        val ruth = "Ruth"
        val bob = "Bob"

        realm.writeBlocking {
            copyToRealm(QuerySample(intField = value1, stringField = joe))
            copyToRealm(QuerySample(intField = value2, stringField = sylvia))
            copyToRealm(QuerySample(intField = value3, stringField = stacy))
            copyToRealm(QuerySample(intField = value4, stringField = ruth))
            copyToRealm(QuerySample(intField = value5, stringField = bob))
        }

        // Explicit descriptor function
        realm.query<QuerySample>()
            .query("intField > 2")
            .sort(QuerySample::intField.name, Sort.DESCENDING)
            .find()
            .let { results ->
                assertEquals(3, results.size)
                assertEquals(value5, results[0].intField)
                assertEquals(value4, results[1].intField)
                assertEquals(value3, results[2].intField)
            }

        // Limit
        realm.query<QuerySample>()
            .query("intField > 2")
            .sort(QuerySample::intField.name, Sort.DESCENDING)
            .limit(1)
            .find()
            .let { results ->
                assertEquals(1, results.size)
                assertEquals(value5, results[0].intField)
            }

        // Descriptor in query string - Bob, Ruth, Stacy
        realm.query<QuerySample>()
            .query("intField > 2 SORT(stringField ASCENDING)")
            .find()
            .let { results ->
                assertEquals(3, results.size)
                assertEquals(bob, results[0].stringField)
                assertEquals(ruth, results[1].stringField)
                assertEquals(stacy, results[2].stringField)
            }

        // Descriptor as a function - Bob, Ruth, Stacy
        realm.query<QuerySample>()
            .query("intField > 2")
            .sort(QuerySample::stringField.name, Sort.ASCENDING)
            .find()
            .let { results ->
                assertEquals(3, results.size)
                assertEquals(bob, results[0].stringField)
                assertEquals(ruth, results[1].stringField)
                assertEquals(stacy, results[2].stringField)
            }

        // Descriptors in both query string and function - Bob, Ruth, Stacy
        realm.query<QuerySample>()
            .query("intField > 2 LIMIT(4)")
            .sort(QuerySample::stringField.name, Sort.DESCENDING)
            .limit(3)
            .find()
            .let { results ->
                assertEquals(3, results.size)
                assertEquals(bob, results[2].stringField)
                assertEquals(ruth, results[1].stringField)
                assertEquals(stacy, results[0].stringField)
            }

        // Conflicting descriptors, query string vs function - Bob, Ruth, Stacy
        realm.query<QuerySample>()
            .query("intField > 2 SORT(stringField ASCENDING)")
            .sort(QuerySample::stringField.name, Sort.DESCENDING)
            .find()
            .let { results ->
                assertEquals(3, results.size)
                assertEquals(bob, results[2].stringField)
                assertEquals(ruth, results[1].stringField)
                assertEquals(stacy, results[0].stringField)
            }

        // Invalid descriptor in query string
        assertFailsWith<IllegalArgumentException> {
            realm.query<QuerySample>()
                .query("intField > 2 SORT(stringField DESCENDINGGGGGGGGGG)")
        }
    }

    @Test
    fun composedQuery_withDescriptors() {
        val value1 = 1
        val value2 = 2
        val value3 = 3
        val value4 = 4
        val sylvia = "Sylvia"
        val stacy = "Stacy"
        val ruth = "Ruth"

        realm.writeBlocking {
            copyToRealm(QuerySample(intField = value1, stringField = sylvia))
            // intentionally repeated
            copyToRealm(QuerySample(intField = value2, stringField = sylvia))
            copyToRealm(QuerySample(intField = value3, stringField = stacy))
            copyToRealm(QuerySample(intField = value4, stringField = ruth))
        }

        // Ruth 4, Stacy 3
        realm.query<QuerySample>()
            .distinct(QuerySample::stringField.name) // Sylvia, Stacy, Ruth
            .sort(QuerySample::stringField.name, Sort.ASCENDING) // Ruth, Stacy, Sylvia
            .limit(2) // Ruth 4, Stacy 3
            .find { results ->
                assertEquals(2, results.size)
                assertEquals(ruth, results[0].stringField)
                assertEquals(stacy, results[1].stringField)
            }
    }

    @Test
    fun composedQuery_withDescriptorsAndQueryAgain() {
        val value1 = 1
        val value2 = 2
        val value3 = 3
        val value4 = 4
        val sylvia = "Sylvia"
        val stacy = "Stacy"
        val ruth = "Ruth"

        realm.writeBlocking {
            copyToRealm(QuerySample(intField = value1, stringField = sylvia))
            // intentionally repeated
            copyToRealm(QuerySample(intField = value2, stringField = sylvia))
            copyToRealm(QuerySample(intField = value3, stringField = stacy))
            copyToRealm(QuerySample(intField = value4, stringField = ruth))
        }

        // Ruth 4, Stacy 3
        realm.query<QuerySample>()
            .distinct(QuerySample::stringField.name) // Sylvia, Stacy, Ruth
            .sort(QuerySample::stringField.name, Sort.ASCENDING) // Ruth, Stacy, Sylvia
            .limit(2) // Ruth 4, Stacy 3
            .find { results ->
                assertEquals(2, results.size)
                assertEquals(ruth, results[0].stringField)
                assertEquals(stacy, results[1].stringField)
            }

        // Stacy 3, Sylvia 1
        // One would expect this to be Stacy 3 but notice the last 'query', it moves the descriptors
        // to the end - this is how it is also implemented in Java
        realm.query<QuerySample>()
            .distinct(QuerySample::stringField.name) // normal execution: Sylvia 1, Stacy 3, Ruth 4
            .sort(
                QuerySample::stringField.name,
                Sort.ASCENDING
            ) // normal execution: Ruth 4, Stacy 4, Sylvia 1
            .limit(2) // normal execution: Ruth 4, Stacy 3
            .query("intField < $value4") // this puts all the previous descriptors at the end of this query!
            .find() // results for: "intField < 4 DISTINCT('stringField')"
            .let { results ->
                assertEquals(2, results.size)
                assertEquals(stacy, results[0].stringField)
                assertEquals(sylvia, results[1].stringField)
            }
    }

    // -------------------
    // Descriptors - sort
    // -------------------

    @Test
    fun sort_emptyTable() {
        realm.query<QuerySample>()
            .sort(QuerySample::intField.name)
            .find { results ->
                assertTrue(results.isEmpty())
            }
    }

    @Test
    fun sort_singleField() {
        val john = 6 to "John"
        val mary = 10 to "Mary"
        val ruth = 13 to "Ruth"
        val values = listOf(john, mary, ruth)

        realm.writeBlocking {
            values.forEach { (intValue, stringValue) ->
                copyToRealm(QuerySample(intField = intValue, stringField = stringValue))
            }
        }

        // No filter, default ascending sorting
        realm.query<QuerySample>()
            .sort(QuerySample::intField.name)
            .find { results ->
                assertEquals(3, results.size)
                assertEquals(john.first, results[0].intField)
                assertEquals(john.second, results[0].stringField)
                assertEquals(mary.first, results[1].intField)
                assertEquals(mary.second, results[1].stringField)
                assertEquals(ruth.first, results[2].intField)
                assertEquals(ruth.second, results[2].stringField)
            }

        // No filter, sort descending
        realm.query<QuerySample>()
            .sort(QuerySample::intField.name to Sort.DESCENDING)
            .find { results ->
                assertEquals(3, results.size)
                assertEquals(ruth.first, results[0].intField)
                assertEquals(ruth.second, results[0].stringField)
                assertEquals(mary.first, results[1].intField)
                assertEquals(mary.second, results[1].stringField)
                assertEquals(john.first, results[2].intField)
                assertEquals(john.second, results[2].stringField)
            }
    }

    @Test
    fun sort_multipleFields() {
        val john = 6 to "John"
        val mary = 10 to "Mary"
        val ruth = 13 to "Ruth"
        val values = listOf(john, mary, ruth)

        realm.writeBlocking {
            values.forEach { (intValue, stringValue) ->
                copyToRealm(QuerySample(intField = intValue, stringField = stringValue))
            }
        }

        // No filter, multiple sortings
        realm.query<QuerySample>()
            .sort(
                QuerySample::stringField.name to Sort.DESCENDING,
                QuerySample::intField.name to Sort.ASCENDING
            ).find { results ->
                assertEquals(3, results.size)
                assertEquals(ruth.first, results[0].intField)
                assertEquals(ruth.second, results[0].stringField)
                assertEquals(mary.first, results[1].intField)
                assertEquals(mary.second, results[1].stringField)
                assertEquals(john.first, results[2].intField)
                assertEquals(john.second, results[2].stringField)
            }
    }

    @Test
    fun sort_realmAny() {
        realm.writeBlocking {
            QUERY_REALM_ANY_VALUES.forEach {
                copyToRealm(QuerySample().apply { realmAnyField = it })
            }
        }

        // No filter, multiple sortings
        realm.query<QuerySample>()
            .sort(QuerySample::realmAnyField.name to Sort.DESCENDING)
            .find { results ->
                val managedRealmAny = assertNotNull(results.first().realmAnyField)
                val expected = REALM_ANY_MAX.asRealmObject(QuerySample::class)
                val actual = managedRealmAny.asRealmObject(QuerySample::class)
                assertEquals(expected.stringField, actual.stringField)
                // Boolean is the "lowest" but it is not the last element since we also have null
                assertEquals(REALM_ANY_MIN, results[results.size - 2].realmAnyField)
                assertEquals(null, results.last().realmAnyField)
            }
    }

    @Test
    fun sort_throwsIfInvalidProperty() {
        assertFailsWith<IllegalArgumentException> {
            realm.query<QuerySample>()
                .sort("invalid")
        }
    }

    // -----------------------
    // Descriptors - distinct
    // -----------------------

    @Test
    fun distinct() {
        val value1 = 1
        val value2 = 2
        realm.writeBlocking {
            copyToRealm(QuerySample(intField = value1))
            copyToRealm(QuerySample(intField = value1)) // repeated intentionally
            copyToRealm(QuerySample(intField = value2))
        }

        realm.query<QuerySample>()
            .distinct(QuerySample::intField.name)
            .find { results ->
                assertEquals(2, results.size)
            }

        realm.query<QuerySample>()
            .distinct(QuerySample::intField.name)
            .sort(QuerySample::intField.name, Sort.ASCENDING)
            .find { results ->
                assertEquals(2, results.size)
                assertEquals(value1, results[0].intField)
                assertEquals(value2, results[1].intField)
            }
    }

    @Test
    fun distinct_multipleFields() {
        val value1 = 1
        val value2 = 2
        realm.writeBlocking {
            copyToRealm(QuerySample(intField = value1, longField = value1.toLong()))
            // Mixing values for different fields in this object
            copyToRealm(QuerySample(intField = value1, longField = value2.toLong()))
            // Intentionally inserting the same values as specified in the previous object
            copyToRealm(QuerySample(intField = value1, longField = value2.toLong()))
            copyToRealm(QuerySample(intField = value2, longField = value2.toLong()))
        }

        realm.query<QuerySample>()
            .distinct(QuerySample::intField.name, QuerySample::longField.name)
            .find { results ->
                assertEquals(3, results.size)
            }
    }

    @Test
    fun distinct_throwsIfInvalidProperty() {
        val query = realm.query<QuerySample>()
        assertFailsWith<IllegalArgumentException> {
            query.distinct("invalid")
        }
    }

    // --------------------
    // Descriptors - limit
    // --------------------

    @Test
    fun limit() {
        val value1 = 1
        val value2 = 2
        val value3 = 3
        realm.writeBlocking {
            copyToRealm(QuerySample(intField = value1))
            copyToRealm(QuerySample(intField = value2))
            copyToRealm(QuerySample(intField = value3))
        }

        realm.query<QuerySample>()
            .sort(QuerySample::intField.name, Sort.DESCENDING)
            .limit(2)
            .find { results ->
                assertEquals(2, results.size)
                assertEquals(value3, results[0].intField)
            }

        realm.query<QuerySample>()
            .sort(QuerySample::intField.name, Sort.DESCENDING)
            .limit(2)
            .limit(1)
            .find { results ->
                assertEquals(1, results.size)
                assertEquals(value3, results[0].intField)
            }
    }

    @Test
    fun limit_throwsIfInvalidValue() {
        assertFailsWith<IllegalArgumentException> {
            realm.query<QuerySample>()
                .limit(-42)
        }
    }

    // --------------------------------------------------------------------------------
    // TODO - Aggregators - average - https://github.com/realm/realm-kotlin/issues/646
    // --------------------------------------------------------------------------------

    @Test
    @Ignore
    fun average_generic_emptyColumns() {
        // TODO
    }

    @Test
    @Ignore
    fun average_double_emptyColumns() {
        // TODO
    }

    @Test
    @Ignore
    fun average_generic_find() {
        // TODO
    }

    @Test
    @Ignore
    fun average_generic_find_throwsIfInvalidType() {
        // TODO
    }

    @Test
    @Ignore
    fun average_generic_asFlow() {
        // TODO
    }

    @Test
    @Ignore
    fun average_generic_asFlow_throwsIfInvalidType() {
        // TODO
    }

    @Test
    @Ignore
    fun average_generic_asFlow_throwsIfInvalidProperty() {
        // TODO
    }

    @Test
    @Ignore
    fun average_double_find() {
        // TODO
    }

    @Test
    @Ignore
    fun average_double_find_throwsIfInvalidProperty() {
        // TODO
    }

    @Test
    @Ignore
    fun average_double_asFlow() {
        // TODO
    }

    @Test
    @Ignore
    fun average_double_asFlow_throwsIfInvalidType() {
        // TODO
    }

    @Test
    @Ignore
    fun average_asFlow_throwsInsideWrite() {
        // TODO
    }

    // --------------------
    // Aggregators - count
    // --------------------

    @Test
    fun count_find_emptyTable() {
        realm.query<QuerySample>()
            .count()
            .find { countValue -> assertEquals(0, countValue) }
    }

    @Test
    fun count_find() {
        realm.writeBlocking {
            // Queries inside a write transaction produce live results which means they can be
            // reused within the closure
            val countQuery = query<QuerySample>().count()

            assertEquals(0, countQuery.find())
            copyToRealm(QuerySample())
            assertEquals(1, countQuery.find())
        }

        realm.query<QuerySample>()
            .count()
            .find { countValue -> assertEquals(1, countValue) }
    }

    @Test
    fun count_asFlow_initialValue() {
        val channel = Channel<Long>(1)

        runBlocking {
            val observer = async {
                realm.query<QuerySample>()
                    .count()
                    .asFlow()
                    .collect { countValue ->
                        assertNotNull(countValue)
                        channel.send(countValue)
                    }
            }

            assertEquals(0, channel.receive())

            observer.cancel()
            channel.close()
        }
    }

    @Test
    fun count_asFlow() {
        val channel = Channel<Long>(1)

        runBlocking {
            val observer = async {
                realm.query<QuerySample>()
                    .count()
                    .asFlow()
                    .collect { countValue ->
                        assertNotNull(countValue)
                        channel.send(countValue)
                    }
            }

            assertEquals(0, channel.receive())

            realm.writeBlocking {
                copyToRealm(QuerySample())
            }

            assertEquals(1, channel.receive())
            observer.cancel()
            channel.close()
        }
    }

    @Test
    fun count_asFlow_deleteObservable() {
        val channel = Channel<Long>(1)

        runBlocking {
            realm.write {
                copyToRealm(QuerySample())
            }

            val observer = async {
                realm.query<QuerySample>()
                    .count()
                    .asFlow()
                    .collect { countValue ->
                        assertNotNull(countValue)
                        channel.send(countValue)
                    }
            }

            assertEquals(1, channel.receive())

            realm.write {
                delete(query<QuerySample>())
            }

            assertEquals(0, channel.receive())

            observer.cancel()
            channel.close()
        }
    }

    @Test
    fun count_asFlow_cancel() {
        runBlocking {
            val channel1 = Channel<Long?>(1)
            val channel2 = Channel<Long?>(1)

            val observer1 = async {
                realm.query<QuerySample>()
                    .count()
                    .asFlow()
                    .collect {
                        channel1.send(it)
                    }
            }
            val observer2 = async {
                realm.query<QuerySample>()
                    .count()
                    .asFlow()
                    .collect {
                        channel2.send(it)
                    }
            }

            assertEquals(0, channel1.receive())
            assertEquals(0, channel2.receive())

            // Write one object
            realm.write {
                copyToRealm(QuerySample().apply { stringField = "Bar" })
            }

            // Assert emission and cancel first subscription
            assertEquals(1, channel1.receive())
            assertEquals(1, channel2.receive())
            observer1.cancel()

            // Write another object
            realm.write {
                copyToRealm(QuerySample().apply { stringField = "Baz" })
            }

            // Assert emission and that the original channel hasn't been received
            assertEquals(2, channel2.receive())
            assertTrue(channel1.isEmpty)

            observer2.cancel()
            channel1.close()
            channel2.close()
        }
    }

    @Test
    fun count_asFlow_throwsInsideWrite() {
        realm.writeBlocking {
            // Check we throw when observing flows inside write transactions
            runBlocking {
                assertFailsWith<UnsupportedOperationException> {
                    query<QuerySample>()
                        .count()
                        .asFlow()
                }
            }
        }
    }

    // ------------------
    // Aggregators - sum
    // --------timestampField----------
    @Test
    fun verifySupportedSumAggregators() {
        assertEquals(
            setOf(
                Byte::class,
                Char::class,
                Short::class,
                Int::class,
                Long::class,
                Float::class,
                Double::class,
                BsonDecimal128::class
            ),
            TypeDescriptor.classifiers.filter { (_, coreFieldType) ->
                coreFieldType.aggregatorSupport.contains(
                    TypeDescriptor.AggregatorSupport.SUM
                )
            }.keys
        )
    }

    @Test
    fun sum_find_emptyTable() {
        val assertions = { propertyDescriptor: PropertyDescriptor ->
            realm.query<QuerySample>()
                .sum(propertyDescriptor.property.name, propertyDescriptor.clazz)
                .find { sumValue: Any? ->
                    if (sumValue is Number) {
                        assertEquals(0, sumValue.toInt())
                    }
                }
        }

        // Iterate over all properties - exclude RealmInstant
        for (propertyDescriptor in allPropertyDescriptorsForSum) {
            assertions(propertyDescriptor)
        }
    }

    @Test
    fun sum_find_allNullValues() {
        val assertions = { propertyDescriptor: PropertyDescriptor ->
            realm.writeBlocking {
                // Queries inside a write transaction produce live results which means they can be
                // reused within the closure
                val sumQuery = query<QuerySample>()
                    .sum(propertyDescriptor.property.name, propertyDescriptor.clazz)

                // The sum of all null values is 0
                sumQuery.find { sumValue ->
                    if (sumValue is Number) {
                        assertEquals(0, sumValue.toInt())
                    }
                }
                copyToRealm(getInstance(propertyDescriptor, QuerySample()))
                copyToRealm(getInstance(propertyDescriptor, QuerySample()))
                sumQuery.find { sumValue ->
                    if (sumValue is Number) {
                        assertEquals(0, sumValue.toInt())
                    }
                }
            }

            realm.query<QuerySample>()
                .sum(propertyDescriptor.property.name, propertyDescriptor.clazz)
                .find { sumValue ->
                    if (sumValue is Number) {
                        assertEquals(0, sumValue.toInt())
                    }
                }

            // Make sure to delete all objects after assertions as aggregators to clean state and
            // avoid "null vs 0" results when testing
            cleanUpBetweenProperties()
        }

        // Iterate over nullable properties containing both null and non-null values - exclude RealmInstant
        for (nullablePropertyDescriptor in nullablePropertyDescriptorsForSum) {
            assertions(nullablePropertyDescriptor)
        }
    }

    @Test
    fun sum_find() {
        val assertions = { propertyDescriptor: PropertyDescriptor ->
            val expectedSum = expectedSum(propertyDescriptor.clazz)
            realm.writeBlocking {
                val sumQuery = query<QuerySample>()
                    .sum(propertyDescriptor.property.name, propertyDescriptor.clazz)

                val sumValueBefore = sumQuery.find()
                when (sumValueBefore) {
                    is Number -> assertEquals(0, sumValueBefore.toInt())
                    is Decimal128 -> assertEquals(Decimal128("0"), sumValueBefore)
                }

                saveData(propertyDescriptor)

                val sumValueAfter = sumQuery.find()
                when (sumValueAfter) {
                    is Number -> assertEquals(expectedSum, sumValueAfter)
                    is Decimal128 -> assertEquals(expectedSum, sumValueAfter)
                }
            }

            realm.query<QuerySample>()
                .sum(propertyDescriptor.property.name, propertyDescriptor.clazz)
                .find { sumValue ->
                    if (sumValue is Number) {
                        assertEquals(expectedSum, sumValue)
                    }
                }

            // Make sure to delete all objects after assertions as aggregators to clean state and
            // avoid "null vs 0" results when testing
            cleanUpBetweenProperties()
        }

        // Iterate over all properties - exclude RealmInstant
        for (propertyDescriptor in allPropertyDescriptorsForSum) {
            assertions(propertyDescriptor)
        }
    }

    @Test
    fun sum_find_intPropertyCoercedCorrectly() {
        sum_find_numericPropertiesCoercedCorrectly(QuerySample::intField)
    }

    @Test
    fun sum_find_doublePropertyCoercedCorrectly() {
        sum_find_numericPropertiesCoercedCorrectly(QuerySample::doubleField)
    }

    @Test
    fun sum_find_floatPropertyCoercedCorrectly() {
        sum_find_numericPropertiesCoercedCorrectly(QuerySample::floatField)
    }

    @Test
    fun sum_throwsIfRealmInstant() {
        assertFailsWith<IllegalArgumentException> {
            realm.query<QuerySample>()
                .sum(QuerySample::timestampField.name, RealmInstant::class)
        }

        assertFailsWith<IllegalArgumentException> {
            realm.query<QuerySample>()
                .sum(QuerySample::nullableTimestampField.name, RealmInstant::class)
        }
    }

    @Test
    fun sum_throwsIfInvalidProperty() {
        // Numeric to something else, only test Int or Short or Long for RLM_PROPERTY_TYPE_INT columns
        assertFailsWithMessage<IllegalArgumentException>("Conversion not possible between") {
            realm.query<QuerySample>()
                .sum<String>(QuerySample::intField.name)
        }
        assertFailsWithMessage<IllegalArgumentException>("Conversion not possible between") {
            realm.query<QuerySample>()
                .sum<String>(QuerySample::floatField.name)
        }
        assertFailsWithMessage<IllegalArgumentException>("Conversion not possible between") {
            realm.query<QuerySample>()
                .sum<String>(QuerySample::doubleField.name)
        }

        // Max of an invalid primitive
        assertFailsWithMessage<IllegalArgumentException>("Conversion not possible between") {
            realm.query<QuerySample>()
                .sum<Int>(QuerySample::stringField.name)
        }

        // Max of a non-numerical RealmList
        assertFailsWithMessage<IllegalArgumentException>("Conversion not possible between") {
            realm.query<QuerySample>()
                .sum<Int>(QuerySample::stringListField.name)
        }

        // Max of an object
        assertFailsWithMessage<IllegalArgumentException>("Conversion not possible between") {
            realm.query<QuerySample>()
                .sum<Int>(QuerySample::child.name)
        }

        // Max of a RealmAny column
        assertFailsWithMessage<IllegalArgumentException>("RealmAny properties cannot be aggregated") {
            realm.query<QuerySample>()
                .sum<Int>(QuerySample::realmAnyField.name)
        }
    }

    @Test
    fun sum_find_shortOverflow() {
        val iterations = 10
        val invalidShortSum = (Short.MAX_VALUE * iterations).toShort()
        val validShortSum = Short.MAX_VALUE * iterations

        realm.writeBlocking {
            for (i in 1..iterations) {
                copyToRealm(QuerySample().apply { shortField = Short.MAX_VALUE })
            }
        }

        // We get an inaccurate short sum if we want the result as a Short
        realm.query(QuerySample::class)
            .sum(QuerySample::shortField.name, Short::class)
            .find { sumValue ->
                assertNotNull(sumValue)
                assertEquals(invalidShortSum, sumValue)
            }

        // Now we get the expected sum if we specify the result to be an Int
        realm.query(QuerySample::class)
            .sum(QuerySample::shortField.name, Int::class)
            .find { sumValue ->
                assertNotNull(sumValue)
                assertEquals(validShortSum, sumValue.toInt())
            }
    }

    @Test
    fun sum_find_byteOverflow() {
        val iterations = 10
        val invalidByteSum = (Byte.MAX_VALUE * iterations).toByte()
        val validByteSum = Byte.MAX_VALUE * iterations

        realm.writeBlocking {
            for (i in 1..iterations) {
                copyToRealm(QuerySample().apply { byteField = Byte.MAX_VALUE })
            }
        }

        // We get an inaccurate byte sum if we want the result as a Byte
        realm.query(QuerySample::class)
            .sum(QuerySample::byteField.name, Byte::class)
            .find { sumValue ->
                assertNotNull(sumValue)
                assertEquals(invalidByteSum, sumValue)
            }

        // Now we get the expected sum if we specify the result to be an Int
        realm.query(QuerySample::class)
            .sum(QuerySample::byteField.name, Int::class)
            .find { sumValue ->
                assertNotNull(sumValue)
                assertEquals(validByteSum, sumValue.toInt())
            }
    }

    @Test
    fun sum_asFlow() {
        for (propertyDescriptor in allPropertyDescriptorsForSum) {
            asFlowAggregatorAssertions(AggregatorQueryType.SUM, propertyDescriptor)
            asFlowDeleteObservableAssertions(AggregatorQueryType.SUM, propertyDescriptor)
            asFlowCancel(AggregatorQueryType.SUM, propertyDescriptor)
        }
    }

    @Test
<<<<<<< HEAD
    fun sum_asFlow_throwsIfInvalidType() {
        val value1 = 2
        val value2 = 7

        realm.writeBlocking {
            copyToRealm(QuerySample(intField = value1))
            copyToRealm(QuerySample(intField = value2))
        }

        runBlocking {
            assertFailsWith<IllegalArgumentException> {
                realm.query<QuerySample>()
                    .sum<String>(QuerySample::intField.name)
                    .asFlow()
                    .collect { /* No-op */ }
            }.let {
                assertTrue(it.message!!.contains("Invalid property type"))
            }
        }
    }

    @Test
    fun sum_asFlow_throwsIfInvalidProperty() {
        runBlocking {
            assertFailsWithMessage<IllegalArgumentException>("Operation 'sum' not supported for string property 'QuerySample.stringField'") {
                runBlocking {
                    realm.query<QuerySample>()
                        .sum<String>(QuerySample::stringField.name)
                        .asFlow()
                        .collect { /* No-op */ }
                }
            }
        }
    }

    @Test
=======
>>>>>>> 7fc74ca5
    fun sum_asFlow_throwsInsideWrite() {
        realm.writeBlocking {
            val sumQuery = query<QuerySample>()
                .sum<Int>(QuerySample::intField.name)
            assertFailsWith<UnsupportedOperationException> {
                sumQuery.asFlow()
            }
        }
    }

    // ------------------
    // Aggregators - max
    // ------------------
    @Test
    fun verifySupportedMaxAggregators() {
        assertEquals(
            setOf(
                Byte::class,
                Char::class,
                Short::class,
                Int::class,
                Long::class,
                Float::class,
                Double::class,
                BsonDecimal128::class,
                RealmInstant::class,
            ),
            TypeDescriptor.classifiers.filter { (_, coreFieldType) ->
                coreFieldType.aggregatorSupport.contains(
                    TypeDescriptor.AggregatorSupport.MAX
                )
            }.keys
        )
    }

    @Test
    fun verifyMinMaxAggragatorSupport() {
        assertEquals(supportedMinTypes, supportedMaxTypes)
    }

    @Test
    fun max_find_emptyTable() {
        val assertions = { propertyDescriptor: PropertyDescriptor ->
            realm.query<QuerySample>()
                .max(propertyDescriptor.property.name, propertyDescriptor.clazz)
                .find { maxValue -> assertNull(maxValue) }
        }

        // Iterate over all properties
        for (propertyDescriptor in allPropertyDescriptorsForMax) {
            assertions(propertyDescriptor)
        }
    }

    @Test
    fun max_find_allNullValues() {
        val assertions = { propertyDescriptor: PropertyDescriptor ->
            realm.writeBlocking {
                // Queries inside a write transaction produce live results which means they can be
                // reused within the closure
                val maxQuery = query(QuerySample::class)
                    .max(propertyDescriptor.property.name, propertyDescriptor.clazz)

                assertNull(maxQuery.find())
                copyToRealm(getInstance(propertyDescriptor, QuerySample()))
                copyToRealm(getInstance(propertyDescriptor, QuerySample()))
                assertNull(maxQuery.find())
            }

            realm.query(QuerySample::class)
                .max(propertyDescriptor.property.name, propertyDescriptor.clazz)
                .find { maxValue -> assertNull(maxValue) }

            // Make sure to delete all objects after assertions as aggregators to clean state and
            // avoid "null vs 0" results when testing
            cleanUpBetweenProperties()
        }

        // Iterate only over nullable properties and insert only null values in said properties
        for (nullablePropertyDescriptor in nullablePropertyDescriptorsForMax) {
            assertions(nullablePropertyDescriptor)
        }
    }

    @Test
    fun max_find() {
        val assertions = { propertyDescriptor: PropertyDescriptor ->
            val expectedMax = expectedMax(propertyDescriptor.clazz)

            realm.writeBlocking {
                // Queries inside a write transaction produce live results which means they can be
                // reused within the closure
                val maxQuery = query(QuerySample::class)
                    .max(propertyDescriptor.property.name, propertyDescriptor.clazz)

                assertNull(maxQuery.find())

                saveData(propertyDescriptor)
                val queryMax = maxQuery.find()

                if (expectedMax is RealmAny) {
                    // The MAX of a RealmAny column is RealmObject, compare by field
                    val expected = expectedMax.asRealmObject(QuerySample::class)
                    val actual = (queryMax as RealmAny).asRealmObject(QuerySample::class)
                    assertEquals(expected.stringField, actual.stringField)
                } else {
                    assertEquals(expectedMax, queryMax)
                }
            }

            realm.query(QuerySample::class)
                .max(propertyDescriptor.property.name, propertyDescriptor.clazz)
                .find { maxValue ->
                    // The MAX of a RealmAny column is RealmObject, compare by field
                    if (expectedMax is RealmAny) {
                        val expected = expectedMax.asRealmObject(QuerySample::class)
                        val actual = (maxValue as RealmAny).asRealmObject(QuerySample::class)
                        assertEquals(expected.stringField, actual.stringField)
                    } else {
                        assertEquals(expectedMax, maxValue)
                    }
                }

            // Make sure to delete all objects after assertions as aggregators to clean state and
            // avoid "null vs 0" results when testing
            cleanUpBetweenProperties()
        }

        // Iterate over all properties
        for (propertyDescriptor in allPropertyDescriptorsForMax) {
            assertions(propertyDescriptor)
        }
    }

    @Test
    fun max_find_intPropertyCoercedCorrectly() {
        max_find_numericPropertiesCoercedCorrectly(QuerySample::intField)
    }

    @Test
    fun max_find_doublePropertyCoercedCorrectly() {
        max_find_numericPropertiesCoercedCorrectly(QuerySample::doubleField)
    }

    @Test
    fun max_find_floatPropertyCoercedCorrectly() {
        max_find_numericPropertiesCoercedCorrectly(QuerySample::floatField)
    }

    @Test
    fun max_throwsIfInvalidProperty() {
        // Numeric to something else, only test Int or Short or Long for RLM_PROPERTY_TYPE_INT columns
        assertFailsWithMessage<IllegalArgumentException>("Conversion not possible between") {
            realm.query<QuerySample>()
                .max<String>(QuerySample::intField.name)
        }
        assertFailsWithMessage<IllegalArgumentException>("Conversion not possible between") {
            realm.query<QuerySample>()
                .max<String>(QuerySample::floatField.name)
        }
        assertFailsWithMessage<IllegalArgumentException>("Conversion not possible between") {
            realm.query<QuerySample>()
                .max<String>(QuerySample::doubleField.name)
        }

        // Max of an invalid primitive
        assertFailsWithMessage<IllegalArgumentException>("Conversion not possible between") {
            realm.query<QuerySample>()
                .max<Int>(QuerySample::stringField.name)
        }

        // Max of a non-numerical RealmList
        assertFailsWithMessage<IllegalArgumentException>("Conversion not possible between") {
            realm.query<QuerySample>()
                .max<Int>(QuerySample::stringListField.name)
        }

        // Max of an object
        assertFailsWithMessage<IllegalArgumentException>("Conversion not possible between") {
            realm.query<QuerySample>()
                .max<Int>(QuerySample::child.name)
        }

        // Max of a RealmAny column
        assertFailsWithMessage<IllegalArgumentException>("RealmAny properties cannot be aggregated") {
            realm.query<QuerySample>()
                .max<Int>(QuerySample::realmAnyField.name)
        }
    }

    @Test
    fun max_asFlow() {
        for (propertyDescriptor in allPropertyDescriptorsForMax) {
            asFlowAggregatorAssertions(AggregatorQueryType.MAX, propertyDescriptor)
            asFlowDeleteObservableAssertions(AggregatorQueryType.MAX, propertyDescriptor)
            asFlowCancel(AggregatorQueryType.MAX, propertyDescriptor)
        }
    }

    @Test
<<<<<<< HEAD
    fun max_asFlow_throwsIfInvalidType() {
        val value1 = 2
        val value2 = 7

        realm.writeBlocking {
            copyToRealm(QuerySample(intField = value1))
            copyToRealm(QuerySample(intField = value2))
        }

        runBlocking {
            assertFailsWith<IllegalArgumentException> {
                realm.query<QuerySample>()
                    .max<String>(QuerySample::intField.name)
                    .asFlow()
                    .collect { /* No-op */ }
            }.let {
                assertTrue(it.message!!.contains("Invalid property type"))
            }
        }
    }

    @Test
    fun max_asFlow_throwsIfInvalidProperty() {
        val value1 = 2
        val value2 = 7

        realm.writeBlocking {
            copyToRealm(QuerySample(intField = value1))
            copyToRealm(QuerySample(intField = value2))
        }

        runBlocking {
            assertFailsWithMessage<IllegalArgumentException>("Operation 'max' not supported for string property 'QuerySample.stringField'") {
                runBlocking {
                    realm.query<QuerySample>()
                        .max<String>(QuerySample::stringField.name)
                        .asFlow()
                        .collect { /* No-op */ }
                }
            }
        }
    }

    @Test
=======
>>>>>>> 7fc74ca5
    fun max_asFlow_throwsInsideWrite() {
        realm.writeBlocking {
            assertFailsWith<UnsupportedOperationException> {
                query<QuerySample>()
                    .max<Int>(QuerySample::intField.name)
                    .asFlow()
            }
        }
    }

    // ------------------
    // Aggregators - min
    // ------------------
    @Test
    fun verifySupportedMinAggregators() {
        assertEquals(
            setOf(
                Byte::class,
                Char::class,
                Short::class,
                Int::class,
                Long::class,
                Float::class,
                Double::class,
                BsonDecimal128::class,
                RealmInstant::class,
            ),
            TypeDescriptor.classifiers.filter { (_, coreFieldType) ->
                coreFieldType.aggregatorSupport.contains(
                    TypeDescriptor.AggregatorSupport.MIN
                )
            }.keys
        )
    }

    @Test
    fun min_find_emptyTable() {
        val assertions = { propertyDescriptor: PropertyDescriptor ->
            realm.query<QuerySample>()
                .min(propertyDescriptor.property.name, propertyDescriptor.clazz)
                .find { minValue -> assertNull(minValue) }
        }

        // Iterate over all properties
        for (propertyDescriptor in allPropertyDescriptorsForMin) {
            assertions(propertyDescriptor)
        }
    }

    @Test
    fun min_find_allNullValues() {
        val assertions = { propertyDescriptor: PropertyDescriptor ->
            realm.writeBlocking {
                // Queries inside a write transaction produce live results which means they can be
                // reused within the closure
                val minQuery = query(QuerySample::class)
                    .min(propertyDescriptor.property.name, propertyDescriptor.clazz)

                assertNull(minQuery.find())
                copyToRealm(getInstance(propertyDescriptor, QuerySample()))
                copyToRealm(getInstance(propertyDescriptor, QuerySample()))
                assertNull(minQuery.find())
            }

            realm.query(QuerySample::class)
                .min(propertyDescriptor.property.name, propertyDescriptor.clazz)
                .find { minValue -> assertNull(minValue) }

            // Make sure to delete all objects after assertions as aggregators to clean state and
            // avoid "null vs 0" results when testing
            cleanUpBetweenProperties()
        }

        // Iterate only over nullable properties and insert only null values in said properties
        for (nullablePropertyDescriptor in nullablePropertyDescriptorsForMin) {
            assertions(nullablePropertyDescriptor)
        }
    }

    @Test
    fun min_find() {
        val assertions = { propertyDescriptor: PropertyDescriptor ->
            val expectedMin = expectedMin(propertyDescriptor.clazz)

            realm.writeBlocking {
                // Queries inside a write transaction produce live results which means they can be
                // reused within the closure
                val minQuery = query(QuerySample::class)
                    .min(propertyDescriptor.property.name, propertyDescriptor.clazz)

                assertNull(minQuery.find())
                saveData(propertyDescriptor)
                assertEquals(expectedMin, minQuery.find())
            }

            realm.query(QuerySample::class)
                .min(propertyDescriptor.property.name, propertyDescriptor.clazz)
                .find { minValue -> assertEquals(expectedMin, minValue) }

            // Make sure to delete all objects after assertions as aggregators to clean state and
            // avoid "null vs 0" results when testing
            cleanUpBetweenProperties()
        }

        // Iterate over all properties
        for (propertyDescriptor in allPropertyDescriptorsForMin) {
            assertions(propertyDescriptor)
        }
    }

    @Test
    fun min_find_intPropertyCoercedCorrectly() {
        min_find_numericPropertiesCoercedCorrectly(QuerySample::intField)
    }

    @Test
    fun min_find_doublePropertyCoercedCorrectly() {
        min_find_numericPropertiesCoercedCorrectly(QuerySample::doubleField)
    }

    @Test
    fun min_find_floatPropertyCoercedCorrectly() {
        min_find_numericPropertiesCoercedCorrectly(QuerySample::floatField)
    }

    @Test
    fun min_throwsIfInvalidProperty() {
        // Numeric to something else, only test Int or Short or Long for RLM_PROPERTY_TYPE_INT columns
        assertFailsWithMessage<IllegalArgumentException>("Conversion not possible between") {
            realm.query<QuerySample>()
                .min<String>(QuerySample::intField.name)
        }
        assertFailsWithMessage<IllegalArgumentException>("Conversion not possible between") {
            realm.query<QuerySample>()
                .min<String>(QuerySample::floatField.name)
        }
        assertFailsWithMessage<IllegalArgumentException>("Conversion not possible between") {
            realm.query<QuerySample>()
                .min<String>(QuerySample::doubleField.name)
        }

        // Max of an invalid primitive
        assertFailsWithMessage<IllegalArgumentException>("Conversion not possible between") {
            realm.query<QuerySample>()
                .min<Int>(QuerySample::stringField.name)
        }

        // Max of a non-numerical RealmList
        assertFailsWithMessage<IllegalArgumentException>("Conversion not possible between") {
            realm.query<QuerySample>()
                .min<Int>(QuerySample::stringListField.name)
        }

        // Max of an object
        assertFailsWithMessage<IllegalArgumentException>("Conversion not possible between") {
            realm.query<QuerySample>()
                .min<Int>(QuerySample::child.name)
        }

        // Max of a RealmAny column
        assertFailsWithMessage<IllegalArgumentException>("RealmAny properties cannot be aggregated") {
            realm.query<QuerySample>()
                .min<Int>(QuerySample::realmAnyField.name)
        }
    }

    @Test
    fun min_asFlow() {
        for (propertyDescriptor in allPropertyDescriptorsForMin) {
            asFlowAggregatorAssertions(AggregatorQueryType.MIN, propertyDescriptor)
            asFlowDeleteObservableAssertions(AggregatorQueryType.MIN, propertyDescriptor)
            asFlowCancel(AggregatorQueryType.MIN, propertyDescriptor)
        }
    }

    @Test
<<<<<<< HEAD
    fun min_asFlow_throwsIfInvalidType() {
        val value1 = 2
        val value2 = 7

        realm.writeBlocking {
            copyToRealm(QuerySample(intField = value1))
            copyToRealm(QuerySample(intField = value2))
        }

        runBlocking {
            assertFailsWith<IllegalArgumentException> {
                realm.query<QuerySample>()
                    .min<String>(QuerySample::intField.name)
                    .asFlow()
                    .collect { /* No-op */ }
            }.let {
                assertTrue(it.message!!.contains("Invalid property type"))
            }
        }
    }

    @Test
    fun min_asFlow_throwsIfInvalidProperty() {
        val value1 = 2
        val value2 = 7

        realm.writeBlocking {
            copyToRealm(QuerySample(intField = value1))
            copyToRealm(QuerySample(intField = value2))
        }

        runBlocking {
            assertFailsWithMessage<IllegalArgumentException>("Operation 'min' not supported for string property 'QuerySample.stringField'") {
                runBlocking {
                    realm.query<QuerySample>()
                        .min<String>(QuerySample::stringField.name)
                        .asFlow()
                        .collect { /* No-op */ }
                }
            }
        }
    }

    @Test
=======
>>>>>>> 7fc74ca5
    fun min_asFlow_throwsInsideWrite() {
        realm.writeBlocking {
            assertFailsWith<UnsupportedOperationException> {
                query<QuerySample>()
                    .min<Int>(QuerySample::intField.name)
                    .asFlow()
            }
        }
    }

    // --------------
    // First element
    // --------------

    @Test
    fun first_find_emptyTable() {
        realm.query<QuerySample>()
            .first()
            .find { first -> assertNull(first) }
    }

    @Test
    fun first_find() {
        val value1 = 1
        val value2 = 2

        realm.writeBlocking {
            // Queries inside a write transaction produce live results which means they can be
            // reused within the closure
            val firstQuery = query<QuerySample>("intField > $0", value1)
                .first()

            assertNull(firstQuery.find())
            copyToRealm(QuerySample(intField = value1))
            copyToRealm(QuerySample(intField = value2))
            val first = firstQuery.find()
            assertNotNull(first)
            assertEquals(value2, first.intField)
        }

        realm.query<QuerySample>("intField > $0", value1)
            .first()
            .find { first ->
                assertNotNull(first)
                assertEquals(value2, first.intField)
            }
    }

    @Test
    @Suppress("LongMethod")
    fun first_asFlow() {
        val channel = Channel<SingleQueryChange<QuerySample>>(2)

        val dataset = arrayOf(
            QuerySample(intField = 1),
            QuerySample(intField = 2),
            QuerySample(intField = 3),
            QuerySample(intField = 4),
            QuerySample(intField = 5)
        )

        runBlocking {
            val observer = async {
                realm.query<QuerySample>()
                    .sort(QuerySample::intField.name, Sort.DESCENDING)
                    .first()
                    .asFlow()
                    .collect { first ->
                        channel.send(first)
                    }
            }

            channel.receive().let { objectChange ->
                assertTrue(channel.isEmpty) // Validates that this is the first event and only event
                assertIs<PendingObject<QuerySample>>(objectChange)
            }

            // Insert initial data set
            // [5, 4, 3, 2, 1]
            realm.writeBlocking {
                dataset.forEach { querySample ->
                    copyToRealm(querySample)
                }
            }

            channel.receive().let { objectChange ->
                assertTrue(channel.isEmpty) // Validates that this is the first event and only event

                assertIs<InitialObject<QuerySample>>(objectChange)
                assertEquals(5, objectChange.obj.intField)
            }

            // Update the head element from value 5 to 6
            // [6, 4, 3, 2, 1]
            realm.writeBlocking {
                query<QuerySample>("intField = $0", 5).first().find { querySample ->
                    querySample!!.intField = 6
                }
            }

            channel.receive().let { objectChange ->
                assertIs<UpdatedObject<QuerySample>>(objectChange)
                assertEquals(6, objectChange.obj.intField)
            }

            // Update the head element 6 to value 7
            // [7, 4, 3, 2, 1]
            realm.writeBlocking {
                query<QuerySample>("intField = $0", 6).first().find { querySample ->
                    querySample!!.intField = 7
                }
            }

            channel.receive().let { objectChange ->
                assertIs<UpdatedObject<QuerySample>>(objectChange)
                assertEquals(7, objectChange.obj.intField)
            }

            // Delete the head element 6
            // [4, 3, 2, 1]
            realm.writeBlocking {
                delete(query<QuerySample>("intField = $0", 7).first().find()!!)
            }

            assertIs<DeletedObject<QuerySample>>(channel.receive())

            channel.receive().let { objectChange ->
                assertIs<InitialObject<QuerySample>>(objectChange)
                assertEquals(4, objectChange.obj.intField)
            }

            // Replace the head value with the second one
            // [<7>, 4, 2, 1]
            realm.writeBlocking {
                query<QuerySample>("intField = $0", 3).first().find { querySample ->
                    querySample!!.intField = 7
                }
            }

            channel.receive().let { objectChange ->
                assertIs<InitialObject<QuerySample>>(objectChange)
                assertEquals(7, objectChange.obj.intField)
            }

            // Delete head element and update the new head
            // [10, 2, 1]
            realm.writeBlocking {
                delete(query<QuerySample>("intField = $0", 7))
                query<QuerySample>("intField = $0", 4).first().find { querySample ->
                    querySample!!.intField = 10
                }
            }

            assertIs<DeletedObject<QuerySample>>(channel.receive())

            channel.receive().let { objectChange ->
                assertIs<InitialObject<QuerySample>>(objectChange)
                assertEquals(10, objectChange.obj.intField)
            }

            // Empty the list
            // []
            realm.writeBlocking {
                delete(query<QuerySample>())
            }

            assertIs<DeletedObject<QuerySample>>(channel.receive())

            observer.cancel()
            channel.close()
        }
    }

    @Test
    fun first_asFlow_cancel() {
        runBlocking {
            val channel1 = Channel<SingleQueryChange<QuerySample>>(2)
            val channel2 = Channel<SingleQueryChange<QuerySample>>(2)

            val observer1 = async {
                realm.query<QuerySample>()
                    .first()
                    .asFlow()
                    .collect {
                        channel1.send(it)
                    }
            }
            val observer2 = async {
                realm.query<QuerySample>()
                    .first()
                    .asFlow()
                    .collect {
                        channel2.send(it)
                    }
            }

            assertIs<PendingObject<*>>(channel1.receive())
            assertIs<PendingObject<*>>(channel2.receive())

            // Write one object
            realm.write {
                copyToRealm(QuerySample().apply { stringField = "Bar" })
            }

            // Assert emission and cancel first subscription
            assertIs<InitialObject<*>>(channel1.receive())
            assertIs<InitialObject<*>>(channel2.receive())
            observer1.cancel()

            // Update object
            realm.write {
                query<QuerySample>("stringField = $0", "Bar").first().find {
                    it!!.stringField = "Baz"
                }
            }

            // Assert emission and that the original channel hasn't been received
            assertIs<UpdatedObject<*>>(channel2.receive())
            assertTrue(channel1.isEmpty)

            observer2.cancel()
            channel1.close()
            channel2.close()
        }
    }

    // -------------------------------------------------------
    // TODO - add tests for queries on collections when ready
    // -------------------------------------------------------

    // ----------------------------------
    // Multithreading with query objects
    // ----------------------------------

    @Test
    fun playground_multiThreadScenario() {
        val channel = Channel<RealmResults<QuerySample>>(1)
        var query: RealmQuery<QuerySample>? = null
        val scope = singleThreadDispatcher("1")
        val intValue = 666

        runBlocking {
            realm.writeBlocking {
                copyToRealm(QuerySample(intField = intValue))
            }

            // Create a query - the query itself is parsed but nothing else is done
            query = realm.query(QuerySample::class, "intField == $0", intValue)

            val obs = async(scope) {
                // Having built the query before, we reuse the query object from a different thread
                // so that the results pointer is evaluated now
                val results = query!!.find()
                channel.send(results)
            }
            val results = channel.receive()
            assertEquals(1, results.size)

            query!!.find { res ->
                assertEquals(1, res.size)
            }

            channel.close()
            obs.cancel()
        }
    }

    // --------------------------------------------------
    // Class instantiation with property setting helpers
    // --------------------------------------------------

    private fun MutableRealm.saveData(propertyDescriptor: PropertyDescriptor) {
        copyToRealm(getInstance(propertyDescriptor, QuerySample(), 0))
        copyToRealm(getInstance(propertyDescriptor, QuerySample(), 1))

        // Add all values for RealmAny manually
        if (propertyDescriptor.clazz == RealmAny::class) {
            for (i in 2 until QUERY_REALM_ANY_VALUES.size) {
                copyToRealm(getInstance(propertyDescriptor, QuerySample(), i))
            }
        }
    }

    /**
     * Creates a [QuerySample] object and sets a value in the property specified by
     * [PropertyDescriptor.property]. The [index] parameter specifies which value from the dataset
     * used to populate the realm instance should be used.
     */
    private fun <C> getInstance(
        propertyDescriptor: PropertyDescriptor,
        instance: C,
        index: Int? = null
    ): C = with(propertyDescriptor) {
        when (property.returnType.classifier as KClass<*>) {
            Int::class -> setProperty(
                instance,
                property as KMutableProperty1<C, Int?>,
                values as List<Int?>,
                index
            )
            Long::class -> setProperty(
                instance,
                property as KMutableProperty1<C, Long?>,
                values as List<Long?>,
                index
            )
            Short::class -> setProperty(
                instance,
                property as KMutableProperty1<C, Short?>,
                values as List<Short?>,
                index
            )
            Double::class -> setProperty(
                instance,
                property as KMutableProperty1<C, Double?>,
                values as List<Double?>,
                index
            )
            Decimal128::class -> setProperty(
                instance,
                property as KMutableProperty1<C, Decimal128?>,
                values as List<Decimal128?>,
                index
            )
            Float::class -> setProperty(
                instance,
                property as KMutableProperty1<C, Float?>,
                values as List<Float?>,
                index
            )
            Byte::class -> setProperty(
                instance,
                property as KMutableProperty1<C, Byte?>,
                values as List<Byte?>,
                index
            )
            Char::class -> setProperty(
                instance,
                property as KMutableProperty1<C, Char?>,
                values as List<Char?>,
                index
            )
            RealmInstant::class -> setProperty(
                instance,
                property as KMutableProperty1<C, RealmInstant?>,
                values as List<RealmInstant?>,
                index
            )
            RealmAny::class -> setProperty(
                instance,
                property as KMutableProperty1<C, RealmAny?>,
                values as List<RealmAny?>,
                index
            )
            else -> throw IllegalArgumentException("Only numerical properties and timestamps are allowed.")
        }
    }

    private fun <C, T> setProperty(
        instance: C,
        property: KMutableProperty1<C, T?>,
        data: List<T?>,
        index: Int? = null
    ): C = instance.apply {
        when (index) {
            null -> property.set(instance, null)
            else -> property.set(instance, data[index])
        }
    }

    // -------------------------------------------------
    // Aggregator helpers used to initialize structures
    // -------------------------------------------------

    private fun expectedSum(clazz: KClass<*>): Any =
        expectedAggregate(clazz, AggregatorQueryType.SUM)

    private fun expectedMax(clazz: KClass<*>): Any =
        expectedAggregate(clazz, AggregatorQueryType.MAX)

    private fun expectedMin(clazz: KClass<*>): Any =
        expectedAggregate(clazz, AggregatorQueryType.MIN)

    /**
     * Computes the corresponding aggregator [type] for a specific [clazz]. Null values are never
     * computed when calculating aggregators, thus te use of "X_VALUES" which are all non-nullable.
     *
     * Calling the aggregator will never return null here, so force non-nullability with "!!" since
     * Kotlin's aggregators return null in case the given collection is empty
     */
    @Suppress("LongMethod", "ComplexMethod")
    private fun expectedAggregate(clazz: KClass<*>, type: AggregatorQueryType): Any =
        when (clazz) {
            Int::class -> when (type) {
                AggregatorQueryType.MIN -> INT_VALUES.minOrNull()!!
                AggregatorQueryType.MAX -> INT_VALUES.maxOrNull()!!
                AggregatorQueryType.SUM -> INT_VALUES.sum()
            }
            Long::class -> when (type) {
                AggregatorQueryType.MIN -> LONG_VALUES.minOrNull()!!
                AggregatorQueryType.MAX -> LONG_VALUES.maxOrNull()!!
                AggregatorQueryType.SUM -> LONG_VALUES.sum()
            }
            Short::class -> when (type) {
                AggregatorQueryType.MIN -> SHORT_VALUES.minOrNull()!!
                AggregatorQueryType.MAX -> SHORT_VALUES.maxOrNull()!!
                AggregatorQueryType.SUM -> SHORT_VALUES.sum()
                    .toShort() // Typecast manually or the sum will be an Int
            }
            Double::class -> when (type) {
                AggregatorQueryType.MIN -> DOUBLE_VALUES.minOrNull()!!
                AggregatorQueryType.MAX -> DOUBLE_VALUES.maxOrNull()!!
                AggregatorQueryType.SUM -> DOUBLE_VALUES.sum()
            }
            Decimal128::class -> when (type) {
                AggregatorQueryType.MIN -> DECIMAL128_MIN_VALUE
                AggregatorQueryType.MAX -> DECIMAL128_MAX_VALUE
                AggregatorQueryType.SUM -> Decimal128("1.800000000000000000000000000000000E+601")
            }
            Float::class -> when (type) {
                AggregatorQueryType.MIN -> FLOAT_VALUES.minOrNull()!!
                AggregatorQueryType.MAX -> FLOAT_VALUES.maxOrNull()!!
                AggregatorQueryType.SUM -> FLOAT_VALUES.sum()
            }
            Byte::class -> when (type) {
                AggregatorQueryType.MIN -> BYTE_VALUES.minOrNull()!!
                AggregatorQueryType.MAX -> BYTE_VALUES.maxOrNull()!!
                AggregatorQueryType.SUM -> BYTE_VALUES.sum()
                    .toByte() // Typecast manually or the sum will be an Int
            }
            Char::class -> when (type) {
                AggregatorQueryType.MIN -> CHAR_VALUES.minOrNull()!!
                AggregatorQueryType.MAX -> CHAR_VALUES.maxOrNull()!!
                AggregatorQueryType.SUM -> CHAR_VALUES.sumOf { it.code }
            }
            RealmInstant::class -> when (type) {
                AggregatorQueryType.MIN -> TIMESTAMP_VALUES.minOrNull()!!
                AggregatorQueryType.MAX -> TIMESTAMP_VALUES.maxOrNull()!!
                AggregatorQueryType.SUM -> throw IllegalArgumentException("SUM is not allowed on timestamp fields.")
            }
            RealmAny::class -> when (type) {
                AggregatorQueryType.MIN -> REALM_ANY_MIN
                AggregatorQueryType.MAX -> REALM_ANY_MAX
                AggregatorQueryType.SUM -> REALM_ANY_SUM
            }
            else -> throw IllegalArgumentException("Only numerical properties and timestamps are allowed.")
        }

    /**
     * Asserts calls to `asFlow` for all aggregate operations. The assertions follow this pattern:
     * - subscribe to the flow and receive initial aggregated value (0 or null)
     * - update the realm
     * - receive emission and assert
     * - attempt to trick `distinctUntilChanged` by deleting the previously stored objects and save
     *   the same ones, resulting into an unchanged aggregate
     * - ensure we receive no emissions
     * - delete stored values to trigger an emission
     */
    @Suppress("ComplexMethod", "LongMethod")
    private fun asFlowAggregatorAssertions(
        type: AggregatorQueryType,
        propertyDescriptor: PropertyDescriptor
    ) {
        val channel = Channel<Any?>(1)
        val expectedAggregate = when (type) {
            AggregatorQueryType.MIN -> expectedMin(propertyDescriptor.clazz)
            AggregatorQueryType.MAX -> expectedMax(propertyDescriptor.clazz)
            AggregatorQueryType.SUM -> expectedSum(propertyDescriptor.clazz)
        }

        runBlocking {
            val observer = async {
                realm.query<QuerySample>()
                    .let { query ->
                        when (type) {
                            AggregatorQueryType.MIN -> query.min(
                                propertyDescriptor.property.name,
                                propertyDescriptor.clazz
                            )
                            AggregatorQueryType.MAX -> query.max(
                                propertyDescriptor.property.name,
                                propertyDescriptor.clazz
                            )
                            AggregatorQueryType.SUM -> query.sum(
                                propertyDescriptor.property.name,
                                propertyDescriptor.clazz
                            )
                        }
                    }.asFlow()
                    .collect { aggregatedValue ->
                        channel.send(aggregatedValue)
                    }
            }

            val aggregatedValue = channel.receive()
            when (type) {
                AggregatorQueryType.SUM -> when (aggregatedValue) {
                    is Number -> assertEquals(0, aggregatedValue.toInt())
                    is Char -> assertEquals(0, aggregatedValue.code)
                    is Decimal128 -> assertEquals(Decimal128("0"), aggregatedValue)
                    else -> throw IllegalStateException("Expected a Number or a Char but got $aggregatedValue.")
                }
                else -> assertNull(aggregatedValue)
            }

            // Trigger an emission
            realm.writeBlocking {
                saveData(propertyDescriptor)
            }

            val receivedAggregate = channel.receive()
            when (propertyDescriptor.clazz) {
                RealmAny::class -> when (type) {
                    AggregatorQueryType.MIN -> {
                        val actualValue = (receivedAggregate as RealmAny)
                            .asBoolean()
                        val expectedValue = (expectedAggregate as RealmAny)
                            .asBoolean()
                        assertEquals(expectedValue, actualValue)
                    }
                    AggregatorQueryType.MAX -> {
                        val actualValue = (receivedAggregate as RealmAny)
                            .asRealmObject<QuerySample>()
                            .stringField
                        val expectedValue = (expectedAggregate as RealmAny)
                            .asRealmObject<QuerySample>()
                            .stringField
                        assertEquals(expectedValue, actualValue)
                    }
                    AggregatorQueryType.SUM ->
                        assertEquals(expectedAggregate, receivedAggregate)
                }
                else -> when (type) {
                    AggregatorQueryType.MIN -> assertEquals(expectedAggregate, receivedAggregate)
                    AggregatorQueryType.MAX -> assertEquals(expectedAggregate, receivedAggregate)
                    AggregatorQueryType.SUM -> when (receivedAggregate) {
                        is Number -> assertEquals(expectedAggregate, receivedAggregate)
                        is Char -> assertEquals(expectedAggregate, receivedAggregate.code)
                        is Decimal128 -> assertEquals(expectedAggregate, receivedAggregate)
                    }
                }
            }

            // Attempt to fool the flow by not changing the aggregations
            // This should NOT trigger an emission
            // NOTE - if the aggregated value is a RealmObject the value WILL BE EMITTED
            realm.writeBlocking {
                // First delete the existing data within the transaction
                delete(query<QuerySample>())

                // Then insert the same data - which should result in the same aggregated values
                // Therefore not emitting anything
                saveData(propertyDescriptor)
            }

            // Should not receive anything and should time out
            // NOTE - if the aggregated value is a RealmObject the value WILL BE EMITTED
            when (propertyDescriptor.clazz) {
                RealmAny::class -> when (type) {
                    AggregatorQueryType.SUM -> assertFailsWith<TimeoutCancellationException> {
                        withTimeout(100) { channel.receive() }
                    }
                    // MAX for RealmAny is RealmObject so emitted objects will not be the same
                    // even though they may the same at a structural level
                    AggregatorQueryType.MAX -> {
                        val receivedRepeatedAggregate = channel.receive()
                        val actualString = (receivedRepeatedAggregate as RealmAny)
                            .asRealmObject<QuerySample>()
                            .stringField
                        val expectedString = (expectedAggregate as RealmAny)
                            .asRealmObject<QuerySample>()
                            .stringField
                        assertEquals(expectedString, actualString)
                    }
                    AggregatorQueryType.MIN -> assertFailsWith<TimeoutCancellationException> {
                        withTimeout(100) { channel.receive() }
                    }
                }
                else -> assertFailsWith<TimeoutCancellationException> {
                    withTimeout(100) { channel.receive() }
                }
            }

            // Now change the values again to trigger an update
            realm.writeBlocking {
                delete(query<QuerySample>())
            }

            val finalAggregatedValue = channel.receive()
            when (type) {
                AggregatorQueryType.SUM -> when (finalAggregatedValue) {
                    is Number -> assertEquals(0, finalAggregatedValue.toInt())
                    is Char -> assertEquals(0, finalAggregatedValue.code)
                    is Decimal128 -> assertEquals(Decimal128("0"), finalAggregatedValue)
                    else -> throw IllegalStateException("Expected a Number or a Char but got $finalAggregatedValue.")
                }
                else -> assertNull(finalAggregatedValue)
            }

            observer.cancel()
            channel.close()

            // Make sure to delete all objects after assertions as aggregators to clean state and
            // avoid "null vs 0" results when testing
            cleanUpBetweenProperties()
        }
    }

    @Suppress("ComplexMethod", "LongMethod")
    private fun asFlowDeleteObservableAssertions(
        type: AggregatorQueryType,
        propertyDescriptor: PropertyDescriptor
    ) {
        val channel = Channel<Any?>(1)
        val expectedAggregate = when (type) {
            AggregatorQueryType.MIN -> expectedMin(propertyDescriptor.clazz)
            AggregatorQueryType.MAX -> expectedMax(propertyDescriptor.clazz)
            AggregatorQueryType.SUM -> expectedSum(propertyDescriptor.clazz)
        }

        runBlocking {
            realm.writeBlocking {
                saveData(propertyDescriptor)
            }

            val observer = async {
                realm.query<QuerySample>()
                    .let { query ->
                        when (type) {
                            AggregatorQueryType.MIN -> query.min(
                                propertyDescriptor.property.name,
                                propertyDescriptor.clazz
                            )
                            AggregatorQueryType.MAX -> query.max(
                                propertyDescriptor.property.name,
                                propertyDescriptor.clazz
                            )
                            AggregatorQueryType.SUM -> query.sum(
                                propertyDescriptor.property.name,
                                propertyDescriptor.clazz
                            )
                        }
                    }.asFlow()
                    .collect { aggregatedValue ->
                        channel.send(aggregatedValue)
                    }
            }

            val receivedAggregate = channel.receive()
            when (propertyDescriptor.clazz) {
                RealmAny::class -> when (type) {
                    AggregatorQueryType.MIN -> {
                        val actualValue = (receivedAggregate as RealmAny)
                            .asBoolean()
                        val expectedValue = (expectedAggregate as RealmAny)
                            .asBoolean()
                        assertEquals(expectedValue, actualValue)
                    }
                    AggregatorQueryType.MAX -> {
                        val actualValue = (receivedAggregate as RealmAny)
                            .asRealmObject<QuerySample>()
                            .stringField
                        val expectedValue = (expectedAggregate as RealmAny)
                            .asRealmObject<QuerySample>()
                            .stringField
                        assertEquals(expectedValue, actualValue)
                    }
                    AggregatorQueryType.SUM ->
                        assertEquals(expectedAggregate, receivedAggregate)
                }
                else -> when (type) {
                    AggregatorQueryType.MIN -> assertEquals(expectedAggregate, receivedAggregate)
                    AggregatorQueryType.MAX -> assertEquals(expectedAggregate, receivedAggregate)
                    AggregatorQueryType.SUM -> when (receivedAggregate) {
                        is Number -> assertEquals(expectedAggregate, receivedAggregate)
                        is Char -> assertEquals(expectedAggregate, receivedAggregate.code)
                        is Decimal128 -> assertEquals(expectedAggregate, receivedAggregate)
                    }
                }
            }

            // Now delete objects to trigger a new emission
            realm.write {
                delete(query<QuerySample>())
            }

            val aggregatedValue = channel.receive()
            when (type) {
                AggregatorQueryType.SUM -> when (aggregatedValue) {
                    is Number -> assertEquals(0, aggregatedValue.toInt())
                    is Char -> assertEquals(0, aggregatedValue.code)
                    is Decimal128 -> assertEquals(Decimal128("0"), aggregatedValue)
                    else -> throw IllegalStateException("Expected a Number or a Char but got $aggregatedValue.")
                }
                else -> assertNull(aggregatedValue)
            }

            observer.cancel()
            channel.close()

            // Make sure to delete all objects after assertions as aggregators to clean state and
            // avoid "null vs 0" results when testing
            cleanUpBetweenProperties()
        }
    }

    @Suppress("ComplexMethod", "LongMethod")
    private fun asFlowCancel(
        type: AggregatorQueryType,
        propertyDescriptor: PropertyDescriptor
    ) {
        val channel1 = Channel<Any?>(1)
        val channel2 = Channel<Any?>(1)

        runBlocking {
            // Subscribe to flow 1
            val observer1 = async {
                realm.query<QuerySample>()
                    .let { query ->
                        when (type) {
                            AggregatorQueryType.MIN -> query.min(
                                propertyDescriptor.property.name,
                                propertyDescriptor.clazz
                            )
                            AggregatorQueryType.MAX -> query.max(
                                propertyDescriptor.property.name,
                                propertyDescriptor.clazz
                            )
                            AggregatorQueryType.SUM -> query.sum(
                                propertyDescriptor.property.name,
                                propertyDescriptor.clazz
                            )
                        }
                    }.asFlow()
                    .collect { aggregatedValue ->
                        channel1.send(aggregatedValue)
                    }
            }

            // Subscribe to flow 2
            val observer2 = async {
                realm.query<QuerySample>()
                    .let { query ->
                        when (type) {
                            AggregatorQueryType.MIN -> query.min(
                                propertyDescriptor.property.name,
                                propertyDescriptor.clazz
                            )
                            AggregatorQueryType.MAX -> query.max(
                                propertyDescriptor.property.name,
                                propertyDescriptor.clazz
                            )
                            AggregatorQueryType.SUM -> query.sum(
                                propertyDescriptor.property.name,
                                propertyDescriptor.clazz
                            )
                        }
                    }.asFlow()
                    .collect { aggregatedValue ->
                        channel2.send(aggregatedValue)
                    }
            }

            val initialAggregate1 = channel1.receive()
            val initialAggregate2 = channel2.receive()
            when (type) {
                AggregatorQueryType.SUM -> when (initialAggregate1) {
                    is Number -> {
                        assertEquals(0, initialAggregate1.toInt())
                        assertEquals(0, (initialAggregate2 as Number).toInt())
                    }
                    is Char -> {
                        assertEquals(0, initialAggregate1.code)
                        assertEquals(0, (initialAggregate2 as Char).code)
                    }
                    is Decimal128 -> {
                        assertEquals(Decimal128("0"), initialAggregate1)
                        assertEquals(Decimal128("0"), initialAggregate2)
                    }
                }
                else -> {
                    assertNull(initialAggregate1)
                    assertNull(initialAggregate2)
                }
            }

            // Cancel flow 1
            observer1.cancel()

            // Write one object
            realm.writeBlocking {
                copyToRealm(getInstance(propertyDescriptor, QuerySample(), 0))
            }

            // Assert emission and that the original channel hasn't been received
            val receivedAggregate = channel2.receive()
            if (propertyDescriptor.clazz == RealmAny::class) {
                when (type) {
                    AggregatorQueryType.SUM -> {
                        val expectedRealmAnyValue =
                            (propertyDescriptor.values as List<RealmAny?>)[0]
                        if (expectedRealmAnyValue?.type != RealmAny.Type.INT) {
                            throw IllegalArgumentException("Wrong RealmAny value to compare. Expected 'INT' but was '${expectedRealmAnyValue?.type}'.")
                        }
                        val asLong = expectedRealmAnyValue.asLong()
                        assertEquals(Decimal128(asLong.toString()), receivedAggregate)
                    }
                    else -> {
                        val expectedRealmAnyValue =
                            (propertyDescriptor.values as List<RealmAny?>)[0]
                        if (expectedRealmAnyValue?.type != RealmAny.Type.INT) {
                            throw IllegalArgumentException("Wrong RealmAny value to compare. Expected 'INT' but was '${expectedRealmAnyValue?.type}'.")
                        }
                        assertEquals(expectedRealmAnyValue, receivedAggregate)
                    }
                }
            } else {
                val expectedAggregate = propertyDescriptor.values[0]
                assertEquals(expectedAggregate, receivedAggregate)
            }
            assertTrue(channel1.isEmpty)

            observer2.cancel()
            channel1.close()
            channel2.close()

            // Make sure to delete all objects after assertions as aggregators to clean state and
            // avoid "null vs 0" results when testing
            cleanUpBetweenProperties()
        }
    }

    // ----------------
    // Coercion helpers
    // ----------------

    private fun <T : Any> sum_find_numericPropertiesCoercedCorrectly(
        property: KMutableProperty1<QuerySample, T>
    ) {
        val sum = 3
        realm.writeBlocking {
            for (i in 1..3) {
                val sample = QuerySample().apply {
                    intField = 1
                    floatField = 1F
                    doubleField = 1.0
                }
                copyToRealm(sample)
            }
        }

        // Long coercion
        realm.query<QuerySample>()
            .sum<Long>(property.name)
            .find {
                assertEquals(sum.toLong(), assertNotNull(it))
            }

        // Float coercion
        realm.query<QuerySample>()
            .sum<Float>(property.name)
            .find {
                assertEquals(sum.toFloat(), assertNotNull(it))
            }

        // Double coercion
        realm.query<QuerySample>()
            .sum<Double>(property.name)
            .find {
                assertEquals(sum.toDouble(), assertNotNull(it))
            }
    }

    private fun <T : Any> max_find_numericPropertiesCoercedCorrectly(
        property: KMutableProperty1<QuerySample, T>
    ) {
        val max = 3
        realm.writeBlocking {
            for (i in 1..max) {
                val sample = QuerySample().apply {
                    intField = i
                    floatField = i.toFloat()
                    doubleField = i.toDouble()
                }
                copyToRealm(sample)
            }
        }

        // Long coercion
        realm.query<QuerySample>()
            .max<Long>(property.name)
            .find {
                assertEquals(max.toLong(), assertNotNull(it))
            }

        // Float coercion
        realm.query<QuerySample>()
            .max<Float>(property.name)
            .find {
                assertEquals(max.toFloat(), assertNotNull(it))
            }

        // Double coercion
        realm.query<QuerySample>()
            .max<Double>(property.name)
            .find {
                assertEquals(max.toDouble(), assertNotNull(it))
            }
    }

    private fun <T : Any> min_find_numericPropertiesCoercedCorrectly(
        property: KMutableProperty1<QuerySample, T>
    ) {
        val min = 1
        realm.writeBlocking {
            for (i in min..3) {
                val sample = QuerySample().apply {
                    intField = i
                    floatField = i.toFloat()
                    doubleField = i.toDouble()
                }
                copyToRealm(sample)
            }
        }

        // Long coercion
        realm.query<QuerySample>()
            .min<Long>(property.name)
            .find {
                assertEquals(min.toLong(), assertNotNull(it))
            }

        // Float coercion
        realm.query<QuerySample>()
            .min<Float>(property.name)
            .find {
                assertEquals(min.toFloat(), assertNotNull(it))
            }

        // Double coercion
        realm.query<QuerySample>()
            .min<Double>(property.name)
            .find {
                assertEquals(min.toDouble(), assertNotNull(it))
            }
    }

    // ------------------------
    // General-purpose helpers
    // ------------------------

    // Deletes all objects after assertions to avoid "null vs 0" results when testing aggregators
    private fun cleanUpBetweenProperties() = realm.writeBlocking {
        delete(query(QuerySample::class))
    }

    // -------------------------------------------------------
    // Descriptors used for exhaustive testing on aggregators
    // -------------------------------------------------------

    @Suppress("ComplexMethod")
    private fun getDescriptor(
        classifier: KClassifier,
        isNullable: Boolean = false
    ): PropertyDescriptor = when (classifier) {
        Int::class -> PropertyDescriptor(
            if (isNullable) QuerySample::nullableIntField else QuerySample::intField,
            Int::class,
            if (isNullable) NULLABLE_INT_VALUES else INT_VALUES
        )
        Short::class -> PropertyDescriptor(
            if (isNullable) QuerySample::nullableShortField else QuerySample::shortField,
            Short::class,
            if (isNullable) NULLABLE_SHORT_VALUES else SHORT_VALUES
        )
        Long::class -> PropertyDescriptor(
            if (isNullable) QuerySample::nullableLongField else QuerySample::longField,
            Long::class,
            if (isNullable) NULLABLE_LONG_VALUES else LONG_VALUES
        )
        Float::class -> PropertyDescriptor(
            if (isNullable) QuerySample::nullableFloatField else QuerySample::floatField,
            Float::class,
            if (isNullable) NULLABLE_FLOAT_VALUES else FLOAT_VALUES
        )
        Double::class -> PropertyDescriptor(
            if (isNullable) QuerySample::nullableDoubleField else QuerySample::doubleField,
            Double::class,
            if (isNullable) NULLABLE_DOUBLE_VALUES else DOUBLE_VALUES
        )
        Decimal128::class -> PropertyDescriptor(
            if (isNullable) QuerySample::nullableDecimal128Field else QuerySample::decimal128Field,
            Decimal128::class,
            if (isNullable) NULLABLE_DECIMAL128_VALUES else DECIMAL128_VALUES
        )
        RealmInstant::class -> PropertyDescriptor(
            if (isNullable) QuerySample::nullableTimestampField else QuerySample::timestampField,
            RealmInstant::class,
            if (isNullable) NULLABLE_TIMESTAMP_VALUES else TIMESTAMP_VALUES
        )
        Byte::class -> PropertyDescriptor(
            if (isNullable) QuerySample::nullableByteField else QuerySample::byteField,
            Byte::class,
            if (isNullable) NULLABLE_BYTE_VALUES else BYTE_VALUES
        )
        Char::class -> PropertyDescriptor(
            if (isNullable) QuerySample::nullableCharField else QuerySample::charField,
            Char::class,
            if (isNullable) NULLABLE_CHAR_VALUES else CHAR_VALUES
        )
        RealmAny::class -> PropertyDescriptor(
            QuerySample::realmAnyField,
            RealmAny::class,
            QUERY_REALM_ANY_VALUES
        )
        else -> throw IllegalArgumentException("Invalid type descriptor: $classifier")
    }

    private val supportedSumTypes = TypeDescriptor.classifiers.filter { (_, coreFieldType) -> coreFieldType.aggregatorSupport.contains(TypeDescriptor.AggregatorSupport.SUM) }.keys
    private val propertyDescriptorForSum = supportedSumTypes.map { getDescriptor(it, false) }
    private val nullablePropertyDescriptorsForSum = supportedSumTypes.map { getDescriptor(it, true) }
    private val allPropertyDescriptorsForSum: List<PropertyDescriptor> = propertyDescriptorForSum + nullablePropertyDescriptorsForSum

    private val supportedMinTypes = TypeDescriptor.classifiers.filter { (_, coreFieldType) -> coreFieldType.aggregatorSupport.contains(TypeDescriptor.AggregatorSupport.MIN) }.keys
    private val propertyDescriptorForMin = supportedMinTypes.map { getDescriptor(it, false) }
    private val nullablePropertyDescriptorsForMin = supportedMinTypes.map { getDescriptor(it, true) }
    private val allPropertyDescriptorsForMin: List<PropertyDescriptor> = propertyDescriptorForMin + nullablePropertyDescriptorsForMin

    private val supportedMaxTypes = TypeDescriptor.classifiers.filter { (_, coreFieldType) -> coreFieldType.aggregatorSupport.contains(TypeDescriptor.AggregatorSupport.MIN) }.keys
    private val propertyDescriptorForMax = supportedMaxTypes.map { getDescriptor(it, false) }
    private val nullablePropertyDescriptorsForMax = supportedMaxTypes.map { getDescriptor(it, true) }
    private val allPropertyDescriptorsForMax: List<PropertyDescriptor> = propertyDescriptorForMax + nullablePropertyDescriptorsForMax

    // TODO figure out whether we need to test aggregators on RealmList<Number> fields
    //  see https://github.com/realm/realm-core/issues/5137
}

/**
 * Metadata container used for exhaustive testing.
 *
 * @param property the field to be used in a particular assertion
 * @param clazz field type
 * @param values individual values to be stored in [property]
 */
private data class PropertyDescriptor constructor(
    val property: KMutableProperty1<QuerySample, *>,
    val clazz: KClass<*>,
    val values: List<Any?>
)

/**
 * Use this and not [io.realm.kotlin.entities.Sample] as that class has default initializers that make
 * aggregating operations harder to assert.
 */
class QuerySample() : RealmObject {

    constructor(intField: Int) : this() {
        this.intField = intField
    }

    constructor(stringField: String) : this() {
        this.stringField = stringField
    }

    constructor(intField: Int, longField: Long) : this() {
        this.intField = intField
        this.longField = longField
    }

    constructor(intField: Int, stringField: String) : this() {
        this.intField = intField
        this.stringField = stringField
    }

    @PersistedName("persistedNameStringField")
    var publicNameStringField: String = "Realm"

    var stringField: String = "Realm"
    var byteField: Byte = 0
    var charField: Char = 'a'
    var shortField: Short = 0
    var intField: Int = 0
    var longField: Long = 0
    var booleanField: Boolean = true
    var floatField: Float = 0F
    var doubleField: Double = 0.0
    var decimal128Field: Decimal128 = Decimal128("1.84467440737095E-6157")
    var timestampField: RealmInstant = RealmInstant.from(100, 1000)
    var objectIdField: ObjectId = ObjectId.from("507f191e810c19729de860ea")
    var bsonObjectIdField: BsonObjectId = BsonObjectId("507f191e810c19729de860ea")
    var uuidField: RealmUUID = RealmUUID.from("46423f1b-ce3e-4a7e-812f-004cf9c42d76")
    var binaryField: ByteArray = byteArrayOf(42)
//    var realmAnyField: RealmAny? = RealmAny.create(42)
    var realmAnyField: RealmAny? = RealmAny.create("Hello")

    var nullableStringField: String? = null
    var nullableByteField: Byte? = null
    var nullableCharField: Char? = null
    var nullableShortField: Short? = null
    var nullableIntField: Int? = null
    var nullableLongField: Long? = null
    var nullableBooleanField: Boolean? = null
    var nullableFloatField: Float? = null
    var nullableDoubleField: Double? = null
    var nullableDecimal128Field: Decimal128? = null
    var nullableTimestampField: RealmInstant? = null
    var nullableObjectIdField: ObjectId? = null
    var nullableBsonObjectIdField: BsonObjectId? = null
    var nullableBinaryField: ByteArray? = null
    var nullableRealmObject: QuerySample? = null

    var stringListField: RealmList<String> = realmListOf()
    var byteListField: RealmList<Byte> = realmListOf()
    var charListField: RealmList<Char> = realmListOf()
    var shortListField: RealmList<Short> = realmListOf()
    var intListField: RealmList<Int> = realmListOf()
    var longListField: RealmList<Long> = realmListOf()
    var booleanListField: RealmList<Boolean> = realmListOf()
    var floatListField: RealmList<Float> = realmListOf()
    var doubleListField: RealmList<Double> = realmListOf()
    var decimal128ListField: RealmList<Decimal128> = realmListOf()
    var timestampListField: RealmList<RealmInstant> = realmListOf()
    var objectIdListField: RealmList<ObjectId> = realmListOf()
    var bsonObjectIdListField: RealmList<BsonObjectId> = realmListOf()
    var objectListField: RealmList<QuerySample> = realmListOf()

    var nullableStringListField: RealmList<String?> = realmListOf()
    var nullableByteListField: RealmList<Byte?> = realmListOf()
    var nullableCharListField: RealmList<Char?> = realmListOf()
    var nullableShortListField: RealmList<Short?> = realmListOf()
    var nullableIntListField: RealmList<Int?> = realmListOf()
    var nullableLongListField: RealmList<Long?> = realmListOf()
    var nullableBooleanListField: RealmList<Boolean?> = realmListOf()
    var nullableFloatListField: RealmList<Float?> = realmListOf()
    var nullableDoubleListField: RealmList<Double?> = realmListOf()
    var nullableDecimal128ListField: RealmList<Decimal128?> = realmListOf()
    var nullableTimestampListField: RealmList<RealmInstant?> = realmListOf()
    var nullableObjectIdListField: RealmList<ObjectId?> = realmListOf()
    var nullableBsonObjectIdListField: RealmList<BsonObjectId?> = realmListOf()

    var child: QuerySample? = null
}

internal val QUERY_REALM_ANY_OBJECT = RealmAny.create(
    QuerySample().apply { stringField = "foo" },
    QuerySample::class
)

// Use this for QUERY tests as this file does exhaustive testing on all RealmAny types
internal val QUERY_REALM_ANY_VALUES = REALM_ANY_PRIMITIVE_VALUES + QUERY_REALM_ANY_OBJECT

internal val REALM_ANY_SUM = Decimal128("82") // sum of numerics present in PRIMITIVE_REALM_ANY_VALUES = -12+13+14+15+16L+17F+18.0+Decimal128("1")
internal val REALM_ANY_MIN = RealmAny.create(false) // Boolean is the "lowest" type when comparing Mixed types
internal val REALM_ANY_MAX = QUERY_REALM_ANY_OBJECT // RealmObject is "highest" when comparing Mixed types<|MERGE_RESOLUTION|>--- conflicted
+++ resolved
@@ -100,7 +100,7 @@
 
     @Test
     fun query_missingArgumentThrows() {
-        assertFailsWithMessage<IndexOutOfBoundsException>("Request for argument at index 0 but no arguments are provided") {
+        assertFailsWithMessage<IllegalArgumentException>("Request for argument at index 0 but no arguments are provided") {
             realm.query<QuerySample>("stringField = $0")
         }
     }
@@ -304,7 +304,7 @@
 
     @Test
     fun find_realm_malformedQueryThrows() {
-        assertFailsWithMessage<IndexOutOfBoundsException>("Request for argument at index 0 but no arguments are provided") {
+        assertFailsWithMessage<IllegalArgumentException>("Request for argument at index 0 but no arguments are provided") {
             realm.query<QuerySample>("stringField = $0")
         }
 
@@ -320,7 +320,7 @@
     @Test
     fun find_mutableRealm_malformedQueryThrows() {
         realm.writeBlocking {
-            assertFailsWithMessage<IndexOutOfBoundsException>("Request for argument at index 0 but no arguments are provided") {
+            assertFailsWithMessage<IllegalArgumentException>("Request for argument at index 0 but no arguments are provided") {
                 query<QuerySample>("stringField = $0")
             }
 
@@ -1405,45 +1405,6 @@
     }
 
     @Test
-<<<<<<< HEAD
-    fun sum_asFlow_throwsIfInvalidType() {
-        val value1 = 2
-        val value2 = 7
-
-        realm.writeBlocking {
-            copyToRealm(QuerySample(intField = value1))
-            copyToRealm(QuerySample(intField = value2))
-        }
-
-        runBlocking {
-            assertFailsWith<IllegalArgumentException> {
-                realm.query<QuerySample>()
-                    .sum<String>(QuerySample::intField.name)
-                    .asFlow()
-                    .collect { /* No-op */ }
-            }.let {
-                assertTrue(it.message!!.contains("Invalid property type"))
-            }
-        }
-    }
-
-    @Test
-    fun sum_asFlow_throwsIfInvalidProperty() {
-        runBlocking {
-            assertFailsWithMessage<IllegalArgumentException>("Operation 'sum' not supported for string property 'QuerySample.stringField'") {
-                runBlocking {
-                    realm.query<QuerySample>()
-                        .sum<String>(QuerySample::stringField.name)
-                        .asFlow()
-                        .collect { /* No-op */ }
-                }
-            }
-        }
-    }
-
-    @Test
-=======
->>>>>>> 7fc74ca5
     fun sum_asFlow_throwsInsideWrite() {
         realm.writeBlocking {
             val sumQuery = query<QuerySample>()
@@ -1644,53 +1605,6 @@
     }
 
     @Test
-<<<<<<< HEAD
-    fun max_asFlow_throwsIfInvalidType() {
-        val value1 = 2
-        val value2 = 7
-
-        realm.writeBlocking {
-            copyToRealm(QuerySample(intField = value1))
-            copyToRealm(QuerySample(intField = value2))
-        }
-
-        runBlocking {
-            assertFailsWith<IllegalArgumentException> {
-                realm.query<QuerySample>()
-                    .max<String>(QuerySample::intField.name)
-                    .asFlow()
-                    .collect { /* No-op */ }
-            }.let {
-                assertTrue(it.message!!.contains("Invalid property type"))
-            }
-        }
-    }
-
-    @Test
-    fun max_asFlow_throwsIfInvalidProperty() {
-        val value1 = 2
-        val value2 = 7
-
-        realm.writeBlocking {
-            copyToRealm(QuerySample(intField = value1))
-            copyToRealm(QuerySample(intField = value2))
-        }
-
-        runBlocking {
-            assertFailsWithMessage<IllegalArgumentException>("Operation 'max' not supported for string property 'QuerySample.stringField'") {
-                runBlocking {
-                    realm.query<QuerySample>()
-                        .max<String>(QuerySample::stringField.name)
-                        .asFlow()
-                        .collect { /* No-op */ }
-                }
-            }
-        }
-    }
-
-    @Test
-=======
->>>>>>> 7fc74ca5
     fun max_asFlow_throwsInsideWrite() {
         realm.writeBlocking {
             assertFailsWith<UnsupportedOperationException> {
@@ -1867,53 +1781,6 @@
     }
 
     @Test
-<<<<<<< HEAD
-    fun min_asFlow_throwsIfInvalidType() {
-        val value1 = 2
-        val value2 = 7
-
-        realm.writeBlocking {
-            copyToRealm(QuerySample(intField = value1))
-            copyToRealm(QuerySample(intField = value2))
-        }
-
-        runBlocking {
-            assertFailsWith<IllegalArgumentException> {
-                realm.query<QuerySample>()
-                    .min<String>(QuerySample::intField.name)
-                    .asFlow()
-                    .collect { /* No-op */ }
-            }.let {
-                assertTrue(it.message!!.contains("Invalid property type"))
-            }
-        }
-    }
-
-    @Test
-    fun min_asFlow_throwsIfInvalidProperty() {
-        val value1 = 2
-        val value2 = 7
-
-        realm.writeBlocking {
-            copyToRealm(QuerySample(intField = value1))
-            copyToRealm(QuerySample(intField = value2))
-        }
-
-        runBlocking {
-            assertFailsWithMessage<IllegalArgumentException>("Operation 'min' not supported for string property 'QuerySample.stringField'") {
-                runBlocking {
-                    realm.query<QuerySample>()
-                        .min<String>(QuerySample::stringField.name)
-                        .asFlow()
-                        .collect { /* No-op */ }
-                }
-            }
-        }
-    }
-
-    @Test
-=======
->>>>>>> 7fc74ca5
     fun min_asFlow_throwsInsideWrite() {
         realm.writeBlocking {
             assertFailsWith<UnsupportedOperationException> {
