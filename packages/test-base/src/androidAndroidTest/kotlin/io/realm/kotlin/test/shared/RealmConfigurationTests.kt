--- conflicted
+++ resolved
@@ -131,28 +131,16 @@
         val config = RealmConfiguration.Builder(schema = setOf(Sample::class))
             .directory(realmDir)
             .build()
-<<<<<<< HEAD
         assertEquals("$tmpDir$PATH_SEPARATOR${Realm.DEFAULT_FILE_NAME}", config.path)
-=======
-        assertEquals("$tmpDir${PATH_SEPARATOR}${Realm.DEFAULT_FILE_NAME}", config.path)
->>>>>>> ad695196
     }
 
     @Test
     fun directory_withSpace() {
-<<<<<<< HEAD
-        val realmDir = tmpDir + PATH_SEPARATOR + "dir with space"
+        val realmDir = tmpDir + "${PATH_SEPARATOR}dir with space"
         val config = RealmConfiguration.Builder(schema = setOf(Sample::class))
             .directory(realmDir)
             .build()
         assertEquals("$realmDir$PATH_SEPARATOR${Realm.DEFAULT_FILE_NAME}", config.path)
-=======
-        val realmDir = tmpDir + "${PATH_SEPARATOR}dir with space"
-        val config = RealmConfiguration.Builder(schema = setOf(Sample::class))
-            .directory(realmDir)
-            .build()
-        assertEquals("$realmDir${PATH_SEPARATOR}${Realm.DEFAULT_FILE_NAME}", config.path)
->>>>>>> ad695196
         // Just verifying that we can open the realm
         Realm.open(config).use { }
     }
@@ -246,11 +234,7 @@
             .directory(tmpDir)
             .name(name)
             .build()
-<<<<<<< HEAD
         assertEquals("$tmpDir$PATH_SEPARATOR$name", config.path)
-=======
-        assertEquals("$tmpDir${PATH_SEPARATOR}$name", config.path)
->>>>>>> ad695196
         // Just verifying that we can open the realm
         Realm.open(config).use { }
     }
