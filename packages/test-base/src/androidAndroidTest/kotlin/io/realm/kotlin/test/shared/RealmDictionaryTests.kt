--- conflicted
+++ resolved
@@ -946,8 +946,6 @@
         }
     }
 
-<<<<<<< HEAD
-=======
     @Test
     fun values_equals() {
         for (tester in managedTesters) {
@@ -955,8 +953,7 @@
         }
     }
 
-    // TODO missing in the C-API: https://github.com/realm/realm-core/issues/6181
->>>>>>> d7a00673
+
     @Test
     fun containsKey() {
         for (tester in managedTesters) {
@@ -1169,7 +1166,7 @@
     fun values_remove()
     fun values_removeAll()
     fun values_retainAll()
-<<<<<<< HEAD
+    fun values_equals()
     fun containsKey()
     fun containsValue()
     fun keys()
@@ -1178,9 +1175,6 @@
     fun keys_iteratorNext() // This tests also hasNext
     fun keys_iteratorRemove() // This tests also hasNext
     fun keys_iteratorConcurrentModification()
-=======
-    fun values_equals()
->>>>>>> d7a00673
 
     /**
      * Asserts structural equality for a given collection and a map. This is needed to evaluate
@@ -1607,6 +1601,7 @@
 
     override fun entries_remove() {
         // Ignore ByteArray and RealmObject: structural equality cannot be assessed for these types
+        // when removing entries from the entry set
         if (classifier != ByteArray::class && classifier != RealmObject::class) {
             val dataSet = typeSafetyManager.dataSetToLoad
 
@@ -1652,6 +1647,7 @@
 
     override fun entries_removeAll() {
         // Ignore ByteArray and RealmObject: structural equality cannot be assessed for these types
+        // when removing entries from the entry set
         if (classifier != ByteArray::class && classifier != RealmObject::class) {
             val dataSet = typeSafetyManager.dataSetToLoad
 
@@ -1982,7 +1978,7 @@
                 dictionary.putAll(dataSet)
                 dictionary["SOMETHING_NEW"] = dataSet[0].second
                 dictionary.values.also { values ->
-                    // Ignore ByteArray and RealmObject since elements cannot be removed using the remove API
+                    // Ignore ByteArray and RealmObject: they cannot be removed using the remove API
                     if (classifier != ByteArray::class && classifier != RealmObject::class) {
                         // Remove something from the entry set to trigger a ConcurrentModificationException
                         val removeIterator = values.iterator()
@@ -2018,7 +2014,7 @@
                 val values = dictionary.values
                 val valueToRemove = dataSet[0].second
 
-                // Ignore ByteArray and RealmObject since elements cannot be removed using the remove API
+                // Ignore ByteArray and RealmObject: they cannot be removed using the remove API
                 if (classifier != ByteArray::class && classifier != RealmObject::class) {
                     // Check we get true after removing an element
                     assertTrue(values.remove(valueToRemove))
@@ -2036,7 +2032,7 @@
             val values = typeSafetyManager.getCollection(container)
                 .values
 
-            // Ignore ByteArray and RealmObject since elements cannot be removed using the remove API
+            // Ignore ByteArray and RealmObject: they cannot be removed using the remove API
             if (classifier != ByteArray::class && classifier != RealmObject::class) {
                 // TODO revisit exception assertion once unified error handling is merged
                 assertFailsWith<RealmException> {
@@ -2056,7 +2052,7 @@
                 val values = dictionary.values
                 val valuesToRemove = listOf(dataSet[0].second)
 
-                // Ignore ByteArray and RealmObject since elements cannot be removed using the removeAll API
+                // Ignore ByteArray and RealmObject: they cannot be removed using the removeAll API
                 if (classifier != ByteArray::class && classifier != RealmObject::class) {
                     // Check we get true after removing an element
                     assertTrue(values.removeAll(valuesToRemove))
@@ -2074,7 +2070,7 @@
             val values = typeSafetyManager.getCollection(container)
                 .values
 
-            // Ignore ByteArray and RealmObject since elements cannot be removed using the removeAll API
+            // Ignore ByteArray and RealmObject: they cannot be removed using the removeAll API
             if (classifier != ByteArray::class && classifier != RealmObject::class) {
                 // TODO revisit exception assertion once unified error handling is merged
                 assertFailsWith<RealmException> {
@@ -2094,7 +2090,7 @@
                 val values = dictionary.values
                 val valuesToIntersect = listOf(dataSet[0].second)
 
-                // Ignore ByteArray and RealmObject since elements cannot be removed using the retainAll API
+                // Ignore ByteArray and RealmObject: they cannot be removed using the retainAll API
                 if (classifier != ByteArray::class && classifier != RealmObject::class) {
                     // Check we get true after removing an element
                     assertTrue(values.retainAll(valuesToIntersect))
@@ -2118,35 +2114,45 @@
         }
     }
 
-<<<<<<< HEAD
-    override fun containsKey() {
-        val dataSet = typeSafetyManager.dataSetToLoad
-=======
-    override fun values_equals() {
+        override fun values_equals() {
         val dataSet = typeSafetyManager.dataSetToLoad
         val unmanagedValues = realmDictionaryOf(dataSet).values
->>>>>>> d7a00673
 
         errorCatcher {
             realm.writeBlocking {
                 val dictionary = typeSafetyManager.createContainerAndGetCollection(this)
                 dictionary.putAll(dataSet)
 
-<<<<<<< HEAD
-                dataSet.forEach {
-                    assertTrue(dictionary.containsKey(it.first))
-                }
-                assertFalse(dictionary.containsKey("NOT_PRESENT"))
-=======
                 val managedValues = dictionary.values
                 assertEquals(managedValues, managedValues)
                 assertStructuralEquality(unmanagedValues, managedValues)
->>>>>>> d7a00673
             }
         }
 
         assertContainerAndCleanup { container ->
-<<<<<<< HEAD
+            val managedValues = typeSafetyManager.getCollection(container)
+                .values
+            assertEquals(managedValues, managedValues)
+            assertStructuralEquality(unmanagedValues, managedValues)
+        }
+    }
+
+    override fun containsKey() {
+        val dataSet = typeSafetyManager.dataSetToLoad
+
+        errorCatcher {
+            realm.writeBlocking {
+                val dictionary = typeSafetyManager.createContainerAndGetCollection(this)
+                dictionary.putAll(dataSet)
+
+                dataSet.forEach {
+                    assertTrue(dictionary.containsKey(it.first))
+                }
+                assertFalse(dictionary.containsKey("NOT_PRESENT"))
+            }
+        }
+
+        assertContainerAndCleanup { container ->
             val dictionary = typeSafetyManager.getCollection(container)
 
             dataSet.forEach {
@@ -2421,15 +2427,6 @@
         assertContainerAndCleanup()
     }
 
-=======
-            val managedValues = typeSafetyManager.getCollection(container)
-                .values
-            assertEquals(managedValues, managedValues)
-            assertStructuralEquality(unmanagedValues, managedValues)
-        }
-    }
-
->>>>>>> d7a00673
     override fun assertContainerAndCleanup(assertion: ((RealmDictionaryContainer) -> Unit)?) {
         val container = realm.query<RealmDictionaryContainer>()
             .first()
