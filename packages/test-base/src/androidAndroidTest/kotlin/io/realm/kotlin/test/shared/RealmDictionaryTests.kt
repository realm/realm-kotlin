/*
 * Copyright 2023 Realm Inc.
 *
 * Licensed under the Apache License, Version 2.0 (the "License");
 * you may not use this file except in compliance with the License.
 * You may obtain a copy of the License at
 *
 * http://www.apache.org/licenses/LICENSE-2.0
 *
 * Unless required by applicable law or agreed to in writing, software
 * distributed under the License is distributed on an "AS IS" BASIS,
 * WITHOUT WARRANTIES OR CONDITIONS OF ANY KIND, either express or implied.
 * See the License for the specific language governing permissions and
 * limitations under the License.
 */

package io.realm.kotlin.test.shared

import io.realm.kotlin.MutableRealm
import io.realm.kotlin.Realm
import io.realm.kotlin.RealmConfiguration
import io.realm.kotlin.entities.dictionary.DictionaryEmbeddedLevel1
import io.realm.kotlin.entities.dictionary.RealmDictionaryContainer
import io.realm.kotlin.exceptions.RealmException
import io.realm.kotlin.ext.asRealmObject
import io.realm.kotlin.ext.query
import io.realm.kotlin.ext.realmDictionaryEntryOf
import io.realm.kotlin.ext.realmDictionaryOf
import io.realm.kotlin.ext.toRealmDictionary
import io.realm.kotlin.query.RealmQuery
import io.realm.kotlin.query.RealmResults
import io.realm.kotlin.query.find
import io.realm.kotlin.test.ErrorCatcher
import io.realm.kotlin.test.GenericTypeSafetyManager
import io.realm.kotlin.test.assertFailsWithMessage
import io.realm.kotlin.test.platform.PlatformUtils
import io.realm.kotlin.test.util.TypeDescriptor
import io.realm.kotlin.types.ObjectId
import io.realm.kotlin.types.RealmAny
import io.realm.kotlin.types.RealmDictionary
import io.realm.kotlin.types.RealmDictionaryEntrySet
import io.realm.kotlin.types.RealmInstant
import io.realm.kotlin.types.RealmObject
import io.realm.kotlin.types.RealmUUID
import kotlinx.coroutines.CancellationException
import kotlinx.coroutines.async
import kotlinx.coroutines.channels.BufferOverflow
import kotlinx.coroutines.delay
import kotlinx.coroutines.flow.buffer
import kotlinx.coroutines.runBlocking
import kotlinx.coroutines.sync.Mutex
import kotlinx.coroutines.withTimeout
import org.mongodb.kbson.BsonObjectId
import org.mongodb.kbson.Decimal128
import kotlin.reflect.KClassifier
import kotlin.reflect.KMutableProperty1
import kotlin.test.AfterTest
import kotlin.test.BeforeTest
import kotlin.test.Ignore
import kotlin.test.Test
import kotlin.test.assertContains
import kotlin.test.assertContentEquals
import kotlin.test.assertEquals
import kotlin.test.assertFailsWith
import kotlin.test.assertFalse
import kotlin.test.assertNotEquals
import kotlin.test.assertNotNull
import kotlin.test.assertNull
import kotlin.test.assertTrue
import kotlin.time.Duration.Companion.milliseconds
import kotlin.time.Duration.Companion.seconds

class RealmDictionaryTests : EmbeddedObjectCollectionQueryTests {

    private val dictionarySchema = setOf(
        RealmDictionaryContainer::class,
        DictionaryLevel1::class,
        DictionaryLevel2::class,
        DictionaryLevel3::class,
        DictionaryEmbeddedLevel1::class
    )
    private val descriptors = TypeDescriptor.allDictionaryFieldTypes

    private lateinit var tmpDir: String
    private lateinit var realm: Realm

    private val managedTesters: List<DictionaryApiTester<*, RealmDictionaryContainer>> by lazy {
        descriptors.map {
            val elementType = it.elementType
            when (val classifier = elementType.classifier) {
                RealmObject::class -> RealmObjectDictionaryTester(
                    realm,
                    getTypeSafety(
                        classifier,
                        elementType.nullable
                    ) as DictionaryTypeSafetyManager<RealmDictionaryContainer?>,
                    classifier
                )
                ByteArray::class -> ByteArrayDictionaryTester(
                    realm,
                    getTypeSafety(
                        classifier,
                        elementType.nullable
                    ) as DictionaryTypeSafetyManager<ByteArray>,
                    classifier
                )
                RealmAny::class -> RealmAnyDictionaryTester(
                    realm,
                    getTypeSafety(
                        classifier,
                        elementType.nullable
                    ) as DictionaryTypeSafetyManager<RealmAny?>,
                    classifier
                )
                else -> GenericDictionaryTester(
                    realm,
                    getTypeSafety(classifier, elementType.nullable),
                    classifier
                )
            }
        }
    }

    @BeforeTest
    fun setup() {
        tmpDir = PlatformUtils.createTempDir()
        val configuration = RealmConfiguration.Builder(schema = dictionarySchema)
            .directory(tmpDir)
            .build()
        realm = Realm.open(configuration)
    }

    @AfterTest
    fun tearDown() {
        if (this::realm.isInitialized && !realm.isClosed()) {
            realm.close()
        }
        PlatformUtils.deleteTempDir(tmpDir)
    }

    @Test
    fun unmanaged() {
        // No need to be exhaustive here, just checking delegation works
        val dictionary = realmDictionaryOf<RealmDictionaryContainer>()
        val entry = Pair("A", RealmDictionaryContainer().apply { stringField = "Dummy" })
        assertTrue(dictionary.isEmpty())
        dictionary["A"] = entry.second
        assertEquals(1, dictionary.size)
        assertEquals(entry.second.stringField, assertNotNull(dictionary[entry.first]).stringField)
    }

    @Test
    fun realmMapEntryOf() {
        val elem = ("A" to 1)

        // Instantiate from individual parameters
        val fromIndividualValues = realmDictionaryEntryOf(elem.first, elem.second)
        assertEquals(elem.first, fromIndividualValues.key)
        assertEquals(elem.second, fromIndividualValues.value)

        // Instantiate from a Pair<K, V>
        val fromPair = realmDictionaryEntryOf(elem)
        assertEquals(elem.first, fromPair.key)
        assertEquals(elem.second, fromPair.value)

        // Instantiate from a Map.Entry<K, V>
        val fromMapEntry = realmDictionaryEntryOf(realmDictionaryEntryOf(elem))
        assertEquals(elem.first, fromMapEntry.key)
        assertEquals(elem.second, fromMapEntry.value)
    }

    @Test
    fun realmDictionaryInitializer_realmDictionaryOf_fromVarargs() {
        // No need to be exhaustive here
        val realmDictionaryFromArgsEmpty: RealmDictionary<String> = realmDictionaryOf()
        assertTrue(realmDictionaryFromArgsEmpty.isEmpty())

        val args = listOf("A" to "1", "B" to "2").toTypedArray()
        val realmDictionaryFromArgs = realmDictionaryOf(*args)

        assertEquals(args.size, realmDictionaryFromArgs.size)
        realmDictionaryFromArgs.forEach {
            assertContains(args, Pair(it.key, it.value))
        }
    }

    @Test
    fun realmDictionaryInitializer_realmDictionaryOf_fromCollection() {
        // No need to be exhaustive here
        val realmDictionaryFromEmptyList: RealmDictionary<String> = realmDictionaryOf(listOf())
        assertTrue(realmDictionaryFromEmptyList.isEmpty())

        val args = listOf("A" to "1", "B" to "2")
        val realmDictionaryFromList = realmDictionaryOf(args)

        assertEquals(args.size, realmDictionaryFromList.size)
        realmDictionaryFromList.forEach {
            assertContains(args, Pair(it.key, it.value))
        }
    }

    @Test
    fun realmDictionaryInitializer_toRealmDictionary() {
        // No need to be exhaustive here
        val emptyDictionary = emptyList<Pair<String, Int>>().toRealmDictionary()
        assertTrue(emptyDictionary.isEmpty())

        val elem1 = "A" to 1
        val elem2 = "B" to 2

        // We can create a dictionary from a list of one element...
        val oneElementList = listOf(elem1)
        oneElementList.toRealmDictionary()
            .also { dictionaryFromSingleElementList ->
                assertEquals(elem1.second, dictionaryFromSingleElementList[elem1.first])
            }

        // ... or from a list with many elements...
        val multipleElementList = listOf(elem1, elem2)
        multipleElementList.toRealmDictionary()
            .forEach { assertTrue(multipleElementList.contains(Pair(it.key, it.value))) }

        // ... or from a RealmMapEntrySet...
        val mapEntrySet: RealmDictionaryEntrySet<Int> = multipleElementList.map {
            realmDictionaryEntryOf(it.first, it.second)
        }.toTypedArray().let {
            mutableSetOf(*it)
        }
        mapEntrySet.toRealmDictionary()
            .forEach { assertTrue(multipleElementList.contains(Pair(it.key, it.value))) }

        // ... or from a dictionary represented by another dictionary, i.e. Map<String, T>
        val dictionary = mapOf("A" to 1, "B" to 2)
        dictionary.toRealmDictionary()
            .let {
                assertEquals(dictionary.keys.size, it.keys.size)
                assertTrue(it.keys.containsAll(dictionary.keys))
                assertEquals(dictionary.values.size, it.values.size)
                assertTrue(it.values.containsAll(dictionary.values))
            }
    }

    @Test
    fun accessors_getter_primitive() {
        // No need to be exhaustive here. First test with a dictionary of any primitive type
        realmDictionaryOf(
            "A" to 1.toByte()
        ).also { dictionary ->
            val container = RealmDictionaryContainer()
                .apply { byteDictionaryField = dictionary }
            realm.writeBlocking {
                val managedContainer = copyToRealm(container)
                val managedDictionary = managedContainer.byteDictionaryField
                assertEquals(dictionary.size, managedDictionary.size)
                assertEquals(dictionary["A"], managedDictionary["A"])
            }

            // Repeat outside transaction
            realm.query<RealmDictionaryContainer>()
                .first()
                .find {
                    val managedDictionary = assertNotNull(it).byteDictionaryField
                    assertEquals(dictionary.size, managedDictionary.size)
                    assertEquals(dictionary["A"], managedDictionary["A"])
                }
        }
    }

    @Test
    fun accessors_getter_object() {
        // Test with a dictionary of objects
        realmDictionaryOf<RealmDictionaryContainer?>(
            "A" to DICTIONARY_OBJECT_VALUES[0]
        ).also { dictionary ->
            val container = RealmDictionaryContainer()
                .apply { nullableObjectDictionaryField = dictionary }

            realm.writeBlocking {
                val managedContainer = copyToRealm(container)
                val managedDictionary = managedContainer.nullableObjectDictionaryField
                assertEquals(dictionary.size, managedDictionary.size)
                val expected = assertNotNull(dictionary["A"])
                val actual = assertNotNull(managedDictionary["A"])
                assertEquals(expected.stringField, actual.stringField)
            }

            // Repeat outside transaction
            realm.query<RealmDictionaryContainer>()
                .first()
                .find {
                    val managedDictionary = assertNotNull(it).nullableObjectDictionaryField
                    assertEquals(dictionary.size, managedDictionary.size)
                    val expected = assertNotNull(dictionary["A"])
                    val actual = assertNotNull(managedDictionary["A"])
                    assertEquals(expected.stringField, actual.stringField)
                }

            realm.query<RealmDictionaryContainer>()
                .count()
                .find {
                    assertEquals(2L, it)
                }
        }
    }

    @Test
    fun accessors_getter_realmAny_primitive() {
        // Test with a dictionary of RealmAny containing a primitive value
        realmDictionaryOf(
            "A" to REALM_ANY_PRIMITIVE_VALUES[0]
        ).also { dictionary ->
            val container = RealmDictionaryContainer()
                .apply { nullableRealmAnyDictionaryField = dictionary }

            realm.writeBlocking {
                val managedContainer = copyToRealm(container)
                val managedDictionary = managedContainer.nullableRealmAnyDictionaryField
                assertEquals(dictionary.size, managedDictionary.size)
                val expected = assertNotNull(dictionary["A"])
                val actual = assertNotNull(managedDictionary["A"])
                assertEquals(expected, actual)
            }

            // Repeat outside transaction
            realm.query<RealmDictionaryContainer>()
                .first()
                .find {
                    val managedDictionary = assertNotNull(it).nullableRealmAnyDictionaryField
                    assertEquals(dictionary.size, managedDictionary.size)
                    val expected = assertNotNull(dictionary["A"])
                    val actual = assertNotNull(managedDictionary["A"])
                    assertEquals(expected, actual)
                }
        }
    }

    @Test
    fun accessors_getter_realmAny_object() {
        // Test with a dictionary of RealmAny containing an object
        realmDictionaryOf<RealmAny?>(
            "A" to REALM_ANY_REALM_OBJECT
        ).also { dictionary ->
            val container = RealmDictionaryContainer()
                .apply { nullableRealmAnyDictionaryField = dictionary }

            realm.writeBlocking {
                val managedContainer = copyToRealm(container)
                val managedDictionary = managedContainer.nullableRealmAnyDictionaryField
                assertEquals(dictionary.size, managedDictionary.size)
                val expectedAny = assertNotNull(dictionary["A"])
                val expected = expectedAny.asRealmObject<RealmDictionaryContainer>()
                val actualAny = assertNotNull(managedDictionary["A"])
                val actual = actualAny.asRealmObject<RealmDictionaryContainer>()
                assertEquals(RealmAny.Type.OBJECT, actualAny.type)
                assertEquals(expected.stringField, actual.stringField)
            }

            // Repeat outside transaction
            realm.query<RealmDictionaryContainer>()
                .first()
                .find {
                    val managedDictionary = assertNotNull(it).nullableRealmAnyDictionaryField
                    assertEquals(dictionary.size, managedDictionary.size)
                    val expectedAny = assertNotNull(dictionary["A"])
                    val expected = expectedAny.asRealmObject<RealmDictionaryContainer>()
                    val actualAny = assertNotNull(managedDictionary["A"])
                    val actual = actualAny.asRealmObject<RealmDictionaryContainer>()
                    assertEquals(RealmAny.Type.OBJECT, actualAny.type)
                    assertEquals(expected.stringField, actual.stringField)
                }

            realm.query<RealmDictionaryContainer>()
                .count()
                .find {
                    assertEquals(2L, it)
                }
        }
    }

    @Test
    fun accessors_setter_primitive() {
        // No need to be exhaustive here. First test with a dictionary of any primitive type
        realm.writeBlocking {
            val unmanagedDictionary1 = realmDictionaryOf(
                "RANDOM1" to 13.toByte(),
                "RANDOM2" to 42.toByte()
            )
            val unmanagedDictionary2 = realmDictionaryOf("X" to 22.toByte())

            val managedContainer1 = copyToRealm(RealmDictionaryContainer())
            val managedContainer2 = copyToRealm(
                RealmDictionaryContainer().apply { byteDictionaryField = unmanagedDictionary2 }
            )

            // Assign an unmanaged dictionary: managedContainer1.dictionary <- unmanagedDictionary1
            managedContainer1.also {
                it.byteDictionaryField = unmanagedDictionary1
                assertEquals(unmanagedDictionary1.size, it.byteDictionaryField.size)
                assertEquals(unmanagedDictionary1["RANDOM1"], it.byteDictionaryField["RANDOM1"])
                assertEquals(unmanagedDictionary1["RANDOM2"], it.byteDictionaryField["RANDOM2"])
            }

            // Assign a managed dictionary: managedContainer1.dictionary <- managedDictionary2.dictionary
            managedContainer1.also {
                it.byteDictionaryField = managedContainer2.byteDictionaryField
                assertEquals(
                    managedContainer2.byteDictionaryField.size,
                    managedContainer1.byteDictionaryField.size
                )
                assertEquals(
                    managedContainer2.byteDictionaryField["X"],
                    managedContainer1.byteDictionaryField["X"],
                )
            }

            // Assign the same managed dictionary: managedContainer1.dictionary <- managedContainer1.dictionary
            managedContainer1.also {
                it.byteDictionaryField = it.byteDictionaryField
                assertEquals(unmanagedDictionary2.size, it.byteDictionaryField.size)
                assertEquals(unmanagedDictionary2["X"], it.byteDictionaryField["X"])
            }
        }
    }

    @Test
    fun accessors_setter_object() {
        // Test with a dictionary of objects
        realm.writeBlocking {
            val unmanagedDictionary1 = realmDictionaryOf<RealmDictionaryContainer?>(
                "RANDOM1" to DICTIONARY_OBJECT_VALUES[0],
                "RANDOM2" to DICTIONARY_OBJECT_VALUES[1]
            )
            val unmanagedDictionary2 = realmDictionaryOf<RealmDictionaryContainer?>(
                "X" to RealmDictionaryContainer().apply { stringField = "hello" }
            )

            val managedContainer1 = copyToRealm(RealmDictionaryContainer())
            val managedContainer2 = copyToRealm(
                RealmDictionaryContainer().apply {
                    nullableObjectDictionaryField = unmanagedDictionary2
                }
            )

            // Assign an unmanaged dictionary: managedContainer1.dictionary <- unmanagedDictionary1
            managedContainer1.also {
                it.nullableObjectDictionaryField = unmanagedDictionary1
                assertEquals(unmanagedDictionary1.size, it.nullableObjectDictionaryField.size)
                val expected1 = assertNotNull(unmanagedDictionary1["RANDOM1"])
                val actual1 = assertNotNull(it.nullableObjectDictionaryField["RANDOM1"])
                assertEquals(expected1.stringField, actual1.stringField)
                val expected2 = assertNotNull(unmanagedDictionary1["RANDOM2"])
                val actual2 = assertNotNull(it.nullableObjectDictionaryField["RANDOM2"])
                assertEquals(expected2.stringField, actual2.stringField)
            }

            // Assign a managed dictionary: managedContainer1.dictionary <- managedDictionary2.dictionary
            managedContainer1.also {
                it.nullableObjectDictionaryField = managedContainer2.nullableObjectDictionaryField
                assertEquals(
                    managedContainer2.nullableObjectDictionaryField.size,
                    managedContainer1.nullableObjectDictionaryField.size
                )
                val expected = assertNotNull(managedContainer2.nullableObjectDictionaryField["X"])
                val actual = assertNotNull(managedContainer1.nullableObjectDictionaryField["X"])
                assertEquals(expected.stringField, actual.stringField)
            }

            // Assign the same managed dictionary: managedContainer1.dictionary <- managedContainer1.dictionary
            managedContainer1.also {
                it.nullableObjectDictionaryField = it.nullableObjectDictionaryField
                assertEquals(unmanagedDictionary2.size, it.nullableObjectDictionaryField.size)
                val expected = assertNotNull(unmanagedDictionary2["X"])
                val actual = assertNotNull(it.nullableObjectDictionaryField["X"])
                assertEquals(expected.stringField, actual.stringField)
            }
        }
    }

    @Test
    fun accessors_setter_realmAny_primitive() {
        // Test with a dictionary of RealmAny containing a primitive value
        realm.writeBlocking {
            val unmanagedDictionary1 = realmDictionaryOf(
                "RANDOM1" to DICTIONARY_REALM_ANY_VALUES[0],
                "RANDOM2" to DICTIONARY_REALM_ANY_VALUES[1]
            )
            val unmanagedDictionary2 = realmDictionaryOf("X" to DICTIONARY_REALM_ANY_VALUES[2])

            val managedContainer1 = copyToRealm(RealmDictionaryContainer())
            val managedContainer2 = copyToRealm(
                RealmDictionaryContainer().apply {
                    nullableRealmAnyDictionaryField = unmanagedDictionary2
                }
            )

            // Assign an unmanaged dictionary: managedContainer1.dictionary <- unmanagedDictionary1
            managedContainer1.also {
                it.nullableRealmAnyDictionaryField = unmanagedDictionary1
                assertEquals(unmanagedDictionary1.size, it.nullableRealmAnyDictionaryField.size)
                assertEquals(
                    unmanagedDictionary1["RANDOM1"],
                    it.nullableRealmAnyDictionaryField["RANDOM1"]
                )
                assertEquals(
                    unmanagedDictionary1["RANDOM2"],
                    it.nullableRealmAnyDictionaryField["RANDOM2"]
                )
            }

            // Assign a managed dictionary: managedContainer1.dictionary <- managedDictionary2.dictionary
            managedContainer1.also {
                it.nullableRealmAnyDictionaryField =
                    managedContainer2.nullableRealmAnyDictionaryField
                assertEquals(
                    managedContainer2.nullableRealmAnyDictionaryField.size,
                    managedContainer1.nullableRealmAnyDictionaryField.size
                )
                assertEquals(
                    managedContainer2.nullableRealmAnyDictionaryField["X"],
                    managedContainer1.nullableRealmAnyDictionaryField["X"],
                )
            }

            // Assign the same managed dictionary: managedContainer1.dictionary <- managedContainer1.dictionary
            managedContainer1.also {
                it.nullableRealmAnyDictionaryField = it.nullableRealmAnyDictionaryField
                assertEquals(unmanagedDictionary2.size, it.nullableRealmAnyDictionaryField.size)
                assertEquals(unmanagedDictionary2["X"], it.nullableRealmAnyDictionaryField["X"])
            }
        }
    }

    @Test
    fun accessors_setter_realmAny_object() {
        // Test with a dictionary of RealmAny containing objects
        realm.writeBlocking {
            val unmanagedDictionary1 = realmDictionaryOf<RealmAny?>(
                "RANDOM1" to REALM_ANY_REALM_OBJECT,
                "RANDOM2" to REALM_ANY_REALM_OBJECT_2
            )
            val unmanagedDictionary2 = realmDictionaryOf<RealmAny?>("X" to REALM_ANY_REALM_OBJECT_3)

            val managedContainer1 = copyToRealm(RealmDictionaryContainer())
            val managedContainer2 = copyToRealm(
                RealmDictionaryContainer().apply {
                    nullableRealmAnyDictionaryField = unmanagedDictionary2
                }
            )

            // Assign an unmanaged dictionary: managedContainer1.dictionary <- unmanagedDictionary1
            managedContainer1.also {
                it.nullableRealmAnyDictionaryField = unmanagedDictionary1
                assertEquals(unmanagedDictionary1.size, it.nullableRealmAnyDictionaryField.size)

                val expectedAny1 = assertNotNull(unmanagedDictionary1["RANDOM1"])
                val expected1 = expectedAny1.asRealmObject<RealmDictionaryContainer>()
                val actualAny1 = assertNotNull(it.nullableRealmAnyDictionaryField["RANDOM1"])
                assertEquals(RealmAny.Type.OBJECT, actualAny1.type)
                val actual1 = actualAny1.asRealmObject<RealmDictionaryContainer>()
                assertEquals(expected1.stringField, actual1.stringField)

                val expectedAny2 = assertNotNull(unmanagedDictionary1["RANDOM1"])
                val expected2 = expectedAny2.asRealmObject<RealmDictionaryContainer>()
                val actualAny2 = assertNotNull(it.nullableRealmAnyDictionaryField["RANDOM1"])
                assertEquals(RealmAny.Type.OBJECT, actualAny2.type)
                val actual2 = actualAny2.asRealmObject<RealmDictionaryContainer>()
                assertEquals(expected2.stringField, actual2.stringField)
            }

            // Assign a managed dictionary: managedContainer1.dictionary <- managedDictionary2.dictionary
            managedContainer1.also {
                it.nullableRealmAnyDictionaryField =
                    managedContainer2.nullableRealmAnyDictionaryField
                assertEquals(
                    managedContainer2.nullableRealmAnyDictionaryField.size,
                    managedContainer1.nullableRealmAnyDictionaryField.size
                )
                val expectedAny =
                    assertNotNull(managedContainer2.nullableRealmAnyDictionaryField["X"])
                val expected = expectedAny.asRealmObject<RealmDictionaryContainer>()
                val actualAny =
                    assertNotNull(managedContainer1.nullableRealmAnyDictionaryField["X"])
                assertEquals(RealmAny.Type.OBJECT, actualAny.type)
                val actual = actualAny.asRealmObject<RealmDictionaryContainer>()
                assertEquals(expected.stringField, actual.stringField)
            }

            // Assign the same managed dictionary: managedContainer1.dictionary <- managedContainer1.dictionary
            managedContainer1.also {
                it.nullableRealmAnyDictionaryField = it.nullableRealmAnyDictionaryField
                assertEquals(unmanagedDictionary2.size, it.nullableRealmAnyDictionaryField.size)
                val expectedAny = assertNotNull(unmanagedDictionary2["X"])
                val expected = expectedAny.asRealmObject<RealmDictionaryContainer>()
                val actualAny = assertNotNull(it.nullableRealmAnyDictionaryField["X"])
                assertEquals(RealmAny.Type.OBJECT, actualAny.type)
                val actual = actualAny.asRealmObject<RealmDictionaryContainer>()
                assertEquals(expected.stringField, actual.stringField)
            }
        }
    }

    @Test
    fun closedRealm_readFails() {
        val realm = getCloseableRealm()

        // No need to be exhaustive here
        realm.writeBlocking {
            copyToRealm(RealmDictionaryContainer())
        }

        val dictionary = realm.query<RealmDictionaryContainer>()
            .first()
            .find()
            ?.byteDictionaryField
        assertNotNull(dictionary)

        // Close the realm now
        realm.close()
        assertFailsWithMessage<IllegalStateException>("Realm has been closed") {
            dictionary.size
        }
        assertFailsWithMessage<IllegalStateException>("Realm has been closed") {
            dictionary.isEmpty()
        }
        assertFailsWithMessage<IllegalStateException>("Realm has been closed") {
            dictionary["SOMETHING"]
        }
        assertFailsWithMessage<IllegalStateException>("Realm has been closed") {
            dictionary.entries
        }
        assertFailsWithMessage<IllegalStateException>("Realm has been closed") {
            dictionary.keys
        }
        assertFailsWithMessage<IllegalStateException>("Realm has been closed") {
            dictionary.containsKey("SOMETHING")
        }
        assertFailsWithMessage<IllegalStateException>("Realm has been closed") {
            dictionary.containsValue(1)
        }
    }

    @Test
    @Suppress("LongMethod", "ComplexMethod", "NestedBlockDepth")
    fun nestedObjectTest() {
        realm.writeBlocking {
            val level1_1 = DictionaryLevel1("l1_1")
            val level1_2 = DictionaryLevel1("l1_2")
            val level2_1 = DictionaryLevel2("l2_1")
            val level2_2 = DictionaryLevel2("l2_2")
            val level3_1 = DictionaryLevel3("l3_1")
            val level3_2 = DictionaryLevel3("l3_2")

            level1_1.dictionary["level2_1"] = level2_1
            level1_2.dictionary.putAll(setOf("level2_1" to level2_1, "level2_2" to level2_2))

            level2_1.dictionary["level3_1"] = level3_1
            level2_2.dictionary.putAll(setOf("level3_1" to level3_1, "level3_2" to level3_2))

            level3_1.dictionary["level1_1"] = level1_1
            level3_2.dictionary.putAll(setOf("level1_1" to level1_1, "level1_2" to level1_2))

            copyToRealm(level1_2) // this includes the graph of all 6 objects
        }

        val objectsL1: RealmResults<DictionaryLevel1> = realm.query<DictionaryLevel1>()
            .query("""name BEGINSWITH "l" SORT(name ASC)""")
            .find()
        val objectsL2: RealmResults<DictionaryLevel2> = realm.query<DictionaryLevel2>()
            .query("""name BEGINSWITH "l" SORT(name ASC)""")
            .find()
        val objectsL3: RealmResults<DictionaryLevel3> = realm.query<DictionaryLevel3>()
            .query("""name BEGINSWITH "l" SORT(name ASC)""")
            .find()

        assertEquals(2, objectsL1.count())
        assertEquals(2, objectsL2.count())
        assertEquals(2, objectsL3.count())

        // Checking dictionary contain the expected object - insertion order is irrelevant here
        assertEquals("l1_1", objectsL1[0].name)
        assertEquals(1, objectsL1[0].dictionary.size)

        assertNotNull(
            objectsL1[0].dictionary.entries.find {
                assertNotNull(it.value).name == "l2_1"
            }
        )

        assertEquals("l1_2", objectsL1[1].name)
        assertEquals(2, objectsL1[1].dictionary.size)
        assertNotNull(
            objectsL1[1].dictionary.entries.find {
                assertNotNull(it.value).name == "l2_1"
            }
        )
        assertNotNull(
            objectsL1[1].dictionary.entries.find {
                assertNotNull(it.value).name == "l2_2"
            }
        )

        assertEquals("l2_1", objectsL2[0].name)
        assertEquals(1, objectsL2[0].dictionary.size)
        assertNotNull(
            objectsL2[0].dictionary.entries.find {
                assertNotNull(it.value).name == "l3_1"
            }
        )

        assertEquals("l2_2", objectsL2[1].name)
        assertEquals(2, objectsL2[1].dictionary.size)
        assertNotNull(
            objectsL2[1].dictionary.entries.find {
                assertNotNull(it.value).name == "l3_1"
            }
        )
        assertNotNull(
            objectsL2[1].dictionary.entries.find {
                assertNotNull(it.value).name == "l3_2"
            }
        )

        assertEquals("l3_1", objectsL3[0].name)
        assertEquals(1, objectsL3[0].dictionary.size)
        assertNotNull(
            objectsL3[0].dictionary.entries.find {
                assertNotNull(it.value).name == "l1_1"
            }
        )

        assertEquals("l3_2", objectsL3[1].name)
        assertEquals(2, objectsL3[1].dictionary.size)
        assertNotNull(
            objectsL3[1].dictionary.entries.find {
                assertNotNull(it.value).name == "l1_1"
            }
        )
        assertNotNull(
            objectsL3[1].dictionary.entries.find {
                assertNotNull(it.value).name == "l1_2"
            }
        )

        // Following circular links
        assertEquals("l1_1", objectsL1[0].name)
        assertEquals(1, objectsL1[0].dictionary.size)
        assertNotNull(
            objectsL1[0].dictionary.entries.find {
                assertNotNull(it.value).name == "l2_1"
            }
        )
        assertNotNull(
            objectsL1[0].dictionary.entries.find {
                assertNotNull(it.value).dictionary.size == 1
            }
        )
        assertNotNull(
            objectsL1[0].dictionary.entries.find { l2entry ->
                assertNotNull(l2entry.value)
                    .dictionary
                    .entries
                    .find { l3entry ->
                        assertNotNull(l3entry.value).name == "l3_1"
                    } != null
            }
        )
        assertNotNull(
            objectsL1[0].dictionary.entries.find { l2entry ->
                assertNotNull(l2entry.value)
                    .dictionary
                    .entries
                    .find { l3entry ->
                        assertNotNull(l3entry.value)
                            .dictionary
                            .entries
                            .find { l1entry ->
                                assertNotNull(l1entry.value).name == "l1_1"
                            } != null
                    } != null
            }
        )
    }

    @Test
    fun copyToRealm() {
        for (tester in managedTesters) {
            tester.copyToRealm()
        }
    }

    @Test
    fun put() {
        for (tester in managedTesters) {
            tester.put()
        }
    }

    @Test
    fun get() {
        for (tester in managedTesters) {
            tester.get()
        }
    }

    @Test
    fun clear() {
        for (tester in managedTesters) {
            tester.clear()
        }
    }

    @Test
    fun entries_size() {
        for (tester in managedTesters) {
            tester.entries_size()
        }
    }

    @Test
    fun entries_add() {
        for (tester in managedTesters) {
            tester.entries_add()
        }
    }

    @Test
    fun entries_addAll() {
        for (tester in managedTesters) {
            tester.entries_addAll()
        }
    }

    @Test
    fun entries_clear() {
        for (tester in managedTesters) {
            tester.entries_clear()
        }
    }

    @Test
    fun entries_iteratorNext() {
        for (tester in managedTesters) {
            tester.entries_iteratorNext()
        }
    }

    @Test
    fun entries_iteratorNext_managedEntry_setValue() {
        for (tester in managedTesters) {
            tester.entries_iteratorNext_managedEntry_setValue()
        }
    }

    @Test
    fun entries_iteratorRemove() {
        for (tester in managedTesters) {
            tester.entries_iteratorRemove()
        }
    }

    @Test
    fun entries_iteratorConcurrentModification() {
        for (tester in managedTesters) {
            tester.entries_iteratorConcurrentModification()
        }
    }

    @Test
    fun entries_remove() {
        for (tester in managedTesters) {
            tester.entries_remove()
        }
    }

    @Test
    fun entries_removeAll() {
        for (tester in managedTesters) {
            tester.entries_removeAll()
        }
    }

    @Test
    fun entries_equals() {
        for (tester in managedTesters) {
            tester.entries_equals()
        }
    }

    @Test
    fun entry_equals() {
        for (tester in managedTesters) {
            tester.entry_equals()
        }
    }

    @Test
    fun values_addThrows() {
        // No need to be exhaustive here
        managedTesters[0].values_addTrows()
    }

    @Test
    fun values_clear() {
        for (tester in managedTesters) {
            tester.values_clear()
        }
    }

    @Test
    fun values_iteratorNext() {
        for (tester in managedTesters) {
            tester.values_iteratorNext()
        }
    }

    @Test
    fun values_iteratorRemove() {
        for (tester in managedTesters) {
            tester.values_iteratorRemove()
        }
    }

    @Test
    fun values_iteratorConcurrentModification() {
        for (tester in managedTesters) {
            tester.values_iteratorConcurrentModification()
        }
    }

    @Test
    fun values_remove() {
        for (tester in managedTesters) {
            tester.values_remove()
        }
    }

    @Test
    fun values_removeAll() {
        for (tester in managedTesters) {
            tester.values_removeAll()
        }
    }

    @Test
    fun values_retainAll() {
        for (tester in managedTesters) {
            tester.values_retainAll()
        }
    }

    @Test
    fun values_equals() {
        for (tester in managedTesters) {
            tester.values_equals()
        }
    }

    @Test
    fun containsKey() {
        for (tester in managedTesters) {
            tester.containsKey()
        }
    }

    @Test
    fun containsValue() {
        for (tester in managedTesters) {
            tester.containsValue()
        }
    }

    @Test
    fun keys() {
        for (tester in managedTesters) {
            tester.keys()
        }
    }

    @Test
    fun keys_size() {
        for (tester in managedTesters) {
            tester.keys_size()
        }
    }

    @Test
    fun keys_addThrows() {
        // No need to be exhaustive here
        managedTesters[0].keys_addThrows()
    }

    @Test
    fun keys_iteratorNext() {
        for (tester in managedTesters) {
            tester.keys_iteratorNext()
        }
    }

    @Test
    fun keys_iteratorRemove() {
        for (tester in managedTesters) {
            tester.keys_iteratorRemove()
        }
    }

    @Test
    fun keys_iteratorConcurrentModification() {
        for (tester in managedTesters) {
            tester.keys_iteratorConcurrentModification()
        }
    }

<<<<<<< HEAD
    // TODO enable and write logic when notifications are ready
    @Test
    @Ignore
    override fun collectionAsFlow_completesWhenParentIsDeleted() = runBlocking {
//        val container = realm.write { copyToRealm(RealmDictionaryContainer()) }
//        val mutex = Mutex(true)
//        val job = async {
//            container.nullableObjectDictionaryField.asFlow().collect {
//                mutex.unlock()
//            }
//        }
//        mutex.lock()
//        realm.write { delete(findLatest(container)!!) }
//        withTimeout(10.seconds) {
//            job.await()
//        }
=======
    @Test
    override fun collectionAsFlow_completesWhenParentIsDeleted() = runBlocking {
        val container = realm.write { copyToRealm(RealmDictionaryContainer()) }
        val mutex = Mutex(true)
        val job = async {
            container.nullableObjectDictionaryField
                .asFlow()
                .collect {
                    mutex.unlock()
                }
        }
        mutex.lock()
        realm.write { delete(findLatest(container)!!) }
        withTimeout(10.seconds) {
            job.await()
        }
>>>>>>> a9e593ba
    }

    @Test
    override fun query_objectCollection() = runBlocking {
        val container = realm.write {
            copyToRealm(
                RealmDictionaryContainer().apply {
                    (1..5).map {
                        nullableObjectDictionaryField[it.toString()] =
                            RealmDictionaryContainer().apply { stringField = "$it" }
                    }
                }
            )
        }
        val objectDictionaryField = container.nullableObjectDictionaryField
        assertEquals(5, objectDictionaryField.size)

        val all: RealmQuery<RealmDictionaryContainer> =
            container.nullableObjectDictionaryField.query()
        val ids = (1..5).map { it.toString() }.toMutableSet()
        all.find().forEach { assertTrue(ids.remove(it.stringField)) }
        assertTrue { ids.isEmpty() }

        container.nullableObjectDictionaryField
            .query("stringField = $0", 3.toString())
            .find()
            .single()
            .run { assertEquals("3", stringField) }
    }

    @Test
    override fun query_embeddedObjectCollection() = runBlocking {
        val container = realm.write {
            val container = RealmDictionaryContainer().apply {
                (1..5).map {
                    nullableEmbeddedObjectDictionaryField[it.toString()] =
                        DictionaryEmbeddedLevel1().apply { id = it }
                }
            }
            copyToRealm(container)
        }
        val embeddedLevel1RealmList = container.nullableEmbeddedObjectDictionaryField
        assertEquals(5, embeddedLevel1RealmList.size)

        val all: RealmQuery<DictionaryEmbeddedLevel1> =
            container.nullableEmbeddedObjectDictionaryField.query()
        val ids = (1..5).toMutableSet()
        all.find().forEach { assertTrue(ids.remove(it.id)) }
        assertTrue { ids.isEmpty() }

        container.nullableEmbeddedObjectDictionaryField
            .query("id = $0", 3)
            .find()
            .single()
            .run { assertEquals(3, id) }
    }

    @Test
    override fun queryOnCollectionAsFlow_completesWhenParentIsDeleted() = runBlocking {
        val container = realm.write { copyToRealm(RealmDictionaryContainer()) }
        val mutex = Mutex(true)
        val listener = async {
            container.nullableObjectDictionaryField
                .query()
                .asFlow()
                .let {
                    withTimeout(10.seconds) {
                        it.collect {
                            mutex.unlock()
                        }
                    }
                }
        }
        mutex.lock()
        realm.write { delete(findLatest(container)!!) }
        listener.await()
    }

    @Test
    override fun queryOnCollectionAsFlow_throwsOnInsufficientBuffers() = runBlocking {
        val container = realm.write { copyToRealm(RealmDictionaryContainer()) }
        val flow = container.nullableObjectDictionaryField
            .query()
            .asFlow()
            .buffer(1)

        val listener = async {
            withTimeout(10.seconds) {
                assertFailsWith<CancellationException> {
                    flow.collect { current ->
                        delay(1000.milliseconds)
                    }
                }.message!!.let { message ->
                    assertEquals(
                        "Cannot deliver object notifications. Increase dispatcher processing resources or buffer the flow with buffer(...)",
                        message
                    )
                }
            }
        }
        (1..100).forEach { i ->
            realm.write {
                findLatest(container)!!.nullableObjectDictionaryField.run {
                    clear()
                    put("A", RealmDictionaryContainer().apply { this.id = i })
                }
            }
        }
        listener.await()
    }

    // This test shows that our internal logic still works (by closing the flow on deletion events)
    // even though the public consumer is dropping elements
    @Test
    override fun queryOnCollectionAsFlow_backpressureStrategyDoesNotRuinInternalLogic() =
        runBlocking {
            val container = realm.write { copyToRealm(RealmDictionaryContainer()) }
            val flow = container.nullableObjectDictionaryField.query().asFlow()
                .buffer(1, onBufferOverflow = BufferOverflow.DROP_OLDEST)

            val listener = async {
                withTimeout(10.seconds) {
                    flow.collect { current ->
                        delay(30.milliseconds)
                    }
                }
            }
            (1..100).forEach { i ->
                realm.write {
                    findLatest(container)!!.nullableObjectDictionaryField.run {
                        clear()
                        put("A", RealmDictionaryContainer().apply { this.id = i })
                    }
                }
            }
            realm.write { delete(findLatest(container)!!) }
            listener.await()
        }

    @Test
    override fun query_throwsOnSyntaxError() = runBlocking {
        val instance = realm.write { copyToRealm(RealmDictionaryContainer()) }
        assertFailsWithMessage<IllegalArgumentException>("syntax error") {
            instance.nullableObjectDictionaryField.query("ASDF = $0 $0")
        }
        Unit
    }

    @Test
    override fun query_throwsOnUnmanagedCollection() = runBlocking {
        realm.write {
            val instance = RealmDictionaryContainer()
            copyToRealm(instance)
            assertFailsWithMessage<IllegalArgumentException>("Unmanaged dictionary values cannot be queried") {
                instance.nullableObjectDictionaryField.query()
            }
            Unit
        }
    }

    @Test
    override fun query_throwsOnDeletedCollection() = runBlocking {
        realm.write {
            val instance = copyToRealm(RealmDictionaryContainer())
            val objectDictionaryField = instance.nullableObjectDictionaryField
            delete(instance)
            assertFailsWithMessage<IllegalStateException>("Access to invalidated Collection") {
                objectDictionaryField.query()
            }
        }
        Unit
    }

    @Test
    override fun query_throwsOnClosedCollection() = runBlocking {
        val container = realm.write { copyToRealm(RealmDictionaryContainer()) }
        val objectDictionaryField = container.nullableObjectDictionaryField
        realm.close()

        assertFailsWithMessage<IllegalStateException>("Realm has been closed") {
            objectDictionaryField.query()
        }
        Unit
    }

    private fun getCloseableRealm(): Realm =
        RealmConfiguration.Builder(schema = dictionarySchema)
            .directory(tmpDir)
            .name("closeable.realm")
            .build()
            .let {
                Realm.open(it)
            }

    private fun getTypeSafety(
        classifier: KClassifier,
        nullable: Boolean
    ): DictionaryTypeSafetyManager<*> = when (nullable) {
        true -> DictionaryTypeSafetyManager(
            property = RealmDictionaryContainer.nullableProperties[classifier]!!,
            dataSetToLoad = getDataSetForClassifier(classifier, true)
        )
        false -> DictionaryTypeSafetyManager(
            property = RealmDictionaryContainer.nonNullableProperties[classifier]!!,
            dataSetToLoad = getDataSetForClassifier(classifier, false)
        )
    }

    @Suppress("UNCHECKED_CAST", "ComplexMethod")
    private fun <T> getDataSetForClassifier(
        classifier: KClassifier,
        nullable: Boolean
    ): List<T> = when (classifier) {
        Byte::class -> if (nullable) {
            NULLABLE_BYTE_VALUES.mapIndexed { i, value -> Pair(DICTIONARY_KEYS_FOR_NULLABLE[i], value) }
        } else {
            BYTE_VALUES.mapIndexed { i, value -> Pair(DICTIONARY_KEYS_FOR_NULLABLE[i], value) }
        }
        Char::class -> if (nullable) {
            NULLABLE_CHAR_VALUES.mapIndexed { i, value -> Pair(DICTIONARY_KEYS_FOR_NULLABLE[i], value) }
        } else {
            CHAR_VALUES.mapIndexed { i, value -> Pair(DICTIONARY_KEYS_FOR_NULLABLE[i], value) }
        }
        Short::class -> if (nullable) {
            NULLABLE_SHORT_VALUES.mapIndexed { i, value -> Pair(DICTIONARY_KEYS_FOR_NULLABLE[i], value) }
        } else {
            SHORT_VALUES.mapIndexed { i, value -> Pair(DICTIONARY_KEYS_FOR_NULLABLE[i], value) }
        }
        Int::class -> if (nullable) {
            NULLABLE_INT_VALUES.mapIndexed { i, value -> Pair(DICTIONARY_KEYS_FOR_NULLABLE[i], value) }
        } else {
            INT_VALUES.mapIndexed { i, value -> Pair(DICTIONARY_KEYS_FOR_NULLABLE[i], value) }
        }
        Long::class -> if (nullable) {
            NULLABLE_LONG_VALUES.mapIndexed { i, value -> Pair(DICTIONARY_KEYS_FOR_NULLABLE[i], value) }
        } else {
            LONG_VALUES.mapIndexed { i, value -> Pair(DICTIONARY_KEYS[i], value) }
        }
        Boolean::class -> if (nullable) {
            NULLABLE_BOOLEAN_VALUES.mapIndexed { i, value -> Pair(DICTIONARY_KEYS_FOR_NULLABLE[i], value) }
        } else {
            BOOLEAN_VALUES.mapIndexed { i, value -> Pair(DICTIONARY_KEYS[i], value) }
        }
        Float::class -> if (nullable) {
            NULLABLE_FLOAT_VALUES.mapIndexed { i, value -> Pair(DICTIONARY_KEYS_FOR_NULLABLE[i], value) }
        } else {
            FLOAT_VALUES.mapIndexed { i, value -> Pair(DICTIONARY_KEYS[i], value) }
        }
        Double::class -> if (nullable) {
            NULLABLE_DOUBLE_VALUES.mapIndexed { i, value -> Pair(DICTIONARY_KEYS_FOR_NULLABLE[i], value) }
        } else {
            DOUBLE_VALUES.mapIndexed { i, value -> Pair(DICTIONARY_KEYS[i], value) }
        }
        String::class -> if (nullable) {
            NULLABLE_STRING_VALUES.mapIndexed { i, value -> Pair(DICTIONARY_KEYS_FOR_NULLABLE[i], value) }
        } else {
            STRING_VALUES.mapIndexed { i, value -> Pair(DICTIONARY_KEYS[i], value) }
        }
        RealmInstant::class -> if (nullable) {
            NULLABLE_TIMESTAMP_VALUES.mapIndexed { i, value -> Pair(DICTIONARY_KEYS_FOR_NULLABLE[i], value) }
        } else {
            TIMESTAMP_VALUES.mapIndexed { i, value -> Pair(DICTIONARY_KEYS[i], value) }
        }
        ObjectId::class -> if (nullable) {
            NULLABLE_OBJECT_ID_VALUES.mapIndexed { i, value -> Pair(DICTIONARY_KEYS_FOR_NULLABLE[i], value) }
        } else {
            OBJECT_ID_VALUES.mapIndexed { i, value -> Pair(DICTIONARY_KEYS[i], value) }
        }
        BsonObjectId::class -> if (nullable) {
            NULLABLE_BSON_OBJECT_ID_VALUES.mapIndexed { i, value ->
                Pair(DICTIONARY_KEYS_FOR_NULLABLE[i], value)
            }
        } else {
            BSON_OBJECT_ID_VALUES.mapIndexed { i, value -> Pair(DICTIONARY_KEYS[i], value) }
        }
        RealmUUID::class -> if (nullable) {
            NULLABLE_UUID_VALUES.mapIndexed { i, value -> Pair(DICTIONARY_KEYS_FOR_NULLABLE[i], value) }
        } else {
            UUID_VALUES.mapIndexed { i, value -> Pair(DICTIONARY_KEYS[i], value) }
        }
        ByteArray::class -> if (nullable) {
            NULLABLE_BINARY_VALUES.mapIndexed { i, value -> Pair(DICTIONARY_KEYS_FOR_NULLABLE[i], value) }
        } else {
            BINARY_VALUES.mapIndexed { i, value -> Pair(DICTIONARY_KEYS[i], value) }
        }
        RealmObject::class -> NULLABLE_DICTIONARY_OBJECT_VALUES.mapIndexed { i, value ->
            Pair(DICTIONARY_KEYS_FOR_NULLABLE[i], value)
        }
        Decimal128::class -> if (nullable) {
            NULLABLE_DECIMAL128_VALUES.mapIndexed { i, value -> Pair(DICTIONARY_KEYS_FOR_NULLABLE[i], value) }
        } else {
            DECIMAL128_VALUES.mapIndexed { i, value -> Pair(DICTIONARY_KEYS[i], value) }
        }
        RealmAny::class -> {
            val anyValues = REALM_ANY_PRIMITIVE_VALUES + REALM_ANY_REALM_OBJECT

            // Generate as many keys as RealmAny values
            var key = 'A'
            val keys = anyValues.map { key.also { key += 1 } }

            // Now create pairs of key-RealmAny for the dataset
            anyValues.mapIndexed { i, value -> Pair(keys[i].toString(), value) }
        }
        else -> throw IllegalArgumentException("Wrong classifier: '$classifier'")
    } as List<T>
}

/**
 * Tester interface defining the operations that have to be tested exhaustively.
 */
internal interface DictionaryApiTester<T, Container> : ErrorCatcher {

    val realm: Realm

    override fun toString(): String
    fun copyToRealm()
    fun put()
    fun get()
    fun clear()
    fun entries_size()
    fun entries_add()
    fun entries_addAll()
    fun entries_clear()
    fun entries_iteratorNext() // This tests also hasNext
    fun entries_iteratorNext_managedEntry_setValue()
    fun entries_iteratorRemove()
    fun entries_iteratorConcurrentModification()
    fun entries_remove()
    fun entries_removeAll()
    fun entries_equals()
    fun entry_equals()
    fun values_addTrows()
    fun values_clear()
    fun values_iteratorNext() // This tests also hasNext
    fun values_iteratorRemove() // This tests also hasNext
    fun values_iteratorConcurrentModification()
    fun values_remove()
    fun values_removeAll()
    fun values_retainAll()
    fun values_equals()
    fun containsKey()
    fun containsValue()
    fun keys()
    fun keys_size()
    fun keys_addThrows()
    fun keys_iteratorNext() // This tests also hasNext
    fun keys_iteratorRemove() // This tests also hasNext
    fun keys_iteratorConcurrentModification()

    /**
     * Asserts structural equality for a given collection and a map. This is needed to evaluate
     * equality contents of ByteArrays and RealmObjects.
     */
    fun assertStructuralEquality(
        expectedPairs: List<Pair<String, T>>,
        actualValues: Map<String, T>
    )

    /**
     * Asserts structural equality for two given collection. This is needed to evaluate equality
     * contents of ByteArrays and RealmObjects.
     */
    fun assertStructuralEquality(
        expectedValues: Collection<T>,
        actualValues: Collection<T>
    )

    /**
     * Asserts structural equality for two given values.
     */
    fun assertStructuralEquality(expectedValue: T?, actualValue: T?)

    /**
     * Assertions on the container outside the write transaction plus cleanup.
     */
    fun assertContainerAndCleanup(assertion: ((Container) -> Unit)? = null)
}

internal abstract class ManagedDictionaryTester<T>(
    override val realm: Realm,
    private val typeSafetyManager: DictionaryTypeSafetyManager<T>,
    override val classifier: KClassifier
) : DictionaryApiTester<T, RealmDictionaryContainer> {

    override fun toString(): String = classifier.toString()

    override fun copyToRealm() {
        val dataSet = typeSafetyManager.dataSetToLoad

        val assertions = { container: RealmDictionaryContainer ->
            val actualValues = typeSafetyManager.getCollection(container)
            assertStructuralEquality(dataSet, actualValues)
        }

        errorCatcher {
            val container = typeSafetyManager.createPrePopulatedContainer()

            realm.writeBlocking {
                val managedContainer = copyToRealm(container)
                assertions(managedContainer)
            }
        }

        assertContainerAndCleanup { container -> assertions(container) }
    }

    override fun put() {
        val dataSet = typeSafetyManager.dataSetToLoad

        errorCatcher {
            realm.writeBlocking {
                val dictionary = typeSafetyManager.createContainerAndGetCollection(this)
                dataSet.forEachIndexed { index, t ->
                    assertEquals(index, dictionary.size)
                    dictionary[t.first] = t.second
                    assertEquals(index + 1, dictionary.size)
                }
            }
        }

        assertContainerAndCleanup { container ->
            val dictionary = typeSafetyManager.getCollection(container)
            assertStructuralEquality(dataSet, dictionary)
        }
    }

    override fun get() {
        val dataSet = typeSafetyManager.dataSetToLoad

        errorCatcher {
            realm.writeBlocking {
                val dictionary = typeSafetyManager.createContainerAndGetCollection(this)

                dataSet.forEachIndexed { index, t ->
                    assertEquals(index, dictionary.size)
                    dictionary[t.first] = t.second
                    assertEquals(index + 1, dictionary.size)
                }
                // Check operation inside a transaction
                assertStructuralEquality(dataSet, dictionary)
            }

            // Also outside a transaction
            realm.query<RealmDictionaryContainer>()
                .find { results ->
                    val managedDictionary = typeSafetyManager.getCollection(results.first())
                    assertStructuralEquality(dataSet, managedDictionary)
                }
        }

        assertContainerAndCleanup { container ->
            val dictionary = typeSafetyManager.getCollection(container)
            assertStructuralEquality(dataSet, dictionary)
        }
    }

    override fun clear() {
        val dataSet = typeSafetyManager.dataSetToLoad

        errorCatcher {
            realm.writeBlocking {
                val dictionary = typeSafetyManager.createContainerAndGetCollection(this)
                dictionary.putAll(dataSet)
                assertEquals(dataSet.size, dictionary.size)
                dictionary.clear()
                assertTrue(dictionary.isEmpty())
            }
        }

        assertContainerAndCleanup { container ->
            assertTrue(typeSafetyManager.getCollection(container).isEmpty())
        }
    }

    override fun entries_size() {
        val dataSet = typeSafetyManager.dataSetToLoad

        errorCatcher {
            realm.writeBlocking {
                val dictionary = typeSafetyManager.createContainerAndGetCollection(this)
                assertTrue(dictionary.entries.isEmpty())

                dictionary.putAll(dataSet)

                val entries = dictionary.entries
                assertEquals(dictionary.size, dataSet.size)
                assertEquals(dictionary.size, entries.size)
            }
        }

        assertContainerAndCleanup { container ->
            val dictionary = typeSafetyManager.getCollection(container)
            val entries = dictionary.entries
            assertEquals(dictionary.size, dataSet.size)
            assertEquals(dictionary.size, entries.size)
        }
    }

    override fun entries_add() {
        val dataSet = typeSafetyManager.dataSetToLoad

        errorCatcher {
            realm.writeBlocking {
                val dictionary = typeSafetyManager.createContainerAndGetCollection(this)
                dictionary.putAll(dataSet)
                val entries = dictionary.entries
                assertTrue(entries.add(realmDictionaryEntryOf("REALM", dataSet[0].second)))
                assertEquals(dictionary.size, entries.size)

                // Adding the same element returns false
                assertFalse(entries.add(realmDictionaryEntryOf("REALM", dataSet[0].second)))
            }
        }

        assertContainerAndCleanup { container ->
            val dictionary = typeSafetyManager.getCollection(container)
            val entries = dictionary.entries
            assertEquals(dictionary.size, entries.size)
        }
    }

    override fun entries_addAll() {
        val dataSet = typeSafetyManager.dataSetToLoad

        errorCatcher {
            realm.writeBlocking {
                val dictionary = typeSafetyManager.createContainerAndGetCollection(this)
                dictionary.putAll(dataSet)
                val entries = dictionary.entries

                // Reuse same dataSet values, just use different keys. Then add it to the entry set
                val newDataSet = listOf(
                    realmDictionaryEntryOf("REALM-1" to dataSet[0].second),
                    realmDictionaryEntryOf("REALM-2" to dataSet[0].second),
                )
                assertTrue(entries.addAll(newDataSet))
                assertEquals(dictionary.size, entries.size)

                // Adding the same elements returns false
                assertFalse(entries.addAll(newDataSet))
            }
        }

        assertContainerAndCleanup { container ->
            val dictionary = typeSafetyManager.getCollection(container)
            val entries = dictionary.entries
            assertEquals(dictionary.size, entries.size)
        }
    }

    override fun entries_clear() {
        val dataSet = typeSafetyManager.dataSetToLoad

        errorCatcher {
            realm.writeBlocking {
                val dictionary = typeSafetyManager.createContainerAndGetCollection(this)
                dictionary.putAll(dataSet)
                val entries = dictionary.entries
                entries.clear()
                assertTrue(entries.isEmpty())
                assertTrue(dictionary.isEmpty())
            }
        }

        assertContainerAndCleanup { container ->
            val dictionary = typeSafetyManager.getCollection(container)
            val entries = dictionary.entries
            assertTrue(dictionary.isEmpty())
            assertTrue(entries.isEmpty())
        }
    }

    override fun entries_iteratorNext() {
        val dataSet = typeSafetyManager.dataSetToLoad

        errorCatcher {
            realm.writeBlocking {
                val dictionary = typeSafetyManager.createContainerAndGetCollection(this)
                dictionary.putAll(dataSet)
                val iterator = dictionary.entries.iterator()
                for (i in dataSet.indices) {
                    assertTrue(iterator.hasNext())
                    val next = iterator.next()
                    assertNotNull(next)
                    assertEquals(dataSet[i].first as T?, next.key as T?)
                    assertStructuralEquality(dataSet[i].second, next.value)
                }
                assertFalse(iterator.hasNext())
                assertFailsWithMessage<IndexOutOfBoundsException>("Cannot access index") {
                    iterator.next()
                }
            }
        }

        assertContainerAndCleanup { container ->
            val dictionary = typeSafetyManager.getCollection(container)
            val iterator = dictionary.entries.iterator()
            for (i in dataSet.indices) {
                assertTrue(iterator.hasNext())
                val next = iterator.next()
                assertNotNull(next)
                assertEquals(dataSet[i].first as T?, next.key as T?)
                assertStructuralEquality(dataSet[i].second, next.value)
            }
            assertFalse(iterator.hasNext())
            assertFailsWithMessage<IndexOutOfBoundsException>("Cannot access index") {
                iterator.next()
            }
        }
    }

    override fun entries_iteratorNext_managedEntry_setValue() {
        val dataSet = typeSafetyManager.dataSetToLoad

        errorCatcher {
            realm.writeBlocking {
                val dictionary = typeSafetyManager.createContainerAndGetCollection(this)
                dictionary.putAll(dataSet)
                val iterator = dictionary.entries.iterator()
                val nextEntry: MutableMap.MutableEntry<String, T> = iterator.next()
                val expectedPreviousValue = nextEntry.value
                val actualPreviousValue = nextEntry.setValue(dataSet[1].second)
                assertStructuralEquality(expectedPreviousValue, actualPreviousValue)

                val expected = dataSet[1].second
                val actual = dictionary[dataSet[1].first]
                assertStructuralEquality(expected, actual)
            }
        }

        // No need to test during cleanup since we can only modify a dictionary while running a
        // transaction and that has already been tested above
        assertContainerAndCleanup()
    }

    override fun entries_iteratorRemove() {
        val dataSet = typeSafetyManager.dataSetToLoad

        errorCatcher {
            realm.writeBlocking {
                val dictionary = typeSafetyManager.createContainerAndGetCollection(this)
                dictionary.putAll(dataSet)
                val entries = dictionary.entries
                val iterator = entries.iterator()

                // Fails when calling remove before calling next
                assertTrue(iterator.hasNext())
                assertFailsWithMessage<IllegalStateException>("Could not remove last element returned by the iterator: iterator never returned an element.") {
                    iterator.remove()
                }
                assertTrue(iterator.hasNext())

                for (i in dataSet.indices) {
                    assertEquals(dataSet.size - i, entries.size)
                    val next = iterator.next()
                    assertNotNull(next)
                    iterator.remove()
                    assertEquals(dictionary.size, entries.size)
                }
                assertTrue(entries.isEmpty())
                assertTrue(dictionary.isEmpty())

                assertFailsWithMessage<NoSuchElementException>("Could not remove last element returned by the iterator: dictionary is empty.") {
                    iterator.remove()
                }
            }
        }

        assertContainerAndCleanup { container ->
            typeSafetyManager.getCollection(container)
                .entries
                .iterator()
                .also { iterator ->
                    // Dictionary is empty
                    assertFalse(iterator.hasNext())
                    assertFailsWith<NoSuchElementException> {
                        iterator.remove()
                    }
                }

            // Add entries to the dictionary and check iterator().remove() outside transaction fails
            val latestContainer = realm.writeBlocking {
                val latestContainer = assertNotNull(findLatest(container))
                val dictionary = typeSafetyManager.getCollection(latestContainer)
                dictionary.putAll(dataSet)
                latestContainer
            }
            typeSafetyManager.getCollection(latestContainer)
                .entries
                .iterator()
                .also { iterator ->
                    iterator.next()

                    // TODO revisit exception assertion once unified error handling is merged
                    //  https://github.com/realm/realm-kotlin/pull/1188
                    assertFailsWith<RealmException> {
                        iterator.remove()
                    }
                }
        }
    }

    override fun entries_iteratorConcurrentModification() {
        // TODO https://github.com/realm/realm-kotlin/issues/1097
        //  Ignore RealmObject: structural equality cannot be assessed for this type when removing
        //  entries from the entry set
        if (classifier != RealmObject::class) {
            val dataSet = typeSafetyManager.dataSetToLoad

            errorCatcher {
                realm.writeBlocking {
                    val dictionary = typeSafetyManager.createContainerAndGetCollection(this)
                    dictionary.putAll(dataSet)
                    dictionary.entries.also { entries ->
                        // Dictionary: add something to get a ConcurrentModificationException
                        val addIterator = entries.iterator()
                        addIterator.next()
                        dictionary["SOMETHING_NEW"] = dataSet[0].second
                        assertFailsWith<ConcurrentModificationException> {
                            addIterator.remove()
                        }

                        // Dictionary: remove something to get a ConcurrentModificationException
                        val removeIterator = entries.iterator()
                        removeIterator.next()
                        dictionary.remove("SOMETHING_NEW")
                        assertFailsWith<ConcurrentModificationException> {
                            removeIterator.remove()
                        }

                        // Dictionary: clear to get a ConcurrentModificationException
                        val clearIterator = entries.iterator()
                        clearIterator.next()
                        dictionary.clear()
                        assertFailsWith<ConcurrentModificationException> {
                            clearIterator.remove()
                        }
                    }

                    // putAll elements and test again with entry set
                    dictionary.putAll(dataSet)
                    dictionary.entries.also { entries ->
                        // Entries: add something to get a ConcurrentModificationException
                        val addIterator = entries.iterator()
                        addIterator.next()
                        entries.add(realmDictionaryEntryOf("SOMETHING" to dataSet[0].second))
                        assertFailsWith<ConcurrentModificationException> {
                            addIterator.remove()
                        }

                        // Entries: remove something to get a ConcurrentModificationException
                        val removeIterator = entries.iterator()
                        removeIterator.next()
                        entries.remove(realmDictionaryEntryOf("SOMETHING" to dataSet[0].second))
                        assertFailsWith<ConcurrentModificationException> {
                            removeIterator.remove()
                        }

                        // Entries: clear to get a ConcurrentModificationException
                        val clearIterator = entries.iterator()
                        clearIterator.next()
                        entries.clear()
                        assertFailsWith<ConcurrentModificationException> {
                            clearIterator.remove()
                        }
                    }
                }
            }

            // Makes no sense to test concurrent modifications outside the transaction
            assertContainerAndCleanup()
        }
    }

    override fun entries_remove() {
        // TODO https://github.com/realm/realm-kotlin/issues/1097
        //  Ignore RealmObject: structural equality cannot be assessed for this type when removing
        //  entries from the entry set
        if (classifier != RealmObject::class) {
            val dataSet = typeSafetyManager.dataSetToLoad

            errorCatcher {
                realm.writeBlocking {
                    val dictionary = typeSafetyManager.createContainerAndGetCollection(this)
                    dictionary.putAll(dataSet)
                    val entries = dictionary.entries

                    // This entry's value doesn't match what is in the dictionary
                    val bogusEntryToRemove =
                        realmDictionaryEntryOf(dataSet[0].first, dataSet[1].second)
                    assertFalse(entries.remove(bogusEntryToRemove))

                    // This entry is present in the dictionary and results in a deletion
                    val entryToRemove = realmDictionaryEntryOf(dataSet[0].first, dataSet[0].second)

                    // Check we get true after removing an element
                    assertTrue(entries.remove(entryToRemove))
                    assertEquals(dictionary.size, entries.size)

                    // Check we get false if we don't remove anything
                    assertFalse(entries.remove(entryToRemove))
                }
            }

            assertContainerAndCleanup { container ->
                val entries = typeSafetyManager.getCollection(container)
                    .entries

                // Removing something that isn't there won't throw an exception
                val alreadyDeleted = realmDictionaryEntryOf(dataSet[0].first, dataSet[0].second)
                assertFalse(entries.remove(alreadyDeleted))

                // Removing something that is the dictionary throws outside a transaction
                // TODO revisit exception assertion once unified error handling is merged
                //  https://github.com/realm/realm-kotlin/pull/1188
                assertFailsWith<RealmException> {
                    entries.remove(realmDictionaryEntryOf(dataSet[1].first, dataSet[1].second))
                }
            }
        }
    }

    override fun entries_removeAll() {
        // TODO https://github.com/realm/realm-kotlin/issues/1097
        //  Ignore RealmObject: structural equality cannot be assessed for this type when removing
        //  entries from the entry set
        if (classifier != RealmObject::class) {
            val dataSet = typeSafetyManager.dataSetToLoad

            errorCatcher {
                realm.writeBlocking {
                    val dictionary = typeSafetyManager.createContainerAndGetCollection(this)
                    dictionary.putAll(dataSet)
                    val entries = dictionary.entries

                    // This list of entries contains an entry whose value doesn't match what is in
                    // the dictionary
                    val bogusEntriesToRemove = listOf(
                        realmDictionaryEntryOf(dataSet[0].first, dataSet[1].second)
                    )
                    assertFalse(entries.removeAll(bogusEntriesToRemove))

                    // This list of entries contains an entry that is present in the dictionary and
                    // another one that isn't and it returns true anyway since something got removed
                    val entriesToRemove = listOf(
                        realmDictionaryEntryOf(dataSet[0].first, dataSet[0].second),
                        realmDictionaryEntryOf("NOT_PRESENT", dataSet[1].second)
                    )
                    assertTrue(entries.removeAll(entriesToRemove))
                    assertEquals(dictionary.size, entries.size)

                    // Check we get false if we don't remove anything
                    assertFalse(entries.removeAll(entriesToRemove))
                }
            }

            assertContainerAndCleanup { container ->
                val entries = typeSafetyManager.getCollection(container)
                    .entries

                val alreadyDeleted = listOf(
                    realmDictionaryEntryOf(dataSet[0].first, dataSet[0].second)
                )
                assertFalse(entries.removeAll(alreadyDeleted))

                val notPresent = listOf(
                    realmDictionaryEntryOf(dataSet[0].first, dataSet[0].second)
                )
                assertFalse(entries.removeAll(notPresent))

                val shouldThrow = listOf(
                    realmDictionaryEntryOf(dataSet[1].first, dataSet[1].second),
                )
                // TODO revisit exception assertion once unified error handling is merged
                //  https://github.com/realm/realm-kotlin/pull/1188
                assertFailsWith<RealmException> {
                    entries.removeAll(shouldThrow)
                }
            }
        }
    }

    override fun entries_equals() {
        // TODO https://github.com/realm/realm-kotlin/issues/1097
        //  Ignore RealmObject: structural equality cannot be assessed for this type
        if (classifier != RealmObject::class) {
            val dataSet = typeSafetyManager.dataSetToLoad
            val unmanagedEntries = dataSet.toRealmDictionary().entries

            fun assertions(
                unmanagedEntries: MutableSet<MutableMap.MutableEntry<String, T>>,
                managedEntries: MutableSet<MutableMap.MutableEntry<String, T>>
            ) {
                val unmanagedIterator = unmanagedEntries.iterator()
                val managedIterator = managedEntries.iterator()
                while (unmanagedIterator.hasNext() && managedIterator.hasNext()) {
                    // Instantiate a RealmDictionaryMutableEntry so that equals goes through our
                    // own implementation
                    val unmanagedNext = realmDictionaryEntryOf(unmanagedIterator.next())
                    val managedNext = managedIterator.next()

                    // Special case: RealmAny containing an object
                    if (classifier == RealmAny::class) {
                        val unmanagedNextRealmAny = unmanagedNext.value as RealmAny?
                        val managedNextRealmAny = managedNext.value as RealmAny?
                        assertEquals(unmanagedNextRealmAny?.type, managedNextRealmAny?.type)
                        when (unmanagedNextRealmAny?.type) {
                            RealmAny.Type.OBJECT -> {
                                val unmanagedObj =
                                    unmanagedNextRealmAny.asRealmObject<RealmDictionaryContainer>()
                                val managedObj =
                                    managedNextRealmAny?.asRealmObject<RealmDictionaryContainer>()
                                assertEquals(unmanagedObj.stringField, managedObj?.stringField)
                            }
                            RealmAny.Type.BINARY -> {
                                val unmanagedBinary = unmanagedNextRealmAny.asByteArray()
                                val managedBinary = managedNextRealmAny?.asByteArray()
                                assertContentEquals(unmanagedBinary, managedBinary)
                            }
                            else -> assertEquals(unmanagedNext, managedNext)
                        }
                    } else {
                        assertEquals(unmanagedNext, managedNext)
                    }
                }
            }

            errorCatcher {
                realm.writeBlocking {
                    val dictionary = typeSafetyManager.createContainerAndGetCollection(this)
                    dictionary.putAll(dataSet)
                    val managedEntries = dictionary.entries

                    assertEquals(managedEntries, managedEntries)
                    assertions(unmanagedEntries, managedEntries)
                }
            }

            assertContainerAndCleanup { container ->
                val managedEntries = typeSafetyManager.getCollection(container)
                    .entries
                assertEquals(managedEntries, managedEntries)
                assertions(unmanagedEntries, managedEntries)
            }
        }
    }

    override fun entry_equals() {
        // TODO https://github.com/realm/realm-kotlin/issues/1097
        //  Ignore RealmObject: structural equality cannot be assessed for this type
        if (classifier != RealmObject::class) {
            val dataSet = typeSafetyManager.dataSetToLoad

            errorCatcher {
                // Test unmanaged entry equals
                val entry1 = realmDictionaryEntryOf(dataSet[0].first, dataSet[0].second)
                val entry2 = realmDictionaryEntryOf(dataSet[0].first, dataSet[0].second)
                val entry3 = realmDictionaryEntryOf(dataSet[1].first, dataSet[1].second)
                assertEquals(entry1, entry2)
                assertNotEquals(entry1, entry3)

                realm.writeBlocking {
                    val dictionary = typeSafetyManager.createContainerAndGetCollection(this)
                    dictionary.putAll(dataSet)
                    val iterator = dictionary.entries.iterator()
                    val managedEntry1 = iterator.next()
                    val managedEntry2 = iterator.next()
                    assertEquals(managedEntry1, managedEntry1)
                    assertNotEquals(managedEntry1, managedEntry2)
                }
            }

            assertContainerAndCleanup { container ->
                val iterator = typeSafetyManager.getCollection(container)
                    .entries
                    .iterator()
                val managedEntry1 = iterator.next()
                val managedEntry2 = iterator.next()
                assertEquals(managedEntry1, managedEntry1)
                assertNotEquals(managedEntry1, managedEntry2)
            }
        }
    }

    override fun values_addTrows() {
        val dataSet = typeSafetyManager.dataSetToLoad

        errorCatcher {
            realm.writeBlocking {
                val dictionary = typeSafetyManager.createContainerAndGetCollection(this)
                val values = dictionary.values
                assertFailsWithMessage<UnsupportedOperationException>("Adding values to a dictionary through 'dictionary.values' is not allowed") {
                    values.add(dataSet[0].second)
                }
                assertFailsWithMessage<UnsupportedOperationException>("Adding values to a dictionary through 'dictionary.values' is not allowed") {
                    values.addAll(listOf(dataSet[0].second))
                }
                assertTrue(dictionary.isEmpty())
                assertTrue(values.isEmpty())
            }
        }

        assertContainerAndCleanup { container ->
            val dictionary = typeSafetyManager.getCollection(container)
            val values = dictionary.values
            assertTrue(dictionary.isEmpty())
            assertTrue(values.isEmpty())
        }
    }

    override fun values_clear() {
        val dataSet = typeSafetyManager.dataSetToLoad

        errorCatcher {
            realm.writeBlocking {
                val dictionary = typeSafetyManager.createContainerAndGetCollection(this)
                dictionary.putAll(dataSet)
                val values = dictionary.values
                values.clear()
                assertTrue(values.isEmpty())
                assertTrue(dictionary.isEmpty())
            }
        }

        assertContainerAndCleanup { container ->
            val dictionary = typeSafetyManager.getCollection(container)
            val values = dictionary.values
            // TODO revisit exception assertion once unified error handling is merged
            //  https://github.com/realm/realm-kotlin/pull/1188
            assertFailsWith<RealmException> {
                values.clear()
            }
            assertTrue(values.isEmpty())
            assertTrue(dictionary.isEmpty())
        }
    }

    override fun values_iteratorNext() {
        val dataSet = typeSafetyManager.dataSetToLoad
        val assertions = { values: MutableCollection<T> ->
            val iterator = values.iterator()
            for (i in dataSet.indices) {
                assertTrue(iterator.hasNext())
                val next = iterator.next()
                assertStructuralEquality(dataSet[i].second, next)
            }
            assertFalse(iterator.hasNext())
            assertFailsWithMessage<IndexOutOfBoundsException>("Cannot access index") {
                iterator.next()
            }
        }
        errorCatcher {
            realm.writeBlocking {
                val dictionary = typeSafetyManager.createContainerAndGetCollection(this)

                // Test iterator on an empty dictionary
                val iterator = dictionary.values.iterator()
                assertFalse(iterator.hasNext())
                assertFailsWithMessage<IndexOutOfBoundsException>("Cannot access index") {
                    iterator.next()
                }

                dictionary.putAll(dataSet)
                assertions.invoke(dictionary.values)
            }
        }

        assertContainerAndCleanup { container ->
            val dictionary = typeSafetyManager.getCollection(container)
            assertions.invoke(dictionary.values)
        }
    }

    override fun values_iteratorRemove() {
        val dataSet = typeSafetyManager.dataSetToLoad
        errorCatcher {
            realm.writeBlocking {
                val dictionary = typeSafetyManager.createContainerAndGetCollection(this)
                dictionary.putAll(dataSet)
                val values = dictionary.values
                val iterator = values.iterator()

                // Fails when calling remove before calling next
                assertTrue(iterator.hasNext())
                assertFailsWithMessage<IllegalStateException>("Could not remove last element returned by the iterator: iterator never returned an element.") {
                    iterator.remove()
                }
                assertTrue(iterator.hasNext())

                for (i in dataSet.indices) {
                    assertEquals(dataSet.size - i, values.size)
                    val next = iterator.next()
                    assertStructuralEquality(dataSet[i].second, next)
                    iterator.remove()
                    assertEquals(dictionary.size, values.size)
                }
                assertTrue(values.isEmpty())
                assertTrue(dictionary.isEmpty())

                assertFailsWithMessage<NoSuchElementException>("Could not remove last element returned by the iterator: dictionary is empty.") {
                    iterator.remove()
                }

                // Dictionary is empty, put data in it again to test outside transaction
                dictionary.putAll(dataSet)
            }
        }

        assertContainerAndCleanup { container ->
            val dictionary = typeSafetyManager.getCollection(container)
            val values = dictionary.values
            // TODO revisit exception assertion once unified error handling is merged
            //  https://github.com/realm/realm-kotlin/pull/1188
            assertFailsWith<RealmException> {
                values.clear()
            }

            val iterator = values.iterator()
            iterator.next()
            // TODO revisit exception assertion once unified error handling is merged
            //  https://github.com/realm/realm-kotlin/pull/1188
            assertFailsWith<RealmException> {
                iterator.remove()
            }
        }
    }

    override fun values_iteratorConcurrentModification() {
        val dataSet = typeSafetyManager.dataSetToLoad

        errorCatcher {
            realm.writeBlocking {
                val dictionary = typeSafetyManager.createContainerAndGetCollection(this)
                dictionary.putAll(dataSet)
                dictionary.values.also { values ->
                    // Add something to the dictionary to trigger a ConcurrentModificationException
                    val addIterator = values.iterator()
                    addIterator.next()
                    dictionary["SOMETHING_NEW"] = dataSet[0].second
                    assertFailsWith<ConcurrentModificationException> {
                        addIterator.remove()
                    }

                    // Remove something from the dictionary to trigger a ConcurrentModificationException
                    val removeIterator = values.iterator()
                    removeIterator.next()
                    dictionary.remove("SOMETHING_NEW")
                    assertFailsWith<ConcurrentModificationException> {
                        removeIterator.remove()
                    }

                    // Clear the dictionary to trigger a ConcurrentModificationException
                    val clearIterator = values.iterator()
                    clearIterator.next()
                    dictionary.clear()
                    assertFailsWith<ConcurrentModificationException> {
                        clearIterator.remove()
                    }
                }

                // Dictionary is empty now, putAll elements and test again with values - remember additions are not allowed
                dictionary.putAll(dataSet)
                dictionary["SOMETHING_NEW"] = dataSet[0].second
                dictionary.values.also { values ->
                    // TODO https://github.com/realm/realm-kotlin/issues/1097
                    //  Ignore RealmObject: this type cannot be removed using the remove API
                    if (classifier != RealmObject::class) {
                        // Remove something from the entry set to get a ConcurrentModificationException
                        val removeIterator = values.iterator()
                        removeIterator.next()

                        // Get managed value from the managed dictionary and remove it so that we can
                        // test this also for dictionaries of objects
                        val managedValue = assertNotNull(dictionary[dataSet[0].first])
                        values.remove(managedValue)
                        assertFailsWith<ConcurrentModificationException> {
                            removeIterator.remove()
                        }
                    }

                    // Clear the entry set to trigger a ConcurrentModificationException
                    val clearIterator = values.iterator()
                    clearIterator.next()
                    values.clear()
                    assertFailsWith<ConcurrentModificationException> {
                        clearIterator.remove()
                    }
                }
            }
        }

        // Makes no sense to test concurrent modifications outside the transaction, so clean up only
        assertContainerAndCleanup()
    }

    override fun values_remove() {
        val dataSet = typeSafetyManager.dataSetToLoad

        errorCatcher {
            realm.writeBlocking {
                val dictionary = typeSafetyManager.createContainerAndGetCollection(this)
                dictionary.putAll(dataSet)
                val values = dictionary.values
                val valueToRemove = dataSet[0].second

                // TODO https://github.com/realm/realm-kotlin/issues/1097
                //  Ignore RealmObject: this type cannot be removed using the remove API
                if (classifier != RealmObject::class) {
                    // Check we get true after removing an element
                    assertTrue(values.remove(valueToRemove))
                    assertEquals(dictionary.size, values.size)
                    assertEquals(dataSet.size - 1, values.size)
                    assertEquals(dataSet.size - 1, dictionary.size)

                    // Check we get false if we don't remove anything
                    assertFalse(values.remove(valueToRemove))
                }
            }
        }

        assertContainerAndCleanup { container ->
            val values = typeSafetyManager.getCollection(container)
                .values

            // TODO https://github.com/realm/realm-kotlin/issues/1097
            //  Ignore RealmObject: this type cannot be removed using the remove API
            if (classifier != RealmObject::class) {
                // TODO revisit exception assertion once unified error handling is merged
                //  https://github.com/realm/realm-kotlin/pull/1188
                assertFailsWith<RealmException> {
                    values.remove(dataSet[1].second)
                }
            }
        }
    }

    override fun values_removeAll() {
        val dataSet = typeSafetyManager.dataSetToLoad

        errorCatcher {
            realm.writeBlocking {
                val dictionary = typeSafetyManager.createContainerAndGetCollection(this)
                dictionary.putAll(dataSet)
                val values = dictionary.values
                val valuesToRemove = listOf(dataSet[0].second)

                // TODO https://github.com/realm/realm-kotlin/issues/1097
                //  Ignore RealmObject: this type cannot be removed using the removeAll API
                if (classifier != RealmObject::class) {
                    // Check we get true after removing an element
                    assertTrue(values.removeAll(valuesToRemove))
                    assertEquals(dictionary.size, values.size)
                    assertEquals(dataSet.size - valuesToRemove.size, values.size)
                    assertEquals(dataSet.size - valuesToRemove.size, values.size)

                    // Check we get false if we don't remove anything
                    assertFalse(values.removeAll(valuesToRemove))
                }
            }
        }

        assertContainerAndCleanup { container ->
            val values = typeSafetyManager.getCollection(container)
                .values

            // TODO https://github.com/realm/realm-kotlin/issues/1097
            //  Ignore RealmObject: this type cannot be removed using the removeAll API
            if (classifier != RealmObject::class) {
                // TODO revisit exception assertion once unified error handling is merged
                //  https://github.com/realm/realm-kotlin/pull/1188
                assertFailsWith<RealmException> {
                    values.removeAll(values)
                }
            }
        }
    }

    override fun values_retainAll() {
        val dataSet = typeSafetyManager.dataSetToLoad

        errorCatcher {
            realm.writeBlocking {
                val dictionary = typeSafetyManager.createContainerAndGetCollection(this)
                dictionary.putAll(dataSet)
                val values = dictionary.values
                val valuesToIntersect = listOf(dataSet[0].second)

                // We can't really obtain a meaningful result when running retainAll on dictionaries
                // of objects because there are no good semantics for equality in this case. Even if
                // the objects are managed, the pointers won't be the same because every time we get
                // a managed object from the realm it will be mapped to a different memory addres.
                // So just assert the test is empty because there will not be a clean intersection.
                if (classifier == RealmObject::class) {
                    // Check we get true after removing an element
                    assertTrue(values.retainAll(valuesToIntersect))
                    assertTrue(dictionary.isEmpty())
                } else {
                    // Check we get true after removing an element
                    assertTrue(values.retainAll(valuesToIntersect))
                    assertEquals(dictionary.size, values.size)
                    assertEquals(valuesToIntersect.size, values.size)
                }

                // Check we get false if we don't intersect anything
                assertFalse(values.retainAll(valuesToIntersect))
            }
        }

        assertContainerAndCleanup { container ->
            val dictionary = typeSafetyManager.getCollection(container)
            val values = dictionary.values
            assertFalse(values.retainAll(values))
        }
    }

    override fun values_equals() {
        val dataSet = typeSafetyManager.dataSetToLoad
        val unmanagedValues = realmDictionaryOf(dataSet).values

        errorCatcher {
            realm.writeBlocking {
                val dictionary = typeSafetyManager.createContainerAndGetCollection(this)
                dictionary.putAll(dataSet)

                val managedValues = dictionary.values
                assertEquals(managedValues, managedValues)
                assertStructuralEquality(unmanagedValues, managedValues)
            }
        }

        assertContainerAndCleanup { container ->
            val managedValues = typeSafetyManager.getCollection(container)
                .values
            assertEquals(managedValues, managedValues)
            assertStructuralEquality(unmanagedValues, managedValues)
        }
    }

    override fun containsKey() {
        val dataSet = typeSafetyManager.dataSetToLoad

        errorCatcher {
            realm.writeBlocking {
                val dictionary = typeSafetyManager.createContainerAndGetCollection(this)
                dictionary.putAll(dataSet)

                dataSet.forEach {
                    assertTrue(dictionary.containsKey(it.first))
                }
                assertFalse(dictionary.containsKey("NOT_PRESENT"))
            }
        }

        assertContainerAndCleanup { container ->
            val dictionary = typeSafetyManager.getCollection(container)

            dataSet.forEach {
                assertTrue(dictionary.containsKey(it.first))
            }
            assertFalse(dictionary.containsKey("NOT_PRESENT"))
        }
    }

    override fun containsValue() {
        // Do not add the last element so that we can also test if the value isn't contained
        val dataSet = typeSafetyManager.dataSetToLoad
            .let { it.subList(0, it.size - 1) }
        val notPresent = typeSafetyManager.dataSetToLoad
            .last()
            .second

        errorCatcher {
            realm.writeBlocking {
                val dictionary = typeSafetyManager.createContainerAndGetCollection(this)
                dictionary.putAll(dataSet)

                dataSet.forEach {
                    // Assertion will fail for unmanaged objects
                    if (classifier != RealmObject::class) {
                        assertTrue(dictionary.containsValue(it.second))
                    } else {
                        // Test with a managed object instead
                        val managedValue = dictionary[it.first]
                        assertTrue(dictionary.containsValue(managedValue))
                    }
                }
                assertFalse(dictionary.containsValue(notPresent))
            }
        }

        assertContainerAndCleanup { container ->
            val dictionary = typeSafetyManager.getCollection(container)

            dataSet.forEach {
                // Assertion will fail for unmanaged objects
                if (classifier != RealmObject::class) {
                    assertTrue(dictionary.containsValue(it.second))
                } else {
                    // Test with a managed object instead
                    val managedValue = dictionary[it.first]
                    assertTrue(dictionary.containsValue(managedValue))
                }
            }
            assertFalse(dictionary.containsValue(notPresent))
        }
    }

    override fun keys() {
        val dataSet = typeSafetyManager.dataSetToLoad

        errorCatcher {
            realm.writeBlocking {
                val dictionary = typeSafetyManager.createContainerAndGetCollection(this)
                dictionary.putAll(dataSet)
                val keys = dictionary.keys

                dictionary.forEach {
                    assertTrue(keys.contains(it.key))
                }
                assertFalse(keys.contains("NOT_PRESENT"))

                // Removing entry from dictionary results in updated keys
                dictionary.remove(dataSet[0].first)
                assertFalse(keys.contains(dataSet[0].first))
            }
        }

        assertContainerAndCleanup { container ->
            val dictionary = typeSafetyManager.getCollection(container)
            val keys = dictionary.keys

            dictionary.forEach {
                assertTrue(keys.contains(it.key))
            }
            assertFalse(keys.contains("NOT_PRESENT"))
        }
    }

    override fun keys_size() {
        val dataSet = typeSafetyManager.dataSetToLoad

        errorCatcher {
            realm.writeBlocking {
                val dictionary = typeSafetyManager.createContainerAndGetCollection(this)
                dictionary.putAll(dataSet)
                val keys = dictionary.keys

                assertEquals(dictionary.size, keys.size)

                // Removing entry from dictionary results in updated keys
                dictionary.remove(dataSet[0].first)
                assertEquals(dictionary.size, keys.size)
            }
        }

        assertContainerAndCleanup { container ->
            val dictionary = typeSafetyManager.getCollection(container)
            val keys = dictionary.keys

            assertEquals(dictionary.size, keys.size)
        }
    }

    override fun keys_addThrows() {
        val dataSet = typeSafetyManager.dataSetToLoad

        errorCatcher {
            realm.writeBlocking {
                val dictionary = typeSafetyManager.createContainerAndGetCollection(this)
                dictionary.putAll(dataSet)
                val keys = dictionary.keys

                assertFailsWithMessage<UnsupportedOperationException>("Adding keys to a dictionary through 'dictionary.keys' is not allowed.") {
                    keys.add("BOOM!!!")
                }
            }
        }

        assertContainerAndCleanup { container ->
            val dictionary = typeSafetyManager.getCollection(container)
            val keys = dictionary.keys

            assertFailsWithMessage<UnsupportedOperationException>("Adding keys to a dictionary through 'dictionary.keys' is not allowed.") {
                keys.add("BOOM!!!")
            }
        }
    }

    override fun keys_iteratorNext() {
        val dataSet = typeSafetyManager.dataSetToLoad
        val assertions = { keys: MutableSet<String> ->
            val iterator = keys.iterator()
            for (i in dataSet.indices) {
                assertTrue(iterator.hasNext())
                assertEquals(dataSet[i].first, iterator.next())
            }
            assertFalse(iterator.hasNext())
            assertFailsWithMessage<IndexOutOfBoundsException>("Cannot access index") {
                iterator.next()
            }
        }
        errorCatcher {
            realm.writeBlocking {
                val dictionary = typeSafetyManager.createContainerAndGetCollection(this)

                // Test iterator on an empty dictionary
                val iterator = dictionary.keys.iterator()
                assertFalse(iterator.hasNext())
                assertFailsWithMessage<IndexOutOfBoundsException>("Cannot access index") {
                    iterator.next()
                }

                dictionary.putAll(dataSet)
                assertions.invoke(dictionary.keys)
            }
        }

        assertContainerAndCleanup { container ->
            val dictionary = typeSafetyManager.getCollection(container)
            assertions.invoke(dictionary.keys)
        }
    }

    override fun keys_iteratorRemove() {
        val dataSet = typeSafetyManager.dataSetToLoad
        errorCatcher {
            realm.writeBlocking {
                val dictionary = typeSafetyManager.createContainerAndGetCollection(this)
                dictionary.putAll(dataSet)
                val keys = dictionary.keys
                val iterator = keys.iterator()

                // Fails when calling remove before calling next
                assertTrue(iterator.hasNext())
                assertFailsWithMessage<IllegalStateException>("Could not remove last element returned by the iterator: iterator never returned an element.") {
                    iterator.remove()
                }
                assertTrue(iterator.hasNext())

                for (i in dataSet.indices) {
                    assertEquals(dataSet.size - i, keys.size)
                    val next = iterator.next()
                    assertEquals(dataSet[i].first, next)
                    iterator.remove()
                    assertEquals(dictionary.size, keys.size)
                    assertFalse(dictionary.containsKey(next))
                }
                assertTrue(keys.isEmpty())
                assertTrue(dictionary.isEmpty())

                assertFailsWithMessage<NoSuchElementException>("Could not remove last element returned by the iterator: dictionary is empty.") {
                    iterator.remove()
                }

                // Dictionary is empty, put data in it again to test outside transaction
                dictionary.putAll(dataSet)
            }
        }

        assertContainerAndCleanup { container ->
            val dictionary = typeSafetyManager.getCollection(container)
            val keys = dictionary.keys
            // TODO revisit exception assertion once unified error handling is merged
            //  https://github.com/realm/realm-kotlin/pull/1188
            assertFailsWith<RealmException> {
                keys.clear()
            }

            val iterator = keys.iterator()
            iterator.next()
            // TODO revisit exception assertion once unified error handling is merged
            //  https://github.com/realm/realm-kotlin/pull/1188
            assertFailsWith<RealmException> {
                iterator.remove()
            }
        }
    }

    override fun keys_iteratorConcurrentModification() {
        val dataSet = typeSafetyManager.dataSetToLoad

        errorCatcher {
            realm.writeBlocking {
                val dictionary = typeSafetyManager.createContainerAndGetCollection(this)
                dictionary.putAll(dataSet)
                dictionary.keys.also { keys ->
                    // Add something to the dictionary to trigger a ConcurrentModificationException
                    val addIterator = keys.iterator()
                    addIterator.next()
                    dictionary["SOMETHING_NEW"] = dataSet[0].second
                    assertFailsWith<ConcurrentModificationException> {
                        addIterator.remove()
                    }

                    // Remove something from the dictionary to trigger a ConcurrentModificationException
                    val removeIterator = keys.iterator()
                    removeIterator.next()
                    dictionary.remove("SOMETHING_NEW")
                    assertFailsWith<ConcurrentModificationException> {
                        removeIterator.remove()
                    }

                    // Clear the dictionary to trigger a ConcurrentModificationException
                    val clearIterator = keys.iterator()
                    clearIterator.next()
                    dictionary.clear()
                    assertFailsWith<ConcurrentModificationException> {
                        clearIterator.remove()
                    }
                }

                // Dictionary is empty now, putAll elements and test again with keys - remember additions are not allowed
                dictionary.putAll(dataSet)
                dictionary["SOMETHING_NEW"] = dataSet[0].second
                dictionary.keys.also { keys ->
                    // Remove something from the dictionary to get a ConcurrentModificationException
                    val removeKeysIterator = keys.iterator()
                    removeKeysIterator.next()
                    dictionary.remove(dataSet[0].first)
                    assertFailsWith<ConcurrentModificationException> {
                        removeKeysIterator.remove()
                    }

                    // Clear the key set to trigger a ConcurrentModificationException
                    val clearKeysIterator = keys.iterator()
                    clearKeysIterator.next()
                    keys.clear()
                    assertFailsWith<ConcurrentModificationException> {
                        clearKeysIterator.remove()
                    }
                }
            }
        }

        // Makes no sense to test concurrent modifications outside the transaction, so clean up only
        assertContainerAndCleanup()
    }

    override fun assertContainerAndCleanup(assertion: ((RealmDictionaryContainer) -> Unit)?) {
        val container = realm.query<RealmDictionaryContainer>()
            .first()
            .find()
        assertNotNull(container)

        // Assert
        errorCatcher {
            assertion?.invoke(container)
        }

        // Clean up
        realm.writeBlocking {
            delete(query<RealmDictionaryContainer>())
        }
    }
}

/**
 * Tester for generic types.
 */
internal class GenericDictionaryTester<T>(
    realm: Realm,
    typeSafetyManager: DictionaryTypeSafetyManager<T>,
    classifier: KClassifier
) : ManagedDictionaryTester<T>(realm, typeSafetyManager, classifier) {
    override fun assertStructuralEquality(
        expectedPairs: List<Pair<String, T>>,
        actualValues: Map<String, T>
    ) {
        assertEquals(expectedPairs.size, actualValues.size)
        expectedPairs.forEach {
            assertEquals(it.second, actualValues[it.first])
        }
    }

    override fun assertStructuralEquality(
        expectedValues: Collection<T>,
        actualValues: Collection<T>
    ) {
        assertEquals(expectedValues.size, actualValues.size)
        assertContentEquals(expectedValues, actualValues)
    }

    override fun assertStructuralEquality(expectedValue: T?, actualValue: T?) {
        assertEquals(expectedValue, actualValue)
    }
}

/**
 * Tester for ByteArray.
 */
internal class ByteArrayDictionaryTester(
    realm: Realm,
    typeSafetyManager: DictionaryTypeSafetyManager<ByteArray>,
    classifier: KClassifier
) : ManagedDictionaryTester<ByteArray>(realm, typeSafetyManager, classifier) {
    override fun assertStructuralEquality(
        expectedPairs: List<Pair<String, ByteArray>>,
        actualValues: Map<String, ByteArray>
    ) {
        assertEquals(expectedPairs.size, actualValues.size)
        expectedPairs.forEach {
            assertContentEquals(it.second, actualValues[it.first])
        }
    }

    override fun assertStructuralEquality(
        expectedValues: Collection<ByteArray>,
        actualValues: Collection<ByteArray>
    ) {
        assertEquals(expectedValues.size, actualValues.size)
        val expectedIterator = expectedValues.iterator()
        val actualIterator = actualValues.iterator()
        while (expectedIterator.hasNext() && actualIterator.hasNext()) {
            val expectedNext = expectedIterator.next()
            val actualNext = actualIterator.next()
            assertContentEquals(expectedNext, actualNext)
        }
    }

    override fun assertStructuralEquality(expectedValue: ByteArray?, actualValue: ByteArray?) {
        assertContentEquals(expectedValue, actualValue)
    }
}

/**
 * Tester for RealmAny.
 */
internal class RealmAnyDictionaryTester(
    realm: Realm,
    typeSafetyManager: DictionaryTypeSafetyManager<RealmAny?>,
    classifier: KClassifier
) : ManagedDictionaryTester<RealmAny?>(realm, typeSafetyManager, classifier) {
    override fun assertStructuralEquality(
        expectedPairs: List<Pair<String, RealmAny?>>,
        actualValues: Map<String, RealmAny?>
    ) {
        assertEquals(expectedPairs.size, actualValues.size)
        actualValues.forEach { (actualKey, actualValue) ->
            val expectedKeys = expectedPairs.map { it.first }
            val expectedValues = expectedPairs.map { it.second }
            when (actualValue?.type) {
                RealmAny.Type.OBJECT -> {
                    val expectedObject = expectedValues.find {
                        it?.type == RealmAny.Type.OBJECT
                    }?.asRealmObject<RealmDictionaryContainer>()
                    val actualObject = actualValue.asRealmObject<RealmDictionaryContainer>()
                    assertEquals(expectedObject?.stringField, actualObject.stringField)
                }
                RealmAny.Type.BINARY -> {
                    val expectedByteArray = expectedValues.find {
                        it?.type == RealmAny.Type.BINARY
                    }?.asByteArray()
                    val actualByteArray = actualValue.asByteArray()
                    assertContentEquals(expectedByteArray, actualByteArray)
                }
                else -> {
                    assertTrue(expectedKeys.contains(actualKey))
                    assertTrue(expectedValues.contains(actualValue))
                }
            }
        }
    }

    override fun assertStructuralEquality(
        expectedValues: Collection<RealmAny?>,
        actualValues: Collection<RealmAny?>
    ) {
        assertEquals(expectedValues.size, actualValues.size)
        val expectedIterator = expectedValues.iterator()
        val actualIterator = actualValues.iterator()
        while (expectedIterator.hasNext() && actualIterator.hasNext()) {
            assertStructuralEquality(expectedIterator.next(), actualIterator.next())
        }
    }

    override fun assertStructuralEquality(
        expectedValue: RealmAny?,
        actualValue: RealmAny?
    ) {
        assertEquals(expectedValue?.type, actualValue?.type)
        when (expectedValue?.type) {
            RealmAny.Type.INT -> assertEquals(expectedValue.asInt(), actualValue?.asInt())
            RealmAny.Type.BOOL -> assertEquals(expectedValue.asBoolean(), actualValue?.asBoolean())
            RealmAny.Type.STRING -> assertEquals(expectedValue.asString(), actualValue?.asString())
            RealmAny.Type.BINARY -> assertContentEquals(
                expectedValue.asByteArray(),
                actualValue?.asByteArray()
            )
            RealmAny.Type.TIMESTAMP -> assertEquals(
                expectedValue.asRealmInstant(),
                actualValue?.asRealmInstant()
            )
            RealmAny.Type.FLOAT -> assertEquals(expectedValue.asFloat(), actualValue?.asFloat())
            RealmAny.Type.DOUBLE -> assertEquals(expectedValue.asDouble(), actualValue?.asDouble())
            RealmAny.Type.DECIMAL128 -> assertEquals(
                expectedValue.asDecimal128(),
                actualValue?.asDecimal128()
            )
            RealmAny.Type.OBJECT_ID -> assertEquals(
                expectedValue.asObjectId(),
                actualValue?.asObjectId()
            )
            RealmAny.Type.UUID -> assertEquals(
                expectedValue.asRealmUUID(),
                actualValue?.asRealmUUID()
            )
            RealmAny.Type.OBJECT -> {
                val expectedObj = expectedValue.asRealmObject<RealmDictionaryContainer>()
                val actualObj = actualValue?.asRealmObject<RealmDictionaryContainer>()
                assertEquals(expectedObj.stringField, assertNotNull(actualObj).stringField)
            }
            null -> assertNull(actualValue)
        }
    }
}

/**
 * Tester for RealmObject.
 */
internal class RealmObjectDictionaryTester(
    realm: Realm,
    typeSafetyManager: DictionaryTypeSafetyManager<RealmDictionaryContainer?>,
    classifier: KClassifier
) : ManagedDictionaryTester<RealmDictionaryContainer?>(realm, typeSafetyManager, classifier) {
    override fun assertStructuralEquality(
        expectedPairs: List<Pair<String, RealmDictionaryContainer?>>,
        actualValues: Map<String, RealmDictionaryContainer?>
    ) {
        assertEquals(expectedPairs.size, actualValues.size)
        assertContentEquals(
            expectedPairs.map { it.second?.stringField },
            actualValues.map { it.value?.stringField }
        )
    }

    override fun assertStructuralEquality(
        expectedValues: Collection<RealmDictionaryContainer?>,
        actualValues: Collection<RealmDictionaryContainer?>
    ) {
        assertEquals(expectedValues.size, actualValues.size)
        assertContentEquals(
            expectedValues.map { it?.stringField },
            actualValues.map { it?.stringField }
        )
    }

    override fun assertStructuralEquality(
        expectedValue: RealmDictionaryContainer?,
        actualValue: RealmDictionaryContainer?
    ) {
        assertEquals(expectedValue?.stringField, actualValue?.stringField)
    }
}

/**
 * Dataset container for RealmDictionary, can be either nullable or non-nullable.
 */
internal class DictionaryTypeSafetyManager<T> constructor(
    override val property: KMutableProperty1<RealmDictionaryContainer, RealmDictionary<T>>,
    override val dataSetToLoad: List<Pair<String, T>>
) : GenericTypeSafetyManager<Pair<String, T>, RealmDictionaryContainer, RealmDictionary<T>> {

    override fun toString(): String = property.name

    override fun getCollection(container: RealmDictionaryContainer): RealmDictionary<T> =
        property.get(container)

    override fun createContainerAndGetCollection(realm: MutableRealm): RealmDictionary<T> {
        val container = RealmDictionaryContainer().let {
            realm.copyToRealm(it)
        }
        return property.get(container)
            .also { dictionary ->
                assertNotNull(dictionary)
                assertTrue(dictionary.isEmpty())
            }
    }

    override fun createPrePopulatedContainer(): RealmDictionaryContainer {
        return RealmDictionaryContainer().also {
            property.get(it)
                .apply {
                    putAll(dataSetToLoad)
                }
        }
    }
}

val DICTIONARY_KEYS = listOf("A", "B")
val DICTIONARY_KEYS_FOR_NULLABLE = DICTIONARY_KEYS + "C"

internal val DICTIONARY_OBJECT_VALUES = listOf(
    RealmDictionaryContainer().apply { stringField = "A" },
    RealmDictionaryContainer().apply { stringField = "B" }
)
private val REALM_ANY_REALM_OBJECT = RealmAny.create(
    RealmDictionaryContainer().apply { stringField = "hello" },
    RealmDictionaryContainer::class
)
private val REALM_ANY_REALM_OBJECT_2 = RealmAny.create(
    RealmDictionaryContainer().apply { stringField = "hello_2" },
    RealmDictionaryContainer::class
)
private val REALM_ANY_REALM_OBJECT_3 = RealmAny.create(
    RealmDictionaryContainer().apply { stringField = "hello_3" },
    RealmDictionaryContainer::class
)

private val DICTIONARY_REALM_ANY_VALUES = REALM_ANY_PRIMITIVE_VALUES + REALM_ANY_REALM_OBJECT

internal val NULLABLE_DICTIONARY_OBJECT_VALUES = DICTIONARY_OBJECT_VALUES + null

// Circular dependencies with dictionaries
class DictionaryLevel1() : RealmObject {
    var name: String = ""
    var dictionary: RealmDictionary<DictionaryLevel2?> = realmDictionaryOf()

    constructor(name: String) : this() {
        this.name = name
    }
}

class DictionaryLevel2() : RealmObject {
    var name: String = ""
    var dictionary: RealmDictionary<DictionaryLevel3?> = realmDictionaryOf()

    constructor(name: String) : this() {
        this.name = name
    }
}

class DictionaryLevel3() : RealmObject {
    var name: String = ""
    var dictionary: RealmDictionary<DictionaryLevel1?> = realmDictionaryOf()

    constructor(name: String) : this() {
        this.name = name
    }
}<|MERGE_RESOLUTION|>--- conflicted
+++ resolved
@@ -1010,24 +1010,6 @@
         }
     }
 
-<<<<<<< HEAD
-    // TODO enable and write logic when notifications are ready
-    @Test
-    @Ignore
-    override fun collectionAsFlow_completesWhenParentIsDeleted() = runBlocking {
-//        val container = realm.write { copyToRealm(RealmDictionaryContainer()) }
-//        val mutex = Mutex(true)
-//        val job = async {
-//            container.nullableObjectDictionaryField.asFlow().collect {
-//                mutex.unlock()
-//            }
-//        }
-//        mutex.lock()
-//        realm.write { delete(findLatest(container)!!) }
-//        withTimeout(10.seconds) {
-//            job.await()
-//        }
-=======
     @Test
     override fun collectionAsFlow_completesWhenParentIsDeleted() = runBlocking {
         val container = realm.write { copyToRealm(RealmDictionaryContainer()) }
@@ -1044,7 +1026,6 @@
         withTimeout(10.seconds) {
             job.await()
         }
->>>>>>> a9e593ba
     }
 
     @Test
