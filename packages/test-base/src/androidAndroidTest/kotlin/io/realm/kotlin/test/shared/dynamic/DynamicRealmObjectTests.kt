--- conflicted
+++ resolved
@@ -1107,8 +1107,7 @@
                         }
                     }
                 }
-<<<<<<< HEAD
-                is DictionaryPropertyType -> {
+                is MapPropertyType -> {
                     if (type.isNullable) {
                         fun <T> assertionsForNullable(dictionaryFromSample: RealmDictionary<T?>) {
                             assertNull(dictionaryFromSample["A"])
@@ -1373,10 +1372,6 @@
                             else -> Unit
                         }
                     }
-=======
-                is MapPropertyType -> {
-                    // TODO add support for dictionaries in dynamic realms
->>>>>>> 662faa44
                 }
                 else -> {
                     // Required `else` branch due to https://youtrack.jetbrains.com/issue/KTIJ-18702
