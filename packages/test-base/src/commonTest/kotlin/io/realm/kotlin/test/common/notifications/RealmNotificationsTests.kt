/*
 * Copyright 2021 Realm Inc.
 *
 * Licensed under the Apache License, Version 2.0 (the "License");
 * you may not use this file except in compliance with the License.
 * You may obtain a copy of the License at
 *
 * http://www.apache.org/licenses/LICENSE-2.0
 *
 * Unless required by applicable law or agreed to in writing, software
 * distributed under the License is distributed on an "AS IS" BASIS,
 * WITHOUT WARRANTIES OR CONDITIONS OF ANY KIND, either express or implied.
 * See the License for the specific language governing permissions and
 * limitations under the License.
 */

package io.realm.kotlin.test.common.notifications

import io.realm.kotlin.Realm
import io.realm.kotlin.RealmConfiguration
import io.realm.kotlin.VersionId
import io.realm.kotlin.entities.Sample
import io.realm.kotlin.ext.asFlow
import io.realm.kotlin.internal.platform.runBlocking
import io.realm.kotlin.notifications.InitialRealm
import io.realm.kotlin.notifications.RealmChange
import io.realm.kotlin.notifications.UpdatedRealm
import io.realm.kotlin.test.common.utils.FlowableTests
import io.realm.kotlin.test.platform.PlatformUtils
import io.realm.kotlin.test.util.TestChannel
import io.realm.kotlin.test.util.receiveOrFail
import kotlinx.coroutines.CancellationException
import kotlinx.coroutines.async
import kotlinx.coroutines.channels.BufferOverflow
import kotlinx.coroutines.delay
import kotlinx.coroutines.flow.buffer
import kotlinx.coroutines.sync.Mutex
import kotlinx.coroutines.withTimeout
import kotlin.test.AfterTest
import kotlin.test.BeforeTest
import kotlin.test.Ignore
import kotlin.test.Test
import kotlin.test.assertEquals
import kotlin.test.assertFailsWith
import kotlin.test.assertIs
import kotlin.test.fail
import kotlin.time.Duration.Companion.milliseconds
import kotlin.time.Duration.Companion.seconds

class RealmNotificationsTests : FlowableTests {

    lateinit var tmpDir: String
    lateinit var configuration: RealmConfiguration
    lateinit var realm: Realm

    @BeforeTest
    fun setup() {
        tmpDir = PlatformUtils.createTempDir()
        configuration = RealmConfiguration.Builder(schema = setOf(Sample::class))
            .directory(tmpDir)
            .build()
        realm = Realm.open(configuration)
    }

    @AfterTest
    fun tearDown() {
        if (this::realm.isInitialized && !realm.isClosed()) {
            realm.close()
        }
        PlatformUtils.deleteTempDir(tmpDir)
    }

    @Test
    override fun initialElement() {
        runBlocking {
            val c = TestChannel<RealmChange<Realm>>()
            val startingVersion = realm.version()
            val observer = async {
                realm.asFlow().collect {
                    c.send(it)
                }
            }
            c.receiveOrFail().let { realmChange ->
                assertIs<InitialRealm<Realm>>(realmChange)
                assertEquals(startingVersion, realmChange.realm.version())
            }

            observer.cancel()
            c.close()
        }
    }

    @Test
    override fun asFlow() {
        runBlocking {
            val c = TestChannel<RealmChange<Realm>>()
            val startingVersion = realm.version()
            val observer = async {
                realm.asFlow().collect {
                    println("Received from realm.asFlow(): $it")
                    c.send(it)
                }
            }

            // We should first receive an initial Realm notification.
            c.receiveOrFail(message = "Failed to receive InitialEvent").let { realmChange ->
                assertIs<InitialRealm<Realm>>(realmChange)
                assertEquals(startingVersion, realmChange.realm.version())
            }

            realm.write { /* Do nothing */ }

            // Now we we should receive an updated Realm change notification.
            c.receiveOrFail(message = "Failed to receive UpdateEvent").let { realmChange ->
                assertIs<UpdatedRealm<Realm>>(realmChange)
                assertEquals(VersionId(startingVersion.version + 1), realmChange.realm.version())
            }

            observer.cancel()
            c.close()
        }
    }

    // Test 11
    @Test
<<<<<<< HEAD
    override fun cancelAsFlow() = runBlocking<Unit> {
        val c1 = TestChannel<RealmChange<Realm>>()
        val c2 = TestChannel<RealmChange<Realm>>()
        val startingVersion = realm.version()
=======
    override fun cancelAsFlow() {
        runBlocking {
            val c1 = TestChannel<RealmChange<Realm>>()
            val c2 = TestChannel<RealmChange<Realm>>()
            val startingVersion = realm.version()
>>>>>>> 0834a9ce

        val observer1 = async {
            realm.asFlow().collect {
                println("Received from realm1.asFlow(). Sending: $it")
                c1.send(it)
                println("Sent message from realm1.asFlow(): $it")
            }
        }
        val observer2Cancelled = Mutex(false)
        val observer2 = async {
            realm.asFlow().collect {
                println("Received from realm2.asFlow(). Sending: $it")
                if (!observer2Cancelled.isLocked) {
                    c2.send(it)
                    println("Sent message from realm2.asFlow(): $it")
                } else {
                    fail("Should not receive notifications on a canceled scope")
                }
            }
        }

        // We should first receive an initial Realm notification.
        c1.receiveOrFail(message = "Did not receive Initial event on Channel 1").let { realmChange ->
            assertIs<InitialRealm<Realm>>(realmChange)
            assertEquals(startingVersion, realmChange.realm.version())
//            assertEquals(0, realmChange.realm.query(Sample::class).count().find(), "Realm already contained data?!?")
            assertEquals(2, realmChange.realm.version().version)
        }

        c2.receiveOrFail(message = "Did not receive Initial event on Channel 2").let { realmChange ->
            assertIs<InitialRealm<Realm>>(realmChange)
            assertEquals(startingVersion, realmChange.realm.version())
//            assertEquals(0, realmChange.realm.query(Sample::class).count().find(), "Realm already contained data?!?")
            assertEquals(2, realmChange.realm.version().version)
        }

        realm.write {
//            copyToRealm(Sample())
        }

        // Now we we should receive an updated Realm change notification.
        c1.receiveOrFail(message = "Did not receive Update event on Channel 1").let { realmChange ->
            assertIs<UpdatedRealm<Realm>>(realmChange)
            assertEquals(VersionId(startingVersion.version + 1), realmChange.realm.version())
//            assertEquals(1, realmChange.realm.query(Sample::class).count().find(), "Unexpected size of Realm?!?")
            assertEquals(3, realmChange.realm.version().version)
        }

        c2.receiveOrFail(message = "Did not receive Update event on Channel 2").let { realmChange ->
            assertIs<UpdatedRealm<Realm>>(realmChange)
            assertEquals(VersionId(startingVersion.version + 1), realmChange.realm.version())
//            assertEquals(1, realmChange.realm.query(Sample::class).count().find(), "Unexpected size of Realm?!?")
            assertEquals(3, realmChange.realm.version().version)
        }

        // Stop one observer and ensure that we dont receive any more notifications in that scope
        observer2.cancel()
        observer2Cancelled.lock()

        realm.write {
//            copyToRealm(Sample())
        }

<<<<<<< HEAD
        // But unclosed channels should receive notifications
        c1.receiveOrFail(message = "Did not receive 2nd Update event on Channel 1").let { realmChange ->
            assertIs<UpdatedRealm<Realm>>(realmChange)
            assertEquals(VersionId(startingVersion.version + 2), realmChange.realm.version())
//            assertEquals(2, realmChange.realm.query(Sample::class).count().find(), "Unexpected size of Realm?!?")
            assertEquals(4, realmChange.realm.version().version)
=======
            observer1.cancel()
            c1.close()
            c2.close()
>>>>>>> 0834a9ce
        }
        observer1.cancel()
        c1.close()
        c2.close()
    }

    @Test
    @Ignore
    override fun closeRealmInsideFlowThrows() {
        TODO("Wait for a Global change listener to become available")
    }

    @Test
    @Ignore
    override fun closingRealmDoesNotCancelFlows() {
        TODO("Wait for a Global change listener to become available")
    }

    @Test
    fun closingRealmCompletesFlow() {
        runBlocking {
            val mutex = Mutex(true)
            val observer = async {
                realm.asFlow().collect { mutex.unlock() }
            }
            mutex.lock()
            realm.close()
            withTimeout(5.seconds) {
                observer.await()
            }
        }
    }

    @Test
    fun notification_cancelsOnInsufficientBuffers() {
        val sample = realm.writeBlocking { copyToRealm(Sample()) }
        val flow = sample.asFlow()

        runBlocking {
            val listener = async {
                withTimeout(30.seconds) {
                    assertFailsWith<CancellationException> {
                        flow.collect {
                            delay(1000.milliseconds)
                        }
                    }.message!!.let { message ->
                        assertEquals(
                            "Cannot deliver object notifications. Increase dispatcher processing resources or buffer the flow with buffer(...)",
                            message
                        )
                    }
                }
            }
            (1..100).forEach {
                realm.writeBlocking {
                    findLatest(sample)!!.apply {
                        stringField = it.toString()
                    }
                }
            }
            listener.await()
        }
    }

    // This test shows that our internal logic still works (by closing the flow on deletion events)
    // even though the public consumer is dropping elements
    @Test
    fun notification_backpressureStrategyDoesNotRuinInternalLogic() {
        val sample = realm.writeBlocking { copyToRealm(Sample()) }
        val flow = sample.asFlow()
            .buffer(0, onBufferOverflow = BufferOverflow.DROP_OLDEST)

        runBlocking {
            val listener = async {
                withTimeout(30.seconds) {
                    flow.collect {
                        delay(100.milliseconds)
                    }
                }
            }
            (1..100).forEach {
                realm.writeBlocking {
                    findLatest(sample)!!.apply {
                        stringField = it.toString()
                    }
                }
            }
            realm.write { delete(findLatest(sample)!!) }
            listener.await()
        }
    }
}<|MERGE_RESOLUTION|>--- conflicted
+++ resolved
@@ -97,13 +97,12 @@
             val startingVersion = realm.version()
             val observer = async {
                 realm.asFlow().collect {
-                    println("Received from realm.asFlow(): $it")
                     c.send(it)
                 }
             }
 
             // We should first receive an initial Realm notification.
-            c.receiveOrFail(message = "Failed to receive InitialEvent").let { realmChange ->
+            c.receiveOrFail(message = "Failed to receive initial event").let { realmChange ->
                 assertIs<InitialRealm<Realm>>(realmChange)
                 assertEquals(startingVersion, realmChange.realm.version())
             }
@@ -111,7 +110,7 @@
             realm.write { /* Do nothing */ }
 
             // Now we we should receive an updated Realm change notification.
-            c.receiveOrFail(message = "Failed to receive UpdateEvent").let { realmChange ->
+            c.receiveOrFail(message = "Failed to receive update event").let { realmChange ->
                 assertIs<UpdatedRealm<Realm>>(realmChange)
                 assertEquals(VersionId(startingVersion.version + 1), realmChange.realm.version())
             }
@@ -121,99 +120,69 @@
         }
     }
 
-    // Test 11
-    @Test
-<<<<<<< HEAD
-    override fun cancelAsFlow() = runBlocking<Unit> {
-        val c1 = TestChannel<RealmChange<Realm>>()
-        val c2 = TestChannel<RealmChange<Realm>>()
-        val startingVersion = realm.version()
-=======
+    @Test
     override fun cancelAsFlow() {
         runBlocking {
             val c1 = TestChannel<RealmChange<Realm>>()
             val c2 = TestChannel<RealmChange<Realm>>()
             val startingVersion = realm.version()
->>>>>>> 0834a9ce
-
-        val observer1 = async {
-            realm.asFlow().collect {
-                println("Received from realm1.asFlow(). Sending: $it")
-                c1.send(it)
-                println("Sent message from realm1.asFlow(): $it")
-            }
-        }
-        val observer2Cancelled = Mutex(false)
-        val observer2 = async {
-            realm.asFlow().collect {
-                println("Received from realm2.asFlow(). Sending: $it")
-                if (!observer2Cancelled.isLocked) {
-                    c2.send(it)
-                    println("Sent message from realm2.asFlow(): $it")
-                } else {
-                    fail("Should not receive notifications on a canceled scope")
-                }
-            }
-        }
-
-        // We should first receive an initial Realm notification.
-        c1.receiveOrFail(message = "Did not receive Initial event on Channel 1").let { realmChange ->
-            assertIs<InitialRealm<Realm>>(realmChange)
-            assertEquals(startingVersion, realmChange.realm.version())
-//            assertEquals(0, realmChange.realm.query(Sample::class).count().find(), "Realm already contained data?!?")
-            assertEquals(2, realmChange.realm.version().version)
-        }
-
-        c2.receiveOrFail(message = "Did not receive Initial event on Channel 2").let { realmChange ->
-            assertIs<InitialRealm<Realm>>(realmChange)
-            assertEquals(startingVersion, realmChange.realm.version())
-//            assertEquals(0, realmChange.realm.query(Sample::class).count().find(), "Realm already contained data?!?")
-            assertEquals(2, realmChange.realm.version().version)
-        }
-
-        realm.write {
-//            copyToRealm(Sample())
-        }
-
-        // Now we we should receive an updated Realm change notification.
-        c1.receiveOrFail(message = "Did not receive Update event on Channel 1").let { realmChange ->
-            assertIs<UpdatedRealm<Realm>>(realmChange)
-            assertEquals(VersionId(startingVersion.version + 1), realmChange.realm.version())
-//            assertEquals(1, realmChange.realm.query(Sample::class).count().find(), "Unexpected size of Realm?!?")
-            assertEquals(3, realmChange.realm.version().version)
-        }
-
-        c2.receiveOrFail(message = "Did not receive Update event on Channel 2").let { realmChange ->
-            assertIs<UpdatedRealm<Realm>>(realmChange)
-            assertEquals(VersionId(startingVersion.version + 1), realmChange.realm.version())
-//            assertEquals(1, realmChange.realm.query(Sample::class).count().find(), "Unexpected size of Realm?!?")
-            assertEquals(3, realmChange.realm.version().version)
-        }
-
-        // Stop one observer and ensure that we dont receive any more notifications in that scope
-        observer2.cancel()
-        observer2Cancelled.lock()
-
-        realm.write {
-//            copyToRealm(Sample())
-        }
-
-<<<<<<< HEAD
-        // But unclosed channels should receive notifications
-        c1.receiveOrFail(message = "Did not receive 2nd Update event on Channel 1").let { realmChange ->
-            assertIs<UpdatedRealm<Realm>>(realmChange)
-            assertEquals(VersionId(startingVersion.version + 2), realmChange.realm.version())
-//            assertEquals(2, realmChange.realm.query(Sample::class).count().find(), "Unexpected size of Realm?!?")
-            assertEquals(4, realmChange.realm.version().version)
-=======
+
+            val observer1 = async {
+                realm.asFlow().collect {
+                    c1.send(it)
+                }
+            }
+            val observer2Cancelled = Mutex(false)
+            val observer2 = async {
+                realm.asFlow().collect {
+                    if (!observer2Cancelled.isLocked) {
+                        c2.send(it)
+                    } else {
+                        fail("Should not receive notifications on a canceled scope")
+                    }
+                }
+            }
+
+            // We should first receive an initial Realm notification.
+            c1.receiveOrFail(message = "Failed to receive initial event on Channel 1").let { realmChange ->
+                assertIs<InitialRealm<Realm>>(realmChange)
+                assertEquals(startingVersion, realmChange.realm.version())
+            }
+
+            c2.receiveOrFail(message = "Failed to receive initial event on Channel 2").let { realmChange ->
+                assertIs<InitialRealm<Realm>>(realmChange)
+                assertEquals(startingVersion, realmChange.realm.version())
+            }
+
+            realm.write { /* Do nothing */ }
+
+            // Now we we should receive an updated Realm change notification.
+            c1.receiveOrFail(message = "Failed to receive first update event on Channel 1").let { realmChange ->
+                assertIs<UpdatedRealm<Realm>>(realmChange)
+                assertEquals(VersionId(startingVersion.version + 1), realmChange.realm.version())
+            }
+
+            c2.receiveOrFail(message = "Failed to receive first update event on Channel 2").let { realmChange ->
+                assertIs<UpdatedRealm<Realm>>(realmChange)
+                assertEquals(VersionId(startingVersion.version + 1), realmChange.realm.version())
+            }
+
+            // Stop one observer and ensure that we dont receive any more notifications in that scope
+            observer2.cancel()
+            observer2Cancelled.lock()
+
+            realm.write { /* Do nothing */ }
+
+            // But unclosed channels should receive notifications
+            c1.receiveOrFail(message = "Failed to receive second update event on Channel 1").let { realmChange ->
+                assertIs<UpdatedRealm<Realm>>(realmChange)
+                assertEquals(VersionId(startingVersion.version + 2), realmChange.realm.version())
+            }
+
             observer1.cancel()
             c1.close()
             c2.close()
->>>>>>> 0834a9ce
-        }
-        observer1.cancel()
-        c1.close()
-        c2.close()
+        }
     }
 
     @Test
@@ -284,7 +253,7 @@
 
         runBlocking {
             val listener = async {
-                withTimeout(30.seconds) {
+                withTimeout(10.seconds) {
                     flow.collect {
                         delay(100.milliseconds)
                     }
