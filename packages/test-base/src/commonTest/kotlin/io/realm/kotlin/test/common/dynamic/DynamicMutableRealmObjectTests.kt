/*
 * Copyright 2022 Realm Inc.
 *
 * Licensed under the Apache License, Version 2.0 (the "License");
 * you may not use this file except in compliance with the License.
 * You may obtain a copy of the License at
 *
 * http://www.apache.org/licenses/LICENSE-2.0
 *
 * Unless required by applicable law or agreed to in writing, software
 * distributed under the License is distributed on an "AS IS" BASIS,
 * WITHOUT WARRANTIES OR CONDITIONS OF ANY KIND, either express or implied.
 * See the License for the specific language governing permissions and
 * limitations under the License.
 */

@file:Suppress("invisible_member", "invisible_reference")

package io.realm.kotlin.test.common.dynamic

import io.realm.kotlin.RealmConfiguration
import io.realm.kotlin.dynamic.DynamicMutableRealm
import io.realm.kotlin.dynamic.DynamicMutableRealmObject
import io.realm.kotlin.dynamic.DynamicRealmObject
import io.realm.kotlin.dynamic.getNullableValue
import io.realm.kotlin.dynamic.getNullableValueDictionary
import io.realm.kotlin.dynamic.getNullableValueList
import io.realm.kotlin.dynamic.getNullableValueSet
import io.realm.kotlin.dynamic.getValue
import io.realm.kotlin.dynamic.getValueDictionary
import io.realm.kotlin.dynamic.getValueList
import io.realm.kotlin.dynamic.getValueSet
import io.realm.kotlin.entities.Sample
import io.realm.kotlin.entities.embedded.embeddedSchema
import io.realm.kotlin.entities.embedded.embeddedSchemaWithPrimaryKey
import io.realm.kotlin.entities.primarykey.PrimaryKeyString
import io.realm.kotlin.ext.asRealmObject
import io.realm.kotlin.ext.isManaged
import io.realm.kotlin.ext.realmDictionaryEntryOf
import io.realm.kotlin.ext.realmDictionaryOf
import io.realm.kotlin.ext.realmListOf
import io.realm.kotlin.ext.realmSetOf
import io.realm.kotlin.internal.InternalConfiguration
import io.realm.kotlin.schema.ListPropertyType
import io.realm.kotlin.schema.MapPropertyType
import io.realm.kotlin.schema.RealmClass
import io.realm.kotlin.schema.RealmProperty
import io.realm.kotlin.schema.RealmPropertyType
import io.realm.kotlin.schema.RealmSchema
import io.realm.kotlin.schema.RealmStorageType
import io.realm.kotlin.schema.SetPropertyType
import io.realm.kotlin.schema.ValuePropertyType
import io.realm.kotlin.test.StandaloneDynamicMutableRealm
import io.realm.kotlin.test.common.utils.assertFailsWithMessage
import io.realm.kotlin.test.platform.PlatformUtils
import io.realm.kotlin.types.ObjectId
import io.realm.kotlin.types.RealmAny
import io.realm.kotlin.types.RealmDictionary
import io.realm.kotlin.types.RealmInstant
import io.realm.kotlin.types.RealmList
import io.realm.kotlin.types.RealmSet
import io.realm.kotlin.types.RealmUUID
import kotlinx.coroutines.test.runTest
import org.mongodb.kbson.BsonDecimal128
import org.mongodb.kbson.BsonObjectId
import org.mongodb.kbson.Decimal128
import kotlin.reflect.KClass
import kotlin.test.AfterTest
import kotlin.test.BeforeTest
import kotlin.test.Test
import kotlin.test.assertContentEquals
import kotlin.test.assertEquals
import kotlin.test.assertFailsWith
import kotlin.test.assertFalse
import kotlin.test.assertIs
import kotlin.test.assertNotNull
import kotlin.test.assertNull
import kotlin.test.assertTrue

@Suppress("LargeClass")
class DynamicMutableRealmObjectTests {

    private lateinit var tmpDir: String
    private lateinit var configuration: RealmConfiguration
    private lateinit var dynamicMutableRealm: DynamicMutableRealm

    @BeforeTest
    fun setup() {
        tmpDir = PlatformUtils.createTempDir()
        configuration = RealmConfiguration.Builder(
            schema = setOf(
                Sample::class,
                PrimaryKeyString::class,
            ) + embeddedSchema + embeddedSchemaWithPrimaryKey
        )
            .directory(tmpDir)
            .build()

        // We use a StandaloneDynamicMutableRealm that allows us to manage the write transaction
        // which is not possible on the public DynamicMutableRealm.
        dynamicMutableRealm =
            StandaloneDynamicMutableRealm(configuration as InternalConfiguration).apply {
                beginTransaction()
            }
    }

    @AfterTest
    fun tearDown() {
        if (this::dynamicMutableRealm.isInitialized && !dynamicMutableRealm.isClosed()) {
            (dynamicMutableRealm as StandaloneDynamicMutableRealm).close()
        }
        PlatformUtils.deleteTempDir(tmpDir)
    }

    @Test
    fun get_returnsDynamicMutableObject() {
        val parent = dynamicMutableRealm.copyToRealm(
            DynamicMutableRealmObject.create(
                "Sample",
                "stringField" to "PARENT",
                "nullableObject" to DynamicMutableRealmObject.create(
                    "Sample",
                    "stringField" to "CHILD"
                )
            )
        )
        assertTrue(parent.isManaged())
        val child: DynamicMutableRealmObject? = parent.getObject("nullableObject")
        assertNotNull(child)
        assertTrue(child.isManaged())
        child.set("stringField", "UPDATED_CHILD")
    }

    @Test
    fun create_fromMap() {
        val parent = dynamicMutableRealm.copyToRealm(
            DynamicMutableRealmObject.create(
                "Sample",
                mapOf(
                    "stringField" to "PARENT",
                    "nullableObject" to DynamicMutableRealmObject.create(
                        "Sample",
                        mapOf("stringField" to "CHILD")
                    )
                )
            )
        )
        parent.run {
            assertEquals("PARENT", getValue("stringField"))
            val child: DynamicMutableRealmObject? = parent.getObject("nullableObject")
            assertNotNull(child)
            assertTrue(child.isManaged())
            assertEquals("CHILD", child.getValue("stringField"))
        }
    }

    @Test
    @Suppress("LongMethod", "ComplexMethod")
    fun set_allTypes() = runTest {
        val dynamicSample: DynamicMutableRealmObject =
            dynamicMutableRealm.copyToRealm(DynamicMutableRealmObject.create("Sample"))
        assertNotNull(dynamicSample)

        val schema: RealmSchema = dynamicMutableRealm.schema()
        val sampleDescriptor: RealmClass = schema["Sample"]!!

        val properties: Collection<RealmProperty> = sampleDescriptor.properties
        for (property: RealmProperty in properties) {
            val name: String = property.name
            val type: RealmPropertyType = property.type
            when (type) {
                is ValuePropertyType -> {
                    if (type.isNullable) {
                        when (type.storageType) {
                            RealmStorageType.BOOL -> {
                                dynamicSample.set(name, true)
                                assertEquals(true, dynamicSample.getNullableValue(name))
                                dynamicSample.set(name, null)
                                assertEquals(null, dynamicSample.getNullableValue<Boolean>(name))
                            }
                            RealmStorageType.INT -> {
                                dynamicSample.set(name, 42L)
                                assertEquals(42L, dynamicSample.getNullableValue(name))
                                dynamicSample.set(name, null)
                                assertEquals(null, dynamicSample.getNullableValue<Long>(name))
                            }
                            RealmStorageType.STRING -> {
                                dynamicSample.set(name, "STRING")
                                assertEquals("STRING", dynamicSample.getNullableValue(name))
                                dynamicSample.set(name, null)
                                assertEquals(null, dynamicSample.getNullableValue<String>(name))
                            }
                            RealmStorageType.OBJECT -> {
                                dynamicSample.set(name, Sample())
                                val nullableObject = dynamicSample.getObject(name)
                                assertNotNull(nullableObject)
                                assertEquals("Realm", nullableObject.getValue("stringField"))
                                dynamicSample.set(name, null)
                                assertEquals(null, dynamicSample.getObject(name))
                            }
                            RealmStorageType.FLOAT -> {
                                dynamicSample.set(name, 4.2f)
                                assertEquals(4.2f, dynamicSample.getNullableValue(name))
                                dynamicSample.set(name, null)
                                assertEquals(null, dynamicSample.getNullableValue<Float>(name))
                            }
                            RealmStorageType.DOUBLE -> {
                                dynamicSample.set(name, 4.2)
                                assertEquals(4.2, dynamicSample.getNullableValue(name))
                                dynamicSample.set(name, null)
                                assertEquals(null, dynamicSample.getNullableValue<Double>(name))
                            }
                            RealmStorageType.DECIMAL128 -> {
                                val value = Decimal128("1.84467440731231618E-615")
                                dynamicSample.set(name, value)
                                assertEquals(value, dynamicSample.getNullableValue(name))
                                dynamicSample.set(name, null)
                                assertEquals(null, dynamicSample.getNullableValue<Decimal128>(name))
                            }
                            RealmStorageType.TIMESTAMP -> {
                                val value = RealmInstant.from(100, 100)
                                dynamicSample.set(name, value)
                                assertEquals(value, dynamicSample.getNullableValue(name))
                                dynamicSample.set(name, null)
                                assertEquals(
                                    null,
                                    dynamicSample.getNullableValue<RealmInstant>(name)
                                )
                            }
                            RealmStorageType.OBJECT_ID -> {
                                when (name) {
                                    Sample::nullableObjectIdField.name -> {
                                        val value = ObjectId.create()
                                        dynamicSample.set(name, value)
                                        assertEquals(value, dynamicSample.getNullableValue(name))
                                        dynamicSample.set(name, null)
                                        assertEquals(
                                            null,
                                            dynamicSample.getNullableValue<ObjectId>(name)
                                        )
                                    }
                                    Sample::nullableBsonObjectIdField.name -> {
                                        val value = BsonObjectId()
                                        dynamicSample.set(name, value)
                                        assertEquals(value, dynamicSample.getNullableValue(name))
                                        dynamicSample.set(name, null)
                                        assertEquals(
                                            null,
                                            dynamicSample.getNullableValue<ObjectId>(name)
                                        )
                                    }
                                }
                            }
                            RealmStorageType.UUID -> {
                                val value = RealmUUID.random()
                                dynamicSample.set(name, value)
                                assertEquals(value, dynamicSample.getNullableValue(name))
                                dynamicSample.set(name, null)
                                assertEquals(null, dynamicSample.getNullableValue<RealmUUID>(name))
                            }
                            RealmStorageType.BINARY -> {
                                val value = byteArrayOf(42)
                                dynamicSample.set(name, value)
                                assertContentEquals(value, dynamicSample.getNullableValue(name))
                                dynamicSample.set(name, null)
                                assertEquals(null, dynamicSample.getNullableValue<ByteArray>(name))
                            }
                            RealmStorageType.ANY -> {
                                // Check writing a regular object using the Dynamic API throws
                                val objectValue = RealmAny.create(
                                    PrimaryKeyString(),
                                    PrimaryKeyString::class
                                )
                                assertFailsWith<IllegalArgumentException> {
                                    dynamicSample.set(name, objectValue)
                                }

                                // Test we can set null ...
                                dynamicSample.set(name, null)
                                assertEquals(null, dynamicSample.getNullableValue<RealmAny>(name))

                                // ... and primitives...
                                val value = RealmAny.create(42)
                                dynamicSample.set(name, value)
                                assertEquals(value, dynamicSample.getNullableValue(name))

                                // ... and dynamic mutable unmanaged objects ...
                                DynamicMutableRealmObject.create(
                                    "Sample",
                                    mapOf("stringField" to "Custom1")
                                ).also { dynamicMutableUnmanagedObject ->
                                    val dynamicRealmAny =
                                        RealmAny.create(dynamicMutableUnmanagedObject)
                                    dynamicSample.set(name, dynamicRealmAny)
                                    val expectedValue =
                                        dynamicMutableUnmanagedObject.getValue<String>("stringField")
                                    val actualValue = dynamicSample.getNullableValue<RealmAny>(name)
                                        ?.asRealmObject<DynamicRealmObject>()
                                        ?.getValue<String>("stringField")
                                    assertEquals(expectedValue, actualValue)
                                }

                                // ... and dynamic mutable managed objects
                                dynamicMutableRealm.copyToRealm(
                                    DynamicMutableRealmObject.create(
                                        "Sample",
                                        mapOf("stringField" to "Custom2")
                                    )
                                ).also { dynamicMutableManagedObject ->
                                    val dynamicRealmAny =
                                        RealmAny.create(dynamicMutableManagedObject)
                                    dynamicSample.set(name, dynamicRealmAny)
                                    val expectedValue =
                                        dynamicMutableManagedObject.getValue<String>("stringField")
                                    val managedDynamicMutableObject =
                                        dynamicSample.getNullableValue<RealmAny>(name)
                                            ?.asRealmObject<DynamicMutableRealmObject>()
                                    val actualValue =
                                        managedDynamicMutableObject?.getValue<String>("stringField")
                                    assertEquals(expectedValue, actualValue)

                                    // Check we did indeed get a dynamic mutable object
                                    managedDynamicMutableObject?.set("stringField", "NEW")
                                    assertEquals(
                                        "NEW",
                                        managedDynamicMutableObject?.getValue("stringField")
                                    )
                                }
                                // Collections in RealmAny are tested in
                                // testSetsInRealmAny()
                                // testNestedCollectionsInListInRealmAny()
                                // testNestedCollectionsInDictionarytInRealmAny()
                            }
                            else -> error("Model contains untested properties: $property")
                        }
                    } else {
                        when (type.storageType) {
                            RealmStorageType.BOOL -> {
                                dynamicSample.set(name, true)
                                assertEquals(true, dynamicSample.getValue(name))
                            }
                            RealmStorageType.INT -> {
                                dynamicSample.set(name, 42L)
                                assertEquals(42L, dynamicSample.getValue(name))
                            }
                            RealmStorageType.STRING -> {
                                dynamicSample.set(name, "STRING")
                                assertEquals("STRING", dynamicSample.getValue(name))
                            }
                            RealmStorageType.FLOAT -> {
                                dynamicSample.set(name, 4.2f)
                                assertEquals(4.2f, dynamicSample.getValue(name))
                            }
                            RealmStorageType.DOUBLE -> {
                                dynamicSample.set(name, 4.2)
                                assertEquals(4.2, dynamicSample.getValue(name))
                            }
                            RealmStorageType.DECIMAL128 -> {
                                val value = Decimal128("1.84467440731231618E-615")
                                dynamicSample.set(name, value)
                                assertEquals(value, dynamicSample.getValue(name))
                            }
                            RealmStorageType.TIMESTAMP -> {
                                val value = RealmInstant.from(100, 100)
                                dynamicSample.set(name, value)
                                assertEquals(value, dynamicSample.getValue(name))
                            }
                            RealmStorageType.OBJECT_ID -> {
                                when (name) {
                                    Sample::objectIdField.name -> {
                                        val value = ObjectId.create()
                                        dynamicSample.set(name, value)
                                        assertEquals(value, dynamicSample.getValue(name))
                                    }
                                    Sample::bsonObjectIdField.name -> {
                                        val value = BsonObjectId()
                                        dynamicSample.set(name, value)
                                        assertEquals(value, dynamicSample.getValue(name))
                                    }
                                }
                            }
                            RealmStorageType.UUID -> {
                                val value = RealmUUID.random()
                                dynamicSample.set(name, value)
                                assertEquals(value, dynamicSample.getValue(name))
                            }
                            RealmStorageType.BINARY -> {
                                val value = byteArrayOf(42)
                                dynamicSample.set(name, value)
                                assertContentEquals(value, dynamicSample.getValue(name))
                            }
                            else -> error("Model contains untested properties: $property")
                        }
                    }
                }
                is ListPropertyType -> {
                    if (type.isComputed) {
                        val linkingObjects = dynamicSample.getBacklinks(property.name)
                        assertTrue(linkingObjects.isEmpty())
                        val target = dynamicMutableRealm.copyToRealm(
                            DynamicMutableRealmObject.create("Sample").apply {
                                set(Sample::stringField.name, "dynamic value")

                                when (property.name) {
                                    "objectBacklinks" -> {
                                        set(Sample::nullableObject.name, dynamicSample)
                                    }
                                    "listBacklinks" -> {
                                        getValueList<DynamicRealmObject>(Sample::objectListField.name).add(
                                            dynamicSample
                                        )
                                    }
                                    "setBacklinks" -> {
                                        getValueSet<DynamicRealmObject>(Sample::objectSetField.name).add(
                                            dynamicSample
                                        )
                                    }
                                    else -> error("Unhandled backlinks property: ${property.name}")
                                }
                            }
                        )
                        assertTrue(linkingObjects.isNotEmpty())
                        assertEquals(
                            target.getValue<String>(Sample::stringField.name),
                            linkingObjects.first().getValue(Sample::stringField.name)
                        )
                    } else if (type.isNullable) {
                        fun <T> assertionsForNullable(
                            listFromSample: RealmList<T?>,
                            property: RealmProperty,
                            value: T,
                            clazz: KClass<*>
                        ) {
                            listFromSample.add(value)
                            listFromSample.add(null)
                            val listOfNullable = dynamicSample.getNullableValueList(
                                property.name,
                                clazz
                            )
                            assertEquals(2, listOfNullable.size)
                            assertEquals(value, listOfNullable[0])
                            assertNull(listOfNullable[1])
                        }

                        when (type.storageType) {
                            RealmStorageType.BOOL -> assertionsForNullable(
                                dynamicSample.getNullableValueList(property.name),
                                property,
                                true,
                                Boolean::class
                            )
                            RealmStorageType.INT -> {
                                val value: Long = when (property.name) {
                                    "nullableByteListField" -> defaultSample.byteField.toLong()
                                    "nullableCharListField" -> defaultSample.charField.code.toLong()
                                    "nullableShortListField" -> defaultSample.shortField.toLong()
                                    "nullableIntListField" -> defaultSample.intField.toLong()
                                    "nullableLongListField" -> defaultSample.longField
                                    else -> error("Unexpected integral field ${property.name}")
                                }
                                assertionsForNullable(
                                    dynamicSample.getNullableValueList(property.name),
                                    property,
                                    value,
                                    Long::class
                                )
                            }
                            RealmStorageType.STRING -> assertionsForNullable(
                                dynamicSample.getNullableValueList(property.name),
                                property,
                                "NEW_ELEMENT",
                                String::class
                            )
                            RealmStorageType.FLOAT -> assertionsForNullable(
                                dynamicSample.getNullableValueList(property.name),
                                property,
                                1.234f,
                                Float::class
                            )
                            RealmStorageType.DOUBLE -> assertionsForNullable(
                                dynamicSample.getNullableValueList(property.name),
                                property,
                                1.234,
                                Double::class
                            )
                            RealmStorageType.DECIMAL128 -> assertionsForNullable(
                                dynamicSample.getNullableValueList(property.name),
                                property,
                                Decimal128("1.84467440731231618E-615"),
                                BsonDecimal128::class
                            )
                            RealmStorageType.TIMESTAMP -> assertionsForNullable(
                                dynamicSample.getNullableValueList(property.name),
                                property,
                                RealmInstant.from(100, 100),
                                RealmInstant::class
                            )
                            RealmStorageType.OBJECT_ID -> when (name) {
                                Sample::nullableObjectIdListField.name -> assertionsForNullable(
                                    dynamicSample.getNullableValueList(property.name),
                                    property,
                                    ObjectId.create(),
                                    ObjectId::class
                                )
                                Sample::nullableBsonObjectIdListField.name -> assertionsForNullable(
                                    dynamicSample.getNullableValueList(property.name),
                                    property,
                                    BsonObjectId(),
                                    BsonObjectId::class
                                )
                            }
                            RealmStorageType.UUID -> assertionsForNullable(
                                dynamicSample.getNullableValueList(property.name),
                                property,
                                RealmUUID.random(),
                                RealmUUID::class
                            )
                            RealmStorageType.BINARY -> {
                                // TODO use assertionsForNullable when we add support for structural equality for RealmList<ByteArray>
                                val value = byteArrayOf(42)
                                dynamicSample.getNullableValueList<ByteArray>(property.name)
                                    .add(value)
                                dynamicSample.getNullableValueList<ByteArray>(property.name)
                                    .add(null)
                                val listOfNullable = dynamicSample.getNullableValueList(
                                    property.name,
                                    ByteArray::class
                                )
                                assertContentEquals(value, listOfNullable[0])
                                assertEquals(null, listOfNullable[1])
                            }
                            RealmStorageType.ANY -> {
                                // Check writing a regular object using the Dynamic API throws
                                val objectValue = RealmAny.create(
                                    PrimaryKeyString(),
                                    PrimaryKeyString::class
                                )
                                assertFailsWith<ClassCastException> {
                                    dynamicSample.set(name, realmListOf(objectValue))
                                }

                                // Test we can set null ...
                                dynamicSample.set(name, realmListOf<RealmAny?>(null))
                                dynamicSample.getNullableValueList<RealmAny>(name)
                                    .also { list ->
                                        assertEquals(1, list.size)
                                        assertEquals(null, list[0])
                                    }

                                // ... and primitives...
                                val value = RealmAny.create(42)
                                dynamicSample.set(name, realmListOf(value))
                                dynamicSample.getNullableValueList<RealmAny>(name)
                                    .also { list ->
                                        assertEquals(1, list.size)
                                        assertEquals(value, list[0])
                                    }

                                // ... and dynamic mutable unmanaged objects ...
                                DynamicMutableRealmObject.create(
                                    "Sample",
                                    mapOf("stringField" to "Custom1")
                                ).also { dynamicMutableUnmanagedObject ->
                                    val dynamicRealmAny =
                                        RealmAny.create(dynamicMutableUnmanagedObject)
                                    dynamicSample.set(name, realmListOf(dynamicRealmAny))
                                    val expectedValue =
                                        dynamicMutableUnmanagedObject.getValue<String>("stringField")
                                    val actualList =
                                        dynamicSample.getNullableValueList<RealmAny>(name)
                                    assertEquals(1, actualList.size)
                                    val actualValue = actualList[0]
                                        ?.asRealmObject<DynamicRealmObject>()
                                        ?.getValue<String>("stringField")
                                    assertEquals(expectedValue, actualValue)
                                }

                                // ... and dynamic mutable managed objects
                                dynamicMutableRealm.copyToRealm(
                                    DynamicMutableRealmObject.create(
                                        "Sample",
                                        mapOf("stringField" to "Custom2")
                                    )
                                ).also { dynamicMutableManagedObject ->
                                    val dynamicRealmAny =
                                        RealmAny.create(dynamicMutableManagedObject)
                                    dynamicSample.set(name, realmListOf(dynamicRealmAny))
                                    val expectedValue =
                                        dynamicMutableManagedObject.getValue<String>("stringField")
                                    val actualList =
                                        dynamicSample.getNullableValueList<RealmAny>(name)
                                    assertEquals(1, actualList.size)
                                    val managedDynamicMutableObject = actualList[0]
                                        ?.asRealmObject<DynamicMutableRealmObject>()
                                    val actualValue =
                                        managedDynamicMutableObject?.getValue<String>("stringField")
                                    assertEquals(expectedValue, actualValue)

                                    // Check we did indeed get a dynamic mutable object
                                    managedDynamicMutableObject?.set("stringField", "NEW")
                                    assertEquals(
                                        "NEW",
                                        managedDynamicMutableObject?.getValue("stringField")
                                    )
                                }
                            }
                            else -> error("Model contains untested properties: $property")
                        }
                    } else {
                        fun <T> assertionsForValue(
                            listFromSample: RealmList<T>,
                            property: RealmProperty,
                            value: T,
                            clazz: KClass<*>
                        ) {
                            listFromSample.add(value)
                            val valueList = dynamicSample.getValueList(
                                property.name,
                                clazz
                            )
                            assertEquals(1, valueList.size)
                            assertEquals(value, valueList[0] as T)
                        }

                        when (type.storageType) {
                            RealmStorageType.BOOL -> assertionsForValue(
                                dynamicSample.getValueList(property.name),
                                property,
                                true,
                                Boolean::class
                            )
                            RealmStorageType.INT -> {
                                val value: Long = when (property.name) {
                                    "byteListField" -> defaultSample.byteField.toLong()
                                    "charListField" -> defaultSample.charField.code.toLong()
                                    "shortListField" -> defaultSample.shortField.toLong()
                                    "intListField" -> defaultSample.intField.toLong()
                                    "longListField" -> defaultSample.longField
                                    else -> error("Unexpected integral field ${property.name}")
                                }
                                assertionsForValue(
                                    dynamicSample.getValueList(property.name),
                                    property,
                                    value,
                                    Long::class
                                )
                            }
                            RealmStorageType.STRING -> assertionsForValue(
                                dynamicSample.getValueList(property.name),
                                property,
                                "NEW_ELEMENT",
                                String::class
                            )
                            RealmStorageType.FLOAT -> assertionsForValue(
                                dynamicSample.getValueList(property.name),
                                property,
                                1.234f,
                                Float::class
                            )
                            RealmStorageType.DOUBLE -> assertionsForValue(
                                dynamicSample.getValueList(property.name),
                                property,
                                1.234,
                                Double::class
                            )
                            RealmStorageType.DECIMAL128 -> assertionsForValue(
                                dynamicSample.getValueList(property.name),
                                property,
                                Decimal128("1.84467440731231618E-615"),
                                BsonDecimal128::class
                            )
                            RealmStorageType.TIMESTAMP -> assertionsForValue(
                                dynamicSample.getValueList(property.name),
                                property,
                                RealmInstant.from(100, 100),
                                RealmInstant::class
                            )
                            RealmStorageType.OBJECT_ID -> when (name) {
                                Sample::objectIdListField.name -> assertionsForValue(
                                    dynamicSample.getValueList(property.name),
                                    property,
                                    ObjectId.create(),
                                    ObjectId::class
                                )
                                Sample::bsonObjectIdListField.name -> assertionsForValue(
                                    dynamicSample.getValueList(property.name),
                                    property,
                                    BsonObjectId(),
                                    BsonObjectId::class
                                )
                            }
                            RealmStorageType.UUID -> assertionsForValue(
                                dynamicSample.getValueList(property.name),
                                property,
                                RealmUUID.random(),
                                RealmUUID::class
                            )
                            RealmStorageType.BINARY -> {
                                // TODO use assertionsForValue when we add support for structural equality for RealmList<ByteArray>
                                val value = byteArrayOf(42)
                                dynamicSample.getValueList<ByteArray>(property.name).add(value)
                                assertContentEquals(
                                    value,
                                    dynamicSample.getValueList(property.name, ByteArray::class)[0]
                                )
                            }
                            RealmStorageType.OBJECT -> {
                                val value = dynamicMutableRealm.copyToRealm(
                                    DynamicMutableRealmObject.create("Sample")
                                ).set("stringField", "NEW_OBJECT")
                                dynamicSample.getValueList<DynamicRealmObject>(property.name)
                                    .add(value)
                                assertEquals(
                                    "NEW_OBJECT",
                                    dynamicSample.getValueList(
                                        property.name,
                                        DynamicRealmObject::class
                                    )[0].getValue("stringField")
                                )
                            }
                            else -> error("Model contains untested properties: $property")
                        }
                    }
                }
                is SetPropertyType -> {
                    if (type.isNullable) {
                        fun <T> assertionsForNullable(
                            setFromSample: RealmSet<T?>,
                            property: RealmProperty,
                            value: T,
                            clazz: KClass<*>
                        ) {
                            setFromSample.add(value)
                            setFromSample.add(null)
                            val setOfNullable = dynamicSample.getNullableValueSet(
                                property.name,
                                clazz
                            )
                            assertEquals(2, setOfNullable.size)
                            assertTrue(setOfNullable.contains(value as Any?))
                            assertTrue(setOfNullable.contains(null))
                        }

                        when (type.storageType) {
                            RealmStorageType.BOOL -> assertionsForNullable(
                                dynamicSample.getNullableValueSet(property.name),
                                property,
                                true,
                                Boolean::class
                            )
                            RealmStorageType.INT -> {
                                val value: Long = when (property.name) {
                                    "nullableByteSetField" -> defaultSample.byteField.toLong()
                                    "nullableCharSetField" -> defaultSample.charField.code.toLong()
                                    "nullableShortSetField" -> defaultSample.shortField.toLong()
                                    "nullableIntSetField" -> defaultSample.intField.toLong()
                                    "nullableLongSetField" -> defaultSample.longField
                                    else -> error("Unexpected integral field ${property.name}")
                                }
                                assertionsForNullable(
                                    dynamicSample.getNullableValueSet(property.name),
                                    property,
                                    value,
                                    Long::class
                                )
                            }
                            RealmStorageType.STRING -> assertionsForNullable(
                                dynamicSample.getNullableValueSet(property.name),
                                property,
                                "NEW_ELEMENT",
                                String::class
                            )
                            RealmStorageType.FLOAT -> assertionsForNullable(
                                dynamicSample.getNullableValueSet(property.name),
                                property,
                                1.234f,
                                Float::class
                            )
                            RealmStorageType.DOUBLE -> assertionsForNullable(
                                dynamicSample.getNullableValueSet(property.name),
                                property,
                                1.234,
                                Double::class
                            )
                            RealmStorageType.TIMESTAMP -> assertionsForNullable(
                                dynamicSample.getNullableValueSet(property.name),
                                property,
                                RealmInstant.from(100, 100),
                                RealmInstant::class
                            )
                            RealmStorageType.OBJECT_ID -> when (name) {
                                Sample::nullableObjectIdSetField.name -> assertionsForNullable(
                                    dynamicSample.getNullableValueSet(property.name),
                                    property,
                                    ObjectId.create(),
                                    ObjectId::class
                                )
                                Sample::nullableBsonObjectIdSetField.name -> assertionsForNullable(
                                    dynamicSample.getNullableValueSet(property.name),
                                    property,
                                    BsonObjectId(),
                                    BsonObjectId::class
                                )
                            }
                            RealmStorageType.UUID -> assertionsForNullable(
                                dynamicSample.getNullableValueSet(property.name),
                                property,
                                RealmUUID.random(),
                                RealmUUID::class
                            )
                            RealmStorageType.BINARY -> assertionsForNullable(
                                dynamicSample.getNullableValueSet(property.name),
                                property,
                                byteArrayOf(42),
                                ByteArray::class
                            )
                            RealmStorageType.DECIMAL128 -> assertionsForNullable(
                                dynamicSample.getNullableValueSet(property.name),
                                property,
                                Decimal128("1.84467440731231618E-615"),
                                Decimal128::class
                            )
                            RealmStorageType.ANY -> {
                                // Check writing a regular object using the Dynamic API throws
                                val objectValue = RealmAny.create(
                                    PrimaryKeyString(),
                                    PrimaryKeyString::class
                                )
                                assertFailsWith<ClassCastException> {
                                    dynamicSample.set(name, realmSetOf(objectValue))
                                }

                                // Test we can set null ...
                                dynamicSample.set(name, realmSetOf<RealmAny?>(null))
                                dynamicSample.getNullableValueSet<RealmAny>(name)
                                    .also { set ->
                                        assertEquals(1, set.size)
                                        assertEquals(null, set.iterator().next())
                                    }

                                // ... and primitives...
                                val value = RealmAny.create(42)
                                dynamicSample.set(name, realmSetOf(value))
                                dynamicSample.getNullableValueSet<RealmAny>(name)
                                    .also { set ->
                                        assertEquals(1, set.size)
                                        assertEquals(value, set.iterator().next())
                                    }

                                // ... and dynamic mutable unmanaged objects ...
                                DynamicMutableRealmObject.create(
                                    "Sample",
                                    mapOf("stringField" to "Custom1")
                                ).also { dynamicMutableUnmanagedObject ->
                                    val dynamicRealmAny =
                                        RealmAny.create(dynamicMutableUnmanagedObject)
                                    dynamicSample.set(name, realmSetOf(dynamicRealmAny))
                                    val expectedValue =
                                        dynamicMutableUnmanagedObject.getValue<String>("stringField")
                                    val actualSet =
                                        dynamicSample.getNullableValueSet<RealmAny>(name)
                                    assertEquals(1, actualSet.size)
                                    val actualValue = actualSet.iterator().next()
                                        ?.asRealmObject<DynamicRealmObject>()
                                        ?.getValue<String>("stringField")
                                    assertEquals(expectedValue, actualValue)
                                }

                                // ... and dynamic mutable managed objects
                                dynamicMutableRealm.copyToRealm(
                                    DynamicMutableRealmObject.create(
                                        "Sample",
                                        mapOf("stringField" to "Custom2")
                                    )
                                ).also { dynamicMutableManagedObject ->
                                    val dynamicRealmAny =
                                        RealmAny.create(dynamicMutableManagedObject)
                                    dynamicSample.set(name, realmSetOf(dynamicRealmAny))
                                    val expectedValue =
                                        dynamicMutableManagedObject.getValue<String>("stringField")
                                    val actualSet =
                                        dynamicSample.getNullableValueSet<RealmAny>(name)
                                    assertEquals(1, actualSet.size)
                                    val managedDynamicMutableObject = actualSet.iterator().next()
                                        ?.asRealmObject<DynamicMutableRealmObject>()
                                    val actualValue =
                                        managedDynamicMutableObject?.getValue<String>("stringField")
                                    assertEquals(expectedValue, actualValue)

                                    // Check we did indeed get a dynamic mutable object
                                    managedDynamicMutableObject?.set("stringField", "NEW")
                                    assertEquals(
                                        "NEW",
                                        managedDynamicMutableObject?.getValue("stringField")
                                    )
                                }
                            }
                            else -> error("Model contains untested properties: $property")
                        }
                    } else {
                        fun <T> assertionsForValue(
                            setFromSample: RealmSet<T>,
                            property: RealmProperty,
                            value: T,
                            clazz: KClass<*>
                        ) {
                            setFromSample.add(value)
                            val setOfValue = dynamicSample.getValueSet(property.name, clazz)
                            assertEquals(1, setOfValue.size)
                            assertTrue(setOfValue.contains(value as Any))
                        }

                        when (type.storageType) {
                            RealmStorageType.BOOL -> assertionsForValue(
                                dynamicSample.getValueSet(property.name),
                                property,
                                true,
                                Boolean::class
                            )
                            RealmStorageType.INT -> {
                                val value: Long = when (property.name) {
                                    "byteSetField" -> defaultSample.byteField.toLong()
                                    "charSetField" -> defaultSample.charField.code.toLong()
                                    "shortSetField" -> defaultSample.shortField.toLong()
                                    "intSetField" -> defaultSample.intField.toLong()
                                    "longSetField" -> defaultSample.longField
                                    else -> error("Unexpected integral field ${property.name}")
                                }
                                assertionsForValue(
                                    dynamicSample.getValueSet(property.name),
                                    property,
                                    value,
                                    Long::class
                                )
                            }
                            RealmStorageType.STRING -> assertionsForValue(
                                dynamicSample.getValueSet(property.name),
                                property,
                                "NEW_ELEMENT",
                                String::class
                            )
                            RealmStorageType.FLOAT -> assertionsForValue(
                                dynamicSample.getValueSet(property.name),
                                property,
                                1.234f,
                                Float::class
                            )
                            RealmStorageType.DOUBLE -> assertionsForValue(
                                dynamicSample.getValueSet(property.name),
                                property,
                                1.234,
                                Double::class
                            )
                            RealmStorageType.TIMESTAMP -> assertionsForValue(
                                dynamicSample.getValueSet(property.name),
                                property,
                                RealmInstant.from(100, 100),
                                RealmInstant::class
                            )
                            RealmStorageType.OBJECT_ID -> when (name) {
                                Sample::objectIdSetField.name -> assertionsForValue(
                                    dynamicSample.getValueSet(property.name),
                                    property,
                                    ObjectId.create(),
                                    ObjectId::class
                                )
                                Sample::bsonObjectIdSetField.name -> assertionsForValue(
                                    dynamicSample.getValueSet(property.name),
                                    property,
                                    BsonObjectId(),
                                    BsonObjectId::class
                                )
                            }
                            RealmStorageType.UUID -> assertionsForValue(
                                dynamicSample.getValueSet(property.name),
                                property,
                                RealmUUID.random(),
                                RealmUUID::class
                            )
                            RealmStorageType.BINARY -> assertionsForValue(
                                dynamicSample.getValueSet(property.name),
                                property,
                                byteArrayOf(42),
                                ByteArray::class
                            )
                            RealmStorageType.DECIMAL128 -> assertionsForValue(
                                dynamicSample.getValueSet(property.name),
                                property,
                                Decimal128("1.84467440731231618E-615"),
                                BsonDecimal128::class
                            )
                            RealmStorageType.OBJECT -> {
                                val value = dynamicMutableRealm.copyToRealm(
                                    DynamicMutableRealmObject.create("Sample")
                                ).set("stringField", "NEW_OBJECT")
                                dynamicSample.getValueSet<DynamicRealmObject>(property.name)
                                    .add(value)

                                // Loop through the set to find the element as indices aren't available
                                var found = false
                                dynamicSample.getValueSet(property.name, DynamicRealmObject::class)
                                    .forEach {
                                        if (it.getValue<String>("stringField") == "NEW_OBJECT") {
                                            found = true
                                            return@forEach
                                        }
                                    }
                                assertTrue(found)
                            }
                            else -> error("Model contains untested properties: $property")
                        }
                    }
                }
                is MapPropertyType -> {
                    if (type.isNullable) {
                        fun <T> assertionsForNullable(
                            dictionaryFromSample: RealmDictionary<T?>,
                            property: RealmProperty,
                            value: T,
                            clazz: KClass<*>
                        ) {
                            dictionaryFromSample["A"] = value
                            dictionaryFromSample["B"] = null
                            val dictionaryOfNullable = dynamicSample.getNullableValueDictionary(
                                property.name,
                                clazz
                            )
                            assertEquals(2, dictionaryOfNullable.size)
                            assertTrue(dictionaryOfNullable.containsKey("A"))
                            assertTrue(dictionaryOfNullable.containsKey("B"))
                            assertFalse(dictionaryOfNullable.containsKey("C"))
                            assertTrue(dictionaryOfNullable.containsValue(value as Any?))
                            assertTrue(dictionaryOfNullable.containsValue(null))
                            dictionaryOfNullable.entries.also { entries ->
                                assertTrue(
                                    entries.contains(realmDictionaryEntryOf("A" to value as Any?))
                                )
                                assertTrue(
                                    entries.contains(realmDictionaryEntryOf("B" to null))
                                )
                            }
                        }

                        when (type.storageType) {
                            RealmStorageType.BOOL -> assertionsForNullable(
                                dynamicSample.getNullableValueDictionary(property.name),
                                property,
                                true,
                                Boolean::class
                            )
                            RealmStorageType.INT -> {
                                val value: Long = when (property.name) {
                                    "nullableByteDictionaryField" -> defaultSample.byteField.toLong()
                                    "nullableCharDictionaryField" -> defaultSample.charField.code.toLong()
                                    "nullableShortDictionaryField" -> defaultSample.shortField.toLong()
                                    "nullableIntDictionaryField" -> defaultSample.intField.toLong()
                                    "nullableLongDictionaryField" -> defaultSample.longField
                                    else -> error("Unexpected integral field ${property.name}")
                                }
                                assertionsForNullable(
                                    dynamicSample.getNullableValueDictionary(property.name),
                                    property,
                                    value,
                                    Long::class
                                )
                            }
                            RealmStorageType.STRING -> assertionsForNullable(
                                dynamicSample.getNullableValueDictionary(property.name),
                                property,
                                "NEW_ELEMENT",
                                String::class
                            )
                            RealmStorageType.BINARY -> assertionsForNullable(
                                dynamicSample.getNullableValueDictionary(property.name),
                                property,
                                byteArrayOf(42),
                                ByteArray::class
                            )
                            RealmStorageType.OBJECT -> {
                                val value = dynamicMutableRealm.copyToRealm(
                                    DynamicMutableRealmObject.create("Sample")
                                ).set("stringField", "NEW_OBJECT")
                                dynamicSample.getNullableValueDictionary<DynamicRealmObject>(
                                    property.name
                                )["A"] =
                                    value
                                dynamicSample.getNullableValueDictionary<DynamicRealmObject>(
                                    property.name
                                )["B"] =
                                    null

                                val nullableObjDictionary =
                                    dynamicSample.getNullableValueDictionary(
                                        property.name,
                                        DynamicRealmObject::class
                                    )
                                assertEquals(2, nullableObjDictionary.size)
                                assertTrue(nullableObjDictionary.containsKey("A"))
                                assertTrue(nullableObjDictionary.containsKey("B"))
                                assertFalse(nullableObjDictionary.containsKey("C"))
                                nullableObjDictionary["A"].also { obj ->
                                    assertNotNull(obj)
                                    assertEquals(
                                        "NEW_OBJECT",
                                        obj.getValue("stringField")
                                    )
                                }
                            }
                            RealmStorageType.FLOAT -> assertionsForNullable(
                                dynamicSample.getNullableValueDictionary(property.name),
                                property,
                                1.234f,
                                Float::class
                            )
                            RealmStorageType.DOUBLE -> assertionsForNullable(
                                dynamicSample.getNullableValueDictionary(property.name),
                                property,
                                1.234,
                                Double::class
                            )
                            RealmStorageType.DECIMAL128 -> assertionsForNullable(
                                dynamicSample.getNullableValueDictionary(property.name),
                                property,
                                Decimal128("1.84467440731231618E-615"),
                                Decimal128::class
                            )
                            RealmStorageType.TIMESTAMP -> assertionsForNullable(
                                dynamicSample.getNullableValueDictionary(property.name),
                                property,
                                RealmInstant.from(100, 100),
                                RealmInstant::class
                            )
                            RealmStorageType.OBJECT_ID -> when (name) {
                                Sample::objectIdSetField.name -> assertionsForNullable(
                                    dynamicSample.getNullableValueDictionary(property.name),
                                    property,
                                    ObjectId.create(),
                                    ObjectId::class
                                )
                                Sample::bsonObjectIdSetField.name -> assertionsForNullable(
                                    dynamicSample.getNullableValueDictionary(property.name),
                                    property,
                                    BsonObjectId(),
                                    BsonObjectId::class
                                )
                            }
                            RealmStorageType.UUID -> assertionsForNullable(
                                dynamicSample.getNullableValueDictionary(property.name),
                                property,
                                RealmUUID.random(),
                                RealmUUID::class
                            )
                            RealmStorageType.ANY -> {
                                // Check writing a regular object using the Dynamic API throws
                                val objectValue = RealmAny.create(
                                    PrimaryKeyString(),
                                    PrimaryKeyString::class
                                )
                                assertFailsWith<ClassCastException> {
                                    dynamicSample.set(
                                        name,
                                        realmDictionaryOf<RealmAny?>("A" to objectValue)
                                    )
                                }

                                // Test we can set null ...
                                dynamicSample.set(name, realmDictionaryOf<RealmAny?>("A" to null))
                                dynamicSample.getNullableValueDictionary<RealmAny>(name)
                                    .also { dictionary ->
                                        assertEquals(1, dictionary.size)
                                        assertNull(dictionary["A"])
                                    }

                                // ... and primitives...
                                val value = RealmAny.create(42)
                                dynamicSample.set(name, realmDictionaryOf<RealmAny?>("A" to value))
                                dynamicSample.getNullableValueDictionary<RealmAny>(name)
                                    .also { dictionary ->
                                        assertEquals(1, dictionary.size)
                                        assertEquals(value, dictionary["A"])
                                    }

                                // ... and dynamic mutable unmanaged objects ...
                                DynamicMutableRealmObject.create(
                                    "Sample",
                                    mapOf("stringField" to "Custom1")
                                ).also { dynamicMutableUnmanagedObject ->
                                    val dynamicRealmAny =
                                        RealmAny.create(dynamicMutableUnmanagedObject)
                                    dynamicSample.set(
                                        name,
                                        realmDictionaryOf("A" to dynamicRealmAny)
                                    )
                                    val expectedValue =
                                        dynamicMutableUnmanagedObject.getValue<String>("stringField")
                                    val actualDictionary =
                                        dynamicSample.getNullableValueDictionary<RealmAny>(name)
                                    assertEquals(1, actualDictionary.size)
                                    val actualValue = actualDictionary["A"]
                                        ?.asRealmObject<DynamicRealmObject>()
                                        ?.getValue<String>("stringField")
                                    assertEquals(expectedValue, actualValue)
                                }

                                // ... and dynamic mutable managed objects
                                dynamicMutableRealm.copyToRealm(
                                    DynamicMutableRealmObject.create(
                                        "Sample",
                                        mapOf("stringField" to "Custom2")
                                    )
                                ).also { dynamicMutableManagedObject ->
                                    val dynamicRealmAny =
                                        RealmAny.create(dynamicMutableManagedObject)
                                    dynamicSample.set(
                                        name,
                                        realmDictionaryOf("A" to dynamicRealmAny)
                                    )
                                    val expectedValue =
                                        dynamicMutableManagedObject.getValue<String>("stringField")
                                    val actualDictionary =
                                        dynamicSample.getNullableValueDictionary<RealmAny>(name)
                                    assertEquals(1, actualDictionary.size)
                                    val managedDynamicMutableObject = actualDictionary["A"]
                                        ?.asRealmObject<DynamicMutableRealmObject>()
                                    val actualValue =
                                        managedDynamicMutableObject?.getValue<String>("stringField")
                                    assertEquals(expectedValue, actualValue)

                                    // Check we did indeed get a dynamic mutable object
                                    managedDynamicMutableObject?.set("stringField", "NEW")
                                    assertEquals(
                                        "NEW",
                                        managedDynamicMutableObject?.getValue("stringField")
                                    )
                                }
                            }
                            else -> error("Model contains untested properties: $property")
                        }
                    } else {
                        fun <T> assertionsForValue(
                            dictionaryFromSample: RealmDictionary<T>,
                            property: RealmProperty,
                            value: T,
                            clazz: KClass<*>
                        ) {
                            dictionaryFromSample["A"] = value
                            val dictionaryOfValue = dynamicSample.getValueDictionary(
                                property.name,
                                clazz
                            )
                            assertEquals(1, dictionaryOfValue.size)
                            assertTrue(dictionaryOfValue.containsKey("A"))
                            assertFalse(dictionaryOfValue.containsKey("B"))
                            assertTrue(dictionaryOfValue.containsValue(value as Any))
                            assertTrue(
                                dictionaryOfValue.entries
                                    .contains(realmDictionaryEntryOf("A" to value as Any))
                            )
                        }
                        when (type.storageType) {
                            RealmStorageType.BOOL -> assertionsForValue(
                                dynamicSample.getValueDictionary(property.name),
                                property,
                                true,
                                Boolean::class
                            )
                            RealmStorageType.INT -> {
                                val value: Long = when (property.name) {
                                    "byteDictionaryField" -> defaultSample.byteField.toLong()
                                    "charDictionaryField" -> defaultSample.charField.code.toLong()
                                    "shortDictionaryField" -> defaultSample.shortField.toLong()
                                    "intDictionaryField" -> defaultSample.intField.toLong()
                                    "longDictionaryField" -> defaultSample.longField
                                    else -> error("Unexpected integral field ${property.name}")
                                }
                                assertionsForValue(
                                    dynamicSample.getValueDictionary(property.name),
                                    property,
                                    value,
                                    Long::class
                                )
                            }
                            RealmStorageType.STRING -> assertionsForValue(
                                dynamicSample.getValueDictionary(property.name),
                                property,
                                "NEW_ELEMENT",
                                String::class
                            )
                            RealmStorageType.BINARY -> assertionsForValue(
                                dynamicSample.getValueDictionary(property.name),
                                property,
                                byteArrayOf(42),
                                ByteArray::class
                            )
                            RealmStorageType.OBJECT -> {
                                val value = dynamicMutableRealm.copyToRealm(
                                    DynamicMutableRealmObject.create("Sample")
                                ).set("stringField", "NEW_OBJECT")
                                dynamicSample.getValueDictionary<DynamicRealmObject>(property.name)["A"] =
                                    value

                                val objDictionary = dynamicSample.getValueDictionary(
                                    property.name,
                                    DynamicRealmObject::class
                                )
                                assertEquals(1, objDictionary.size)
                                assertTrue(objDictionary.containsKey("A"))
                                assertFalse(objDictionary.containsKey("B"))
                                val objFromDictionary = assertNotNull(objDictionary["A"])
                                assertEquals(
                                    "NEW_OBJECT",
                                    objFromDictionary.getValue<String>("stringField")
                                )
                            }
                            RealmStorageType.FLOAT -> assertionsForValue(
                                dynamicSample.getValueDictionary(property.name),
                                property,
                                1.234F,
                                Float::class
                            )
                            RealmStorageType.DOUBLE -> assertionsForValue(
                                dynamicSample.getValueDictionary(property.name),
                                property,
                                1.234,
                                Double::class
                            )
                            RealmStorageType.DECIMAL128 -> assertionsForValue(
                                dynamicSample.getValueDictionary(property.name),
                                property,
                                Decimal128("1.84467440731231618E-615"),
                                Decimal128::class
                            )
                            RealmStorageType.TIMESTAMP -> assertionsForValue(
                                dynamicSample.getValueDictionary(property.name),
                                property,
                                RealmInstant.from(100, 100),
                                RealmInstant::class
                            )
                            RealmStorageType.OBJECT_ID -> when (name) {
                                Sample::objectIdSetField.name -> assertionsForValue(
                                    dynamicSample.getValueDictionary(property.name),
                                    property,
                                    ObjectId.create(),
                                    ObjectId::class
                                )
                                Sample::bsonObjectIdSetField.name -> assertionsForValue(
                                    dynamicSample.getValueDictionary(property.name),
                                    property,
                                    BsonObjectId(),
                                    BsonObjectId::class
                                )
                            }
                            RealmStorageType.UUID -> assertionsForValue(
                                dynamicSample.getValueDictionary(property.name),
                                property,
                                RealmUUID.random(),
                                RealmUUID::class
                            )
                            else -> error("Model contains untested properties: $property")
                        }
                    }
                }
            }
            // TODO There is currently nothing that assert that we have tested all type
            // assertTrue("Untested types: $untested") { untested.isEmpty() }
        }
    }

    @Test
    fun set_detectsDuplicates() {
        val child = DynamicMutableRealmObject.create(
            "Sample",
            "stringField" to "child"
        )
        val intermediate = DynamicMutableRealmObject.create(
            "Sample",
            "stringField" to "intermediate",
            "nullableObject" to child,
            "objectListField" to realmListOf(child, child)
        )
        val parent = dynamicMutableRealm.copyToRealm(DynamicMutableRealmObject.create("Sample"))
        parent.set("nullableObject", intermediate)

        dynamicMutableRealm.query("Sample").find().run {
            assertEquals(3, size)
        }
    }

    @Test
    fun testSetsInRealmAny() {
        val dynamicSampleInner = dynamicMutableRealm.copyToRealm(
            DynamicMutableRealmObject.create(
                "Sample",
                "stringField" to "INNER"
            )
        )
        dynamicMutableRealm.copyToRealm(
            DynamicMutableRealmObject.create(
                "Sample",
                "nullableRealmAnyField" to RealmAny.create(
                    realmSetOf(
                        RealmAny.create(
                            dynamicSampleInner
                        )
                    )
                )
            )
        ).let {
            val set = it.getNullableValue<RealmAny>("nullableRealmAnyField")!!.asSet()
            // Verify that we get mutable instances out of the set
            val setObject = set.first()!!.asRealmObject<DynamicMutableRealmObject>()
            assertIs<DynamicMutableRealmObject>(setObject)
            assertEquals("INNER", setObject.getValue("stringField"))
            setObject.set("stringField", "UPDATED_INNER")
            // Verify that we can add elements to the set
            set.add(RealmAny.Companion.create(dynamicSampleInner))
            // Verify that we cannot add nested collections
            assertFailsWithMessage<IllegalArgumentException>("Cannot add collections to RealmSets") {
                set.add(RealmAny.Companion.create(realmSetOf()))
            }
            assertFailsWithMessage<IllegalArgumentException>("Cannot add collections to RealmSets") {
                set.add(RealmAny.Companion.create(realmListOf()))
            }
            assertFailsWithMessage<IllegalArgumentException>("Cannot add collections to RealmSets") {
                set.add(RealmAny.Companion.create(realmDictionaryOf()))
            }
        }
    }

    @Test
    fun testNestedCollectionsInListInRealmAny() {
        val dynamicSampleInner = dynamicMutableRealm.copyToRealm(
            DynamicMutableRealmObject.create("Sample", "stringField" to "INNER")
        )
        dynamicMutableRealm.copyToRealm(
            DynamicMutableRealmObject.create(
                "Sample",
                "nullableRealmAnyField" to RealmAny.create(
                    realmListOf(
                        RealmAny.create(
                            realmSetOf(
                                RealmAny.create(
                                    DynamicMutableRealmObject.create(
                                        "Sample",
                                        "stringField" to "INNER_SET"
                                    )
                                )
                            )
                        ),
                        RealmAny.create(
                            realmListOf(
                                RealmAny.create(
                                    DynamicMutableRealmObject.create(
                                        "Sample",
                                        "stringField" to "INNER_LIST"
                                    )
                                )
                            )
                        ),
                        RealmAny.create(
                            realmDictionaryOf(
                                "key" to RealmAny.create(
                                    DynamicMutableRealmObject.create(
                                        "Sample",
                                        "stringField" to "INNER_DICT"
                                    )
                                )
                            )
                        ),
                    )
                )
            )
        ).let {
            val list = it.getNullableValue<RealmAny>("nullableRealmAnyField")!!.asList()
            // Verify that we get mutable instances out of the set
            list[0]!!.asSet().let { embeddedSet ->
                val o = embeddedSet.first()!!
                    .asRealmObject<DynamicMutableRealmObject>()
                assertIs<DynamicMutableRealmObject>(o)
                assertEquals("INNER_SET", o.getValue("stringField"))
                embeddedSet.add(RealmAny.Companion.create(dynamicSampleInner))
            }
            list[1]!!.asList().let { embeddedList ->
                val o = embeddedList.first()!!
                    .asRealmObject<DynamicMutableRealmObject>()
                assertIs<DynamicMutableRealmObject>(o)
                assertEquals("INNER_LIST", o.getValue("stringField"))
                embeddedList.add(RealmAny.Companion.create(dynamicSampleInner))
            }
            list[2]!!.asDictionary().let { embeddedDictionary ->
                val o = embeddedDictionary["key"]!!
                    .asRealmObject<DynamicMutableRealmObject>()
                assertIs<DynamicMutableRealmObject>(o)
                assertEquals("INNER_DICT", o.getValue("stringField"))
                embeddedDictionary.put("UPDATE", RealmAny.Companion.create(dynamicSampleInner))
            }
        }
    }

    @Test
    fun testNestedCollectionsInDictionarytInRealmAny() {
        val dynamicSampleInner = dynamicMutableRealm.copyToRealm(
            DynamicMutableRealmObject.create(
                "Sample",
                "stringField" to "INNER"
            )
        )
        // Collections in dictionary
        dynamicMutableRealm.copyToRealm(
            DynamicMutableRealmObject.create(
                "Sample",
                "nullableRealmAnyField" to RealmAny.create(
                    realmDictionaryOf(
                        "set" to RealmAny.create(
                            realmSetOf(
                                RealmAny.create(
                                    DynamicMutableRealmObject.create(
                                        "Sample",
                                        "stringField" to "INNER_SET"
                                    )
                                )
                            )
                        ),
                        "list" to RealmAny.create(
                            realmListOf(
                                RealmAny.create(
                                    DynamicMutableRealmObject.create(
                                        "Sample",
                                        "stringField" to "INNER_LIST"
                                    )
                                )
                            )
                        ),
                        "dict" to RealmAny.create(
                            realmDictionaryOf(
                                "key" to RealmAny.create(
                                    DynamicMutableRealmObject.create(
                                        "Sample",
                                        "stringField" to "INNER_DICT"
                                    )
                                )
                            )
                        ),
                    )
                )
            )
        ).let {
            val dict = it.getNullableValue<RealmAny>("nullableRealmAnyField")!!.asDictionary()
            // Verify that we get mutable instances out of the set
            dict["set"]!!.asSet().let { embeddedSet ->
                val o = embeddedSet.first()!!
                    .asRealmObject<DynamicMutableRealmObject>()
                assertIs<DynamicMutableRealmObject>(o)
                assertEquals("INNER_SET", o.getValue("stringField"))
                embeddedSet.add(RealmAny.Companion.create(dynamicSampleInner))
            }
            dict["list"]!!.asList().let { embeddedList ->
                val o = embeddedList.first()!!
                    .asRealmObject<DynamicMutableRealmObject>()
                assertIs<DynamicMutableRealmObject>(o)
                assertEquals("INNER_LIST", o.getValue("stringField"))
                embeddedList.add(RealmAny.Companion.create(dynamicSampleInner))
            }
            dict["dict"]!!.asDictionary().let { embeddedDictionary ->
                val o = embeddedDictionary["key"]!!
                    .asRealmObject<DynamicMutableRealmObject>()
                assertIs<DynamicMutableRealmObject>(o)
                assertEquals("INNER_DICT", o.getValue("stringField"))
                embeddedDictionary.put("UPDATE", RealmAny.Companion.create(dynamicSampleInner))
            }
        }
    }

    @Test
    fun set_embeddedRealmObject() {
        val parent =
            dynamicMutableRealm.copyToRealm(DynamicMutableRealmObject.create("EmbeddedParent"))
        parent.set("child", DynamicMutableRealmObject.create("EmbeddedChild", "id" to "child1"))
        dynamicMutableRealm.query("EmbeddedParent")
            .find()
            .single()
            .run {
                assertEquals("child1", getObject("child")!!.getNullableValue("id"))
            }
    }

    @Test
    fun set_overwriteEmbeddedRealmObject() {
        val parent =
            dynamicMutableRealm.copyToRealm(DynamicMutableRealmObject.create("EmbeddedParent"))
        parent.set("child", DynamicMutableRealmObject.create("EmbeddedChild", "id" to "child1"))
        dynamicMutableRealm.query("EmbeddedParent").find().single().run {
            assertEquals("child1", getObject("child")!!.getNullableValue("id"))
            parent.set("child", DynamicMutableRealmObject.create("EmbeddedChild", "id" to "child2"))
        }
        dynamicMutableRealm.query("EmbeddedChild")
            .find()
            .single()
            .run {
                assertEquals("child2", getNullableValue("id"))
            }
    }

    @Test
    fun set_throwsWithWrongType_stringInt() {
        val sample = dynamicMutableRealm.copyToRealm(DynamicMutableRealmObject.create("Sample"))
        assertFailsWithMessage<IllegalArgumentException>("Property 'Sample.stringField' of type 'class kotlin.String' cannot be assigned with value '42' of type 'class kotlin.Int'") {
            sample.set("stringField", 42)
        }
    }

    @Test
    fun set_throwsWithWrongType_longInt() {
        val sample = dynamicMutableRealm.copyToRealm(DynamicMutableRealmObject.create("Sample"))
        assertFailsWithMessage<IllegalArgumentException>("Property 'Sample.intField' of type 'class kotlin.Long' cannot be assigned with value '42' of type 'class kotlin.Int'") {
            sample.set("intField", 42)
        }
    }

    @Test
    fun set_throwsOnNullForRequiredField() {
        val o = dynamicMutableRealm.copyToRealm(DynamicMutableRealmObject.create("Sample"))
        assertFailsWithMessage<IllegalArgumentException>("Property 'Sample.stringField' of type 'class kotlin.String' cannot be assigned with value 'null'") {
            o.set("stringField", null)
        }
    }

    // This tests the current behavior of actually being able to update a primary key attribute on
    // a dynamic realm as it is required for migrations and that is the only place we actually
    // expose dynamic realms right now
    @Test
    fun set_primaryKey() {
        val o = dynamicMutableRealm.copyToRealm(
            DynamicMutableRealmObject.create(
                "PrimaryKeyString",
                mapOf("primaryKey" to "PRIMARY_KEY")
            )
        )
        o.set("primaryKey", "UPDATED_PRIMARY_KEY")
        assertEquals("UPDATED_PRIMARY_KEY", o.getValue("primaryKey"))
    }

    @Test
    fun set_updatesExistingObjectInTree() {
        val parent = dynamicMutableRealm.copyToRealm(
            DynamicMutableRealmObject.create(
                "EmbeddedParentWithPrimaryKey",
                "id" to 2L,
                "child" to DynamicMutableRealmObject.create(
                    "EmbeddedChildWithPrimaryKeyParent",
                    "subTree" to DynamicMutableRealmObject.create(
                        "EmbeddedParentWithPrimaryKey",
                        "id" to 1L,
                        "name" to "INIT"
                    )
                )
            )
        )
        dynamicMutableRealm.query("EmbeddedParentWithPrimaryKey", "id = 1")
            .find()
            .single()
            .run {
                assertEquals("INIT", getNullableValue("name"))
            }

        dynamicMutableRealm.run {
            findLatest(parent)!!.run {
                set(
                    "child",
                    DynamicMutableRealmObject.create(
                        "EmbeddedParentWithPrimaryKey",
                        "subTree" to DynamicMutableRealmObject.create(
                            "EmbeddedParentWithPrimaryKey",
                            "id" to 1L,
                            "name" to "UPDATED"
                        )
                    )
                )
            }
        }

        dynamicMutableRealm.query("EmbeddedParentWithPrimaryKey", "id = 1")
            .find()
            .single()
            .run {
                assertEquals("UPDATED", getNullableValue("name"))
            }
    }

    // ---------------------------------------------------------------------
    // Lists
    // ---------------------------------------------------------------------

    @Test
    fun list_add_embeddedRealmObject() {
        val parent =
            dynamicMutableRealm.copyToRealm(DynamicMutableRealmObject.create("EmbeddedParent"))
        parent.getObjectList("childrenList").add(
            DynamicMutableRealmObject.create(
                "EmbeddedChild",
                "subTree" to DynamicMutableRealmObject.create("EmbeddedParent", "id" to "subParent")
            )
        )

        dynamicMutableRealm.query("EmbeddedChild")
            .find()
            .single()
            .run {
                assertEquals("subParent", getObject("subTree")!!.getNullableValue("id"))
            }
    }

    @Test
    fun list_add_detectsDuplicates() {
        val child = DynamicMutableRealmObject.create(
            "Sample",
            "stringField" to "child"
        )
        val intermediate = DynamicMutableRealmObject.create(
            "Sample",
            "stringField" to "intermediate",
            "nullableObject" to child,
            "objectListField" to realmListOf(child, child)
        )
        val parent = dynamicMutableRealm.copyToRealm(DynamicMutableRealmObject.create("Sample"))
        parent.getObjectList("objectListField")
            .add(intermediate)

        dynamicMutableRealm.query("Sample")
            .find()
            .run {
                assertEquals(3, size)
            }
    }

    @Test
    fun list_addWithIndex_detectsDuplicates() {
        val child = DynamicMutableRealmObject.create(
            "Sample",
            "stringField" to "child"
        )
        val intermediate = DynamicMutableRealmObject.create(
            "Sample",
            "stringField" to "intermediate",
            "nullableObject" to child,
            "objectListField" to realmListOf(child, child)
        )
        val parent = dynamicMutableRealm.copyToRealm(DynamicMutableRealmObject.create("Sample"))
        parent.getObjectList("objectListField")
            .add(0, intermediate)

        dynamicMutableRealm.query("Sample").find().run {
            assertEquals(3, size)
        }
    }

    @Test
    fun list_addAll_embeddedRealmObject() {
        val parent =
            dynamicMutableRealm.copyToRealm(
                DynamicMutableRealmObject.create(
                    "EmbeddedParent",
                    "id" to "parent"
                )
            )
        val child = DynamicMutableRealmObject.create(
            "EmbeddedChild",
            "subTree" to DynamicMutableRealmObject.create("EmbeddedParent", "id" to "subParent")
        )
        parent.getObjectList("childrenList")
            .addAll(listOf(child, child))

        dynamicMutableRealm.query("EmbeddedChild").find().run {
            assertEquals(2, size)
            assertEquals("subParent", get(0).getObject("subTree")!!.getNullableValue("id"))
            assertEquals("subParent", get(1).getObject("subTree")!!.getNullableValue("id"))
        }
    }

    @Test
    fun list_addAll_detectsDuplicates() {
        val child = DynamicMutableRealmObject.create(
            "Sample",
            "stringField" to "child"
        )
        val intermediate = DynamicMutableRealmObject.create(
            "Sample",
            "stringField" to "intermediate",
            "nullableObject" to child,
            "objectListField" to realmListOf(child, child)
        )
        val parent = dynamicMutableRealm.copyToRealm(DynamicMutableRealmObject.create("Sample"))
        parent.getObjectList("objectListField")
            .addAll(listOf(intermediate, intermediate))

        dynamicMutableRealm.query("Sample").find().run {
            assertEquals(3, size)
        }
    }

    @Test
    fun list_addAllWithIndex_detectsDuplicates() {
        val child = DynamicMutableRealmObject.create(
            "Sample",
            "stringField" to "child"
        )
        val intermediate = DynamicMutableRealmObject.create(
            "Sample",
            "stringField" to "intermediate",
            "nullableObject" to child,
            "objectListField" to realmListOf(child, child)
        )
        val parent = dynamicMutableRealm.copyToRealm(DynamicMutableRealmObject.create("Sample"))
        parent.getObjectList("objectListField").addAll(0, listOf(intermediate, intermediate))

        dynamicMutableRealm.query("Sample").find().run {
            assertEquals(3, size)
        }
    }

    @Test
    fun list_set_detectsDuplicates() {
        val child1 = DynamicMutableRealmObject.create(
            "Sample",
            "stringField" to "child1"
        )
        val child2 = DynamicMutableRealmObject.create(
            "Sample",
            "stringField" to "child2"
        )
        val intermediate = DynamicMutableRealmObject.create(
            "Sample",
            "stringField" to "intermediate",
            "nullableObject" to child2,
            "objectListField" to realmListOf(child2, child2)
        )
        val parent = dynamicMutableRealm.copyToRealm(DynamicMutableRealmObject.create("Sample"))
        parent.getObjectList("objectListField").run {
            add(child1)
            set(0, intermediate)
        }
        dynamicMutableRealm.query("Sample").find().run {
            assertEquals(4, size)
        }
    }

    // ---------------------------------------------------------------------
    // Sets
    // ---------------------------------------------------------------------

    @Test
    fun set_add_detectsDuplicates() {
        val child = DynamicMutableRealmObject.create(
            "Sample",
            "stringField" to "child"
        )
        val intermediate = DynamicMutableRealmObject.create(
            "Sample",
            "stringField" to "intermediate",
            "nullableObject" to child,
            "objectSetField" to realmSetOf(child, child)
        )
        val parent = dynamicMutableRealm.copyToRealm(DynamicMutableRealmObject.create("Sample"))
        parent.getObjectSet("objectSetField")
            .add(intermediate)

        dynamicMutableRealm.query("Sample")
            .find()
            .run {
                assertEquals(3, size)
            }
    }

    @Test
    fun set_addAll_detectsDuplicates() {
        val child = DynamicMutableRealmObject.create(
            "Sample",
            "stringField" to "child"
        )
        val intermediate = DynamicMutableRealmObject.create(
            "Sample",
            "stringField" to "intermediate",
            "nullableObject" to child,
            "objectSetField" to realmSetOf(child, child)
        )
        val parent = dynamicMutableRealm.copyToRealm(DynamicMutableRealmObject.create("Sample"))
        parent.getObjectSet("objectSetField")
            .addAll(setOf(intermediate, intermediate))

        dynamicMutableRealm.query("Sample")
            .find()
            .run {
                assertEquals(3, size)
            }
    }

    // ---------------------------------------------------------------------
    // Dictionaries
    // ---------------------------------------------------------------------

    @Test
    fun dictionary_put_embeddedRealmObject() {
        val parent =
            dynamicMutableRealm.copyToRealm(DynamicMutableRealmObject.create("EmbeddedParent"))
        parent.getObjectDictionary("childrenDictionary")["A"] =
            DynamicMutableRealmObject.create(
                "EmbeddedChild",
                "subTree" to DynamicMutableRealmObject.create("EmbeddedParent", "id" to "subParent")
            )

        dynamicMutableRealm.query("EmbeddedChild")
            .find()
            .single()
            .run {
                assertEquals("subParent", getObject("subTree")!!.getNullableValue("id"))
            }
    }

    @Test
    fun dictionary_putAll_embeddedRealmObject() {
        val parent = dynamicMutableRealm.copyToRealm(
            DynamicMutableRealmObject.create(
                "EmbeddedParent",
                "id" to "parent"
            )
        )
        val child = DynamicMutableRealmObject.create(
            "EmbeddedChild",
            "subTree" to DynamicMutableRealmObject.create("EmbeddedParent", "id" to "subParent")
        )
        parent.getObjectDictionary("childrenDictionary")
            .putAll(listOf("A" to child, "B" to child))

        dynamicMutableRealm.query("EmbeddedChild").find().run {
            assertEquals(2, size)
            assertEquals("subParent", get(0).getObject("subTree")!!.getNullableValue("id"))
            assertEquals("subParent", get(1).getObject("subTree")!!.getNullableValue("id"))
        }
    }

    @Test
    fun dictionary_put_detectsDuplicates() {
        val child1 = DynamicMutableRealmObject.create(
            "Sample",
            "stringField" to "child1"
        )
        val child2 = DynamicMutableRealmObject.create(
            "Sample",
            "stringField" to "child2"
        )
        val intermediate = DynamicMutableRealmObject.create(
            "Sample",
            "stringField" to "intermediate",
            "nullableObject" to child2,
            "nullableObjectDictionaryFieldNotNull" to realmDictionaryOf(
                "A" to child2,
                "B" to child2
            )
        )
        val parent = dynamicMutableRealm.copyToRealm(DynamicMutableRealmObject.create("Sample"))
        parent.getObjectDictionary("nullableObjectDictionaryFieldNotNull").run {
            put("A", child1)
            put("B", intermediate)
        }
        dynamicMutableRealm.query("Sample").find().run {
            assertEquals(4, size)
        }
    }

    @Test
    fun dictionary_putAll_detectsDuplicates() {
        val child1 = DynamicMutableRealmObject.create(
            "Sample",
            "stringField" to "child1"
        )
        val child2 = DynamicMutableRealmObject.create(
            "Sample",
            "stringField" to "child2"
        )
        val intermediate = DynamicMutableRealmObject.create(
            "Sample",
            "stringField" to "intermediate",
            "nullableObject" to child2,
            "nullableObjectDictionaryFieldNotNull" to realmDictionaryOf(
                "A" to child2,
                "B" to child2
            )
        )
        val parent = dynamicMutableRealm.copyToRealm(DynamicMutableRealmObject.create("Sample"))
        parent.getObjectDictionary("nullableObjectDictionaryFieldNotNull").run {
            putAll(listOf("A" to child1, "B" to intermediate))
        }
        dynamicMutableRealm.query("Sample").find().run {
            assertEquals(4, size)
        }
    }

    @Test
<<<<<<< HEAD
    fun throwsOnRealmAnyPrimaryKey() {
        val instance = DynamicMutableRealmObject.create(
            "PrimaryKeyString",
            "primaryKey" to RealmAny.create("PRIMARY_KEY"),
        )
        assertFailsWithMessage<IllegalArgumentException>("Cannot use object 'RealmAny{type=STRING, value=PRIMARY_KEY}' of type 'RealmAnyImpl' as primary key argument") {
            dynamicMutableRealm.copyToRealm(instance)
=======
    fun copyToRealm_embeddedObject_throws() {
        assertFailsWith<IllegalArgumentException> {
            dynamicMutableRealm.copyToRealm(DynamicMutableRealmObject.create("EmbeddedChild"))
>>>>>>> bfafcc76
        }
    }
}<|MERGE_RESOLUTION|>--- conflicted
+++ resolved
@@ -1996,7 +1996,13 @@
     }
 
     @Test
-<<<<<<< HEAD
+    fun copyToRealm_embeddedObject_throws() {
+        assertFailsWith<IllegalArgumentException> {
+            dynamicMutableRealm.copyToRealm(DynamicMutableRealmObject.create("EmbeddedChild"))
+        }
+    }
+
+    @Test
     fun throwsOnRealmAnyPrimaryKey() {
         val instance = DynamicMutableRealmObject.create(
             "PrimaryKeyString",
@@ -2004,11 +2010,6 @@
         )
         assertFailsWithMessage<IllegalArgumentException>("Cannot use object 'RealmAny{type=STRING, value=PRIMARY_KEY}' of type 'RealmAnyImpl' as primary key argument") {
             dynamicMutableRealm.copyToRealm(instance)
-=======
-    fun copyToRealm_embeddedObject_throws() {
-        assertFailsWith<IllegalArgumentException> {
-            dynamicMutableRealm.copyToRealm(DynamicMutableRealmObject.create("EmbeddedChild"))
->>>>>>> bfafcc76
         }
     }
 }