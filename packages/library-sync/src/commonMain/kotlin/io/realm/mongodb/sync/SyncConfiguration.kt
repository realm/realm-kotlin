/*
 * Copyright 2021 Realm Inc.
 *
 * Licensed under the Apache License, Version 2.0 (the "License");
 * you may not use this file except in compliance with the License.
 * You may obtain a copy of the License at
 *
 * http://www.apache.org/licenses/LICENSE-2.0
 *
 * Unless required by applicable law or agreed to in writing, software
 * distributed under the License is distributed on an "AS IS" BASIS,
 * WITHOUT WARRANTIES OR CONDITIONS OF ANY KIND, either express or implied.
 * See the License for the specific language governing permissions and
 * limitations under the License.
 */

package io.realm.mongodb.sync

import io.realm.Configuration
import io.realm.LogConfiguration
import io.realm.Realm
import io.realm.RealmObject
import io.realm.internal.ConfigurationImpl
import io.realm.internal.REALM_FILE_EXTENSION
import io.realm.internal.interop.RealmInterop
import io.realm.internal.interop.SchemaMode
import io.realm.internal.interop.sync.PartitionValue
import io.realm.internal.platform.PATH_SEPARATOR
import io.realm.internal.platform.createDefaultSystemLogger
import io.realm.internal.platform.singleThreadDispatcher
import io.realm.log.LogLevel
import io.realm.log.RealmLogger
import io.realm.mongodb.App
import io.realm.mongodb.AppConfiguration
import io.realm.mongodb.Credentials
import io.realm.mongodb.User
import io.realm.mongodb.exceptions.SyncException
import io.realm.mongodb.internal.SyncConfigurationImpl
import io.realm.mongodb.internal.UserImpl
import kotlin.reflect.KClass

/**
 * This enum determines how Realm sync data with the server.
 *
 * The server must be configured for the selected way, otherwise an error will be
 * reported to [SyncConfiguration.errorHandler] when the Realm connects to the server
 * for the first time.
 */
public enum class SyncMode {
    /**
     * Partition-based Sync. Data is selected for synchronization based on a _partition key_,
     * which is a property that must be set on all objects. Server objects that
     * match a given _partition value_ are then synchronized to the device.
     *
     * @see https://www.mongodb.com/docs/atlas/app-services/sync/data-access-patterns/partitions/
     */
    PARTITION_BASED,

    /**
     * Flexible Sync. Data is selected for synchronization based on one or more queries which are
     * stored in a [SubscriptionSet]. All server objects that match one or more queries are then
     * synchronized to the device.
     *
     * @see https://www.mongodb.com/docs/atlas/app-services/sync/data-access-patterns/flexible-sync/
     */
    FLEXIBLE
}

// TODO https://github.com/realm/realm-kotlin/issues/840
internal typealias InitialSubscriptionsCallback = MutableSubscriptionSet.(realm: Realm) -> Unit

/**
 * A [SyncConfiguration] is used to setup a Realm Database that can be synchronized between
 * devices using MongoDB Realm.
 *
 * A valid [User] is required to create a [SyncConfiguration]. See
 * [Credentials] and [App.login] for more information on how to get a user object.
 *
 * A minimal [SyncConfiguration] can be found below.
 * ```
 *      val app = App.create(appId)
 *      val user = app.login(Credentials.anonymous())
 *      val config = SyncConfiguration.with(user, "partition-value", setOf(YourRealmObject::class))
 *      val realm = Realm.open(config)
 * ```
 */
public interface SyncConfiguration : Configuration {

    public val user: User
    // FIXME Hide this for now, as we should should not expose an internal class like this.
    //  Currently this is only available from `SyncConfigurationImpl`.
    //  See https://github.com/realm/realm-kotlin/issues/815
    // public val partitionValue: PartitionValue
    public val errorHandler: SyncSession.ErrorHandler
    public val syncClientResetStrategy: SyncClientResetStrategy

    /**
     * The mode of synchronization for this Realm
     */
    public val syncMode: SyncMode

    // /**
    //  * TODO https://github.com/realm/realm-kotlin/issues/840
    //  */
    // public val initialSubscriptionsCallback: InitialSubscriptionsCallback?
    //
    // /**
    //  * TODO https://github.com/realm/realm-kotlin/issues/840
    //  */
    // public val rerunInitialSubscriptions: Boolean

    /**
     * Used to create a [SyncConfiguration]. For common use cases, a [SyncConfiguration] can be
     * created using the [SyncConfiguration.with] function.
     */
    public class Builder private constructor(
        private var user: User,
        private var partitionValue: PartitionValue?,
        schema: Set<KClass<out RealmObject>>,
    ) : Configuration.SharedBuilder<SyncConfiguration, Builder>(schema) {

        // Shouldn't default to 'default.realm' - Object Store will generate it according to which
        // type of Sync is used
        protected override var name: String? = null

        private var errorHandler: SyncSession.ErrorHandler? = null
<<<<<<< HEAD
        private var syncClientResetStrategy: SyncClientResetStrategy? = null
=======
        private var initialSubscriptionHandler: InitialSubscriptionsCallback? = null
        private var rerunInitialSubscriptions: Boolean = false

        /**
         * Creates a [SyncConfiguration.Builder] for Flexible Sync. Flexible Sync must be enabled
         * on the server for this to work.
         *
         * @param user user used to access server side data. This will define which data is
         * available from the server.
         * @param schema the classes of the schema. The elements of the set must be direct class
         * literals.
         * @see https://www.mongodb.com/docs/realm/sync/data-access-patterns/flexible-sync/
         */
        public constructor(
            user: User,
            schema: Set<KClass<out RealmObject>>
        ) : this(user, null as PartitionValue?, schema)
>>>>>>> 1682bad1

        /**
         * Creates a [SyncConfiguration.Builder] for Partition-Based Sync. Partition-Based Sync
         * must be enabled on the server for this to work.
         *
         * @param user user used to access server side data. This will define which data is
         * available from the server.
         * @param partitionValue the partition value to use data from. The server must have been
         * configured with a Int partition key for this to work.
         * @param schema the classes of the schema. The elements of the set must be direct class
         * literals.
         * @see https://www.mongodb.com/docs/realm/sync/data-access-patterns/partitions/
         */
        public constructor(
            user: User,
            partitionValue: Int?,
            schema: Set<KClass<out RealmObject>>
        ) : this(user, PartitionValue(partitionValue), schema)

        /**
         * Creates a [SyncConfiguration.Builder] for Partition-Based Sync. Partition-Based Sync
         * must be enabled on the server for this to work.
         *
         * @param user user used to access server side data. This will define which data is
         * available from the server.
         * @param partitionValue the partition value to use data from. The server must have been
         * configured with a Long partition key for this to work.
         * @param schema the classes of the schema. The elements of the set must be direct class
         * literals.
         * @see https://www.mongodb.com/docs/realm/sync/data-access-patterns/partitions/
         */
        public constructor(
            user: User,
            partitionValue: Long?,
            schema: Set<KClass<out RealmObject>>
        ) : this(user, PartitionValue(partitionValue), schema)

        /**
         * Creates a [SyncConfiguration.Builder] for Partition-Based Sync. Partition-Based Sync
         * must be enabled on the server for this to work.
         *
         * @param user user used to access server side data. This will define which data is
         * available from the server.
         * @param partitionValue the partition value to use data from. The server must have been
         * configured with a String partition key for this to work.
         * @param schema the classes of the schema. The elements of the set must be direct class
         * literals.
         * @see https://www.mongodb.com/docs/realm/sync/data-access-patterns/partitions/
         */
        public constructor(
            user: User,
            partitionValue: String?,
            schema: Set<KClass<out RealmObject>>
        ) : this(user, PartitionValue(partitionValue), schema)

        init {
            if (!user.loggedIn) {
                throw IllegalArgumentException("A valid, logged in user is required.")
            }
            // Prime builder with log configuration from AppConfiguration
            val appLogConfiguration = (user as UserImpl).app.configuration.log.configuration
            this.logLevel = appLogConfiguration.level
            this.userLoggers = appLogConfiguration.loggers
            this.removeSystemLogger = true
        }

        /**
         * Sets the error handler used by Synced Realms when reporting errors with their session.
         *
         * @param errorHandler lambda to handle the error.
         */
        public fun errorHandler(errorHandler: SyncSession.ErrorHandler): Builder =
            apply { this.errorHandler = errorHandler }

        /**
         * TODO
         */
        public fun syncClientResetStrategy(syncClientResetStrategy: SyncClientResetStrategy): Builder =
            apply { this.syncClientResetStrategy = syncClientResetStrategy }

        override fun log(level: LogLevel, customLoggers: List<RealmLogger>): Builder =
            apply {
                // Will clear any primed configuration
                this.logLevel = level
                this.userLoggers = customLoggers
                this.removeSystemLogger = false
            }

        /**
         * Sets the filename of the realm file.
         *
         * If a [SyncConfiguration] is built without having provided a [name] MongoDB Realm will
         * generate a file name based on the provided [partitionValue] and [AppConfiguration.appId]
         * which will have a `.realm` extension.
         *
         * @throws IllegalArgumentException if the name includes a path separator or if the name is
         * `.realm`.
         */
        override fun name(name: String): Builder = apply {
            checkName(name)
            this.name = name
        }

        internal fun initialSubscriptions(
            rerunOnOpen: Boolean = false,
            initialSubscriptionBlock: InitialSubscriptionsCallback
        ): Builder = apply {
            this.rerunInitialSubscriptions = rerunOnOpen
            this.initialSubscriptionHandler = initialSubscriptionBlock
        }

        override fun build(): SyncConfiguration {
            val allLoggers = userLoggers.toMutableList()
            // TODO This will not remove the system logger if it was added in AppConfiguration and
            //  no overrides are done for this builder. But as removeSystemLogger() is not public
            //  and most people will only specify loggers on the AppConfiguration this is OK for
            //  now.
            if (!removeSystemLogger) {
                allLoggers.add(0, createDefaultSystemLogger(Realm.DEFAULT_LOG_TAG))
            }

            // Set default error handler after setting config logging logic
            if (this.errorHandler == null) {
                this.errorHandler = object : SyncSession.ErrorHandler {

                    private val fallbackErrorLogger: RealmLogger by lazy {
                        createDefaultSystemLogger("SYNC_ERROR")
                    }

                    override fun onError(session: SyncSession, error: SyncException) {
                        error.message?.let {
                            // Grab user logger if present or use fallback to at least show something
                            // in case no loggers are to be found
                            if (userLoggers.isNotEmpty()) {
                                userLoggers[0].log(LogLevel.WARN, it)
                            } else {
                                fallbackErrorLogger.log(LogLevel.WARN, it)
                            }
                        }
                    }
                }
            }

<<<<<<< HEAD
            // Flexible Sync only support Manual Client Reset, so ignore whatever App sets as the
            // default and enforce Manual unless the user has specified
            if (syncClientResetStrategy == null) {
                syncClientResetStrategy = when (partitionValue.valueType) {
                    PartitionValue.ValueType.NULL -> DEFAULT_MANUAL_CLIENT_RESET_HANDLER
                    else -> user.app.configuration.defaultSyncClientResetStrategy
                }
            }

=======
            // ObjectStore uses a different default value for Flexible Sync than we want,
            // so inject our default name if no user provided name was found
            if (partitionValue == null && name == null) {
                name = Realm.DEFAULT_FILE_NAME
            }
>>>>>>> 1682bad1
            val fullPathToFile = getAbsolutePath(name)
            val fileName = fullPathToFile.substringAfterLast(PATH_SEPARATOR)
            val directory = fullPathToFile.removeSuffix("$PATH_SEPARATOR$fileName")

            val baseConfiguration = ConfigurationImpl(
                directory,
                fileName,
                schema,
                LogConfiguration(logLevel, allLoggers),
                maxNumberOfActiveVersions,
                notificationDispatcher ?: singleThreadDispatcher(fileName),
                writeDispatcher ?: singleThreadDispatcher(fileName),
                schemaVersion,
                SchemaMode.RLM_SCHEMA_MODE_ADDITIVE_DISCOVERED,
                encryptionKey,
                compactOnLaunchCallback,
                null, // migration is not relevant for sync,
                initialDataCallback
            )

            return SyncConfigurationImpl(
                baseConfiguration,
                partitionValue,
                user as UserImpl,
                errorHandler!!, // It will never be null: either default or user-provided
<<<<<<< HEAD
                syncClientResetStrategy!! // It will never be null: either default or user-provided
=======
                initialSubscriptionHandler,
                rerunInitialSubscriptions
>>>>>>> 1682bad1
            )
        }

        private fun getAbsolutePath(name: String?): String {
            // In order for us to generate the path we need to provide a full-fledged sync
            // configuration which at this point we don't yet have, so we have to create a
            // temporary one so that we can return the actual path to a sync Realm using the
            // realm_app_sync_client_get_default_file_path_for_realm function below
            val absolutePath: String = when (partitionValue == null) {
                true -> RealmInterop.realm_flx_sync_config_new((user as UserImpl).nativePointer)
                false -> RealmInterop.realm_sync_config_new((user as UserImpl).nativePointer, partitionValue!!.asSyncPartition())
            }.let { auxSyncConfig ->
                RealmInterop.realm_app_sync_client_get_default_file_path_for_realm(
                    (user as UserImpl).app.nativePointer,
                    auxSyncConfig,
                    name
                )
            }

            // Remove .realm extension if user has overridden filename manually
            return if (name != null) {
                absolutePath.removeSuffix(REALM_FILE_EXTENSION)
            } else {
                absolutePath
            }
        }
    }

    public companion object {

        private val DEFAULT_MANUAL_CLIENT_RESET_HANDLER: ManuallyRecoverUnsyncedChangesStrategy =
            object : ManuallyRecoverUnsyncedChangesStrategy {
                override fun onClientReset(session: SyncSession, error: ClientResetRequiredError) {
                    // TODO add logger
                    //     RealmLog.error(
                    //         "Client Reset required for: ${session.getConfiguration().getServerUrl()}"
                    //     )
                }
            }

        /**
         * Creates a sync configuration for Flexible Sync with default values for all
         * optional configuration parameters.
         *
         * Flexible Sync uses a concept called subscription sets to define which data gets
         * uploaded and downloaded to the device. See [SubscriptionSet] for more information.
         *
         * @param user the [User] who controls the realm.
         * @param schema the classes of the schema. The elements of the set must be direct class literals.
         * @throws IllegalArgumentException if the user is not valid and logged in.
         * @see https://www.mongodb.com/docs/atlas/app-services/sync/data-access-patterns/flexible-sync/
         */
        public fun with(user: User, schema: Set<KClass<out RealmObject>>): SyncConfiguration =
            Builder(user, schema).build()

        /**
         * Creates a sync configuration for Partition-based Sync with default values for all
         * optional configuration parameters.
         *
         * @param user the [User] who controls the realm.
         * @param partitionValue the partition value that defines which data to sync to the realm.
         * @param schema the classes of the schema. The elements of the set must be direct class literals.
         * @throws IllegalArgumentException if the user is not valid and logged in.
         * @see https://www.mongodb.com/docs/realm/sync/data-access-patterns/partitions
         */
        public fun with(user: User, partitionValue: String?, schema: Set<KClass<out RealmObject>>): SyncConfiguration =
            Builder(user, partitionValue, schema).build()

        /**
         * Creates a sync configuration for Partition-based Sync with default values for all
         * optional configuration parameters.
         *
         * @param user the [User] who controls the realm.
         * @param partitionValue the partition value that defines which data to sync to the realm.
         * @param schema the classes of the schema. The elements of the set must be direct class literals.
         * @throws IllegalArgumentException if the user is not valid and logged in.
         * @see https://www.mongodb.com/docs/realm/sync/data-access-patterns/partitions
         */
        public fun with(user: User, partitionValue: Int?, schema: Set<KClass<out RealmObject>>): SyncConfiguration =
            Builder(user, partitionValue, schema).build()

        /**
         * Creates a sync configuration for Partition-based Sync with default values for all
         * optional configuration parameters.
         *
         * @param user the [User] who controls the realm.
         * @param partitionValue the partition value that defines which data to sync to the realm.
         * @param schema the classes of the schema. The elements of the set must be direct class literals.
         * @throws IllegalArgumentException if the user is not valid and logged in.
         * @see https://www.mongodb.com/docs/realm/sync/data-access-patterns/partitions
         */
        public fun with(user: User, partitionValue: Long?, schema: Set<KClass<out RealmObject>>): SyncConfiguration =
            Builder(user, partitionValue, schema).build()
    }
}<|MERGE_RESOLUTION|>--- conflicted
+++ resolved
@@ -124,9 +124,7 @@
         protected override var name: String? = null
 
         private var errorHandler: SyncSession.ErrorHandler? = null
-<<<<<<< HEAD
         private var syncClientResetStrategy: SyncClientResetStrategy? = null
-=======
         private var initialSubscriptionHandler: InitialSubscriptionsCallback? = null
         private var rerunInitialSubscriptions: Boolean = false
 
@@ -144,7 +142,6 @@
             user: User,
             schema: Set<KClass<out RealmObject>>
         ) : this(user, null as PartitionValue?, schema)
->>>>>>> 1682bad1
 
         /**
          * Creates a [SyncConfiguration.Builder] for Partition-Based Sync. Partition-Based Sync
@@ -288,23 +285,22 @@
                 }
             }
 
-<<<<<<< HEAD
             // Flexible Sync only support Manual Client Reset, so ignore whatever App sets as the
             // default and enforce Manual unless the user has specified
             if (syncClientResetStrategy == null) {
-                syncClientResetStrategy = when (partitionValue.valueType) {
+                syncClientResetStrategy = if (partitionValue == null) {
+                    DEFAULT_MANUAL_CLIENT_RESET_HANDLER
+                } else when (partitionValue?.valueType) {
                     PartitionValue.ValueType.NULL -> DEFAULT_MANUAL_CLIENT_RESET_HANDLER
                     else -> user.app.configuration.defaultSyncClientResetStrategy
                 }
             }
 
-=======
             // ObjectStore uses a different default value for Flexible Sync than we want,
             // so inject our default name if no user provided name was found
             if (partitionValue == null && name == null) {
                 name = Realm.DEFAULT_FILE_NAME
             }
->>>>>>> 1682bad1
             val fullPathToFile = getAbsolutePath(name)
             val fileName = fullPathToFile.substringAfterLast(PATH_SEPARATOR)
             val directory = fullPathToFile.removeSuffix("$PATH_SEPARATOR$fileName")
@@ -330,12 +326,9 @@
                 partitionValue,
                 user as UserImpl,
                 errorHandler!!, // It will never be null: either default or user-provided
-<<<<<<< HEAD
-                syncClientResetStrategy!! // It will never be null: either default or user-provided
-=======
+                syncClientResetStrategy!!, // It will never be null: either default or user-provided
                 initialSubscriptionHandler,
                 rerunInitialSubscriptions
->>>>>>> 1682bad1
             )
         }
 
