/*
 * Copyright 2021 Realm Inc.
 *
 * Licensed under the Apache License, Version 2.0 (the "License");
 * you may not use this file except in compliance with the License.
 * You may obtain a copy of the License at
 *
 * http://www.apache.org/licenses/LICENSE-2.0
 *
 * Unless required by applicable law or agreed to in writing, software
 * distributed under the License is distributed on an "AS IS" BASIS,
 * WITHOUT WARRANTIES OR CONDITIONS OF ANY KIND, either express or implied.
 * See the License for the specific language governing permissions and
 * limitations under the License.
 */

package io.realm.mongodb

<<<<<<< HEAD
import io.realm.mongodb.internal.AppConfigurationImpl
import io.realm.mongodb.internal.AppImpl
import kotlinx.coroutines.CoroutineDispatcher
=======
import io.realm.internal.platform.appFilesDirectory
import io.realm.interop.OperationCallback
import io.realm.interop.NativePointer
import io.realm.interop.RealmInterop
import kotlinx.coroutines.CoroutineDispatcher
import kotlin.coroutines.resume
import kotlin.coroutines.resumeWithException
import kotlin.coroutines.suspendCoroutine
>>>>>>> b4e31be6

/**
 * TODO
 */
interface App {

    val configuration: AppConfiguration

    suspend fun login(credentials: Credentials): Result<User>

    companion object {
        /**
         * TODO
         */
        fun create(
            configuration: AppConfiguration,
        ): App = AppImpl(configuration)

        /**
         * TODO
         */
        fun create(
            appId: String,
            dispatcher: CoroutineDispatcher
        ): App = AppImpl(
            configuration = AppConfigurationImpl(
                appId = appId,
                networkTransportDispatcher = dispatcher
            ),
        )
    }
}
<<<<<<< HEAD
=======

/**
 * TODO
 */
private class AppImpl(
    override val appConfiguration: AppConfiguration,
    override val syncConfiguration: SyncConfiguration? = null // TODO
) : App {

    override val nativePointer: NativePointer =
        RealmInterop.realm_app_new(
            appConfig = appConfiguration.nativePointer,
            basePath = appFilesDirectory()
        )

    override suspend fun login(credentials: Credentials): Result<User> {
        return RealmInterop.runCatching {
            suspendCoroutine { continuation ->
                realm_app_log_in_with_credentials(
                    nativePointer,
                    credentials.nativePointer,
                    object : OperationCallback {
                        override fun onSuccess(pointer: NativePointer) {
                            continuation.resume(UserImpl(pointer))
                        }

                        override fun onError(throwable: Throwable) {
                            continuation.resumeWithException(throwable)
                        }
                    }
                )
            }
        }
    }
}
>>>>>>> b4e31be6
<|MERGE_RESOLUTION|>--- conflicted
+++ resolved
@@ -16,20 +16,9 @@
 
 package io.realm.mongodb
 
-<<<<<<< HEAD
 import io.realm.mongodb.internal.AppConfigurationImpl
 import io.realm.mongodb.internal.AppImpl
 import kotlinx.coroutines.CoroutineDispatcher
-=======
-import io.realm.internal.platform.appFilesDirectory
-import io.realm.interop.OperationCallback
-import io.realm.interop.NativePointer
-import io.realm.interop.RealmInterop
-import kotlinx.coroutines.CoroutineDispatcher
-import kotlin.coroutines.resume
-import kotlin.coroutines.resumeWithException
-import kotlin.coroutines.suspendCoroutine
->>>>>>> b4e31be6
 
 /**
  * TODO
@@ -46,7 +35,7 @@
          */
         fun create(
             configuration: AppConfiguration,
-        ): App = AppImpl(configuration)
+        ): App = AppImpl(configuration as AppConfigurationImpl)
 
         /**
          * TODO
@@ -62,41 +51,3 @@
         )
     }
 }
-<<<<<<< HEAD
-=======
-
-/**
- * TODO
- */
-private class AppImpl(
-    override val appConfiguration: AppConfiguration,
-    override val syncConfiguration: SyncConfiguration? = null // TODO
-) : App {
-
-    override val nativePointer: NativePointer =
-        RealmInterop.realm_app_new(
-            appConfig = appConfiguration.nativePointer,
-            basePath = appFilesDirectory()
-        )
-
-    override suspend fun login(credentials: Credentials): Result<User> {
-        return RealmInterop.runCatching {
-            suspendCoroutine { continuation ->
-                realm_app_log_in_with_credentials(
-                    nativePointer,
-                    credentials.nativePointer,
-                    object : OperationCallback {
-                        override fun onSuccess(pointer: NativePointer) {
-                            continuation.resume(UserImpl(pointer))
-                        }
-
-                        override fun onError(throwable: Throwable) {
-                            continuation.resumeWithException(throwable)
-                        }
-                    }
-                )
-            }
-        }
-    }
-}
->>>>>>> b4e31be6
