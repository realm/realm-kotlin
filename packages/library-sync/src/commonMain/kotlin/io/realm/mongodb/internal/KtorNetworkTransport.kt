/*
 * Copyright 2021 Realm Inc.
 *
 * Licensed under the Apache License, Version 2.0 (the "License");
 * you may not use this file except in compliance with the License.
 * You may obtain a copy of the License at
 *
 * http://www.apache.org/licenses/LICENSE-2.0
 *
 * Unless required by applicable law or agreed to in writing, software
 * distributed under the License is distributed on an "AS IS" BASIS,
 * WITHOUT WARRANTIES OR CONDITIONS OF ANY KIND, either express or implied.
 * See the License for the specific language governing permissions and
 * limitations under the License.
 */

package io.realm.mongodb.internal

import io.ktor.client.call.receive
import io.ktor.client.features.ServerResponseException
import io.ktor.client.request.HttpRequestBuilder
import io.ktor.client.request.delete
import io.ktor.client.request.get
import io.ktor.client.request.headers
import io.ktor.client.request.patch
import io.ktor.client.request.post
import io.ktor.client.request.put
import io.ktor.client.statement.HttpResponse
import io.ktor.http.Headers
import io.ktor.http.HttpHeaders
import io.ktor.http.HttpMethod
import io.ktor.utils.io.errors.IOException
import io.realm.internal.RealmLog
import io.realm.internal.interop.sync.NetworkTransport
import io.realm.internal.interop.sync.Response
<<<<<<< HEAD
import io.realm.internal.platform.freeze
=======
>>>>>>> 39ba9244
import io.realm.internal.platform.runBlocking
import io.realm.mongodb.AppConfiguration.Companion.DEFAULT_AUTHORIZATION_HEADER_NAME
import kotlinx.coroutines.CancellationException
import kotlinx.coroutines.CoroutineDispatcher
import kotlin.collections.set

// TODO Consider adding a logger
class KtorNetworkTransport(
    override val authorizationHeaderName: String = DEFAULT_AUTHORIZATION_HEADER_NAME,
    override val customHeaders: Map<String, String> = mapOf(),
    // FIXME Rework timeout to take a Duration instead
    //  https://github.com/realm/realm-kotlin/issues/408
    private val timeoutMs: Long,
    private val dispatcher: CoroutineDispatcher,
    private val log: RealmLog? = null,
) : NetworkTransport {

    // FIXME Figure out how to reuse the HttpClient across all network requests.
    private val clientCache: HttpClientCache = HttpClientCache(timeoutMs)

    @Suppress("ComplexMethod", "TooGenericExceptionCaught")
    override fun sendRequest(
        method: String,
        url: String,
        headers: Map<String, String>,
        body: String,
        usesRefreshToken: Boolean
    ): Response {
        try {
            // FIXME When using a shared HttpClient we are seeing sporadic
            //  network failures on macOS. They manifest as ClientRequestException
            //  even though the request appear to be valid. This could indicate
            //  that some state isn't cleaned up correctly between requests, but
            //  it is unclear what. As a temporary work-around, we now create a
            //  HttpClient pr. request.
            val client = clientCache.getClient()

            // FIXME Ensure background jobs does not block user/main thread
            //  https://github.com/realm/realm-kotlin/issues/450
            return runBlocking(dispatcher) {
                val requestBuilderBlock: HttpRequestBuilder.() -> Unit = {
                    headers {
                        // 1. First of all add all custom headers
                        customHeaders.forEach {
                            append(it.key, it.value)
                        }

                        // 2. Then add all headers received from OS
                        headers.forEach { (key, value) ->
                            // It is not allowed to set content type on gets https://github.com/ktorio/ktor/issues/1127
                            if (method != "get" || key != HttpHeaders.ContentType) {
                                append(key, value)
                            }
                        }

                        // 3. Finally, if we have a non-default auth header name, replace the OS
                        // default with the custom one
                        if (authorizationHeaderName != DEFAULT_AUTHORIZATION_HEADER_NAME &&
                            contains(DEFAULT_AUTHORIZATION_HEADER_NAME)
                        ) {
                            this[DEFAULT_AUTHORIZATION_HEADER_NAME]?.let { originalAuthValue ->
                                this[authorizationHeaderName] = originalAuthValue
                            }
                            this.remove(DEFAULT_AUTHORIZATION_HEADER_NAME)
                        }
                    }

                    addBody(method, body)
                    addMethod(method)
                }

                try {
                    when (method) {
                        "delete" -> client.delete<HttpResponse>(url, requestBuilderBlock)
                        "patch" -> client.patch<HttpResponse>(url, requestBuilderBlock)
                        "post" -> client.post<HttpResponse>(url, requestBuilderBlock)
                        "put" -> client.put<HttpResponse>(url, requestBuilderBlock)
                        "get" -> client.get<HttpResponse>(url, requestBuilderBlock)
                        else -> throw IllegalArgumentException("Wrong request method: '$method'")
                    }.let {
                        processHttpResponse(it)
                    }
                } catch (e: ServerResponseException) {
                    // 500s are thrown as ServerResponseException
                    processHttpResponse(e.response)
                } catch (e: IOException) {
                    Response(0, ERROR_IO, mapOf(), e.toString())
                } catch (e: CancellationException) {
                    // FIXME Validate we propagate the custom codes as an actual exception to the user
                    //  https://github.com/realm/realm-kotlin/issues/451
                    Response(0, ERROR_INTERRUPTED, mapOf(), e.toString())
                } catch (e: Exception) {
                    // FIXME Validate we propagate the custom codes as an actual exception to the user
                    //  https://github.com/realm/realm-kotlin/issues/451
                    Response(0, ERROR_UNKNOWN, mapOf(), e.toString())
                }
            }
        } catch (e: Exception) {
            // FIXME Validate we propagate the custom codes as an actual exception to the user
            //  https://github.com/realm/realm-kotlin/issues/451
            return Response(0, ERROR_UNKNOWN, mapOf(), e.toString())
        }
    }

    private suspend fun processHttpResponse(response: HttpResponse): Response {
        val responseBody = response.receive<String>()
        val responseStatusCode = response.status.value
        val responseHeaders = parseHeaders(response.headers)
        return createHttpResponse(responseStatusCode, responseHeaders, responseBody)
    }

    private fun HttpRequestBuilder.addBody(method: String, body: String) {
        when (method) {
            "delete", "patch", "post", "put" -> this.body = body
        }
    }

    private fun HttpRequestBuilder.addMethod(method: String) {
        when (method) {
            "delete" -> this.method = HttpMethod.Delete
            "patch" -> this.method = HttpMethod.Patch
            "post" -> this.method = HttpMethod.Post
            "put" -> this.method = HttpMethod.Put
            "get" -> this.method = HttpMethod.Get
        }
    }

<<<<<<< HEAD
    private fun getClient(): HttpClient {
        // Need to freeze value as it is used inside the client's init lambda block, which also
        // freezes captured objects too, see:
        // https://youtrack.jetbrains.com/issue/KTOR-1223#focus=Comments-27-4618681.0-0
        val frozenTimeout = timeoutMs.freeze()
        // TODO We probably need to fix the clients, so ktor does not automatically override with
        //  another client if people update the runtime available ones through other dependencies
        return HttpClient() {
            // Charset defaults to UTF-8 (https://ktor.io/docs/http-plain-text.html#configuration)

            install(HttpTimeout) {
                connectTimeoutMillis = frozenTimeout
                requestTimeoutMillis = frozenTimeout
                socketTimeoutMillis = frozenTimeout
            }

            // TODO figure out logging and obfuscating sensitive info
            //  https://github.com/realm/realm-kotlin/issues/410
            log?.let { realmLogger ->
                install(Logging) {
                    logger = object : Logger {
                        override fun log(message: String) {
                            realmLogger.debug(message = message)
                        }
                    }
                    level = LogLevel.BODY
                }
            }

            followRedirects = true

            // TODO connectionPool?
        }
    }

=======
>>>>>>> 39ba9244
    private fun parseHeaders(headers: Headers): Map<String, String> {
        val parsedHeaders: MutableMap<String, String> = mutableMapOf()
        for (key in headers.names()) {
            parsedHeaders[key] = requireNotNull(headers[key]) { "Header '$key' cannot be null" }
        }
        return parsedHeaders
    }

    companion object {
        // Custom error codes. These must not match any HTTP response error codes
        const val ERROR_IO = 1000
        const val ERROR_INTERRUPTED = 1001
        const val ERROR_UNKNOWN = 1002

        private fun createHttpResponse(
            responseStatusCode: Int,
            responseHeaders: Map<String, String>,
            responseBody: String
        ): Response = Response(responseStatusCode, 0, responseHeaders, responseBody)
    }
}<|MERGE_RESOLUTION|>--- conflicted
+++ resolved
@@ -33,10 +33,6 @@
 import io.realm.internal.RealmLog
 import io.realm.internal.interop.sync.NetworkTransport
 import io.realm.internal.interop.sync.Response
-<<<<<<< HEAD
-import io.realm.internal.platform.freeze
-=======
->>>>>>> 39ba9244
 import io.realm.internal.platform.runBlocking
 import io.realm.mongodb.AppConfiguration.Companion.DEFAULT_AUTHORIZATION_HEADER_NAME
 import kotlinx.coroutines.CancellationException
@@ -164,44 +160,6 @@
         }
     }
 
-<<<<<<< HEAD
-    private fun getClient(): HttpClient {
-        // Need to freeze value as it is used inside the client's init lambda block, which also
-        // freezes captured objects too, see:
-        // https://youtrack.jetbrains.com/issue/KTOR-1223#focus=Comments-27-4618681.0-0
-        val frozenTimeout = timeoutMs.freeze()
-        // TODO We probably need to fix the clients, so ktor does not automatically override with
-        //  another client if people update the runtime available ones through other dependencies
-        return HttpClient() {
-            // Charset defaults to UTF-8 (https://ktor.io/docs/http-plain-text.html#configuration)
-
-            install(HttpTimeout) {
-                connectTimeoutMillis = frozenTimeout
-                requestTimeoutMillis = frozenTimeout
-                socketTimeoutMillis = frozenTimeout
-            }
-
-            // TODO figure out logging and obfuscating sensitive info
-            //  https://github.com/realm/realm-kotlin/issues/410
-            log?.let { realmLogger ->
-                install(Logging) {
-                    logger = object : Logger {
-                        override fun log(message: String) {
-                            realmLogger.debug(message = message)
-                        }
-                    }
-                    level = LogLevel.BODY
-                }
-            }
-
-            followRedirects = true
-
-            // TODO connectionPool?
-        }
-    }
-
-=======
->>>>>>> 39ba9244
     private fun parseHeaders(headers: Headers): Map<String, String> {
         val parsedHeaders: MutableMap<String, String> = mutableMapOf()
         for (key in headers.names()) {
