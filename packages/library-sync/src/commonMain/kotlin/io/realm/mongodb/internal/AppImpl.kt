--- conflicted
+++ resolved
@@ -21,8 +21,8 @@
 import io.realm.internal.interop.NativePointer
 import io.realm.internal.interop.RealmInterop
 import io.realm.internal.platform.appFilesDirectory
+import io.realm.internal.platform.createDefaultSystemLogger
 import io.realm.internal.util.Validation
-import io.realm.internal.platform.createDefaultSystemLogger
 import io.realm.mongodb.App
 import io.realm.mongodb.Credentials
 import io.realm.mongodb.User
@@ -34,32 +34,20 @@
     override val configuration: AppConfigurationImpl,
 ) : App {
 
-<<<<<<< HEAD
     private val loggerFactory: () -> CoreLogger = {
-        val createDefaultSystemLogger = createDefaultSystemLogger("SYNC", configuration.logLevel)
-        createDefaultSystemLogger
+        createDefaultSystemLogger("SYNC", configuration.logLevel)
     }
 
     private val nativePointer: NativePointer = RealmInterop.realm_sync_client_config_new()
-        .also {
+        .also { syncClientConfig ->
             RealmInterop.realm_sync_client_config_set_logger_factory(it, loggerFactory)
             RealmInterop.realm_sync_client_config_set_log_level(it, configuration.logLevel.priority)
-        }.let {
-            RealmInterop.realm_app_new(configuration.nativePointer, it, appFilesDirectory())
-=======
-    private val nativePointer: NativePointer = RealmInterop.realm_sync_client_config_new()
-        .also { syncClientConfig ->
             RealmInterop.realm_sync_client_config_set_metadata_mode(
                 syncClientConfig,
                 configuration.metadataMode
             )
         }.let { syncClientConfig ->
-            RealmInterop.realm_app_get(
-                appConfig = configuration.nativePointer,
-                syncClientConfig = syncClientConfig,
-                basePath = appFilesDirectory()
-            )
->>>>>>> 50f2311d
+            RealmInterop.realm_app_new(configuration.nativePointer, it, appFilesDirectory())
         }
 
     override suspend fun login(credentials: Credentials): User {
