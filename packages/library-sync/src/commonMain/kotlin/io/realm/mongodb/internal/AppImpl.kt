/*
 * Copyright 2021 Realm Inc.
 *
 * Licensed under the Apache License, Version 2.0 (the "License");
 * you may not use this file except in compliance with the License.
 * You may obtain a copy of the License at
 *
 * http://www.apache.org/licenses/LICENSE-2.0
 *
 * Unless required by applicable law or agreed to in writing, software
 * distributed under the License is distributed on an "AS IS" BASIS,
 * WITHOUT WARRANTIES OR CONDITIONS OF ANY KIND, either express or implied.
 * See the License for the specific language governing permissions and
 * limitations under the License.
 */

package io.realm.mongodb.internal

import io.realm.internal.interop.AppCallback
import io.realm.internal.interop.CoreLogLevel
import io.realm.internal.interop.NativePointer
import io.realm.internal.interop.RealmInterop
import io.realm.internal.interop.SyncLogCallback
import io.realm.internal.platform.appFilesDirectory
import io.realm.internal.platform.createDefaultSystemLogger
import io.realm.internal.util.Validation
import io.realm.log.LogLevel
import io.realm.mongodb.App
import io.realm.mongodb.Credentials
import io.realm.mongodb.EmailPasswordAuth
import io.realm.mongodb.User
import kotlin.coroutines.resume
import kotlin.coroutines.resumeWithException
import kotlin.coroutines.suspendCoroutine

internal class AppImpl(
    override val configuration: AppConfigurationImpl,
) : App {

    internal val nativePointer: NativePointer = RealmInterop.realm_app_get(
        configuration.nativePointer,
        initializeSyncClientConfig(),
        appFilesDirectory()
    )

<<<<<<< HEAD
    override val emailPasswordAuth: EmailPasswordAuth by lazy { EmailPasswordAuth(nativePointer) }

    override fun currentUser(): User? {
        val currentUser = RealmInterop.realm_app_get_current_user(nativePointer)
        return currentUser?.let { UserImpl(it, this) }
    }
=======
    override val currentUser: User?
        get() = RealmInterop.realm_app_get_current_user(nativePointer)
            ?.let { UserImpl(it, this) }
>>>>>>> 83cb3f04

    override suspend fun login(credentials: Credentials): User {
        return suspendCoroutine { continuation ->
            RealmInterop.realm_app_log_in_with_credentials(
                nativePointer,
                Validation.checkType<CredentialImpl>(credentials, "credentials").nativePointer,
                object : AppCallback<NativePointer> {
                    override fun onSuccess(result: NativePointer) {
                        continuation.resume(UserImpl(result, this@AppImpl))
                    }

                    override fun onError(throwable: Throwable) {
                        continuation.resumeWithException(throwable)
                    }
                }
            )
        }
    }

    private fun initializeSyncClientConfig(): NativePointer =
        RealmInterop.realm_sync_client_config_new()
            .also { syncClientConfig ->
                // TODO use separate logger for sync or piggyback on config's?
                val syncLogger = createDefaultSystemLogger("SYNC", configuration.log.logLevel)

                // Initialize client configuration first
                RealmInterop.realm_sync_client_config_set_log_callback(
                    syncClientConfig,
                    object : SyncLogCallback {
                        override fun log(logLevel: Short, message: String?) {
                            val coreLogLevel = CoreLogLevel.valueFromPriority(logLevel)
                            syncLogger.log(LogLevel.fromCoreLogLevel(coreLogLevel), message ?: "")
                        }
                    }
                )
                RealmInterop.realm_sync_client_config_set_log_level(
                    syncClientConfig,
                    CoreLogLevel.valueFromPriority(configuration.log.logLevel.priority.toShort())
                )
                RealmInterop.realm_sync_client_config_set_metadata_mode(
                    syncClientConfig,
                    configuration.metadataMode
                )
            }
}<|MERGE_RESOLUTION|>--- conflicted
+++ resolved
@@ -43,18 +43,11 @@
         appFilesDirectory()
     )
 
-<<<<<<< HEAD
     override val emailPasswordAuth: EmailPasswordAuth by lazy { EmailPasswordAuth(nativePointer) }
 
-    override fun currentUser(): User? {
-        val currentUser = RealmInterop.realm_app_get_current_user(nativePointer)
-        return currentUser?.let { UserImpl(it, this) }
-    }
-=======
     override val currentUser: User?
         get() = RealmInterop.realm_app_get_current_user(nativePointer)
             ?.let { UserImpl(it, this) }
->>>>>>> 83cb3f04
 
     override suspend fun login(credentials: Credentials): User {
         return suspendCoroutine { continuation ->
