--- conflicted
+++ resolved
@@ -17,7 +17,6 @@
 package io.realm.mongodb.internal
 
 import io.realm.internal.interop.CinteropCallback
-import io.realm.internal.interop.CoreLogger
 import io.realm.internal.interop.NativePointer
 import io.realm.internal.interop.RealmInterop
 import io.realm.internal.platform.appFilesDirectory
@@ -33,21 +32,12 @@
     override val configuration: AppConfigurationImpl,
 ) : App {
 
-<<<<<<< HEAD
-    private val loggerFactory: () -> CoreLogger = {
-        createDefaultSystemLogger("SYNC")
-    }
-
-=======
->>>>>>> 5aa8004c
     private val nativePointer: NativePointer = RealmInterop.realm_sync_client_config_new()
         .also { syncClientConfig ->
             RealmInterop.realm_sync_client_config_set_metadata_mode(
                 syncClientConfig,
                 configuration.metadataMode
             )
-            // FIXME: 0 means "ALL" - make LogLevel values somehow match realm_log_level_e values
-            RealmInterop.realm_sync_client_config_set_log_level(syncClientConfig, 0)
         }.let { syncClientConfig ->
             RealmInterop.realm_app_get(
                 appConfig = configuration.nativePointer,
