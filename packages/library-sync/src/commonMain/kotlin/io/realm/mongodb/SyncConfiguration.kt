/*
 * Copyright 2021 Realm Inc.
 *
 * Licensed under the Apache License, Version 2.0 (the "License");
 * you may not use this file except in compliance with the License.
 * You may obtain a copy of the License at
 *
 * http://www.apache.org/licenses/LICENSE-2.0
 *
 * Unless required by applicable law or agreed to in writing, software
 * distributed under the License is distributed on an "AS IS" BASIS,
 * WITHOUT WARRANTIES OR CONDITIONS OF ANY KIND, either express or implied.
 * See the License for the specific language governing permissions and
 * limitations under the License.
 */

package io.realm.mongodb

import io.realm.Configuration
import io.realm.LogConfiguration
import io.realm.Realm
import io.realm.RealmObject
import io.realm.internal.ConfigurationImpl
import io.realm.internal.interop.SchemaMode
import io.realm.internal.interop.sync.PartitionValue
import io.realm.internal.platform.createDefaultSystemLogger
import io.realm.internal.platform.singleThreadDispatcher
import io.realm.log.LogLevel
import io.realm.log.RealmLogger
import io.realm.mongodb.internal.SyncConfigurationImpl
import io.realm.mongodb.internal.UserImpl
import kotlin.reflect.KClass

/**
 * A [SyncConfiguration] is used to setup a Realm Database that can be synchronized between
 * devices using MongoDB Realm.
 *
 * A valid [User] is required to create a [SyncConfiguration]. See
 * [Credentials] and [App.login] for more information on how to get a user object.
 *
 * A minimal [SyncConfiguration] can be found below.
 * ```
 *      val app = App.create(appId)
 *      val user = app.login(Credentials.anonymous())
 *      val config = SyncConfiguration.Builder(user, "partition-value", setOf(YourRealmObject::class)).build()
 *      val realm = Realm.open(config)
 * ```
 */
// FIXME update docs when `with` is ready: https://github.com/realm/realm-kotlin/issues/504
interface SyncConfiguration : Configuration {

    val user: User
    val partitionValue: PartitionValue
    val errorHandler: SyncSession.ErrorHandler?

    /**
     * Used to create a [SyncConfiguration]. For common use cases, a [SyncConfiguration] can be
     * created using the [RealmConfiguration.with] function.
     */
    class Builder private constructor(
        private var user: User,
        private var partitionValue: PartitionValue,
        schema: Set<KClass<out RealmObject>>,
    ) : Configuration.SharedBuilder<SyncConfiguration, Builder>(schema) {

        private var errorHandler: SyncSession.ErrorHandler? = null

        constructor(
            user: User,
            partitionValue: Int,
            schema: Set<KClass<out RealmObject>> = setOf()
        ) : this(user, PartitionValue(partitionValue.toLong()), schema)

        constructor(
            user: User,
            partitionValue: Long,
            schema: Set<KClass<out RealmObject>> = setOf()
        ) : this(user, PartitionValue(partitionValue), schema)

        constructor(
            user: User,
            partitionValue: String,
            schema: Set<KClass<out RealmObject>> = setOf()
        ) : this(user, PartitionValue(partitionValue), schema)

        init {
            // Prime builder with log configuration from AppConfiguration
            val appLogConfiguration = (user as UserImpl).app.configuration.log.configuration
            this.logLevel = appLogConfiguration.level
            this.userLoggers = appLogConfiguration.loggers
            this.removeSystemLogger = true
        }

        override fun log(level: LogLevel, customLoggers: List<RealmLogger>) =
            apply {
                // Will clear any primed configuration
                this.logLevel = level
                this.userLoggers = customLoggers
                this.removeSystemLogger = false
            }

        /**
         * Sets the error handler used by Synced Realms when reporting errors with their session.
         *
         * @param errorHandler lambda to handle the error.
         */
        fun errorHandler(errorHandler: SyncSession.ErrorHandler): Builder =
            apply { this.errorHandler = errorHandler }

        override fun build(): SyncConfiguration {
            val allLoggers = userLoggers.toMutableList()
            // TODO This will not remove the system logger if it was added in AppConfiguration and
            //  no overrides are done for this builder. But as removeSystemLogger() is not public
            //  and most people will only specify loggers on the AppConfiguration this is OK for
            //  now.
            if (!removeSystemLogger) {
                allLoggers.add(0, createDefaultSystemLogger(Realm.DEFAULT_LOG_TAG))
            }

            // Set default error handler after setting config logging logic
            if (this.errorHandler == null) {
                this.errorHandler = object : SyncSession.ErrorHandler {

                    private val fallbackErrorLogger: RealmLogger by lazy {
                        createDefaultSystemLogger("SYNC_ERROR")
                    }

                    override fun onError(session: SyncSession, error: SyncException) {
                        error.message?.let {
                            // Grab user logger if present or use fallback to at least show something
                            // in case no loggers are to be found
                            if (userLoggers.isNotEmpty()) {
                                userLoggers[0].log(LogLevel.WARN, it)
                            } else {
                                fallbackErrorLogger.log(LogLevel.WARN, it)
                            }
                        }
                    }
                }
            }

            val baseConfiguration = ConfigurationImpl(
                path,
                name,
                schema,
                LogConfiguration(logLevel, allLoggers),
                maxNumberOfActiveVersions,
                notificationDispatcher ?: singleThreadDispatcher(name),
                writeDispatcher ?: singleThreadDispatcher(name),
                schemaVersion,
                SchemaMode.RLM_SCHEMA_MODE_ADDITIVE_DISCOVERED,
                encryptionKey,
<<<<<<< HEAD
                migration
=======
                compactOnLaunchCallback
>>>>>>> 4f86e142
            )

            return SyncConfigurationImpl(
                baseConfiguration,
                partitionValue,
                user as UserImpl,
                errorHandler!! // It will never be null: either default or user-provided
            )
        }
    }
}<|MERGE_RESOLUTION|>--- conflicted
+++ resolved
@@ -150,11 +150,8 @@
                 schemaVersion,
                 SchemaMode.RLM_SCHEMA_MODE_ADDITIVE_DISCOVERED,
                 encryptionKey,
-<<<<<<< HEAD
+                compactOnLaunchCallback,
                 migration
-=======
-                compactOnLaunchCallback
->>>>>>> 4f86e142
             )
 
             return SyncConfigurationImpl(
