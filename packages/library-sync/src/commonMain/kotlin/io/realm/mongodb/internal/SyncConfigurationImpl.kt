--- conflicted
+++ resolved
@@ -29,14 +29,8 @@
     localConfiguration: RealmConfigurationImpl,
     override val partitionValue: PartitionValue,
     override val user: UserImpl,
-<<<<<<< HEAD
     override val errorHandler: (SyncSession, AppException) -> Unit
-) : RealmConfiguration by localConfiguration,
-    InternalRealmConfiguration by localConfiguration,
-    SyncConfiguration {
-=======
 ) : InternalRealmConfiguration by localConfiguration, SyncConfiguration {
->>>>>>> 1caa8471
 
     private val nativeSyncConfig: NativePointer =
         RealmInterop.realm_sync_config_new(user.nativePointer, partitionValue.asSyncPartition())
