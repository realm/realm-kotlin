--- conflicted
+++ resolved
@@ -25,11 +25,8 @@
 import io.realm.internal.interop.sync.PartitionValue
 import io.realm.internal.interop.sync.SyncError
 import io.realm.internal.platform.freeze
-<<<<<<< HEAD
 import io.realm.mongodb.exceptions.DownloadingRealmTimeOutException
 import io.realm.mongodb.subscriptions
-=======
->>>>>>> 9da39ac8
 import io.realm.mongodb.sync.InitialSubscriptionsCallback
 import io.realm.mongodb.sync.SyncConfiguration
 import io.realm.mongodb.sync.SyncMode
@@ -43,12 +40,11 @@
     internal val partitionValue: PartitionValue?,
     override val user: UserImpl,
     override val errorHandler: SyncSession.ErrorHandler,
-<<<<<<< HEAD
     override val initialSubscriptionsCallback: InitialSubscriptionsCallback?,
     override val rerunInitialSubscriptions: Boolean,
     override val shouldWaitForInitialRemoteData: Boolean,
     override val initialRemoteDataTimeout: Duration
-    ) : InternalConfiguration by configuration, SyncConfiguration {
+) : InternalConfiguration by configuration, SyncConfiguration {
 
     override suspend fun realmOpened(realm: RealmImpl, fileCreated: Boolean) {
         initialSubscriptionsCallback?.let { initialSubscriptions ->
@@ -72,12 +68,6 @@
         }
         configuration.realmOpened(realm, fileCreated)
     }
-=======
-    val initialSubscriptionsCallback: InitialSubscriptionsCallback?,
-    val rerunInitialSubscriptions: Boolean
-
-) : InternalConfiguration by configuration, SyncConfiguration {
->>>>>>> 9da39ac8
 
     override fun createNativeConfiguration(): RealmConfigurationPointer {
         val ptr = configuration.createNativeConfiguration()
