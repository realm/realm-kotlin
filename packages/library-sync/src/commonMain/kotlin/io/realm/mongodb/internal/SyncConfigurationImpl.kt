--- conflicted
+++ resolved
@@ -23,6 +23,7 @@
 import io.realm.internal.interop.LiveRealmPointer
 import io.realm.internal.interop.RealmConfigurationPointer
 import io.realm.internal.interop.RealmInterop
+import io.realm.internal.interop.RealmSyncConfigurationPointer
 import io.realm.internal.interop.RealmSyncSessionPointer
 import io.realm.internal.interop.SyncAfterClientResetHandler
 import io.realm.internal.interop.SyncBeforeClientResetHandler
@@ -31,35 +32,23 @@
 import io.realm.internal.interop.sync.SyncError
 import io.realm.internal.interop.sync.SyncSessionResyncMode
 import io.realm.internal.platform.freeze
-<<<<<<< HEAD
 import io.realm.mongodb.sync.ClientResetRequiredError
 import io.realm.mongodb.sync.DiscardUnsyncedChangesStrategy
 import io.realm.mongodb.sync.ManuallyRecoverUnsyncedChangesStrategy
 import io.realm.mongodb.sync.SyncClientResetStrategy
-=======
 import io.realm.mongodb.sync.InitialSubscriptionsCallback
->>>>>>> 1682bad1
 import io.realm.mongodb.sync.SyncConfiguration
 import io.realm.mongodb.sync.SyncMode
 import io.realm.mongodb.sync.SyncSession
 
-<<<<<<< HEAD
-internal class SyncConfigurationImpl constructor(
-    private val configuration: InternalConfiguration,
-    internal val partitionValue: PartitionValue,
-    override val user: UserImpl,
-    override val errorHandler: SyncSession.ErrorHandler,
-    override val syncClientResetStrategy: SyncClientResetStrategy
-=======
 internal class SyncConfigurationImpl(
     private val configuration: io.realm.internal.InternalConfiguration,
     internal val partitionValue: PartitionValue?,
     override val user: UserImpl,
     override val errorHandler: SyncSession.ErrorHandler,
+    override val syncClientResetStrategy: SyncClientResetStrategy,
     val initialSubscriptionsCallback: InitialSubscriptionsCallback?,
     val rerunInitialSubscriptions: Boolean
-
->>>>>>> 1682bad1
 ) : InternalConfiguration by configuration, SyncConfiguration {
 
     override fun createNativeConfiguration(): RealmConfigurationPointer {
@@ -98,19 +87,11 @@
         }.freeze()
 
         syncInitializer = { nativeConfig: RealmConfigurationPointer ->
-<<<<<<< HEAD
-            val nativeSyncConfig: RealmSyncConfigurationPointer =
-                RealmInterop.realm_sync_config_new(
-                    user.nativePointer,
-                    partitionValue.asSyncPartition()
-                )
-=======
-            val nativeSyncConfig = if (partitionValue == null) {
+            val nativeSyncConfig: RealmSyncConfigurationPointer = if (partitionValue == null) {
                 RealmInterop.realm_flx_sync_config_new(user.nativePointer)
             } else {
                 RealmInterop.realm_sync_config_new(user.nativePointer, partitionValue.asSyncPartition())
             }
->>>>>>> 1682bad1
 
             RealmInterop.realm_sync_config_set_error_handler(
                 nativeSyncConfig,
