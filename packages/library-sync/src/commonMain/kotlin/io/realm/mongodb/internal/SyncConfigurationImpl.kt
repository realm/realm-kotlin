/*
 * Copyright 2021 Realm Inc.
 *
 * Licensed under the Apache License, Version 2.0 (the "License");
 * you may not use this file except in compliance with the License.
 * You may obtain a copy of the License at
 *
 * http://www.apache.org/licenses/LICENSE-2.0
 *
 * Unless required by applicable law or agreed to in writing, software
 * distributed under the License is distributed on an "AS IS" BASIS,
 * WITHOUT WARRANTIES OR CONDITIONS OF ANY KIND, either express or implied.
 * See the License for the specific language governing permissions and
 * limitations under the License.
 */

package io.realm.mongodb.internal

import io.realm.internal.InternalConfiguration
import io.realm.internal.interop.RealmConfigurationPointer
import io.realm.internal.interop.RealmInterop
import io.realm.internal.interop.RealmSyncConfigurationPointer
import io.realm.internal.interop.RealmSyncSessionPointer
import io.realm.internal.interop.SyncErrorCallback
import io.realm.internal.interop.sync.PartitionValue
import io.realm.internal.interop.sync.SyncError
import io.realm.internal.platform.freeze
import io.realm.mongodb.sync.InitialSubscriptionsCallback
import io.realm.mongodb.sync.SyncConfiguration
import io.realm.mongodb.sync.SyncSession

internal class SyncConfigurationImpl(
    private val configuration: io.realm.internal.InternalConfiguration,
    internal val partitionValue: PartitionValue?,
    override val user: UserImpl,
    override val errorHandler: SyncSession.ErrorHandler,
    override val initialSubscriptionsCallback: InitialSubscriptionsCallback?,
    override val rerunInitialSubscriptions: Boolean

) : InternalConfiguration by configuration, SyncConfiguration {

<<<<<<< HEAD
    private val nativeSyncConfig: RealmSyncConfigurationPointer

    init {
        nativeSyncConfig = if (partitionValue == null) {
            RealmInterop.realm_flx_sync_config_new(user.nativePointer)
        } else {
            RealmInterop.realm_sync_config_new(user.nativePointer, partitionValue.asSyncPartition())
        }
        RealmInterop.realm_sync_config_set_error_handler(
            nativeSyncConfig,
            object : SyncErrorCallback {
                override fun onSyncError(pointer: RealmSyncSessionPointer, error: SyncError) {
                    errorHandler.onError(SyncSessionImpl(pointer), convertSyncError(error))
                }
            }.freeze()
        )
        RealmInterop.realm_config_set_sync_config(configuration.nativeConfig, nativeSyncConfig)
=======
    override fun createNativeConfiguration(): RealmConfigurationPointer {
        val ptr = configuration.createNativeConfiguration()
        return syncInitializer(ptr)
    }

    private val syncInitializer: (RealmConfigurationPointer) -> RealmConfigurationPointer

    init {
        // We need to freeze `errorHandler` reference on initial thread
        val userErrorHandler = errorHandler
        val errorCallback = object : SyncErrorCallback {
            override fun onSyncError(pointer: RealmSyncSessionPointer, error: SyncError) {
                userErrorHandler.onError(SyncSessionImpl(pointer), convertSyncError(error))
            }
        }.freeze()

        syncInitializer = { nativeConfig: RealmConfigurationPointer ->
            val nativeSyncConfig: RealmSyncConfigurationPointer = RealmInterop.realm_sync_config_new(
                user.nativePointer,
                partitionValue.asSyncPartition()
            )
            RealmInterop.realm_sync_config_set_error_handler(
                nativeSyncConfig,
                errorCallback
            )
            RealmInterop.realm_config_set_sync_config(nativeConfig, nativeSyncConfig)
            nativeConfig
        }
>>>>>>> 9e330f42
    }

    override fun isFlexibleSyncConfiguration(): Boolean {
        return partitionValue == null
    }

    override fun isPartitionBasedSyncConfiguration(): Boolean {
        return partitionValue != null
    }
}<|MERGE_RESOLUTION|>--- conflicted
+++ resolved
@@ -39,25 +39,6 @@
 
 ) : InternalConfiguration by configuration, SyncConfiguration {
 
-<<<<<<< HEAD
-    private val nativeSyncConfig: RealmSyncConfigurationPointer
-
-    init {
-        nativeSyncConfig = if (partitionValue == null) {
-            RealmInterop.realm_flx_sync_config_new(user.nativePointer)
-        } else {
-            RealmInterop.realm_sync_config_new(user.nativePointer, partitionValue.asSyncPartition())
-        }
-        RealmInterop.realm_sync_config_set_error_handler(
-            nativeSyncConfig,
-            object : SyncErrorCallback {
-                override fun onSyncError(pointer: RealmSyncSessionPointer, error: SyncError) {
-                    errorHandler.onError(SyncSessionImpl(pointer), convertSyncError(error))
-                }
-            }.freeze()
-        )
-        RealmInterop.realm_config_set_sync_config(configuration.nativeConfig, nativeSyncConfig)
-=======
     override fun createNativeConfiguration(): RealmConfigurationPointer {
         val ptr = configuration.createNativeConfiguration()
         return syncInitializer(ptr)
@@ -75,10 +56,12 @@
         }.freeze()
 
         syncInitializer = { nativeConfig: RealmConfigurationPointer ->
-            val nativeSyncConfig: RealmSyncConfigurationPointer = RealmInterop.realm_sync_config_new(
-                user.nativePointer,
-                partitionValue.asSyncPartition()
-            )
+            val nativeSyncConfig = if (partitionValue == null) {
+                RealmInterop.realm_flx_sync_config_new(user.nativePointer)
+            } else {
+                RealmInterop.realm_sync_config_new(user.nativePointer, partitionValue.asSyncPartition())
+            }
+
             RealmInterop.realm_sync_config_set_error_handler(
                 nativeSyncConfig,
                 errorCallback
@@ -86,7 +69,6 @@
             RealmInterop.realm_config_set_sync_config(nativeConfig, nativeSyncConfig)
             nativeConfig
         }
->>>>>>> 9e330f42
     }
 
     override fun isFlexibleSyncConfiguration(): Boolean {
