--- conflicted
+++ resolved
@@ -78,14 +78,9 @@
     /**
      * Decodes a [BsonValue] into a value of the [kClass] class. Only primitives, Realm, Bson types are supported.
      *
-<<<<<<< HEAD
      * Uses the given serialization strategy to perform a manual decode of the [BsonValue].
      *
-     * @param kClass classifier for the decoded value.
-=======
-     * @param T type of the decoded value.
-     * @param kClassifier classifier for the decoded value.
->>>>>>> 950dd003
+     * @param kClass class of the decoded value.
      * @param bsonValue value to decode.
      * @return decoded value.
      */
