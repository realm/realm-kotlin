--- conflicted
+++ resolved
@@ -62,8 +62,6 @@
         get() = RealmInterop.realm_user_get_device_id(nativePointer)
     override val functions: Functions by lazy { FunctionsImpl(app, this) }
 
-<<<<<<< HEAD
-=======
     @PublishedApi
     internal fun profileAsBsonDocumentInternal(): BsonDocument {
         return Bson(RealmInterop.realm_user_get_profile(nativePointer)) as BsonDocument
@@ -91,7 +89,6 @@
         }
     }
 
->>>>>>> 0b4ca0b7
     override val identities: List<UserIdentity>
         get() = RealmInterop.realm_user_get_all_identities(nativePointer).map {
             UserIdentity(it.id, getProviderFromCore(it.provider))
