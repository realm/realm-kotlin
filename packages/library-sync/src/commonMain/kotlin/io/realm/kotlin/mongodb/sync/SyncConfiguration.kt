/*
 * Copyright 2021 Realm Inc.
 *
 * Licensed under the Apache License, Version 2.0 (the "License");
 * you may not use this file except in compliance with the License.
 * You may obtain a copy of the License at
 *
 * http://www.apache.org/licenses/LICENSE-2.0
 *
 * Unless required by applicable law or agreed to in writing, software
 * distributed under the License is distributed on an "AS IS" BASIS,
 * WITHOUT WARRANTIES OR CONDITIONS OF ANY KIND, either express or implied.
 * See the License for the specific language governing permissions and
 * limitations under the License.
 */
package io.realm.kotlin.mongodb.sync

import io.realm.kotlin.Configuration
import io.realm.kotlin.LogConfiguration
import io.realm.kotlin.MutableRealm
import io.realm.kotlin.Realm
import io.realm.kotlin.TypedRealm
import io.realm.kotlin.internal.ConfigurationImpl
import io.realm.kotlin.internal.ContextLogger
import io.realm.kotlin.internal.ObjectIdImpl
import io.realm.kotlin.internal.REALM_FILE_EXTENSION
import io.realm.kotlin.internal.interop.RealmInterop
import io.realm.kotlin.internal.interop.SchemaMode
import io.realm.kotlin.internal.platform.PATH_SEPARATOR
import io.realm.kotlin.internal.util.CoroutineDispatcherFactory
import io.realm.kotlin.log.LogLevel
import io.realm.kotlin.log.RealmLog
import io.realm.kotlin.log.RealmLogger
import io.realm.kotlin.mongodb.App
import io.realm.kotlin.mongodb.AppConfiguration
import io.realm.kotlin.mongodb.Credentials
import io.realm.kotlin.mongodb.User
import io.realm.kotlin.mongodb.exceptions.ClientResetRequiredException
import io.realm.kotlin.mongodb.exceptions.SyncException
import io.realm.kotlin.mongodb.internal.SyncConfigurationImpl
import io.realm.kotlin.mongodb.internal.UserImpl
import io.realm.kotlin.types.BaseRealmObject
import io.realm.kotlin.types.ObjectId
import io.realm.kotlin.types.RealmUUID
import org.mongodb.kbson.BsonBinary
import org.mongodb.kbson.BsonBinarySubType
import org.mongodb.kbson.BsonInt32
import org.mongodb.kbson.BsonInt64
import org.mongodb.kbson.BsonNull
import org.mongodb.kbson.BsonObjectId
import org.mongodb.kbson.BsonString
import org.mongodb.kbson.BsonValue
import kotlin.reflect.KClass
import kotlin.time.Duration

/**
 * This enum determines how Realm sync data with the server.
 *
 * The server must be configured for the selected way, otherwise an error will be
 * reported to [SyncConfiguration.errorHandler] when the Realm connects to the server
 * for the first time.
 */
public enum class SyncMode {
    /**
     * Partition-based Sync. Data is selected for synchronization based on a _partition key_,
     * which is a property that must be set on all objects. Server objects that
     * match a given _partition value_ are then synchronized to the device.
     *
     * **See:** [Partitions](https://www.mongodb.com/docs/atlas/app-services/sync/data-access-patterns/partitions/)
     */
    PARTITION_BASED,

    /**
     * Flexible Sync. Data is selected for synchronization based on one or more queries which are
     * stored in a [SubscriptionSet]. All server objects that match one or more queries are then
     * synchronized to the device.
     *
     * **See:** [Flexible Sync](https://www.mongodb.com/docs/atlas/app-services/sync/data-access-patterns/flexible-sync/)
     */
    FLEXIBLE
}

/**
 * Callback used to populate the initial [SubscriptionSet] when opening a Realm.
 *
 * This is configured through [SyncConfiguration.Builder.initialSubscriptions].
 */
public fun interface InitialSubscriptionsCallback {
    /**
     * Closure for adding or modifying the initial [SubscriptionSet], with the
     * [MutableSubscriptionSet] as the receiver. This mirrors the API when using
     * [SubscriptionSet.update] and allows for the following pattern:
     *
     * ```
     * val user = loginUser()
     * val config = SyncConfiguration.Builder(user, schema)
     *   .initialSubscriptions { realm: Realm -> // this: MutableSubscriptionSet
     *       add(realm.query<Person>())
     *   }
     *   .waitForInitialRemoteData(timeout = 30.seconds)
     *   .build()
     * val realm = Realm.open(config)
     * ```
     */
    public fun MutableSubscriptionSet.write(realm: Realm)
}

/**
 * Configuration options if [SyncConfiguration.Builder.waitForInitialRemoteData] is
 * enabled.
 */
public data class InitialRemoteDataConfiguration(

    /**
     * The timeout used when downloading any initial data server the first time the
     * Realm is opened.
     *
     * If the timeout is hit, opening a Realm will throw an
     * [io.realm.mongodb.exceptions.DownloadingRealmTimeOutException].
     */
    val timeout: Duration = Duration.INFINITE
)

/**
 * Configuration options if [SyncConfiguration.Builder.initialSubscriptions] is
 * enabled.
 */
public data class InitialSubscriptionsConfiguration(

    /**
     * The callback that will be called in order to populate the initial
     * [SubscriptionSet] for the realm.
     */
    val callback: InitialSubscriptionsCallback,

    /**
     * The default behavior is that [callback] is only invoked the first time
     * the Realm is opened, but if [rerunOnOpen] is `true`, it will be invoked
     * every time the realm is opened.
     */
    val rerunOnOpen: Boolean
)

/**
 * A [SyncConfiguration] is used to setup a Realm Database that can be synchronized between
 * devices using Atlas Device Sync.
 *
 * A valid [User] is required to create a [SyncConfiguration]. See
 * [Credentials] and [App.login] for more information on how to get a user object.
 *
 * A minimal [SyncConfiguration] can be found below.
 * ```
 *      val app = App.create(appId)
 *      val user = app.login(Credentials.anonymous())
 *      val config = SyncConfiguration.create(user, "partition-value", setOf(YourRealmObject::class))
 *      val realm = Realm.open(config)
 * ```
 */
public interface SyncConfiguration : Configuration {

    public val user: User

    // FIXME Hide this for now, as we should should not expose an internal class like this.
    //  Currently this is only available from `SyncConfigurationImpl`.
    //  See https://github.com/realm/realm-kotlin/issues/815
    // public val partitionValue: PartitionValue
    public val errorHandler: SyncSession.ErrorHandler

    /**
     * Strategy used to handle client reset scenarios.
     *
     * The SDK reads and writes to a local realm file. When Device Sync is enabled, the local realm
     * syncs with the application backend. Some conditions can cause the realm to be unable to sync
     * with Atlas. When this occurs, a client reset error is issued by the server.
     *
     * There is one constraint users need to be aware of when defining customized strategies when
     * creating a configuration. Flexible Sync applications can **only** work in conjunction
     * with [ManuallyRecoverUnsyncedChangesStrategy] whereas partition-based applications can
     * **only** work in conjunction with [DiscardUnsyncedChangesStrategy].
     *
     * If not specified, default strategies defined in [Builder.build] will be used, depending on
     * whether the application has Flexible Sync enabled. Setting this parameter manually will
     * override the use of either default strategy.
     *
     * **See:** [Client Reset](https://www.mongodb.com/docs/realm/sdk/java/examples/reset-a-client-realm/)
     */
    public val syncClientResetStrategy: SyncClientResetStrategy

    /**
     * The mode of synchronization for this realm.
     */
    public val syncMode: SyncMode

    /**
     * Configuration options if initial subscriptions have been enabled for this
     * realm.
     *
     * If this has not been enabled, `null` is returned.
     *
     * @see SyncConfiguration.Builder.initialSubscriptions
     */
    public val initialSubscriptions: InitialSubscriptionsConfiguration?

    /**
     * Configuration options if downloading initial data from the server has been
     * enabled for this realm.
     *
     * If this has not been enabled, `null` is returned.
     *
     * @see SyncConfiguration.Builder.waitForInitialRemoteData
     */
    public val initialRemoteData: InitialRemoteDataConfiguration?

    /**
     * Used to create a [SyncConfiguration]. For common use cases, a [SyncConfiguration] can be
     * created using the [SyncConfiguration.create] function.
     */
    public class Builder private constructor(
        private var user: User,
        schema: Set<KClass<out BaseRealmObject>>,
        private var partitionValue: BsonValue?,
    ) : Configuration.SharedBuilder<SyncConfiguration, Builder>(schema) {

        // Shouldn't default to 'default.realm' - Object Store will generate it according to which
        // type of Sync is used
        protected override var name: String? = null

        private var errorHandler: SyncSession.ErrorHandler? = null
        private var syncClientResetStrategy: SyncClientResetStrategy? = null
        private var initialSubscriptions: InitialSubscriptionsConfiguration? = null
        private var waitForServerChanges: InitialRemoteDataConfiguration? = null

        /**
         * Creates a [SyncConfiguration.Builder] for Flexible Sync. Flexible Sync must be enabled
         * on the server for this to work.
         *
         * **See:** [Flexible Sync](https://www.mongodb.com/docs/realm/sync/data-access-patterns/flexible-sync/)
         *
         * @param user user used to access server side data. This will define which data is
         * available from the server.
         * @param schema the classes of the schema. The elements of the set must be direct class
         * literals.
         */
        public constructor(
            user: User,
            schema: Set<KClass<out BaseRealmObject>>
        ) : this(user, schema, null)

        /**
         * Creates a [SyncConfiguration.Builder] for Partition-Based Sync. Partition-Based Sync
         * must be enabled on the server for this to work.
         *
         * **See:** [Partitions](https://www.mongodb.com/docs/realm/sync/data-access-patterns/partitions/)
         *
         * @param user user used to access server side data. This will define which data is
         * available from the server.
         * @param partitionValue the partition value to use data from. The server must have been
         * configured with an [ObjectId](https://www.mongodb.com/docs/v4.4/reference/method/ObjectId/) partition key for this to work.
         * @param schema the classes of the schema. The elements of the set must be direct class
         * literals.
         * **See:** [partition key](https://www.mongodb.com/docs/realm/sync/data-access-patterns/partitions/)
         */
        public constructor(
            user: User,
            partitionValue: ObjectId?,
            schema: Set<KClass<out BaseRealmObject>>
        ) : this(user, schema, partitionValue?.let { BsonObjectId((it as ObjectIdImpl).bytes) } ?: BsonNull)

        /**
         * Creates a [SyncConfiguration.Builder] for Partition-Based Sync. Partition-Based Sync
         * must be enabled on the server for this to work.
         *
         * **See:** [Partitions](https://www.mongodb.com/docs/realm/sync/data-access-patterns/partitions/)
         *
         * @param user user used to access server side data. This will define which data is
         * available from the server.
         * @param partitionValue the partition value to use data from. The server must have been
         * configured with an [BsonObjectId](https://www.mongodb.com/docs/v4.4/reference/method/ObjectId/) partition key for this to work.
         * @param schema the classes of the schema. The elements of the set must be direct class
         * literals.
         * **See:** [partition key](https://www.mongodb.com/docs/realm/sync/data-access-patterns/partitions/)
         */
        public constructor(
            user: User,
            partitionValue: BsonObjectId?,
            schema: Set<KClass<out BaseRealmObject>>
        ) : this(user, schema, partitionValue ?: BsonNull)

        /**
         * Creates a [SyncConfiguration.Builder] for Partition-Based Sync. Partition-Based Sync
         * must be enabled on the server for this to work.
         *
         * **See:** [Partitions](https://www.mongodb.com/docs/realm/sync/data-access-patterns/partitions/)
         *
         * @param user user used to access server side data. This will define which data is
         * available from the server.
         * @param partitionValue the partition value to use data from. The server must have been
         * configured with a [RealmUUID] partition key for this to work.
         * @param schema the classes of the schema. The elements of the set must be direct class
         * literals.
         * **See:** [partition key](https://www.mongodb.com/docs/realm/sync/data-access-patterns/partitions/)
         */
        public constructor(
            user: User,
            partitionValue: RealmUUID?,
            schema: Set<KClass<out BaseRealmObject>>
        ) : this(
            user,
            schema,
            partitionValue?.let {
                BsonBinary(
                    type = BsonBinarySubType.UUID_STANDARD,
                    data = it.bytes
                )
            } ?: BsonNull
        )

        /**
         * Creates a [SyncConfiguration.Builder] for Partition-Based Sync. Partition-Based Sync
         * must be enabled on the server for this to work.
         *
         * @param user user used to access server side data. This will define which data is
         * available from the server.
         * @param partitionValue the partition value to use data from. The server must have been
         * configured with a Int partition key for this to work.
         * @param schema the classes of the schema. The elements of the set must be direct class
         * literals.
         */
        public constructor(
            user: User,
            partitionValue: Int?,
            schema: Set<KClass<out BaseRealmObject>>
        ) : this(user, schema, partitionValue?.let { BsonInt32(it) } ?: BsonNull)

        /**
         * Creates a [SyncConfiguration.Builder] for Partition-Based Sync. Partition-Based Sync
         * must be enabled on the server for this to work.
         *
         * **See:** [Partitions](https://www.mongodb.com/docs/realm/sync/data-access-patterns/partitions/)
         *
         * @param user user used to access server side data. This will define which data is
         * available from the server.
         * @param partitionValue the partition value to use data from. The server must have been
         * configured with a Long partition key for this to work.
         * @param schema the classes of the schema. The elements of the set must be direct class
         * literals.
         */
        public constructor(
            user: User,
            partitionValue: Long?,
            schema: Set<KClass<out BaseRealmObject>>
        ) : this(user, schema, partitionValue?.let { BsonInt64(it) } ?: BsonNull)

        /**
         * Creates a [SyncConfiguration.Builder] for Partition-Based Sync. Partition-Based Sync
         * must be enabled on the server for this to work.
         *
         * **See:** [Partitions](https://www.mongodb.com/docs/realm/sync/data-access-patterns/partitions/)
         *
         * @param user user used to access server side data. This will define which data is
         * available from the server.
         * @param partitionValue the partition value to use data from. The server must have been
         * configured with a String partition key for this to work.
         * @param schema the classes of the schema. The elements of the set must be direct class
         * literals.
         */
        public constructor(
            user: User,
            partitionValue: String?,
            schema: Set<KClass<out BaseRealmObject>>
        ) : this(user, schema, partitionValue?.let { BsonString(it) } ?: BsonNull)

        init {
            if (!user.loggedIn) {
                throw IllegalArgumentException("A valid, logged in user is required.")
            }
            // Prime builder with log configuration from AppConfiguration
            val appLog = (user as UserImpl).app.configuration.logger
            this.logLevel = appLog.level
            this.appConfigLoggers = appLog.loggers
        }

        /**
         * Sets the error handler used by Synced Realms when reporting errors with their session.
         *
         * @param errorHandler lambda to handle the error.
         */
        public fun errorHandler(errorHandler: SyncSession.ErrorHandler): Builder =
            apply { this.errorHandler = errorHandler }

        /**
         * Sets the strategy that would handle the client reset by this synced Realm.
         *
         * In case no strategy is defined the default one,
         * [RecoverOrDiscardUnsyncedChangesStrategy], will be used.
         *
         * @param resetStrategy custom strategy to handle client reset.
         */
        public fun syncClientResetStrategy(resetStrategy: SyncClientResetStrategy): Builder =
            apply {
                this.syncClientResetStrategy = resetStrategy
            }

        override fun log(level: LogLevel, customLoggers: List<RealmLogger>): Builder =
            apply {
                // Will clear any primed configuration
                this.logLevel = level
                this.realmConfigLoggers = customLoggers
            }

        /**
         * Sets the filename of the realm file.
         *
         * If a [SyncConfiguration] is built without having provided a [name], Realm will
         * generate a file name based on the provided [partitionValue] and [AppConfiguration.appId]
         * which will have a `.realm` extension.
         *
         * @throws IllegalArgumentException if the name includes a path separator or if the name is
         * `.realm`.
         */
        override fun name(name: String): Builder = apply {
            checkName(name)
            this.name = name
        }

        /**
         * Setting this will cause the Realm to download all known changes from the server the
         * first time a Realm is opened. The Realm will not open until all the data has been
         * downloaded. This means that if a device is offline the Realm will not open.
         *
         * Since downloading all changes can be a lengthy operation that might block the UI
         * thread, Realms with this setting enabled should only be opened on background threads.
         *
         * This check is only enforced the first time a Realm is created, except if
         * [initialSubscriptions] has been configured with `rerunOnOpen = true`. In that case,
         * server data is downloaded every time the Realm is opened.
         *
         * If it is conditional when server data should be downloaded, this can be controlled
         * through [SyncSession.downloadAllServerChanges], e.g like this:
         *
         * ```
         * val user = loginUser()
         * val config = SyncConfiguration.Builder(user, schema)
         *     .initialSubscriptions { realm ->
         *         add(realm.query<City>())
         *     }
         *     .build()
         * val realm = Realm.open(config)
         * if (downloadData) {
         *     realm.syncSession.downloadAllServerChanges(timeout = 30.seconds)
         * }
         * ```
         *
         * @param timeout how long to wait for the download to complete before an
         * [io.realm.kotlin.mongodb.exceptions.DownloadingRealmTimeOutException] is thrown when opening
         * the Realm.
         */
        public fun waitForInitialRemoteData(timeout: Duration = Duration.INFINITE): Builder =
            apply {
                this.waitForServerChanges = InitialRemoteDataConfiguration(timeout)
            }

        /**
         * Define the initial [io.realm.mongodb.sync.SubscriptionSet] for the Realm. This will only
         * be executed the first time the Realm file is opened (and the file created).
         *
         * If [waitForInitialRemoteData] is configured as well, the realm file isn't fully
         * opened until all subscription data also has been downloaded.
         *
         * @param rerunOnOpen If `true` this closure will rerun every time the Realm is opened,
         * this makes it possible to update subscription queries with e.g. new timestamp information
         * or other query data that might change over time. If [waitForInitialRemoteData] is also
         * set, the Realm will download the new subscription data every time the Realm is opened,
         * rather than just the first time.
         * @param initialSubscriptionBlock closure making it possible to modify the set of
         * subscriptions.
         */
        public fun initialSubscriptions(
            rerunOnOpen: Boolean = false,
            initialSubscriptionBlock: InitialSubscriptionsCallback
        ): Builder = apply {
            if (partitionValue != null) {
                throw IllegalStateException(
                    "Defining initial subscriptions is only available if " +
                        "the configuration is for Flexible Sync."
                )
            }
            this.initialSubscriptions = InitialSubscriptionsConfiguration(
                initialSubscriptionBlock,
                rerunOnOpen
            )
        }

        @Suppress("LongMethod")
        override fun build(): SyncConfiguration {
            val realmLogger = ContextLogger("Sdk")

            // Set default error handler after setting config logging logic
            if (this.errorHandler == null) {
                this.errorHandler = object : SyncSession.ErrorHandler {
                    override fun onError(session: SyncSession, error: SyncException) {
                        error.message?.let {
                            realmLogger.warn(it)
                        }
                    }
                }
            }

            // Don't forget: Flexible Sync only supports Manual Client Reset
            if (syncClientResetStrategy == null) {
                syncClientResetStrategy = object : RecoverOrDiscardUnsyncedChangesStrategy {
                    override fun onBeforeReset(realm: TypedRealm) {
                        realmLogger.info("Client reset: attempting to automatically recover unsynced changes in Realm: ${realm.configuration.path}")
                    }

                    override fun onAfterRecovery(before: TypedRealm, after: MutableRealm) {
                        realmLogger.info("Client reset: successfully recovered all unsynced changes in Realm: ${after.configuration.path}")
                    }

                    override fun onAfterDiscard(before: TypedRealm, after: MutableRealm) {
                        realmLogger.info("Client reset: couldn't recover successfully, all unsynced changes were discarded in Realm: ${after.configuration.path}")
                    }

                    override fun onManualResetFallback(
                        session: SyncSession,
                        exception: ClientResetRequiredException
                    ) {
                        realmLogger.error("Client reset: manual reset required for Realm in '${exception.originalFilePath}'")
                    }
                }
            }

            // ObjectStore uses a different default value for Flexible Sync than we want,
            // so inject our default name if no user provided name was found
            if (partitionValue == null && name == null) {
                name = Realm.DEFAULT_FILE_NAME
            }
            val fullPathToFile = getAbsolutePath(name)
            val fileName = fullPathToFile.substringAfterLast(PATH_SEPARATOR)
            val directory = fullPathToFile.removeSuffix("$PATH_SEPARATOR$fileName")

            // Configure logging during creation of a (Realm/Sync)Configuration to keep old behavior
            // for configuring logging. This should be removed when `LogConfiguration` is removed.
            RealmLog.level = logLevel
            realmConfigLoggers.forEach { RealmLog.add(it) }
            @Suppress("invisible_reference", "invisible_member")
            val allLoggers: List<RealmLogger> = listOf(RealmLog.systemLoggerInstalled).filterNotNull() + appConfigLoggers + realmConfigLoggers

            val baseConfiguration = ConfigurationImpl(
                directory,
                fileName,
                schema,
                LogConfiguration(logLevel, allLoggers),
                maxNumberOfActiveVersions,
                if (notificationDispatcher != null) {
                    CoroutineDispatcherFactory.unmanaged(notificationDispatcher!!)
                } else {
                    CoroutineDispatcherFactory.managed("notifier-$fileName")
                },
                if (writeDispatcher != null) {
                    CoroutineDispatcherFactory.unmanaged(writeDispatcher!!)
                } else {
                    CoroutineDispatcherFactory.managed("writer-$fileName")
                },
                schemaVersion,
                SchemaMode.RLM_SCHEMA_MODE_ADDITIVE_DISCOVERED,
                encryptionKey,
                compactOnLaunchCallback,
                null, // migration is not relevant for sync,
                initialDataCallback,
                partitionValue == null,
                inMemory,
<<<<<<< HEAD
                assetFile,
                assetFileChecksum,
=======
                realmLogger
>>>>>>> dde0af50
            )

            return SyncConfigurationImpl(
                baseConfiguration,
                partitionValue,
                user as UserImpl,
                errorHandler!!, // It will never be null: either default or user-provided
                syncClientResetStrategy!!, // It will never be null: either default or user-provided
                initialSubscriptions,
                waitForServerChanges
            )
        }

        private fun getAbsolutePath(name: String?): String {
            // In order for us to generate the path we need to provide a full-fledged sync
            // configuration which at this point we don't yet have, so we have to create a
            // temporary one so that we can return the actual path to a sync Realm using the
            // realm_app_sync_client_get_default_file_path_for_realm function below
            val absolutePath: String = when (partitionValue == null) {
                true -> RealmInterop.realm_flx_sync_config_new((user as UserImpl).nativePointer)
                false -> RealmInterop.realm_sync_config_new(
                    (user as UserImpl).nativePointer,
                    partitionValue!!.toJson()
                )
            }.let { auxSyncConfig ->
                RealmInterop.realm_app_sync_client_get_default_file_path_for_realm(
                    (user as UserImpl).app.nativePointer,
                    auxSyncConfig,
                    name
                )
            }

            // Remove .realm extension if user has overridden filename manually
            return if (name != null) {
                absolutePath.removeSuffix(REALM_FILE_EXTENSION)
            } else {
                absolutePath
            }
        }
    }

    public companion object {

        /**
         * Creates a sync configuration for Flexible Sync with default values for all
         * optional configuration parameters.
         *
         * Flexible Sync uses a concept called subscription sets to define which data gets
         * uploaded and downloaded to the device. See [SubscriptionSet] for more information.
         *
         * **See:** [Flexible Sync](https://www.mongodb.com/docs/atlas/app-services/sync/data-access-patterns/flexible-sync/)
         *
         * @param user the [User] who controls the realm.
         * @param schema the classes of the schema. The elements of the set must be direct class
         * literals.
         * @throws IllegalArgumentException if the user is not valid and logged in.
         */
        public fun create(user: User, schema: Set<KClass<out BaseRealmObject>>): SyncConfiguration =
            Builder(user, schema).build()

        /**
         * Creates a sync configuration for Partition-based Sync with default values for all
         * optional configuration parameters.
         *
         * **See:** [Partitions](https://www.mongodb.com/docs/realm/sync/data-access-patterns/partitions/)
         *
         * @param user the [User] who controls the realm.
         * @param partitionValue the partition value that defines which data to sync to the realm.
         * @param schema the classes of the schema. The elements of the set must be direct class
         * literals.
         * @throws IllegalArgumentException if the user is not valid and logged in.
         */
        public fun create(
            user: User,
            partitionValue: String?,
            schema: Set<KClass<out BaseRealmObject>>
        ): SyncConfiguration =
            Builder(user, partitionValue, schema).build()

        /**
         * Creates a sync configuration for Partition-based Sync with default values for all
         * optional configuration parameters.
         *
         * **See:** [Partitions](https://www.mongodb.com/docs/realm/sync/data-access-patterns/partitions/)
         *
         * @param user the [User] who controls the realm.
         * @param partitionValue the partition value that defines which data to sync to the realm.
         * @param schema the classes of the schema. The elements of the set must be direct class
         * literals.
         * @throws IllegalArgumentException if the user is not valid and logged in.
         */
        public fun create(
            user: User,
            partitionValue: Int?,
            schema: Set<KClass<out BaseRealmObject>>
        ): SyncConfiguration =
            Builder(user, partitionValue, schema).build()

        /**
         * Creates a sync configuration for Partition-based Sync with default values for all
         * optional configuration parameters.
         *
         * * **See:** [Partitions](https://www.mongodb.com/docs/realm/sync/data-access-patterns/partitions/)
         *
         * @param user the [User] who controls the realm.
         * @param partitionValue the partition value that defines which data to sync to the realm.
         * @param schema the classes of the schema. The elements of the set must be direct class
         * literals.
         * @throws IllegalArgumentException if the user is not valid and logged in.
         */
        public fun create(
            user: User,
            partitionValue: Long?,
            schema: Set<KClass<out BaseRealmObject>>
        ): SyncConfiguration =
            Builder(user, partitionValue, schema).build()

        /**
         * Creates a sync configuration for Partition-based Sync with default values for all
         * optional configuration parameters.
         *
         * @param user the [User] who controls the realm.
         * @param partitionValue the partition value that defines which data to sync to the realm.
         * @param schema the classes of the schema. The elements of the set must be direct class literals.
         * @throws IllegalArgumentException if the user is not valid and logged in.
         * * **See:** [partition key](https://www.mongodb.com/docs/realm/sync/data-access-patterns/partitions/)
         */
        public fun create(user: User, partitionValue: ObjectId?, schema: Set<KClass<out BaseRealmObject>>): SyncConfiguration =
            Builder(user, partitionValue, schema).build()

        /**
         * Creates a sync configuration for Partition-based Sync with default values for all
         * optional configuration parameters.
         *
         * @param user the [User] who controls the realm.
         * @param partitionValue the partition value that defines which data to sync to the realm.
         * @param schema the classes of the schema. The elements of the set must be direct class literals.
         * @throws IllegalArgumentException if the user is not valid and logged in.
         * * **See:** [partition key](https://www.mongodb.com/docs/realm/sync/data-access-patterns/partitions/)
         */
        public fun create(user: User, partitionValue: RealmUUID?, schema: Set<KClass<out BaseRealmObject>>): SyncConfiguration =
            Builder(user, partitionValue, schema).build()
    }
}<|MERGE_RESOLUTION|>--- conflicted
+++ resolved
@@ -570,12 +570,9 @@
                 initialDataCallback,
                 partitionValue == null,
                 inMemory,
-<<<<<<< HEAD
                 assetFile,
                 assetFileChecksum,
-=======
                 realmLogger
->>>>>>> dde0af50
             )
 
             return SyncConfigurationImpl(
