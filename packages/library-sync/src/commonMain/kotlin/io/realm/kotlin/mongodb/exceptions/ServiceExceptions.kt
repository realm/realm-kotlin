/*
 * Copyright 2022 Realm Inc.
 *
 * Licensed under the Apache License, Version 2.0 (the "License");
 * you may not use this file except in compliance with the License.
 * You may obtain a copy of the License at
 *
 * http://www.apache.org/licenses/LICENSE-2.0
 *
 * Unless required by applicable law or agreed to in writing, software
 * distributed under the License is distributed on an "AS IS" BASIS,
 * WITHOUT WARRANTIES OR CONDITIONS OF ANY KIND, either express or implied.
 * See the License for the specific language governing permissions and
 * limitations under the License.
 */

package io.realm.kotlin.mongodb.exceptions

import io.realm.kotlin.internal.interop.sync.CodeDescription

/**
 * This exception is considered the top-level or "catch-all" for problems related to HTTP requests
 * made towards App Services. This covers both HTTP transport problems, problems passing JSON
 * or the server considering the request invalid, for whatever reason.
 *
 * Generally, reacting to this exception will be hard, except to log the error for further
 * analysis. But in many cases a more specific subtype will be thrown, which will be easier to
 * react to. See the subclasses of this exception for more information about these.
 *
 * @see ConnectionException
 * @see BadRequestException
 * @see AuthException
 */
<<<<<<< HEAD
public open class ServiceException internal constructor(
    message: String,
    internal val errorCode: CodeDescription? = null
) : AppException(message)
=======
public open class ServiceException internal constructor(message: String) : AppException(message)
>>>>>>> 7fc74ca5

/**
 * Exception indicating that something went wrong with the underlying HTTP request to
 * App Services. The exact cause is in the exception message.
 *
 * Errors resulting in this exception are outside the apps control and can be considered
 * temporary. Retrying the action some time in the future should generally be safe, but since
 * this potentially requires corrective measures in either the apps network environment
 * or on the server, you should log this error for further analysis.
 *
 * Note, HTTP responses that indicate problems that can be fixed in the app will throw a more
 * specific exception instead, e.g. `401 - AuthenticationRequired` will throw
 * [InvalidCredentialsException].
 */
public open class ConnectionException internal constructor(message: String) :
    ServiceException(message)

/**
 * This exception is thrown when parameters sent to Atlas App Services are considered malformed.
 * This can happen if e.g. tokens do not have the required length or contain garbage data. The
 * exact reason will be in the error message.
 *
 * @see io.realm.kotlin.mongodb.auth.EmailPasswordAuth.resetPassword
 * @see io.realm.kotlin.mongodb.auth.EmailPasswordAuth.retryCustomConfirmation
 */
public class BadRequestException internal constructor(message: String) : ServiceException(message)

/**
 * This exception is considered the top-level or "catch-all" for problems related to user account
 * actions. The exact reason for the error can be found in [Throwable.message].
 *
 * Generally, this exception does not need to be caught as more specific subtypes are available.
 * These will be documented for the relevant API methods.
 *
 * @see UserAlreadyConfirmedException
 * @see UserNotFoundException
 * @see UserAlreadyExistsException
 * @see InvalidCredentialsException
 */
public open class AuthException internal constructor(message: String) : ServiceException(message)

/**
 * Thrown when trying to confirm a user that was already confirmed on the server.
 *
 * @see io.realm.kotlin.mongodb.auth.EmailPasswordAuth.confirmUser
 * @see io.realm.kotlin.mongodb.auth.EmailPasswordAuth.resendConfirmationEmail
 * @see io.realm.kotlin.mongodb.auth.EmailPasswordAuth.retryCustomConfirmation
 */
public class UserAlreadyConfirmedException internal constructor(message: String) :
    AuthException(message)

/**
 * Thrown when using an API that also require some kind of user identifier, but the server is
 * not able to find the user.
 *
 * @see io.realm.kotlin.mongodb.auth.EmailPasswordAuth.resendConfirmationEmail
 * @see io.realm.kotlin.mongodb.auth.EmailPasswordAuth.resetPassword
 * @see io.realm.kotlin.mongodb.auth.EmailPasswordAuth.retryCustomConfirmation
 * @see io.realm.kotlin.mongodb.auth.EmailPasswordAuth.sendResetPasswordEmail
 */
public class UserNotFoundException internal constructor(message: String) : AuthException(message)

/**
 * Thrown when trying to register a new user with email and password, and the user already
 * exists.
 *
 * @see io.realm.kotlin.mongodb.EmailPasswordAuth.registerUser
 */
public class UserAlreadyExistsException internal constructor(message: String) :
    AuthException(message)

/**
 * Thrown when credentials were rejected by the server when trying to log in. Only some
 * authentication providers will return this error:
 *
 * - [io.realm.kotlin.mongodb.AuthenticationProvider.EMAIL_PASSWORD]
 * - [io.realm.kotlin.mongodb.AuthenticationProvider.API_KEY]
 * - [io.realm.kotlin.mongodb.AuthenticationProvider.JWT]
 *
 * The remaining authentication providers will throw a more general [AuthException] instead.
 *
 * @see io.realm.kotlin.mongodb.App.login
 */
public class InvalidCredentialsException internal constructor(message: String) :
    AuthException(message)
<<<<<<< HEAD
=======

>>>>>>> 7fc74ca5
/**
 * Thrown when attempting to link credentials that are not supported.
 *
 * Reasons for this can e.g. be:
 * - Linking an email account with an anonymous account. Only the other direction is supported, i.e.
 *   `anonymousUser.linkCredentials(Credentials.emailPassword(email, password))`
 * - Linking two email accounts.
 * - Linking an account with itself.
 *
 * The exact reason is found in the exception message.
 *
 * @see io.realm.kotlin.mongodb.User.linkCredentials
 */
public class CredentialsCannotBeLinkedException internal constructor(message: String) :
<<<<<<< HEAD
=======
    ServiceException(message)

/**
 * Exception indicating that an Atlas Function failed to execute. The exact reason for the error can
 * be found in [Throwable.message].
 *
 * @see [io.realm.kotlin.mongodb.Functions.call]
 */
public class FunctionExecutionException internal constructor(message: String) :
>>>>>>> 7fc74ca5
    ServiceException(message)<|MERGE_RESOLUTION|>--- conflicted
+++ resolved
@@ -31,14 +31,10 @@
  * @see BadRequestException
  * @see AuthException
  */
-<<<<<<< HEAD
 public open class ServiceException internal constructor(
     message: String,
     internal val errorCode: CodeDescription? = null
 ) : AppException(message)
-=======
-public open class ServiceException internal constructor(message: String) : AppException(message)
->>>>>>> 7fc74ca5
 
 /**
  * Exception indicating that something went wrong with the underlying HTTP request to
@@ -124,10 +120,6 @@
  */
 public class InvalidCredentialsException internal constructor(message: String) :
     AuthException(message)
-<<<<<<< HEAD
-=======
-
->>>>>>> 7fc74ca5
 /**
  * Thrown when attempting to link credentials that are not supported.
  *
@@ -142,8 +134,6 @@
  * @see io.realm.kotlin.mongodb.User.linkCredentials
  */
 public class CredentialsCannotBeLinkedException internal constructor(message: String) :
-<<<<<<< HEAD
-=======
     ServiceException(message)
 
 /**
@@ -153,5 +143,4 @@
  * @see [io.realm.kotlin.mongodb.Functions.call]
  */
 public class FunctionExecutionException internal constructor(message: String) :
->>>>>>> 7fc74ca5
     ServiceException(message)