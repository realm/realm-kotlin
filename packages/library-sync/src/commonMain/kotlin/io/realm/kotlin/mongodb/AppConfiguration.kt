--- conflicted
+++ resolved
@@ -171,12 +171,9 @@
         private var httpLogObfuscator: HttpLogObfuscator? = LogObfuscatorImpl
         private val customRequestHeaders = mutableMapOf<String, String>()
         private var authorizationHeaderName: String = DEFAULT_AUTHORIZATION_HEADER_NAME
-<<<<<<< HEAD
-        private var usePlatformNetworking: Boolean = false
-=======
         private var enableSessionMultiplexing: Boolean = false
         private var syncTimeoutOptions: SyncTimeoutOptions = SyncTimeoutOptionsBuilder().build()
->>>>>>> 882d4328
+        private var usePlatformNetworking: Boolean = false
 
         /**
          * Sets the encryption key used to encrypt the user metadata Realm only. Individual
@@ -354,15 +351,6 @@
         }
 
         /**
-<<<<<<< HEAD
-         * Platform Networking offer improved support for proxies and firewalls that require authentication,
-         * instead of Realm's built-in WebSocket client for Sync traffic. This will become the default in a future version.
-         */
-        public fun usePlatformNetworking(enable: Boolean = true): Builder =
-            apply {
-                this.usePlatformNetworking = enable
-            }
-=======
          * If enabled, a single connection is used for all Realms opened
          * with a single sync user. If disabled, a separate connection is used for each
          * Realm.
@@ -388,7 +376,15 @@
             syncTimeoutOptions = builder.build()
             return this
         }
->>>>>>> 882d4328
+
+        /**
+         * Platform Networking offer improved support for proxies and firewalls that require authentication,
+         * instead of Realm's built-in WebSocket client for Sync traffic. This will become the default in a future version.
+         */
+        public fun usePlatformNetworking(enable: Boolean = true): Builder =
+            apply {
+                this.usePlatformNetworking = enable
+            }
 
         /**
          * Allows defining a custom network transport. It is used by some tests that require simulating
@@ -458,11 +454,10 @@
                     )
                 }
 
-            val websocketTransport: ((DispatcherHolder) -> WebSocketTransport)? =
-                if (usePlatformNetworking) { dispatcherHolder ->
+            val websocketTransport: WebSocketTransport? =
+                if (usePlatformNetworking) {
                     websocketTransport ?: RealmWebSocketTransport(
-                        timeoutMs = 60000,
-                        dispatcherHolder = dispatcherHolder
+                        timeoutMs = 60000
                     )
                 } else null
 
@@ -475,7 +470,7 @@
                 else MetadataMode.RLM_SYNC_CLIENT_METADATA_MODE_ENCRYPTED,
                 appNetworkDispatcherFactory = appNetworkDispatcherFactory,
                 networkTransportFactory = networkTransport,
-                webSocketTransportFactory = websocketTransport,
+                webSocketTransport = websocketTransport,
                 syncRootDirectory = syncRootDirectory,
                 logger = logConfig,
                 appName = appName,
