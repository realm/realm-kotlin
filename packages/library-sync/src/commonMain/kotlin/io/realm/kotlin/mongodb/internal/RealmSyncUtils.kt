--- conflicted
+++ resolved
@@ -249,15 +249,12 @@
                 ErrorCode.RLM_ERR_BAD_REQUEST -> {
                     BadRequestException(msg)
                 }
-<<<<<<< HEAD
-                else -> ServiceException(msg, appError.code)
-=======
-                ServiceErrorCode.RLM_APP_ERR_SERVICE_FUNCTION_NOT_FOUND,
-                ServiceErrorCode.RLM_APP_ERR_SERVICE_FUNCTION_EXECUTION_ERROR -> {
+                ErrorCode.RLM_ERR_FUNCTION_NOT_FOUND,
+                ErrorCode.RLM_ERR_EXECUTION_TIME_LIMIT_EXCEEDED,
+                ErrorCode.RLM_ERR_FUNCTION_EXECUTION_ERROR -> {
                     FunctionExecutionException(msg)
                 }
-                else -> ServiceException(msg)
->>>>>>> 7fc74ca5
+                else -> ServiceException(message = msg, errorCode = appError.code)
             }
         }
         else -> AppException(msg)
