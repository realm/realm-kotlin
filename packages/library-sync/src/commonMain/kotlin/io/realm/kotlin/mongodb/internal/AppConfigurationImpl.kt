--- conflicted
+++ resolved
@@ -40,14 +40,9 @@
 public class AppConfigurationImpl constructor(
     override val appId: String,
     override val baseUrl: String = DEFAULT_BASE_URL,
-<<<<<<< HEAD
-    internal val networkTransportFactory: () -> NetworkTransport,
-    override val metadataMode: MetadataMode = MetadataMode.RLM_SYNC_CLIENT_METADATA_MODE_PLAINTEXT,
-=======
     override val encryptionKey: ByteArray?,
     override val metadataMode: MetadataMode,
-    override val networkTransport: NetworkTransport,
->>>>>>> 5fbcf2e3
+    internal val networkTransportFactory: () -> NetworkTransport,
     override val syncRootDirectory: String,
     public val log: RealmLog
 ) : AppConfiguration {
