/*
 * Copyright 2021 Realm Inc.
 *
 * Licensed under the Apache License, Version 2.0 (the "License");
 * you may not use this file except in compliance with the License.
 * You may obtain a copy of the License at
 *
 * http://www.apache.org/licenses/LICENSE-2.0
 *
 * Unless required by applicable law or agreed to in writing, software
 * distributed under the License is distributed on an "AS IS" BASIS,
 * WITHOUT WARRANTIES OR CONDITIONS OF ANY KIND, either express or implied.
 * See the License for the specific language governing permissions and
 * limitations under the License.
 */

package io.realm.kotlin.mongodb.internal

import io.realm.kotlin.internal.RealmLog
import io.realm.kotlin.internal.interop.CoreLogLevel
import io.realm.kotlin.internal.interop.RealmAppConfigurationPointer
import io.realm.kotlin.internal.interop.RealmAppPointer
import io.realm.kotlin.internal.interop.RealmInterop
import io.realm.kotlin.internal.interop.RealmSyncClientConfigurationPointer
import io.realm.kotlin.internal.interop.SyncLogCallback
import io.realm.kotlin.internal.interop.sync.MetadataMode
import io.realm.kotlin.internal.interop.sync.NetworkTransport
import io.realm.kotlin.internal.platform.OS_NAME
import io.realm.kotlin.internal.platform.OS_VERSION
import io.realm.kotlin.internal.platform.RUNTIME
import io.realm.kotlin.internal.platform.appFilesDirectory
import io.realm.kotlin.internal.platform.createDefaultSystemLogger
import io.realm.kotlin.internal.platform.freeze
import io.realm.kotlin.log.LogLevel
import io.realm.kotlin.mongodb.AppConfiguration
import io.realm.kotlin.mongodb.AppConfiguration.Companion.DEFAULT_BASE_URL

// TODO Public due to being a transitive dependency to AppImpl
@Suppress("LongParameterList")
public class AppConfigurationImpl constructor(
    override val appId: String,
    override val baseUrl: String = DEFAULT_BASE_URL,
<<<<<<< HEAD
    internal val networkTransportFactory: () -> NetworkTransport,
    override val metadataMode: MetadataMode = MetadataMode.RLM_SYNC_CLIENT_METADATA_MODE_PLAINTEXT,
=======
    override val encryptionKey: ByteArray?,
    override val metadataMode: MetadataMode,
    override val networkTransport: NetworkTransport,
>>>>>>> 6cc4f1c4
    override val syncRootDirectory: String,
    public val log: RealmLog
) : AppConfiguration {

    /**
     * Since the app configuration holds a reference to a network transport we want to delay
     * construction of it to as late as possible.
     *
     * Thus this method should only be called from [AppImpl] and will create both a native
     * AppConfiguration and App at the same time.
     */
    public fun createNativeApp(): Pair<NetworkTransport, RealmAppPointer> {
        // Create a new network transport for each App instance. This which allow the App to control
        // the lifecycle of any threadpools created by the network transport. Also, there should
        // be no reason for people to have multiple app instances for the same app, so the net
        // effect should be the same
        val networkTransport = networkTransportFactory()
        val appConfigPointer: RealmAppConfigurationPointer = initializeRealmAppConfig(networkTransport)
        val synClientConfig: RealmSyncClientConfigurationPointer = initializeSyncClientConfig()
        return Pair(
            networkTransport,
            RealmInterop.realm_app_get(
                appConfigPointer,
                synClientConfig,
                appFilesDirectory()
            )
        )
    }

    override fun equals(other: Any?): Boolean {
        if (this === other) return true
        if (other == null || this::class != other::class) return false

        other as AppConfigurationImpl

        if (appId != (other.appId)) return false
        if (baseUrl != (other.baseUrl)) return false
        if (metadataMode != (other.metadataMode)) return false
        return log == other.log
    }

    override fun hashCode(): Int {
        var result = appId.hashCode()
        result = 31 * result + baseUrl.hashCode()
        result = 31 * result + metadataMode.hashCode()
        result = 31 * result + log.hashCode()
        return result
    }

    // Only freeze anything after all properties are setup as this triggers freezing the actual
    // AppConfigurationImpl instance itself
    private fun initializeRealmAppConfig(networkTransport: NetworkTransport): RealmAppConfigurationPointer =
        RealmInterop.realm_app_config_new(
            appId = appId,
            baseUrl = baseUrl,
            networkTransport = RealmInterop.realm_network_transport_new(networkTransport),
            platform = "$OS_NAME/$RUNTIME",
            platformVersion = OS_VERSION,
            sdkVersion = io.realm.kotlin.internal.SDK_VERSION
        ).freeze()

    private fun initializeSyncClientConfig(): RealmSyncClientConfigurationPointer =
        RealmInterop.realm_sync_client_config_new()
            .also { syncClientConfig ->
                // TODO use separate logger for sync or piggyback on config's?
                val syncLogger = createDefaultSystemLogger("SYNC", log.logLevel)

                // Initialize client configuration first
                RealmInterop.realm_sync_client_config_set_log_callback(
                    syncClientConfig,
                    object : SyncLogCallback {
                        override fun log(logLevel: Short, message: String?) {
                            val coreLogLevel = CoreLogLevel.valueFromPriority(logLevel)
                            syncLogger.log(LogLevel.fromCoreLogLevel(coreLogLevel), message ?: "")
                        }
                    }
                )
                RealmInterop.realm_sync_client_config_set_log_level(
                    syncClientConfig,
                    CoreLogLevel.valueFromPriority(log.logLevel.priority.toShort())
                )
                RealmInterop.realm_sync_client_config_set_metadata_mode(
                    syncClientConfig,
                    metadataMode
                )
                RealmInterop.realm_sync_client_config_set_base_file_path(
                    syncClientConfig,
                    syncRootDirectory
                )

                if (encryptionKey != null) {
                    RealmInterop.realm_sync_client_config_set_metadata_encryption_key(
                        syncClientConfig,
                        encryptionKey
                    )
                }
            }
}<|MERGE_RESOLUTION|>--- conflicted
+++ resolved
@@ -40,14 +40,11 @@
 public class AppConfigurationImpl constructor(
     override val appId: String,
     override val baseUrl: String = DEFAULT_BASE_URL,
-<<<<<<< HEAD
+    override val encryptionKey: ByteArray?,
     internal val networkTransportFactory: () -> NetworkTransport,
     override val metadataMode: MetadataMode = MetadataMode.RLM_SYNC_CLIENT_METADATA_MODE_PLAINTEXT,
-=======
-    override val encryptionKey: ByteArray?,
     override val metadataMode: MetadataMode,
     override val networkTransport: NetworkTransport,
->>>>>>> 6cc4f1c4
     override val syncRootDirectory: String,
     public val log: RealmLog
 ) : AppConfiguration {
