/*
 * Copyright 2021 Realm Inc.
 *
 * Licensed under the Apache License, Version 2.0 (the "License");
 * you may not use this file except in compliance with the License.
 * You may obtain a copy of the License at
 *
 * http://www.apache.org/licenses/LICENSE-2.0
 *
 * Unless required by applicable law or agreed to in writing, software
 * distributed under the License is distributed on an "AS IS" BASIS,
 * WITHOUT WARRANTIES OR CONDITIONS OF ANY KIND, either express or implied.
 * See the License for the specific language governing permissions and
 * limitations under the License.
 */

package io.realm.kotlin.mongodb.internal

import io.realm.kotlin.internal.RealmLog
import io.realm.kotlin.internal.SDK_VERSION
import io.realm.kotlin.internal.interop.CoreLogLevel
import io.realm.kotlin.internal.interop.RealmAppConfigurationPointer
import io.realm.kotlin.internal.interop.RealmAppPointer
import io.realm.kotlin.internal.interop.RealmInterop
import io.realm.kotlin.internal.interop.RealmSyncClientConfigurationPointer
import io.realm.kotlin.internal.interop.SyncConnectionParams
import io.realm.kotlin.internal.interop.SyncLogCallback
import io.realm.kotlin.internal.interop.sync.MetadataMode
import io.realm.kotlin.internal.interop.sync.NetworkTransport
import io.realm.kotlin.internal.platform.CPU_ARCH
import io.realm.kotlin.internal.platform.DEVICE_MANUFACTURER
import io.realm.kotlin.internal.platform.DEVICE_MODEL
import io.realm.kotlin.internal.platform.OS_NAME
import io.realm.kotlin.internal.platform.OS_VERSION
import io.realm.kotlin.internal.platform.RUNTIME
import io.realm.kotlin.internal.platform.RUNTIME_VERSION
import io.realm.kotlin.internal.platform.appFilesDirectory
import io.realm.kotlin.mongodb.AppConfiguration
import io.realm.kotlin.mongodb.AppConfiguration.Companion.DEFAULT_BASE_URL
<<<<<<< HEAD
import org.mongodb.kbson.ExperimentalKSerializerApi
import org.mongodb.kbson.serialization.EJson
=======
import io.realm.kotlin.mongodb.HttpLogObfuscator
>>>>>>> 66ba2580

// TODO Public due to being a transitive dependency to AppImpl
@Suppress("LongParameterList")
public class AppConfigurationImpl @OptIn(ExperimentalKSerializerApi::class) constructor(
    override val appId: String,
    override val baseUrl: String = DEFAULT_BASE_URL,
    override val encryptionKey: ByteArray?,
    internal val networkTransportFactory: () -> NetworkTransport,
    override val metadataMode: MetadataMode,
    override val syncRootDirectory: String,
    public val log: RealmLog,
    override val appName: String?,
    override val appVersion: String?,
<<<<<<< HEAD
    override val ejson: EJson
=======
    override val httpLogObfuscator: HttpLogObfuscator?
>>>>>>> 66ba2580
) : AppConfiguration {

    /**
     * Since the app configuration holds a reference to a network transport we want to delay
     * construction of it to as late as possible.
     *
     * Thus this method should only be called from [AppImpl] and will create both a native
     * AppConfiguration and App at the same time.
     */
    public fun createNativeApp(): Pair<NetworkTransport, RealmAppPointer> {
        // Create a new network transport for each App instance. This which allow the App to control
        // the lifecycle of any threadpools created by the network transport. Also, there should
        // be no reason for people to have multiple app instances for the same app, so the net
        // effect should be the same
        val networkTransport = networkTransportFactory()
        val appConfigPointer: RealmAppConfigurationPointer =
            initializeRealmAppConfig(appName, appVersion, networkTransport)
        var applicationInfo: String? = null
        // Define user agent strings sent when making the WebSocket connection to Device Sync
        if (appName != null || appVersion == null) {
            val info = StringBuilder()
            appName?.let { info.append(appName) } ?: info.append("Unknown")
            info.append("/")
            appVersion?.let { info.append(appVersion) } ?: info.append("Unknown")
            applicationInfo = info.toString()
        }
        val sdkInfo = "RealmKotlin/$SDK_VERSION"
        val synClientConfig: RealmSyncClientConfigurationPointer = initializeSyncClientConfig(
            sdkInfo,
            applicationInfo.toString()
        )
        return Pair(
            networkTransport,
            RealmInterop.realm_app_get(
                appConfigPointer,
                synClientConfig,
                appFilesDirectory()
            )
        )
    }

    override fun equals(other: Any?): Boolean {
        if (this === other) return true
        if (other == null || this::class != other::class) return false

        other as AppConfigurationImpl

        if (appId != (other.appId)) return false
        if (baseUrl != (other.baseUrl)) return false
        if (metadataMode != (other.metadataMode)) return false
        return log == other.log
    }

    override fun hashCode(): Int {
        var result = appId.hashCode()
        result = 31 * result + baseUrl.hashCode()
        result = 31 * result + metadataMode.hashCode()
        result = 31 * result + log.hashCode()
        return result
    }

    // Only freeze anything after all properties are setup as this triggers freezing the actual
    // AppConfigurationImpl instance itself
    private fun initializeRealmAppConfig(
        localAppName: String?,
        localAppVersion: String?,
        networkTransport: NetworkTransport
    ): RealmAppConfigurationPointer {
        return RealmInterop.realm_app_config_new(
            appId = appId,
            baseUrl = baseUrl,
            networkTransport = RealmInterop.realm_network_transport_new(networkTransport),
            connectionParams = SyncConnectionParams(
                sdkVersion = SDK_VERSION,
                localAppName = localAppName,
                localAppVersion = localAppVersion,
                platform = OS_NAME,
                platformVersion = OS_VERSION,
                cpuArch = CPU_ARCH,
                device = DEVICE_MANUFACTURER,
                deviceVersion = DEVICE_MODEL,
                framework = RUNTIME,
                frameworkVersion = RUNTIME_VERSION
            )
        )
    }

    private fun initializeSyncClientConfig(sdkInfo: String?, applicationInfo: String?): RealmSyncClientConfigurationPointer =
        RealmInterop.realm_sync_client_config_new()
            .also { syncClientConfig ->
                // Initialize client configuration first
                RealmInterop.realm_sync_client_config_set_default_binding_thread_observer(syncClientConfig, appId)
                RealmInterop.realm_sync_client_config_set_log_level(
                    syncClientConfig,
                    CoreLogLevel.valueFromPriority(log.logLevel.priority.toShort())
                )

                // TODO Redirect all Sync logs to the App configured logger. This makes it
                //  impossible to configure a different TAG for these logs. Previously
                //  these logs had a `SYNC` tag in contrast to the `REALM` tag used by the database.
                //  A redesign of this should also take into account that unified error logging
                //  is also coming in Core.
                RealmInterop.realm_sync_client_config_set_log_callback(
                    syncClientConfig,
                    object : SyncLogCallback {
                        override fun log(logLevel: Short, message: String?) {
                            when (val coreLogLevel = CoreLogLevel.valueFromPriority(logLevel)) {
                                CoreLogLevel.RLM_LOG_LEVEL_TRACE -> log.trace(message ?: "")
                                CoreLogLevel.RLM_LOG_LEVEL_DEBUG -> log.debug(message ?: "")
                                CoreLogLevel.RLM_LOG_LEVEL_DETAIL -> log.debug(message ?: "")
                                CoreLogLevel.RLM_LOG_LEVEL_INFO -> log.info(message ?: "")
                                CoreLogLevel.RLM_LOG_LEVEL_WARNING -> log.warn(message ?: "")
                                CoreLogLevel.RLM_LOG_LEVEL_ERROR -> log.error(message ?: "")
                                CoreLogLevel.RLM_LOG_LEVEL_FATAL -> log.error(message ?: "")
                                else -> throw IllegalStateException("Unsupported level: $coreLogLevel")
                            }
                        }
                    }
                )
                RealmInterop.realm_sync_client_config_set_metadata_mode(
                    syncClientConfig,
                    metadataMode
                )
                RealmInterop.realm_sync_client_config_set_base_file_path(
                    syncClientConfig,
                    syncRootDirectory
                )

                encryptionKey?.let {
                    RealmInterop.realm_sync_client_config_set_metadata_encryption_key(
                        syncClientConfig,
                        it
                    )
                }

                sdkInfo?.let {
                    RealmInterop.realm_sync_client_config_set_user_agent_binding_info(
                        syncClientConfig,
                        it
                    )
                }

                applicationInfo?.let {
                    RealmInterop.realm_sync_client_config_set_user_agent_application_info(
                        syncClientConfig,
                        it
                    )
                }
            }
}<|MERGE_RESOLUTION|>--- conflicted
+++ resolved
@@ -37,12 +37,9 @@
 import io.realm.kotlin.internal.platform.appFilesDirectory
 import io.realm.kotlin.mongodb.AppConfiguration
 import io.realm.kotlin.mongodb.AppConfiguration.Companion.DEFAULT_BASE_URL
-<<<<<<< HEAD
+import io.realm.kotlin.mongodb.HttpLogObfuscator
 import org.mongodb.kbson.ExperimentalKSerializerApi
 import org.mongodb.kbson.serialization.EJson
-=======
-import io.realm.kotlin.mongodb.HttpLogObfuscator
->>>>>>> 66ba2580
 
 // TODO Public due to being a transitive dependency to AppImpl
 @Suppress("LongParameterList")
@@ -56,11 +53,8 @@
     public val log: RealmLog,
     override val appName: String?,
     override val appVersion: String?,
-<<<<<<< HEAD
-    override val ejson: EJson
-=======
+    override val ejson: EJson,
     override val httpLogObfuscator: HttpLogObfuscator?
->>>>>>> 66ba2580
 ) : AppConfiguration {
 
     /**
