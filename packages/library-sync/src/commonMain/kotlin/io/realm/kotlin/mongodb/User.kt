/*
 * Copyright 2021 Realm Inc.
 *
 * Licensed under the Apache License, Version 2.0 (the "License");
 * you may not use this file except in compliance with the License.
 * You may obtain a copy of the License at
 *
 * http://www.apache.org/licenses/LICENSE-2.0
 *
 * Unless required by applicable law or agreed to in writing, software
 * distributed under the License is distributed on an "AS IS" BASIS,
 * WITHOUT WARRANTIES OR CONDITIONS OF ANY KIND, either express or implied.
 * See the License for the specific language governing permissions and
 * limitations under the License.
 */

package io.realm.kotlin.mongodb

import io.realm.kotlin.mongodb.auth.ApiKeyAuth
import io.realm.kotlin.mongodb.exceptions.AppException
import io.realm.kotlin.mongodb.ext.customDataAsBsonDocument
import io.realm.kotlin.mongodb.ext.profileAsBsonDocument
import io.realm.kotlin.mongodb.sync.SyncConfiguration

/**
 * A **user** holds the user's metadata and tokens for accessing App Services and Device Sync
 * functionality.
 *
 * User profile and custom data can be accessed using the extension functions [User.profileAsBsonDocument]
 * and [User.customDataAsBsonDocument].
 *
 * The user is used to configure synchronized realms with [SyncConfiguration.Builder].
 *
 * @see App.login
 * @see SyncConfiguration.Builder
 */
@Suppress("EqualsWithHashCodeExist") // Only overwriting equals to make docs available to user
public interface User {

    /**
     * The [App] this user is associated with.
     */
    public val app: App

    /**
     * Gives access to the [ApiKeyAuth] interface so that users can manage their API keys.
     */
    public val apiKeyAuth: ApiKeyAuth

    /**
     * The [State] this user is in.
     */
    public val state: State

    /**
     * The server id of the user.
     *
     * This property has been deprecated in favor of [id] and will be replaced in a future release.
     */
    @Deprecated("Use `User.id` instead", replaceWith = ReplaceWith("id"))
    public val identity: String

    /**
     * The server id of the user.
     */
    public val id: String

    /**
     * Returns whether or not this user is still logged into the App Services Application.
     */
    public val loggedIn: Boolean

    /**
     * Returns a list of the user's identities as defined by the authentication providers enabled
     * for this user.
     *
     * @return the list of user credential identities.
     * @see UserIdentity
     */
    public val identities: List<UserIdentity>

    /**
     * Returns the provider type used to log the user in.
     * If a user logs out, the authentication provider last used to log the user in will still be returned.
     */
    public val provider: AuthenticationProvider

    /**
     * Returns the current access token for the user.
     * If a user logs out, an empty access token is returned.
     */
    public val accessToken: String

    /**
     * Returns the current refresh token for the user.
     * If a user logs out an empty refresh token is returned.
     */
    public val refreshToken: String

    /**
     * Returns a unique identifier for the device the user logged in to.
     */
    public val deviceId: String

    /**
     * Returns a wrapper for invoking App Services Functions.
     *
     * [Atlas Functions documentation](https://www.mongodb.com/docs/atlas/app-services/functions/)
     */
    public val functions: Functions

<<<<<<< HEAD
=======
    /**
     * Re-fetch custom user data from the Realm App.
     */
    public suspend fun refreshCustomData()

>>>>>>> 0b4ca0b7
    // FIXME Review around user state
    /**
     * Log the user out of the Realm App. This will unregister them on the device and stop any
     * synchronization to and from the users' Realms. Any Realms owned by the user will
     * not be deleted from the device before [User.remove] is called.
     *
     * Once the Realm App confirms the logout, any registered [AuthenticationListener]
     * will be notified and user credentials will be deleted from this device.
     *
     * Logging out anonymous users will remove them immediately instead of marking them as
     * [User.State.LOGGED_OUT].
     *
     * @throws io.realm.kotlin.mongodb.exceptions.ServiceException if a failure occurred when
     * communicating with App Services. See [AppException] for details.
     */
    // FIXME add references to allUsers and remove when ready
    //     * All other users will be marked as [User.State.LOGGED_OUT]
    //     * and will still be returned by [App.allUsers]. They can be removed completely by
    //     * calling [User.remove].asd
    // TODO Document how this method behave if offline
    public suspend fun logOut()

    /**
     * Removes the user and any Realms the user has from the device. No data is removed from the
     * server.
     *
     * If the user is logged in when calling this method, the user will be logged out before any
     * data is deleted.
     *
     * @return the user that was removed.
     * @throws IllegalStateException if the user was already removed.
     * @throws io.realm.kotlin.mongodb.exceptions.ServiceException if a failure occurred when
     * communicating with App Services. See [AppException] for details.
     */
    // TODO Document how this method behave if offline
    public suspend fun remove(): User

    /**
     * Permanently deletes this user from your Atlas App Services app.
     *
     * If the user was deleted successfully on Atlas, the user state will be set to
     * [State.REMOVED] and any local Realm files owned by the user will be deleted. If
     * the server request fails, the local state will not be modified.
     *
     * All user realms should be closed before calling this method.
     *
     * @throws IllegalStateException if the user was already removed or not logged in.
     * @throws io.realm.kotlin.mongodb.exceptions.ServiceException if a failure occurred when
     * communicating with App Services. See [AppException] for details.
     */
    public suspend fun delete()

    /**
     * Links the current user with a new user identity represented by the given credentials.
     *
     * Linking a user with more credentials mean the user can login with either of these
     * credentials. It also makes it possible to upgrade an anonymous user by linking it with e.g.
     * Email/Password credentials.
     *
     * Example:
     * ```
     * val app = new App("app-id")
     * val user: User = app.login(Credentials.anonymous());
     * user.linkCredentials(Credentials.emailPassword("email", "password"));
     * ```
     *
     * Note: It is not possible to link two existing Atlas App Service users. The provided
     * credentials must not be used by another user.
     *
     * @param credentials the credentials to link with the current user.
     * @return the [User] the credentials were linked to.
     *
     * @throws IllegalStateException if no user is currently logged in.
     * @throws io.realm.kotlin.mongodb.exceptions.CredentialsCannotBeLinkedException if linking the
     * two credentials are not supported.
     * @throws io.realm.kotlin.mongodb.exceptions.ServiceException if a failure occurred when
     * communicating with App Services. See [AppException] for details.
     */
    public suspend fun linkCredentials(credentials: Credentials): User

    /**
     * Two Users are considered equal if they have the same user identity and are associated
     * with the same app.
     */
    override fun equals(other: Any?): Boolean

    /**
     * A user's potential states.
     */
    public enum class State {
        LOGGED_OUT,
        LOGGED_IN,
        REMOVED;
    }
}<|MERGE_RESOLUTION|>--- conflicted
+++ resolved
@@ -109,14 +109,11 @@
      */
     public val functions: Functions
 
-<<<<<<< HEAD
-=======
     /**
      * Re-fetch custom user data from the Realm App.
      */
     public suspend fun refreshCustomData()
 
->>>>>>> 0b4ca0b7
     // FIXME Review around user state
     /**
      * Log the user out of the Realm App. This will unregister them on the device and stop any
