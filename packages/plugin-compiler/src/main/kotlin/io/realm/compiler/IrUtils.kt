/*
 * Copyright 2020 Realm Inc.
 *
 * Licensed under the Apache License, Version 2.0 (the "License");
 * you may not use this file except in compliance with the License.
 * You may obtain a copy of the License at
 *
 * http://www.apache.org/licenses/LICENSE-2.0
 *
 * Unless required by applicable law or agreed to in writing, software
 * distributed under the License is distributed on an "AS IS" BASIS,
 * WITHOUT WARRANTIES OR CONDITIONS OF ANY KIND, either express or implied.
 * See the License for the specific language governing permissions and
 * limitations under the License.
 */

package io.realm.compiler

import io.realm.compiler.FqNames.KOTLIN_COLLECTIONS_LISTOF
import org.jetbrains.kotlin.backend.common.extensions.IrPluginContext
import org.jetbrains.kotlin.backend.common.ir.copyTo
import org.jetbrains.kotlin.backend.common.lower.DeclarationIrBuilder
import org.jetbrains.kotlin.descriptors.ClassDescriptor
import org.jetbrains.kotlin.descriptors.DescriptorVisibilities
import org.jetbrains.kotlin.descriptors.Modality
import org.jetbrains.kotlin.ir.UNDEFINED_OFFSET
import org.jetbrains.kotlin.ir.builders.*
import org.jetbrains.kotlin.ir.builders.declarations.*
import org.jetbrains.kotlin.ir.declarations.*
import org.jetbrains.kotlin.ir.expressions.IrBlockBody
import org.jetbrains.kotlin.ir.expressions.IrExpression
import org.jetbrains.kotlin.ir.expressions.impl.IrCallImpl
import org.jetbrains.kotlin.ir.expressions.impl.IrExpressionBodyImpl
import org.jetbrains.kotlin.ir.expressions.impl.IrVarargImpl
import org.jetbrains.kotlin.ir.symbols.IrConstructorSymbol
import org.jetbrains.kotlin.ir.symbols.IrSimpleFunctionSymbol
import org.jetbrains.kotlin.ir.symbols.IrSymbol
import org.jetbrains.kotlin.ir.types.IrType
import org.jetbrains.kotlin.ir.types.classFqName
import org.jetbrains.kotlin.ir.types.typeWith
import org.jetbrains.kotlin.ir.util.*
import org.jetbrains.kotlin.name.FqName
import org.jetbrains.kotlin.name.Name
import org.jetbrains.kotlin.resolve.descriptorUtil.fqNameSafe
import org.jetbrains.kotlin.resolve.descriptorUtil.getSuperInterfaces
import org.jetbrains.kotlin.types.KotlinType

// Somehow addSetter was removed from the IrProperty in https://github.com/JetBrains/kotlin/commit/d1dc938a5d7331ba43fcbb8ce53c3e17ef76a22a#diff-2726c3747ace0a1c93ad82365cf3ff18L114
// Remove this extension when this will be re-introduced? see https://kotlinlang.slack.com/archives/C7L3JB43G/p1600888883006300
inline fun IrProperty.addSetter(builder: IrFunctionBuilder.() -> Unit = {}): IrSimpleFunction =
    IrFunctionBuilder().run {
        factory.buildFun {
            this.name = Name.special("<set-${this@addSetter.name}>")
            builder()
        }.also { setter ->
            this@addSetter.setter = setter
            setter.correspondingPropertySymbol = this@addSetter.symbol
            setter.parent = this@addSetter.parent
        }
    }

fun IrPluginContext.blockBody(
    symbol: IrSymbol,
    block: IrBlockBodyBuilder.() -> Unit
): IrBlockBody =
    DeclarationIrBuilder(this, symbol).irBlockBody { block() }

val ClassDescriptor.isRealmObjectCompanion
    get() = isCompanionObject && (containingDeclaration as ClassDescriptor).hasRealmModelInterface

val ClassDescriptor.hasRealmModelInterface
    get() = getSuperInterfaces().firstOrNull { it.fqNameSafe == FqNames.REALM_MODEL_INTERFACE } != null

fun IrMutableAnnotationContainer.hasAnnotation(annotation: FqName): Boolean {
    return annotations.hasAnnotation(annotation)
}

val IrMutableAnnotationContainer.isRealmModuleAnnotated
    get() = annotations.hasAnnotation(FqNames.REALM_MODULE_ANNOTATION)

val IrClass.hasRealmModelInterface
    get() = superTypes.firstOrNull {
        it.classFqName?.equals(FqNames.REALM_MODEL_INTERFACE) ?: false
    } != null

internal fun IrFunctionBuilder.at(startOffset: Int, endOffset: Int) = also {
    this.startOffset = startOffset
    this.endOffset = endOffset
}

internal fun IrFieldBuilder.at(startOffset: Int, endOffset: Int) = also {
    this.startOffset = startOffset
    this.endOffset = endOffset
}

internal fun IrPropertyBuilder.at(startOffset: Int, endOffset: Int) = also {
    this.startOffset = startOffset
    this.endOffset = endOffset
}

internal fun IrClass.lookupFunction(name: Name): IrSimpleFunction {
    return functions.firstOrNull { it.name == name }
        ?: throw AssertionError("Function '$name' not found in class '${this.name}'")
}

internal fun IrClass.lookupProperty(name: Name): IrProperty {
    return properties.firstOrNull { it.name == name }
        ?: throw AssertionError("Property '$name' not found in class '${this.name}'")
}

internal fun IrPluginContext.lookupFunctionInClass(
    fqName: FqName,
    function: String
): IrSimpleFunction {
    return lookupClassOrThrow(fqName).functions.first {
        it.name == Name.identifier(function)
    }
}

internal fun IrPluginContext.lookupClassOrThrow(name: FqName): IrClass {
    return referenceClass(name)?.owner
        ?: error("Cannot find ${name.asString()} on platform $platform.")
}

internal fun IrPluginContext.lookupConstructorInClass(
    fqName: FqName,
    filter: (ctor: IrConstructorSymbol) -> Boolean
): IrConstructorSymbol {
    return referenceConstructors(fqName).first {
        filter(it)
    }
}

object SchemaCollector {
    val properties = mutableMapOf<IrClass, MutableMap<String, SchemaProperty>>()
}

// ------------------------------------------------------------------------------

/**
 * This matches RealmEnums.CollectionType.
 */
enum class CollectionType {
    NONE,
    LIST,
    SET,
    DICTIONARY
}

/**
 * This matches RealmEnums.PropertyType.
 */
enum class PropertyType {
    RLM_PROPERTY_TYPE_INT,
    RLM_PROPERTY_TYPE_BOOL,
    RLM_PROPERTY_TYPE_STRING,
    RLM_PROPERTY_TYPE_OBJECT,
    RLM_PROPERTY_TYPE_FLOAT,
    RLM_PROPERTY_TYPE_DOUBLE
}

<<<<<<< HEAD
data class CoreType(
    val propertyType: PropertyType,
    val nullable: Boolean
)

=======
// FIXME use PropertyType instead of "type: String", consider using a common/shared type when implementing public schema
//  see (https://github.com/realm/realm-kotlin/issues/238)
>>>>>>> 39b108e8
data class SchemaProperty(
    val type: String,
    val declaration: IrProperty,
    val collectionType: CollectionType,
    val genericTypes: List<CoreType>? = null
)

// ------------------------------------------------------------------------------

@Suppress("LongParameterList")
internal fun <T : IrExpression> buildOf(
    context: IrPluginContext,
    startOffset: Int,
    endOffset: Int,
    function: IrSimpleFunctionSymbol,
    containerType: IrClass,
    elementType: IrType,
    args: List<T>
): IrExpression {
    return IrCallImpl(
        startOffset = startOffset, endOffset = endOffset,
        type = containerType.typeWith(elementType),
        symbol = function,
        typeArgumentsCount = 1,
        valueArgumentsCount = 1,
        origin = null,
        superQualifierSymbol = null
    ).apply {
        putTypeArgument(index = 0, type = elementType)
        putValueArgument(
            index = 0,
            valueArgument = IrVarargImpl(
                UNDEFINED_OFFSET,
                UNDEFINED_OFFSET,
                context.irBuiltIns.arrayClass.typeWith(elementType),
                type,
                args.toList()
            )
        )
    }
}

internal fun <T : IrExpression> buildSetOf(
    context: IrPluginContext,
    startOffset: Int,
    endOffset: Int,
    elementType: IrType,
    args: List<T>
): IrExpression {
    val setOf = context.referenceFunctions(FqName("kotlin.collections.setOf"))
        .first {
            val parameters = it.owner.valueParameters
            parameters.size == 1 && parameters.first().isVararg
        }
    val setIrClass: IrClass = context.lookupClassOrThrow(FqNames.KOTLIN_COLLECTIONS_SET)
    return buildOf(context, startOffset, endOffset, setOf, setIrClass, elementType, args)
}

internal fun <T : IrExpression> buildListOf(
    context: IrPluginContext,
    startOffset: Int,
    endOffset: Int,
    elementType: IrType,
    args: List<T>
): IrExpression {
    val listOf = context.referenceFunctions(KOTLIN_COLLECTIONS_LISTOF)
        .first {
            val parameters = it.owner.valueParameters
            parameters.size == 1 && parameters.first().isVararg
        }
    val listIrClass: IrClass = context.lookupClassOrThrow(FqNames.KOTLIN_COLLECTIONS_LIST)
    return buildOf(context, startOffset, endOffset, listOf, listIrClass, elementType, args)
}

fun IrClass.addValueProperty(
    pluginContext: IrPluginContext,
    superClass: IrClass,
    propertyName: Name,
    propertyType: IrType,
    initExpression: (startOffset: Int, endOffset: Int) -> IrExpression
): IrProperty {
    // PROPERTY name:realmPointer visibility:public modality:OPEN [var]
    val property = addProperty {
        at(this@addProperty.startOffset, this@addProperty.endOffset)
        name = propertyName
        visibility = DescriptorVisibilities.PUBLIC
        modality = Modality.FINAL
        isVar = true
    }
    // FIELD PROPERTY_BACKING_FIELD name:objectPointer type:kotlin.Long? visibility:private
    property.backingField = pluginContext.irFactory.buildField {
        at(this@addValueProperty.startOffset, this@addValueProperty.endOffset)
        origin = IrDeclarationOrigin.PROPERTY_BACKING_FIELD
        name = property.name
        visibility = DescriptorVisibilities.PRIVATE
        modality = property.modality
        type = propertyType
    }.apply {
        initializer = IrExpressionBodyImpl(initExpression(startOffset, endOffset))
    }
    property.backingField?.parent = this
    property.backingField?.correspondingPropertySymbol = property.symbol

    val getter = property.addGetter {
        at(this@addValueProperty.startOffset, this@addValueProperty.endOffset)
        visibility = DescriptorVisibilities.PUBLIC
        modality = Modality.FINAL
        returnType = propertyType
        origin = IrDeclarationOrigin.DEFAULT_PROPERTY_ACCESSOR
    }
    // $this: VALUE_PARAMETER name:<this> type:dev.nhachicha.Foo.$RealmHandler
    getter.dispatchReceiverParameter = thisReceiver!!.copyTo(getter)
    // overridden:
    //   public abstract fun <get-realmPointer> (): kotlin.Long? declared in dev.nhachicha.RealmObjectInternal
    val propertyAccessorGetter = superClass.getPropertyGetter(propertyName.asString())
        ?: error("${propertyName.asString()} function getter symbol is not available")
    getter.overriddenSymbols = listOf(propertyAccessorGetter)

    // BLOCK_BODY
    // RETURN type=kotlin.Nothing from='public final fun <get-objectPointer> (): kotlin.Long? declared in dev.nhachicha.Foo.$RealmHandler'
    // GET_FIELD 'FIELD PROPERTY_BACKING_FIELD name:objectPointer type:kotlin.Long? visibility:private' type=kotlin.Long? origin=null
    // receiver: GET_VAR '<this>: dev.nhachicha.Foo.$RealmHandler declared in dev.nhachicha.Foo.$RealmHandler.<get-objectPointer>' type=dev.nhachicha.Foo.$RealmHandler origin=null
    getter.body = pluginContext.blockBody(getter.symbol) {
        at(startOffset, endOffset)
        +irReturn(
            irGetField(irGet(getter.dispatchReceiverParameter!!), property.backingField!!)
        )
    }
    return property
}<|MERGE_RESOLUTION|>--- conflicted
+++ resolved
@@ -159,16 +159,13 @@
     RLM_PROPERTY_TYPE_DOUBLE
 }
 
-<<<<<<< HEAD
 data class CoreType(
     val propertyType: PropertyType,
     val nullable: Boolean
 )
 
-=======
 // FIXME use PropertyType instead of "type: String", consider using a common/shared type when implementing public schema
 //  see (https://github.com/realm/realm-kotlin/issues/238)
->>>>>>> 39b108e8
 data class SchemaProperty(
     val type: String,
     val declaration: IrProperty,
