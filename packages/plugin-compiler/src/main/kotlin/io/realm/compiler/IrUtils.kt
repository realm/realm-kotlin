--- conflicted
+++ resolved
@@ -19,7 +19,6 @@
 import io.realm.compiler.FqNames.BASE_REALM_OBJECT_INTERFACE
 import io.realm.compiler.FqNames.EMBEDDED_OBJECT_INTERFACE
 import io.realm.compiler.FqNames.KOTLIN_COLLECTIONS_LISTOF
-import io.realm.compiler.FqNames.REALM_OBJECT_INTERFACE
 import org.jetbrains.kotlin.backend.common.extensions.IrPluginContext
 import org.jetbrains.kotlin.backend.common.ir.copyTo
 import org.jetbrains.kotlin.backend.common.lower.DeclarationIrBuilder
@@ -112,33 +111,30 @@
 val ClassDescriptor.isRealmObjectCompanion
     get() = isCompanionObject && (containingDeclaration as ClassDescriptor).isBaseRealmObject
 
-<<<<<<< HEAD
 val realmObjectInterfaces = setOf(FqNames.REALM_OBJECT_INTERFACE, EMBEDDED_OBJECT_INTERFACE)
 
+inline fun ClassDescriptor.hasInterfacePsi(interfaces: Set<String>): Boolean {
+    // Using PSI to find super types to avoid cyclic reference (see https://github.com/realm/realm-kotlin/issues/339)
+    var hasRealmObjectAsSuperType = false
+    this.findPsi()?.acceptChildren(object : PsiElementVisitor() {
+        override fun visitElement(element: PsiElement) {
+            if (element.node.elementType == SUPER_TYPE_LIST) {
+                hasRealmObjectAsSuperType = element.node.text.findAnyOf(interfaces) != null
+            }
+        }
+    })
+
+    return hasRealmObjectAsSuperType
+}
+
+val realmObjectPsiNames = setOf("RealmObject", "io.realm.RealmObject")
+val embeddedRealmObjectPsiNames = setOf("EmbeddedRealmObject", "io.realm.EmbeddedRealmObject")
+val ClassDescriptor.isRealmObject: Boolean
+    get() = this.hasInterfacePsi(realmObjectPsiNames)
+val ClassDescriptor.isEmbeddedRealmObject: Boolean
+    get() = this.hasInterfacePsi(embeddedRealmObjectPsiNames)
 val ClassDescriptor.isBaseRealmObject: Boolean
-    get() = getSuperInterfaces().any { it.fqNameSafe in realmObjectInterfaces }
-
-val ClassDescriptor.isRealmObject: Boolean
-    get() = getSuperInterfaces().any { it.fqNameSafe == REALM_OBJECT_INTERFACE }
-
-val ClassDescriptor.isEmbeddedRealmObject: Boolean
-    get() = getSuperInterfaces().any { it.fqNameSafe == EMBEDDED_OBJECT_INTERFACE }
-=======
-val ClassDescriptor.hasRealmModelInterface: Boolean
-    get() {
-        // Using PSI to find super types to avoid cyclic reference (see https://github.com/realm/realm-kotlin/issues/339)
-        var hasRealmObjectAsSuperType = false
-        this.findPsi()?.acceptChildren(object : PsiElementVisitor() {
-            override fun visitElement(element: PsiElement) {
-                if (element.node.elementType == SUPER_TYPE_LIST) {
-                    hasRealmObjectAsSuperType = element.node.text.findAnyOf(listOf("RealmObject", "io.realm.RealmObject")) != null
-                }
-            }
-        })
-
-        return hasRealmObjectAsSuperType
-    }
->>>>>>> fc185bbb
+    get() = this.hasInterfacePsi(realmObjectPsiNames + embeddedRealmObjectPsiNames)
 
 fun IrMutableAnnotationContainer.hasAnnotation(annotation: FqName): Boolean {
     return annotations.hasAnnotation(annotation)
