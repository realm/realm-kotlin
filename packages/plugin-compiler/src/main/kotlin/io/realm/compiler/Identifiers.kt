--- conflicted
+++ resolved
@@ -40,13 +40,6 @@
     // C-interop methods
     val REALM_OBJECT_HELPER_GET_VALUE = Name.identifier("getValue")
     val REALM_OBJECT_HELPER_SET_VALUE = Name.identifier("setValue")
-<<<<<<< HEAD
-    val REALM_OBJECT_HELPER_GET_TIMESTAMP = Name.identifier("getTimestamp")
-    val REALM_OBJECT_HELPER_SET_TIMESTAMP = Name.identifier("setTimestamp")
-    val REALM_OBJECT_HELPER_GET_OBJECT_ID = Name.identifier("getObjectId")
-    val REALM_OBJECT_HELPER_SET_OBJECT_ID = Name.identifier("setObjectId")
-=======
->>>>>>> 618b370f
     val REALM_OBJECT_HELPER_GET_OBJECT = Name.identifier("getObject")
     val REALM_OBJECT_HELPER_SET_OBJECT = Name.identifier("setObject")
     val REALM_OBJECT_HELPER_GET_LIST = Name.identifier("getList")
