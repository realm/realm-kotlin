package io.realm.compiler

import org.jetbrains.kotlin.name.FqName
import org.jetbrains.kotlin.name.Name

internal object Names {
    const val REALM_SYNTHETIC_PROPERTY_PREFIX = "\$realm\$"

    val DEFAULT_COMPANION = Name.identifier("Companion")
    val COMPANION_SCHEMA_METHOD = Name.identifier("${REALM_SYNTHETIC_PROPERTY_PREFIX}schema")
    val COMPANION_NEW_INSTANCE_METHOD = Name.identifier("${REALM_SYNTHETIC_PROPERTY_PREFIX}newInstance")

    val SET = Name.special("<set-?>")
    // names must match `RealmModelInternal` properties
    val REALM_POINTER = Name.identifier("${REALM_SYNTHETIC_PROPERTY_PREFIX}Pointer")
    val OBJECT_POINTER = Name.identifier("${REALM_SYNTHETIC_PROPERTY_PREFIX}ObjectPointer")
    val OBJECT_TABLE_NAME = Name.identifier("${REALM_SYNTHETIC_PROPERTY_PREFIX}TableName")
    val OBJECT_IS_MANAGED = Name.identifier("${REALM_SYNTHETIC_PROPERTY_PREFIX}IsManaged")

    // RealmMediator methods
    val REALM_MEDIATOR_MAPPING_PROPERTY = Name.identifier("companionMapping")
    val REALM_MEDIATOR_NEW_INSTANCE_METHOD = Name.identifier("newInstance")
    val REALM_MEDIATOR_SCHEMA_METHOD = Name.identifier("schema")

    // C-interop methods
    val C_INTEROP_OBJECT_GET_STRING = Name.identifier("objectGetString")
    val C_INTEROP_OBJECT_SET_STRING = Name.identifier("objectSetString")
    val C_INTEROP_OBJECT_GET_INT64 = Name.identifier("objectGetInt64")
    val C_INTEROP_OBJECT_SET_INT64 = Name.identifier("objectSetInt64")
    val C_INTEROP_OBJECT_GET_BOOLEAN = Name.identifier("objectGetBoolean")
    val C_INTEROP_OBJECT_SET_BOOLEAN = Name.identifier("objectSetBoolean")
}

internal object FqNames {
<<<<<<< HEAD
    // TODO we can replace with RealmObject::class.java.canonicalName if we make the runtime_api available as a compile time only dependency for the compiler-plugin
=======
    val REALM_NATIVE_POINTER = FqName("io.realm.runtimeapi.NativePointer")
>>>>>>> d5ca33b8
    val REALM_OBJECT_ANNOTATION = FqName("io.realm.runtimeapi.RealmObject")
    val REALM_MODULE_ANNOTATION = FqName("io.realm.runtimeapi.RealmModule")
    val REALM_MODEL_INTERFACE = FqName("io.realm.runtimeapi.RealmModelInternal")
    val REALM_MODEL_COMPANION = FqName("io.realm.runtimeapi.RealmCompanion")
    val NATIVE_WRAPPER = FqName("io.realm.interop.RealmInterop")
    val NATIVE_POINTER = FqName("io.realm.runtimeapi.NativePointer")
    val REALM_MODEL_INTERFACE_MARKER = FqName("io.realm.runtimeapi.RealmModel")
    val REALM_MEDIATOR_INTERFACE = FqName("io.realm.runtimeapi.Mediator")
    val KOTLIN_COLLECTION_LIST = FqName("kotlin.collections.List")
    val KOTLIN_COLLECTIONS_HASHMAP = FqName("kotlin.collections.HashMap")
    val JAVA_UTIL_HASHMAP = FqName("java.util.HashMap")
    val KOTLIN_COLLECTIONS_ABSTRACT_COLLECTION = FqName("kotlin.collections.AbstractCollection")
    val JAVA_UTIL_ABSTRACT_COLLECTION = FqName("java.util.AbstractCollection")
    val KOTLIN_COLLECTIONS_ARRAY_LIST = FqName("kotlin.collections.ArrayList")
    val JAVA_UTIL_ARRAY_LIST = FqName("java.util.ArrayList")
    val KOTLIN_COLLECTIONS_ITERATOR = FqName("kotlin.collections.Iterator")
    val JAVA_UTIL_ITERATOR = FqName("java.util.Iterator")
    val KOTLIN_COLLECTIONS_MUTABLE_COLLECTION = FqName("kotlin.collections.MutableCollection")
    val JAVA_UTIL_COLLECTION = FqName("java.util.Collection")
}<|MERGE_RESOLUTION|>--- conflicted
+++ resolved
@@ -32,12 +32,9 @@
 }
 
 internal object FqNames {
-<<<<<<< HEAD
     // TODO we can replace with RealmObject::class.java.canonicalName if we make the runtime_api available as a compile time only dependency for the compiler-plugin
-=======
+    val REALM_OBJECT_ANNOTATION = FqName("io.realm.runtimeapi.RealmObject")
     val REALM_NATIVE_POINTER = FqName("io.realm.runtimeapi.NativePointer")
->>>>>>> d5ca33b8
-    val REALM_OBJECT_ANNOTATION = FqName("io.realm.runtimeapi.RealmObject")
     val REALM_MODULE_ANNOTATION = FqName("io.realm.runtimeapi.RealmModule")
     val REALM_MODEL_INTERFACE = FqName("io.realm.runtimeapi.RealmModelInternal")
     val REALM_MODEL_COMPANION = FqName("io.realm.runtimeapi.RealmCompanion")
