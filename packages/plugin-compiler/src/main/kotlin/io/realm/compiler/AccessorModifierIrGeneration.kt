/*
 * Copyright 2020 Realm Inc.
 *
 * Licensed under the Apache License, Version 2.0 (the "License");
 * you may not use this file except in compliance with the License.
 * You may obtain a copy of the License at
 *
 * http://www.apache.org/licenses/LICENSE-2.0
 *
 * Unless required by applicable law or agreed to in writing, software
 * distributed under the License is distributed on an "AS IS" BASIS,
 * WITHOUT WARRANTIES OR CONDITIONS OF ANY KIND, either express or implied.
 * See the License for the specific language governing permissions and
 * limitations under the License.
 */

package io.realm.compiler

import io.realm.compiler.FqNames.NATIVE_WRAPPER
import io.realm.compiler.FqNames.REALM_OBJECT_HELPER
import io.realm.compiler.Names.C_INTEROP_OBJECT_GET_OBJECT
import io.realm.compiler.Names.C_INTEROP_OBJECT_GET_VALUE
import io.realm.compiler.Names.C_INTEROP_OBJECT_SET_VALUE
import io.realm.compiler.Names.OBJECT_IS_MANAGED
import io.realm.compiler.Names.OBJECT_POINTER
import io.realm.compiler.Names.REALM_OBJECT_HELPER_GET_OBJECT
import io.realm.compiler.Names.REALM_OBJECT_HELPER_GET_VALUE
import io.realm.compiler.Names.REALM_OBJECT_HELPER_SET_VALUE
import io.realm.compiler.Names.REALM_POINTER
import io.realm.compiler.Names.REALM_SYNTHETIC_PROPERTY_PREFIX
import org.jetbrains.kotlin.backend.common.extensions.IrPluginContext
import org.jetbrains.kotlin.ir.IrStatement
import org.jetbrains.kotlin.ir.builders.IrBlockBuilder
import org.jetbrains.kotlin.ir.builders.Scope
import org.jetbrains.kotlin.ir.builders.irBlock
import org.jetbrains.kotlin.ir.builders.irCall
import org.jetbrains.kotlin.ir.builders.irGet
import org.jetbrains.kotlin.ir.builders.irGetField
import org.jetbrains.kotlin.ir.builders.irGetObject
import org.jetbrains.kotlin.ir.builders.irIfThenElse
import org.jetbrains.kotlin.ir.builders.irReturn
import org.jetbrains.kotlin.ir.builders.irSetField
import org.jetbrains.kotlin.ir.builders.irString
import org.jetbrains.kotlin.ir.declarations.IrClass
import org.jetbrains.kotlin.ir.declarations.IrFunction
import org.jetbrains.kotlin.ir.declarations.IrProperty
import org.jetbrains.kotlin.ir.declarations.IrSimpleFunction
import org.jetbrains.kotlin.ir.declarations.IrValueParameter
import org.jetbrains.kotlin.ir.expressions.IrCall
import org.jetbrains.kotlin.ir.expressions.IrExpression
import org.jetbrains.kotlin.ir.expressions.IrReturn
import org.jetbrains.kotlin.ir.expressions.IrSetField
import org.jetbrains.kotlin.ir.expressions.IrStatementOrigin
import org.jetbrains.kotlin.ir.types.isBoolean
import org.jetbrains.kotlin.ir.types.isByte
import org.jetbrains.kotlin.ir.types.isChar
import org.jetbrains.kotlin.ir.types.isDouble
import org.jetbrains.kotlin.ir.types.isFloat
import org.jetbrains.kotlin.ir.types.isInt
import org.jetbrains.kotlin.ir.types.isLong
import org.jetbrains.kotlin.ir.types.isNullable
import org.jetbrains.kotlin.ir.types.isPrimitiveType
import org.jetbrains.kotlin.ir.types.isShort
import org.jetbrains.kotlin.ir.types.isString
import org.jetbrains.kotlin.ir.types.makeNotNull
import org.jetbrains.kotlin.ir.util.dump
import org.jetbrains.kotlin.ir.util.properties
import org.jetbrains.kotlin.ir.visitors.IrElementTransformerVoid
import org.jetbrains.kotlin.ir.visitors.transformChildrenVoid
import org.jetbrains.kotlin.name.FqName

/**
 * Modifies the IR tree to transform getter/setter to call the C-Interop layer to retrieve read the managed values from the Realm
 * It also collect the schema information while processing the class properties.
 */
class AccessorModifierIrGeneration(private val pluginContext: IrPluginContext) {
    private var realmObjectHelper: IrClass = pluginContext.lookupClassOrThrow(REALM_OBJECT_HELPER)
    private var getValue: IrSimpleFunction = realmObjectHelper.lookupFunction( REALM_OBJECT_HELPER_GET_VALUE)
    private var setValue: IrSimpleFunction = realmObjectHelper.lookupFunction( REALM_OBJECT_HELPER_SET_VALUE)
    private var getObject: IrSimpleFunction = realmObjectHelper.lookupFunction( REALM_OBJECT_HELPER_GET_OBJECT)

    private var functionLongToChar: IrSimpleFunction =
        pluginContext.lookupFunctionInClass(FqName("kotlin.Long"), "toChar")
    private var functionCharToLong: IrSimpleFunction =
        pluginContext.lookupFunctionInClass(FqName("kotlin.Char"), "toLong")

    private var functionLongToByte: IrSimpleFunction =
        pluginContext.lookupFunctionInClass(FqName("kotlin.Long"), "toByte")
    private var functionByteToLong: IrSimpleFunction =
        pluginContext.lookupFunctionInClass(FqName("kotlin.Byte"), "toLong")

    private var functionLongToShort: IrSimpleFunction =
        pluginContext.lookupFunctionInClass(FqName("kotlin.Long"), "toShort")
    private var functionShortToLong: IrSimpleFunction =
        pluginContext.lookupFunctionInClass(FqName("kotlin.Short"), "toLong")

    private var functionLongToInt: IrSimpleFunction =
        pluginContext.lookupFunctionInClass(FqName("kotlin.Long"), "toInt")
    private var functionIntToLong: IrSimpleFunction =
        pluginContext.lookupFunctionInClass(FqName("kotlin.Int"), "toLong")

    private lateinit var objectPointerProperty: IrProperty
    private lateinit var dbPointerProperty: IrProperty
    private lateinit var isManagedProperty: IrProperty

    fun modifyPropertiesAndCollectSchema(irClass: IrClass) {
        logInfo("Processing class ${irClass.name}")
        val fields = SchemaCollector.properties.getOrPut(irClass, { mutableMapOf() })

<<<<<<< HEAD
        dbPointerProperty = irClass.lookupProperty(REALM_POINTER)
        objectPointerProperty = irClass.lookupProperty(OBJECT_POINTER)
        isManagedProperty = irClass.lookupProperty(OBJECT_IS_MANAGED)
=======
        dbPointerProperty = irClass.properties.find {
            it.name == REALM_POINTER
        } ?: error("Could not find synthetic property ${REALM_POINTER.asString()}")

        objectPointerProperty = irClass.properties.find {
            it.name == OBJECT_POINTER
        } ?: error("Could not find synthetic property ${OBJECT_POINTER.asString()}")

        isManagedProperty = irClass.properties.find {
            it.name == OBJECT_IS_MANAGED
        } ?: error("Could not find synthetic property ${OBJECT_IS_MANAGED.asString()}")

        nativeWrapperClass = pluginContext.lookupClassOrThrow(NATIVE_WRAPPER)

        objectGetStringFun = nativeWrapperClass.functions.find {
            it.name == C_INTEROP_OBJECT_GET_STRING
        } ?: error(" Could not find function ${C_INTEROP_OBJECT_GET_STRING.asString()}")

        objectSetStringFun = nativeWrapperClass.functions.find {
            it.name == C_INTEROP_OBJECT_SET_STRING
        } ?: error(" Could not find function ${C_INTEROP_OBJECT_SET_STRING.asString()}")

        objectGetIntegerFun = nativeWrapperClass.functions.find {
            it.name == C_INTEROP_OBJECT_GET_INTEGER
        } ?: error(" Could not find function ${C_INTEROP_OBJECT_GET_INTEGER.asString()}")

        objectSetIntegerFun = nativeWrapperClass.functions.find {
            it.name == C_INTEROP_OBJECT_SET_INTEGER
        } ?: error(" Could not find function ${C_INTEROP_OBJECT_SET_INTEGER.asString()}")

        objectGetBooleanFun = nativeWrapperClass.functions.find {
            it.name == C_INTEROP_OBJECT_GET_BOOLEAN
        } ?: error(" Could not find function ${C_INTEROP_OBJECT_GET_BOOLEAN.asString()}")

        objectSetBooleanFun = nativeWrapperClass.functions.find {
            it.name == C_INTEROP_OBJECT_SET_BOOLEAN
        } ?: error(" Could not find function ${C_INTEROP_OBJECT_SET_BOOLEAN.asString()}")

        objectGetFloatFun = nativeWrapperClass.functions.find {
            it.name == C_INTEROP_OBJECT_GET_FLOAT
        } ?: error(" Could not find function ${C_INTEROP_OBJECT_GET_FLOAT.asString()}")

        objectSetFloatFun = nativeWrapperClass.functions.find {
            it.name == C_INTEROP_OBJECT_SET_FLOAT
        } ?: error(" Could not find function ${C_INTEROP_OBJECT_SET_FLOAT.asString()}")

        objectGetDoubleFun = nativeWrapperClass.functions.find {
            it.name == C_INTEROP_OBJECT_GET_DOUBLE
        } ?: error(" Could not find function ${C_INTEROP_OBJECT_GET_DOUBLE.asString()}")

        objectSetDoubleFun = nativeWrapperClass.functions.find {
            it.name == C_INTEROP_OBJECT_SET_DOUBLE
        } ?: error(" Could not find function ${C_INTEROP_OBJECT_SET_DOUBLE.asString()}")

        realmObjectHelper = pluginContext.lookupClassOrThrow(REALM_OBJECT_HELPER)
        val getObject = realmObjectHelper.lookupFunction("getObject")
        val setValue = realmObjectHelper.lookupFunction("setValue")
>>>>>>> 5687febc

        irClass.transformChildrenVoid(object : IrElementTransformerVoid() {
            @Suppress("LongMethod")
            override fun visitProperty(declaration: IrProperty): IrStatement {
                val name = declaration.name.asString()

                // Don't redefine accessors for internal synthetic properties
                if (declaration.backingField == null || name.startsWith(REALM_SYNTHETIC_PROPERTY_PREFIX)) {
                    return declaration
                }

                val propertyTypeRaw = declaration.backingField!!.type
                val propertyType = propertyTypeRaw.makeNotNull()
                val nullable = propertyTypeRaw.isNullable()
                when {
                    propertyType.isString() -> {
                        logInfo("String property named ${declaration.name} is nullable $nullable")
                        fields[name] = Pair("string", declaration) // collect schema information once
                        modifyAccessor(declaration, getValue, setValue)
                    }
                    propertyType.isByte() -> {
                        logInfo("Byte property named ${declaration.name} is nullable $nullable")
                        fields[name] = Pair("int", declaration)
                        modifyAccessor(
                            declaration,
                            getValue,
                            setValue,
                            functionLongToByte,
                            functionByteToLong
                        )
                    }
                    propertyType.isChar() -> {
                        logInfo("Char property named ${declaration.name} is nullable $nullable")
                        fields[name] = Pair("int", declaration)
                        modifyAccessor(
                            declaration,
                            getValue,
                            setValue,
                            functionLongToChar,
                            functionCharToLong
                        )
                    }
                    propertyType.isShort() -> {
                        logInfo("Short property named ${declaration.name} is nullable $nullable")
                        fields[name] = Pair("int", declaration)
                        modifyAccessor(
                            declaration,
                            getValue,
                            setValue,
                            functionLongToShort,
                            functionShortToLong
                        )
                    }
                    propertyType.isInt() -> {
                        logInfo("Int property named ${declaration.name} is nullable $nullable")
                        fields[name] = Pair("int", declaration)
                        modifyAccessor(
                            declaration,
                            getValue,
                            setValue,
                            functionLongToInt,
                            functionIntToLong
                        )
                    }
                    propertyType.isLong() -> {
                        logInfo("Long property named ${declaration.name} is nullable $nullable")
                        fields[name] = Pair("int", declaration)
                        modifyAccessor(declaration, getValue, setValue)
                    }
                    propertyType.isBoolean() -> {
                        logInfo("Boolean property named ${declaration.name} is nullable $nullable")
                        fields[name] = Pair("bool", declaration)
                        modifyAccessor(declaration, getValue, setValue)
                    }
                    propertyType.isFloat() -> {
                        logInfo("Float property named ${declaration.name} is nullable $nullable")
                        fields[name] = Pair("float", declaration)
                        modifyAccessor(declaration, getValue, setValue)
                    }
                    propertyType.isDouble() -> {
                        logInfo("Double property named ${declaration.name} is nullable $nullable")
                        fields[name] = Pair("double", declaration)
                        modifyAccessor(declaration, getValue, setValue)
                    }
                    !propertyType.isPrimitiveType() -> {
                        logInfo("Object property named ${declaration.name} is nullable $nullable")
                        fields[name] = Pair("object", declaration)
                        modifyAccessor(declaration, getObject, setValue)
                    }
                    else -> {
                        logInfo("Type not processed: ${declaration.dump()}")
                    }
                }

                return super.visitProperty(declaration)
            }
        })
    }

    private fun modifyAccessor(
        property: IrProperty,
        getFunction: IrSimpleFunction,
        setFunction: IrSimpleFunction,
        fromLongToType: IrFunction? = null,
        functionTypeToLong: IrFunction? = null
    ) {
        val backingField = property.backingField!!
        val type = backingField.type
        val getter = property.getter
        val setter = property.setter
        getter?.body?.transformChildrenVoid(object : IrElementTransformerVoid() {
            override fun visitReturn(expression: IrReturn): IrExpression {
                return IrBlockBuilder(
                    pluginContext,
                    Scope(getter.symbol),
                    expression.startOffset,
                    expression.endOffset
                ).irBlock {
                    val receiver = getter.dispatchReceiverParameter!!
                    val cinteropCall =
                        irCall(getFunction, origin = IrStatementOrigin.GET_PROPERTY).also {
                            it.dispatchReceiver = irGetObject(realmObjectHelper.symbol)
                        }.apply {
                            putTypeArgument(0, type)
                            putValueArgument(0, irGet(receiver))
                            putValueArgument(1, irString(property.name.identifier))
                        }

                    val cinteropExpression = if (fromLongToType != null) {
                        irCall(fromLongToType).also {
                            it.dispatchReceiver = cinteropCall
                        }
                    } else {
                        cinteropCall
                    }
                    +irReturn(
                        irIfThenElse(
                            getter.returnType,
                            isManagedCall(receiver),
                            // For managed property call C-Interop function
                            cinteropExpression,
                            // For unmanaged property call backing field value
                            irGetField(irGet(receiver), backingField),
                            origin = IrStatementOrigin.IF,
                        )
                    )
                }
            }
        })
        setter?.body?.transformChildrenVoid(object : IrElementTransformerVoid() {
            override fun visitSetField(expression: IrSetField): IrExpression {
                return IrBlockBuilder(
                    pluginContext,
                    Scope(setter.symbol),
                    expression.startOffset,
                    expression.endOffset
                ).irBlock {
                    val receiver = property.setter!!.dispatchReceiverParameter!!
                    val cinteropCall =
                        irCall(setFunction, origin = IrStatementOrigin.GET_PROPERTY).also {
                            it.dispatchReceiver = irGetObject(realmObjectHelper.symbol)
                        }.apply {
                            putTypeArgument(0, type)
                            putValueArgument(0, irGet(receiver))
                            putValueArgument(1, irString(property.name.identifier))
                            val expression = if (functionTypeToLong != null) {
                                irCall(functionTypeToLong).also { it.dispatchReceiver = irGet(setter.valueParameters.first()) }
                            } else {
                                irGet(setter.valueParameters.first())
                            }
                            putValueArgument(2, expression)
                        }

                    +irReturn(
                        irIfThenElse(
                            pluginContext.irBuiltIns.unitType,
                            isManagedCall(receiver),
                            // For managed property call C-Interop function
                            cinteropCall,
                            // For unmanaged property set backing field
                            irSetField(
                                irGet(receiver),
                                backingField,
                                irGet(setter.valueParameters.first())
                            ),
                            origin = IrStatementOrigin.IF
                        )
                    )
                }
            }
        })
    }

    private fun IrBlockBuilder.isManagedCall(receiver: IrValueParameter?): IrCall {
        // CALL 'public open fun <get-isManaged> (): kotlin.Boolean declared in io.realm.example.Sample' type=kotlin.Boolean origin=GET_PROPERTY
        return irCall(
            isManagedProperty.getter!!,
            origin = IrStatementOrigin.GET_PROPERTY
        ).also {
            it.dispatchReceiver = irGet(receiver!!)
        }
    }
}<|MERGE_RESOLUTION|>--- conflicted
+++ resolved
@@ -16,11 +16,7 @@
 
 package io.realm.compiler
 
-import io.realm.compiler.FqNames.NATIVE_WRAPPER
 import io.realm.compiler.FqNames.REALM_OBJECT_HELPER
-import io.realm.compiler.Names.C_INTEROP_OBJECT_GET_OBJECT
-import io.realm.compiler.Names.C_INTEROP_OBJECT_GET_VALUE
-import io.realm.compiler.Names.C_INTEROP_OBJECT_SET_VALUE
 import io.realm.compiler.Names.OBJECT_IS_MANAGED
 import io.realm.compiler.Names.OBJECT_POINTER
 import io.realm.compiler.Names.REALM_OBJECT_HELPER_GET_OBJECT
@@ -107,69 +103,9 @@
         logInfo("Processing class ${irClass.name}")
         val fields = SchemaCollector.properties.getOrPut(irClass, { mutableMapOf() })
 
-<<<<<<< HEAD
         dbPointerProperty = irClass.lookupProperty(REALM_POINTER)
         objectPointerProperty = irClass.lookupProperty(OBJECT_POINTER)
         isManagedProperty = irClass.lookupProperty(OBJECT_IS_MANAGED)
-=======
-        dbPointerProperty = irClass.properties.find {
-            it.name == REALM_POINTER
-        } ?: error("Could not find synthetic property ${REALM_POINTER.asString()}")
-
-        objectPointerProperty = irClass.properties.find {
-            it.name == OBJECT_POINTER
-        } ?: error("Could not find synthetic property ${OBJECT_POINTER.asString()}")
-
-        isManagedProperty = irClass.properties.find {
-            it.name == OBJECT_IS_MANAGED
-        } ?: error("Could not find synthetic property ${OBJECT_IS_MANAGED.asString()}")
-
-        nativeWrapperClass = pluginContext.lookupClassOrThrow(NATIVE_WRAPPER)
-
-        objectGetStringFun = nativeWrapperClass.functions.find {
-            it.name == C_INTEROP_OBJECT_GET_STRING
-        } ?: error(" Could not find function ${C_INTEROP_OBJECT_GET_STRING.asString()}")
-
-        objectSetStringFun = nativeWrapperClass.functions.find {
-            it.name == C_INTEROP_OBJECT_SET_STRING
-        } ?: error(" Could not find function ${C_INTEROP_OBJECT_SET_STRING.asString()}")
-
-        objectGetIntegerFun = nativeWrapperClass.functions.find {
-            it.name == C_INTEROP_OBJECT_GET_INTEGER
-        } ?: error(" Could not find function ${C_INTEROP_OBJECT_GET_INTEGER.asString()}")
-
-        objectSetIntegerFun = nativeWrapperClass.functions.find {
-            it.name == C_INTEROP_OBJECT_SET_INTEGER
-        } ?: error(" Could not find function ${C_INTEROP_OBJECT_SET_INTEGER.asString()}")
-
-        objectGetBooleanFun = nativeWrapperClass.functions.find {
-            it.name == C_INTEROP_OBJECT_GET_BOOLEAN
-        } ?: error(" Could not find function ${C_INTEROP_OBJECT_GET_BOOLEAN.asString()}")
-
-        objectSetBooleanFun = nativeWrapperClass.functions.find {
-            it.name == C_INTEROP_OBJECT_SET_BOOLEAN
-        } ?: error(" Could not find function ${C_INTEROP_OBJECT_SET_BOOLEAN.asString()}")
-
-        objectGetFloatFun = nativeWrapperClass.functions.find {
-            it.name == C_INTEROP_OBJECT_GET_FLOAT
-        } ?: error(" Could not find function ${C_INTEROP_OBJECT_GET_FLOAT.asString()}")
-
-        objectSetFloatFun = nativeWrapperClass.functions.find {
-            it.name == C_INTEROP_OBJECT_SET_FLOAT
-        } ?: error(" Could not find function ${C_INTEROP_OBJECT_SET_FLOAT.asString()}")
-
-        objectGetDoubleFun = nativeWrapperClass.functions.find {
-            it.name == C_INTEROP_OBJECT_GET_DOUBLE
-        } ?: error(" Could not find function ${C_INTEROP_OBJECT_GET_DOUBLE.asString()}")
-
-        objectSetDoubleFun = nativeWrapperClass.functions.find {
-            it.name == C_INTEROP_OBJECT_SET_DOUBLE
-        } ?: error(" Could not find function ${C_INTEROP_OBJECT_SET_DOUBLE.asString()}")
-
-        realmObjectHelper = pluginContext.lookupClassOrThrow(REALM_OBJECT_HELPER)
-        val getObject = realmObjectHelper.lookupFunction("getObject")
-        val setValue = realmObjectHelper.lookupFunction("setValue")
->>>>>>> 5687febc
 
         irClass.transformChildrenVoid(object : IrElementTransformerVoid() {
             @Suppress("LongMethod")
