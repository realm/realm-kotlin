--- conflicted
+++ resolved
@@ -354,73 +354,10 @@
         }
         val getter = property.getter
         val setter = property.setter
-<<<<<<< HEAD
-        getter?.body?.transformChildrenVoid(object : IrElementTransformerVoid() {
-            override fun visitReturn(expression: IrReturn): IrExpression {
-                return IrBlockBuilder(
-                    pluginContext,
-                    Scope(getter.symbol),
-                    expression.startOffset,
-                    expression.endOffset
-                ).irBlock {
-                    val receiver = getter.dispatchReceiverParameter!!
-                    val cinteropCall =
-                        irCall(
-                            callee = getFunction,
-                            origin = IrStatementOrigin.GET_PROPERTY
-                        ).also {
-                            it.dispatchReceiver = irGetObject(realmObjectHelper.symbol)
-                        }.apply {
-                            // TODO consider abstracting parameter addition
-                            putTypeArgument(0, type)
-                            putValueArgument(0, irGet(receiver))
-                            putValueArgument(1, irString(property.name.identifier))
-
-//                            // Check if the collection type is a subclass of RealmObject
-//                            // If so, a flag needs to be added as a parameter
-//                            // This is due to Kotlin Native being unable to retrieve the related
-//                            // supertypes in runtime
-//                            if (collectionType != CollectionType.NONE) {
-//                                val supertypes = (type as IrSimpleType).classifier.descriptor
-//                                    .typeConstructor.supertypes
-//                                if (inheritsFromRealmObject(supertypes)) {
-//                                    putValueArgument(2, irBoolean(true))
-//                                }
-//                            }
-                        }
-
-                    val cinteropExpression = if (fromLongToType != null) {
-                        irCall(fromLongToType).also {
-                            it.dispatchReceiver = cinteropCall
-                        }
-                    } else {
-                        cinteropCall
-                    }
-                    +irReturn(
-                        irIfThenElse(
-                            getter.returnType,
-                            isManagedCall(receiver),
-                            // For managed property call C-Interop function
-                            cinteropExpression,
-                            // For unmanaged property call backing field value
-                            irGetField(irGet(receiver), backingField),
-                            origin = IrStatementOrigin.IF,
-                        )
-                    )
-                }
-            }
-        })
-
-        // Setter function is null when working with immutable properties
-        if (setFunction != null) {
-            setter?.body?.transformChildrenVoid(object : IrElementTransformerVoid() {
-                override fun visitSetField(expression: IrSetField): IrExpression {
-=======
         getter?.apply {
             origin = IrDeclarationOrigin.DEFINED
             body?.transformChildrenVoid(object : IrElementTransformerVoid() {
                 override fun visitReturn(expression: IrReturn): IrExpression {
->>>>>>> 42d273f5
                     return IrBlockBuilder(
                         pluginContext,
                         Scope(getter.symbol),
@@ -440,17 +377,17 @@
                                 putValueArgument(0, irGet(receiver))
                                 putValueArgument(1, irString(property.name.identifier))
 
-                                // Check if the collection type is a subclass of RealmObject
-                                // If so, a flag needs to be added as a parameter
-                                // This is due to Kotlin Native being unable to retrieve the related
-                                // supertypes in runtime
-                                if (collectionType != CollectionType.NONE) {
-                                    val supertypes = (type as IrSimpleType).classifier.descriptor
-                                        .typeConstructor.supertypes
-                                    if (inheritsFromRealmObject(supertypes)) {
-                                        putValueArgument(2, irBoolean(true))
-                                    }
-                                }
+//                            // Check if the collection type is a subclass of RealmObject
+//                            // If so, a flag needs to be added as a parameter
+//                            // This is due to Kotlin Native being unable to retrieve the related
+//                            // supertypes in runtime
+//                            if (collectionType != CollectionType.NONE) {
+    //                                val supertypes = (type as IrSimpleType).classifier.descriptor
+    //                                    .typeConstructor.supertypes
+    //                                if (inheritsFromRealmObject(supertypes)) {
+    //                                    putValueArgument(2, irBoolean(true))
+    //                                }
+    //                            }
                             }
 
                         val cinteropExpression = if (fromLongToType != null) {
