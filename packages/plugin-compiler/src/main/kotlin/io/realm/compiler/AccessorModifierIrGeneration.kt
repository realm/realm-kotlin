/*
 * Copyright 2020 Realm Inc.
 *
 * Licensed under the Apache License, Version 2.0 (the "License");
 * you may not use this file except in compliance with the License.
 * You may obtain a copy of the License at
 *
 * http://www.apache.org/licenses/LICENSE-2.0
 *
 * Unless required by applicable law or agreed to in writing, software
 * distributed under the License is distributed on an "AS IS" BASIS,
 * WITHOUT WARRANTIES OR CONDITIONS OF ANY KIND, either express or implied.
 * See the License for the specific language governing permissions and
 * limitations under the License.
 */

package io.realm.compiler

import io.realm.compiler.FqNames.REALM_LIST
import io.realm.compiler.FqNames.REALM_OBJECT_HELPER
import io.realm.compiler.Names.OBJECT_IS_MANAGED
import io.realm.compiler.Names.OBJECT_POINTER
import io.realm.compiler.Names.REALM_OBJECT_HELPER_GET_LIST
import io.realm.compiler.Names.REALM_OBJECT_HELPER_GET_OBJECT
import io.realm.compiler.Names.REALM_OBJECT_HELPER_GET_VALUE
import io.realm.compiler.Names.REALM_OBJECT_HELPER_SET_LIST
import io.realm.compiler.Names.REALM_OBJECT_HELPER_SET_OBJECT
import io.realm.compiler.Names.REALM_OBJECT_HELPER_SET_VALUE
import io.realm.compiler.Names.REALM_POINTER
import io.realm.compiler.Names.REALM_SYNTHETIC_PROPERTY_PREFIX
import org.jetbrains.kotlin.backend.common.extensions.IrPluginContext
import org.jetbrains.kotlin.ir.IrStatement
import org.jetbrains.kotlin.ir.ObsoleteDescriptorBasedAPI
import org.jetbrains.kotlin.ir.builders.IrBlockBuilder
import org.jetbrains.kotlin.ir.builders.Scope
import org.jetbrains.kotlin.ir.builders.irBlock
import org.jetbrains.kotlin.ir.builders.irBoolean
import org.jetbrains.kotlin.ir.builders.irCall
import org.jetbrains.kotlin.ir.builders.irGet
import org.jetbrains.kotlin.ir.builders.irGetField
import org.jetbrains.kotlin.ir.builders.irGetObject
import org.jetbrains.kotlin.ir.builders.irIfThenElse
import org.jetbrains.kotlin.ir.builders.irReturn
import org.jetbrains.kotlin.ir.builders.irSetField
import org.jetbrains.kotlin.ir.builders.irString
import org.jetbrains.kotlin.ir.declarations.IrClass
import org.jetbrains.kotlin.ir.declarations.IrFunction
import org.jetbrains.kotlin.ir.declarations.IrProperty
import org.jetbrains.kotlin.ir.declarations.IrSimpleFunction
import org.jetbrains.kotlin.ir.declarations.IrValueParameter
import org.jetbrains.kotlin.ir.expressions.IrCall
import org.jetbrains.kotlin.ir.expressions.IrExpression
import org.jetbrains.kotlin.ir.expressions.IrReturn
import org.jetbrains.kotlin.ir.expressions.IrSetField
import org.jetbrains.kotlin.ir.expressions.IrStatementOrigin
import org.jetbrains.kotlin.ir.types.IrSimpleType
import org.jetbrains.kotlin.ir.types.IrType
import org.jetbrains.kotlin.ir.types.classifierOrFail
import org.jetbrains.kotlin.ir.types.impl.IrTypeBase
import org.jetbrains.kotlin.ir.types.isBoolean
import org.jetbrains.kotlin.ir.types.isByte
import org.jetbrains.kotlin.ir.types.isChar
import org.jetbrains.kotlin.ir.types.isDouble
import org.jetbrains.kotlin.ir.types.isFloat
import org.jetbrains.kotlin.ir.types.isInt
import org.jetbrains.kotlin.ir.types.isLong
import org.jetbrains.kotlin.ir.types.isNullable
import org.jetbrains.kotlin.ir.types.isPrimitiveType
import org.jetbrains.kotlin.ir.types.isShort
import org.jetbrains.kotlin.ir.types.isString
import org.jetbrains.kotlin.ir.types.makeNotNull
import org.jetbrains.kotlin.ir.util.dump
import org.jetbrains.kotlin.ir.util.parentAsClass
import org.jetbrains.kotlin.ir.visitors.IrElementTransformerVoid
import org.jetbrains.kotlin.ir.visitors.transformChildrenVoid
import org.jetbrains.kotlin.name.FqName
import org.jetbrains.kotlin.resolve.descriptorUtil.classId
import org.jetbrains.kotlin.types.KotlinType
import org.jetbrains.kotlin.types.isNullable
import kotlin.collections.set

private const val REALM_OBJECT = "RealmObject"

/**
 * Modifies the IR tree to transform getter/setter to call the C-Interop layer to retrieve read the managed values from the Realm
 * It also collect the schema information while processing the class properties.
 */
@OptIn(ObsoleteDescriptorBasedAPI::class)
class AccessorModifierIrGeneration(private val pluginContext: IrPluginContext) {

    private val realmObjectHelper: IrClass = pluginContext.lookupClassOrThrow(REALM_OBJECT_HELPER)
    private val realmListClass: IrClass = pluginContext.lookupClassOrThrow(REALM_LIST)

    private val getValue: IrSimpleFunction =
        realmObjectHelper.lookupFunction(REALM_OBJECT_HELPER_GET_VALUE)
    private val setValue: IrSimpleFunction =
        realmObjectHelper.lookupFunction(REALM_OBJECT_HELPER_SET_VALUE)
    private val getObject: IrSimpleFunction =
        realmObjectHelper.lookupFunction(REALM_OBJECT_HELPER_GET_OBJECT)
    private val setObject: IrSimpleFunction =
        realmObjectHelper.lookupFunction(REALM_OBJECT_HELPER_SET_OBJECT)
    private val getList: IrSimpleFunction =
        realmObjectHelper.lookupFunction(REALM_OBJECT_HELPER_GET_LIST)
    private val setList: IrSimpleFunction =
        realmObjectHelper.lookupFunction(REALM_OBJECT_HELPER_SET_LIST)

    private var functionLongToChar: IrSimpleFunction =
        pluginContext.lookupFunctionInClass(FqName("kotlin.Long"), "toChar")
    private var functionCharToLong: IrSimpleFunction =
        pluginContext.lookupFunctionInClass(FqName("kotlin.Char"), "toLong")

    private var functionLongToByte: IrSimpleFunction =
        pluginContext.lookupFunctionInClass(FqName("kotlin.Long"), "toByte")
    private var functionByteToLong: IrSimpleFunction =
        pluginContext.lookupFunctionInClass(FqName("kotlin.Byte"), "toLong")

    private var functionLongToShort: IrSimpleFunction =
        pluginContext.lookupFunctionInClass(FqName("kotlin.Long"), "toShort")
    private var functionShortToLong: IrSimpleFunction =
        pluginContext.lookupFunctionInClass(FqName("kotlin.Short"), "toLong")

    private var functionLongToInt: IrSimpleFunction =
        pluginContext.lookupFunctionInClass(FqName("kotlin.Long"), "toInt")
    private var functionIntToLong: IrSimpleFunction =
        pluginContext.lookupFunctionInClass(FqName("kotlin.Int"), "toLong")

    private lateinit var objectPointerProperty: IrProperty
    private lateinit var dbPointerProperty: IrProperty
    private lateinit var isManagedProperty: IrProperty

    fun modifyPropertiesAndCollectSchema(irClass: IrClass) {
        logInfo("Processing class ${irClass.name}")
        val fields = SchemaCollector.properties.getOrPut(irClass, { mutableMapOf() })

        dbPointerProperty = irClass.lookupProperty(REALM_POINTER)
        objectPointerProperty = irClass.lookupProperty(OBJECT_POINTER)
        isManagedProperty = irClass.lookupProperty(OBJECT_IS_MANAGED)

        irClass.transformChildrenVoid(object : IrElementTransformerVoid() {
            @Suppress("LongMethod")
            override fun visitProperty(declaration: IrProperty): IrStatement {
                val name = declaration.name.asString()

                // Don't redefine accessors for internal synthetic properties or process declarations of subclasses
                if (declaration.backingField == null ||
                    name.startsWith(REALM_SYNTHETIC_PROPERTY_PREFIX) ||
                    declaration.parentAsClass != irClass
                ) {
                    return declaration
                }

                val propertyTypeRaw = declaration.backingField!!.type
                val propertyType = propertyTypeRaw.makeNotNull()
                val nullable = propertyTypeRaw.isNullable()
                when {
                    propertyType.isString() -> {
                        logInfo("String property named ${declaration.name} is nullable $nullable")
                        fields[name] = SchemaProperty(
                            propertyType = PropertyType.RLM_PROPERTY_TYPE_STRING,
                            declaration = declaration,
                            collectionType = CollectionType.NONE
                        )
                        modifyAccessor(
                            declaration,
                            getValue,
                            setValue
                        )
                    }
                    propertyType.isByte() -> {
                        logInfo("Byte property named ${declaration.name} is nullable $nullable")
                        fields[name] = SchemaProperty(
                            propertyType = PropertyType.RLM_PROPERTY_TYPE_INT,
                            declaration = declaration,
                            collectionType = CollectionType.NONE
                        )
                        modifyAccessor(
                            declaration,
                            getValue,
                            setValue,
                            functionLongToByte,
                            functionByteToLong
                        )
                    }
                    propertyType.isChar() -> {
                        logInfo("Char property named ${declaration.name} is nullable $nullable")
                        fields[name] = SchemaProperty(
                            propertyType = PropertyType.RLM_PROPERTY_TYPE_INT,
                            declaration = declaration,
                            collectionType = CollectionType.NONE
                        )
                        modifyAccessor(
                            declaration,
                            getValue,
                            setValue,
                            functionLongToChar,
                            functionCharToLong
                        )
                    }
                    propertyType.isShort() -> {
                        logInfo("Short property named ${declaration.name} is nullable $nullable")
                        fields[name] = SchemaProperty(
                            propertyType = PropertyType.RLM_PROPERTY_TYPE_INT,
                            declaration = declaration,
                            collectionType = CollectionType.NONE
                        )
                        modifyAccessor(
                            declaration,
                            getValue,
                            setValue,
                            functionLongToShort,
                            functionShortToLong
                        )
                    }
                    propertyType.isInt() -> {
                        logInfo("Int property named ${declaration.name} is nullable $nullable")
                        fields[name] = SchemaProperty(
                            propertyType = PropertyType.RLM_PROPERTY_TYPE_INT,
                            declaration = declaration,
                            collectionType = CollectionType.NONE
                        )
                        modifyAccessor(
                            declaration,
                            getValue,
                            setValue,
                            functionLongToInt,
                            functionIntToLong
                        )
                    }
                    propertyType.isLong() -> {
                        logInfo("Long property named ${declaration.name} is nullable $nullable")
                        fields[name] = SchemaProperty(
                            propertyType = PropertyType.RLM_PROPERTY_TYPE_INT,
                            declaration = declaration,
                            collectionType = CollectionType.NONE
                        )
                        modifyAccessor(declaration, getValue, setValue)
                    }
                    propertyType.isBoolean() -> {
                        logInfo("Boolean property named ${declaration.name} is nullable $nullable")
                        fields[name] = SchemaProperty(
                            propertyType = PropertyType.RLM_PROPERTY_TYPE_BOOL,
                            declaration = declaration,
                            collectionType = CollectionType.NONE
                        )
                        modifyAccessor(declaration, getValue, setValue)
                    }
                    propertyType.isFloat() -> {
                        logInfo("Float property named ${declaration.name} is nullable $nullable")
                        fields[name] = SchemaProperty(
                            propertyType = PropertyType.RLM_PROPERTY_TYPE_FLOAT,
                            declaration = declaration,
                            collectionType = CollectionType.NONE
                        )
                        modifyAccessor(declaration, getValue, setValue)
                    }
                    propertyType.isDouble() -> {
                        logInfo("Double property named ${declaration.name} is nullable $nullable")
                        fields[name] = SchemaProperty(
                            propertyType = PropertyType.RLM_PROPERTY_TYPE_DOUBLE,
                            declaration = declaration,
                            collectionType = CollectionType.NONE
                        )
                        modifyAccessor(declaration, getValue, setValue)
                    }
                    propertyType.isRealmList() -> {
                        logInfo("RealmList property named ${declaration.name} is nullable $nullable")
                        processListField(fields, name, declaration)
                    }
                    !propertyType.isPrimitiveType() -> {
                        logInfo("Object property named ${declaration.name} is nullable $nullable")
                        fields[name] = SchemaProperty(
                            propertyType = PropertyType.RLM_PROPERTY_TYPE_OBJECT,
                            declaration = declaration,
                            collectionType = CollectionType.NONE
                        )
                        modifyAccessor(declaration, getObject, setObject)
                    }
                    else -> {
                        logInfo("Type not processed: ${declaration.dump()}")
                    }
                }

                return super.visitProperty(declaration)
            }
        })
    }

    private fun processListField(
        fields: MutableMap<String, SchemaProperty>,
        name: String,
        declaration: IrProperty
    ) {
        val listGenericType = declaration.symbol.descriptor.type.arguments[0].type
        val coreGenericTypes = getListGenericCoreType(declaration)

        // Only process field if we got valid generics
        if (coreGenericTypes != null) {
            val genericPropertyType = getPropertyTypeFromKotlinType(listGenericType)

            // Only process
            if (genericPropertyType != null) {
                fields[name] = SchemaProperty(
                    propertyType = genericPropertyType,
                    declaration = declaration,
                    collectionType = CollectionType.LIST,
                    coreGenericTypes = listOf(coreGenericTypes)
                )
                // TODO OPTIMIZE consider synthetic property generation for lists to cache
                //  reference instead of emitting a new list every time - also for links
                //  see e.g.
                //  if (isManaged()) {
                //      if ($realm$synthetic$myList == null) {
                //          $realm$synthetic$myList = RealmObjectHelper.getList(this, "myList")
                //      }
                //      return $realm$synthetic$myList
                //  } else {
                //      return backing_field
                //  }

                modifyAccessor(
                    property = declaration,
                    getFunction = getList,
                    collectionType = CollectionType.LIST
                )
            }
        }
    }

    @Suppress("LongParameterList")
    private fun modifyAccessor(
        property: IrProperty,
        getFunction: IrSimpleFunction,
        setFunction: IrSimpleFunction? = null,
        fromLongToType: IrFunction? = null,
        functionTypeToLong: IrFunction? = null,
        collectionType: CollectionType = CollectionType.NONE
    ) {
        val backingField = property.backingField!!
        val type = when (collectionType) {
            CollectionType.NONE -> backingField.type
            CollectionType.LIST -> ((backingField.type as IrSimpleType).arguments[0] as IrTypeBase).type
            else -> error("Collection type '$collectionType' not supported.")
        }
        val getter = property.getter
        val setter = property.setter
        getter?.body?.transformChildrenVoid(object : IrElementTransformerVoid() {
            override fun visitReturn(expression: IrReturn): IrExpression {
                return IrBlockBuilder(
                    pluginContext,
                    Scope(getter.symbol),
                    expression.startOffset,
                    expression.endOffset
                ).irBlock {
                    val receiver = getter.dispatchReceiverParameter!!
                    val cinteropCall =
                        irCall(
                            callee = getFunction,
                            origin = IrStatementOrigin.GET_PROPERTY
                        ).also {
                            it.dispatchReceiver = irGetObject(realmObjectHelper.symbol)
                        }.apply {
                            // TODO consider abstracting parameter addition
                            putTypeArgument(0, type)
                            putValueArgument(0, irGet(receiver))
                            putValueArgument(1, irString(property.name.identifier))

                            // Check if the collection type is a subclass of RealmObject
                            // If so, a flag needs to be added as a parameter
                            // This is due to Kotlin Native being unable to retrieve the related
                            // supertypes in runtime
                            if (collectionType != CollectionType.NONE) {
                                val supertypes = (type as IrSimpleType).classifier.descriptor
                                    .typeConstructor.supertypes
                                if (superTypesContainRealmObject(supertypes)) {
                                    putValueArgument(2, irBoolean(true))
                                }
                            }
                        }

                    val cinteropExpression = if (fromLongToType != null) {
                        irCall(fromLongToType).also {
                            it.dispatchReceiver = cinteropCall
                        }
                    } else {
                        cinteropCall
                    }
                    +irReturn(
                        irIfThenElse(
                            getter.returnType,
                            isManagedCall(receiver),
                            // For managed property call C-Interop function
                            cinteropExpression,
                            // For unmanaged property call backing field value
                            irGetField(irGet(receiver), backingField),
                            origin = IrStatementOrigin.IF,
                        )
                    )
                }
            }
        })

        // Setter function is null when working with immutable properties
        if (setFunction != null) {
            setter?.body?.transformChildrenVoid(object : IrElementTransformerVoid() {
                override fun visitSetField(expression: IrSetField): IrExpression {
                    return IrBlockBuilder(
                        pluginContext,
                        Scope(setter.symbol),
                        expression.startOffset,
                        expression.endOffset
                    ).irBlock {
                        val receiver = property.setter!!.dispatchReceiverParameter!!
                        val cinteropCall =
                            irCall(
                                callee = setFunction,
                                origin = IrStatementOrigin.GET_PROPERTY
                            ).also {
                                it.dispatchReceiver = irGetObject(realmObjectHelper.symbol)
                            }.apply {
                                if (type != null) {
                                    putTypeArgument(0, type)
                                }
                                putValueArgument(0, irGet(receiver))
                                putValueArgument(1, irString(property.name.identifier))
                                val argumentExpression = if (functionTypeToLong != null) {
                                    irCall(functionTypeToLong).also {
                                        it.dispatchReceiver = irGet(setter.valueParameters.first())
                                    }
                                } else {
                                    irGet(setter.valueParameters.first())
                                }
                                putValueArgument(2, argumentExpression)
                            }

                        +irReturn(
                            irIfThenElse(
                                pluginContext.irBuiltIns.unitType,
                                isManagedCall(receiver),
                                // For managed property call C-Interop function
                                cinteropCall,
                                // For unmanaged property set backing field
                                irSetField(
                                    irGet(receiver),
                                    backingField,
                                    irGet(setter.valueParameters.first())
                                ),
                                origin = IrStatementOrigin.IF
                            )
                        )
                    }
                }
            })
        }
    }

    private fun IrBlockBuilder.isManagedCall(receiver: IrValueParameter?): IrCall {
        // CALL 'public open fun <get-isManaged> (): kotlin.Boolean declared in io.realm.example.Sample' type=kotlin.Boolean origin=GET_PROPERTY
        return irCall(
            isManagedProperty.getter!!,
            origin = IrStatementOrigin.GET_PROPERTY
        ).also {
            it.dispatchReceiver = irGet(receiver!!)
        }
    }

    private fun IrType.isRealmList(): Boolean {
        val propertyClassId = this.classifierOrFail.descriptor.classId
        val realmListClassId = realmListClass.descriptor.classId
        return propertyClassId == realmListClassId
    }

    private fun getListGenericCoreType(declaration: IrProperty): CoreType? {
        // Check first if the generic is a subclass of RealmObject
        val descriptorType = declaration.symbol.descriptor.type
        val listGenericType = descriptorType.arguments[0].type
        for (superType in listGenericType.constructor.supertypes) {
            if (superType.toString() == REALM_OBJECT) {
                // Nullable objects are not supported
                if (listGenericType.isNullable()) {
                    logError("Error in field ${declaration.name} - RealmLists can only contain non-nullable RealmObjects.")
                    return null
                }
                return CoreType(
                    propertyType = PropertyType.RLM_PROPERTY_TYPE_OBJECT,
                    nullable = false
                )
            }
        }

        // If not a RealmObject, check whether the list itself is nullable - if so, throw error
        if (descriptorType.isNullable()) {
            logError("Error in field ${declaration.name} - a RealmList field cannot be marked as nullable.")
            return null
        }

        // Otherwise just return the matching core type present in the declaration
        val genericPropertyType = getPropertyTypeFromKotlinType(listGenericType)
        return if (genericPropertyType != null) {
            CoreType(
                propertyType = genericPropertyType,
                nullable = listGenericType.isNullable()
            )
        } else {
            logError("Unsupported type for lists: '$listGenericType'")
            null
        }
    }

    // TODO do the lookup only once
    private fun getPropertyTypeFromKotlinType(type: KotlinType): PropertyType? {
        return type.constructor.declarationDescriptor
            ?.name
            ?.let { identifier ->
                when (identifier.toString()) {
                    "Byte" -> PropertyType.RLM_PROPERTY_TYPE_INT
                    "Char" -> PropertyType.RLM_PROPERTY_TYPE_INT
                    "Short" -> PropertyType.RLM_PROPERTY_TYPE_INT
                    "Int" -> PropertyType.RLM_PROPERTY_TYPE_INT
                    "Long" -> PropertyType.RLM_PROPERTY_TYPE_INT
                    "Boolean" -> PropertyType.RLM_PROPERTY_TYPE_BOOL
                    "Float" -> PropertyType.RLM_PROPERTY_TYPE_FLOAT
                    "Double" -> PropertyType.RLM_PROPERTY_TYPE_DOUBLE
                    "String" -> PropertyType.RLM_PROPERTY_TYPE_STRING
<<<<<<< HEAD
                    else -> if (superTypesContainRealmObject(type.constructor.supertypes)) {
                        PropertyType.RLM_PROPERTY_TYPE_OBJECT
                    } else {
                        logError("Unsupported type for list: '$type'")
                        null
                    }
=======
                    else ->
                        if (superTypesContainRealmObject(type.constructor.supertypes)) {
                            PropertyType.RLM_PROPERTY_TYPE_OBJECT
                        } else {
                            error("Unsupported Kotlin type: '$type'")
                        }
>>>>>>> ec174bef
                }
            }
    }

    private fun superTypesContainRealmObject(supertypes: Collection<KotlinType>): Boolean =
        supertypes.map { it.toString() }.contains(REALM_OBJECT)
}<|MERGE_RESOLUTION|>--- conflicted
+++ resolved
@@ -521,21 +521,13 @@
                     "Float" -> PropertyType.RLM_PROPERTY_TYPE_FLOAT
                     "Double" -> PropertyType.RLM_PROPERTY_TYPE_DOUBLE
                     "String" -> PropertyType.RLM_PROPERTY_TYPE_STRING
-<<<<<<< HEAD
-                    else -> if (superTypesContainRealmObject(type.constructor.supertypes)) {
-                        PropertyType.RLM_PROPERTY_TYPE_OBJECT
-                    } else {
-                        logError("Unsupported type for list: '$type'")
-                        null
-                    }
-=======
                     else ->
                         if (superTypesContainRealmObject(type.constructor.supertypes)) {
                             PropertyType.RLM_PROPERTY_TYPE_OBJECT
                         } else {
-                            error("Unsupported Kotlin type: '$type'")
+                            logError("Unsupported type for list: '$type'")
+                            null
                         }
->>>>>>> ec174bef
                 }
             }
     }
