/*
 * Copyright 2020 Realm Inc.
 *
 * Licensed under the Apache License, Version 2.0 (the "License");
 * you may not use this file except in compliance with the License.
 * You may obtain a copy of the License at
 *
 * http://www.apache.org/licenses/LICENSE-2.0
 *
 * Unless required by applicable law or agreed to in writing, software
 * distributed under the License is distributed on an "AS IS" BASIS,
 * WITHOUT WARRANTIES OR CONDITIONS OF ANY KIND, either express or implied.
 * See the License for the specific language governing permissions and
 * limitations under the License.
 */

package io.realm.compiler

import io.realm.compiler.FqNames.REALM_LIST
import io.realm.compiler.FqNames.REALM_OBJECT_HELPER
import io.realm.compiler.Names.OBJECT_IS_MANAGED
import io.realm.compiler.Names.OBJECT_POINTER
import io.realm.compiler.Names.REALM_OBJECT_HELPER_GET_LIST
import io.realm.compiler.Names.REALM_OBJECT_HELPER_GET_OBJECT
import io.realm.compiler.Names.REALM_OBJECT_HELPER_GET_VALUE
import io.realm.compiler.Names.REALM_OBJECT_HELPER_SET_LIST
import io.realm.compiler.Names.REALM_OBJECT_HELPER_SET_OBJECT
import io.realm.compiler.Names.REALM_OBJECT_HELPER_SET_VALUE
import io.realm.compiler.Names.REALM_POINTER
import io.realm.compiler.Names.REALM_SYNTHETIC_PROPERTY_PREFIX
import org.jetbrains.kotlin.backend.common.extensions.IrPluginContext
import org.jetbrains.kotlin.ir.IrStatement
import org.jetbrains.kotlin.ir.ObsoleteDescriptorBasedAPI
import org.jetbrains.kotlin.ir.builders.IrBlockBuilder
import org.jetbrains.kotlin.ir.builders.Scope
import org.jetbrains.kotlin.ir.builders.irBlock
import org.jetbrains.kotlin.ir.builders.irCall
import org.jetbrains.kotlin.ir.builders.irGet
import org.jetbrains.kotlin.ir.builders.irGetField
import org.jetbrains.kotlin.ir.builders.irGetObject
import org.jetbrains.kotlin.ir.builders.irIfThenElse
import org.jetbrains.kotlin.ir.builders.irReturn
import org.jetbrains.kotlin.ir.builders.irSetField
import org.jetbrains.kotlin.ir.builders.irString
import org.jetbrains.kotlin.ir.declarations.IrClass
import org.jetbrains.kotlin.ir.declarations.IrFunction
import org.jetbrains.kotlin.ir.declarations.IrProperty
import org.jetbrains.kotlin.ir.declarations.IrSimpleFunction
import org.jetbrains.kotlin.ir.declarations.IrValueParameter
import org.jetbrains.kotlin.ir.expressions.IrCall
import org.jetbrains.kotlin.ir.expressions.IrExpression
import org.jetbrains.kotlin.ir.expressions.IrReturn
import org.jetbrains.kotlin.ir.expressions.IrSetField
import org.jetbrains.kotlin.ir.expressions.IrStatementOrigin
import org.jetbrains.kotlin.ir.types.IrSimpleType
import org.jetbrains.kotlin.ir.types.IrType
import org.jetbrains.kotlin.ir.types.classifierOrFail
import org.jetbrains.kotlin.ir.types.impl.IrTypeBase
import org.jetbrains.kotlin.ir.types.isBoolean
import org.jetbrains.kotlin.ir.types.isByte
import org.jetbrains.kotlin.ir.types.isChar
import org.jetbrains.kotlin.ir.types.isDouble
import org.jetbrains.kotlin.ir.types.isFloat
import org.jetbrains.kotlin.ir.types.isInt
import org.jetbrains.kotlin.ir.types.isLong
import org.jetbrains.kotlin.ir.types.isNullable
import org.jetbrains.kotlin.ir.types.isPrimitiveType
import org.jetbrains.kotlin.ir.types.isShort
import org.jetbrains.kotlin.ir.types.isString
import org.jetbrains.kotlin.ir.types.makeNotNull
import org.jetbrains.kotlin.ir.util.dump
import org.jetbrains.kotlin.ir.util.parentAsClass
import org.jetbrains.kotlin.ir.visitors.IrElementTransformerVoid
import org.jetbrains.kotlin.ir.visitors.transformChildrenVoid
import org.jetbrains.kotlin.name.FqName
import org.jetbrains.kotlin.resolve.descriptorUtil.classId
import org.jetbrains.kotlin.types.KotlinType
import org.jetbrains.kotlin.types.isNullable
import kotlin.collections.set

private const val REALM_OBJECT = "RealmObject"

/**
 * Modifies the IR tree to transform getter/setter to call the C-Interop layer to retrieve read the managed values from the Realm
 * It also collect the schema information while processing the class properties.
 */
@OptIn(ObsoleteDescriptorBasedAPI::class)
class AccessorModifierIrGeneration(private val pluginContext: IrPluginContext) {

    private val realmObjectHelper: IrClass = pluginContext.lookupClassOrThrow(REALM_OBJECT_HELPER)
    private val realmListClass: IrClass = pluginContext.lookupClassOrThrow(REALM_LIST)

    private val getValue: IrSimpleFunction =
        realmObjectHelper.lookupFunction(REALM_OBJECT_HELPER_GET_VALUE)
    private val setValue: IrSimpleFunction =
        realmObjectHelper.lookupFunction(REALM_OBJECT_HELPER_SET_VALUE)
    private val getObject: IrSimpleFunction =
        realmObjectHelper.lookupFunction(REALM_OBJECT_HELPER_GET_OBJECT)
    private val setObject: IrSimpleFunction =
        realmObjectHelper.lookupFunction(REALM_OBJECT_HELPER_SET_OBJECT)
    private val getList: IrSimpleFunction =
        realmObjectHelper.lookupFunction(REALM_OBJECT_HELPER_GET_LIST)
    private val setList: IrSimpleFunction =
        realmObjectHelper.lookupFunction(REALM_OBJECT_HELPER_SET_LIST)

    private var functionLongToChar: IrSimpleFunction =
        pluginContext.lookupFunctionInClass(FqName("kotlin.Long"), "toChar")
    private var functionCharToLong: IrSimpleFunction =
        pluginContext.lookupFunctionInClass(FqName("kotlin.Char"), "toLong")

    private var functionLongToByte: IrSimpleFunction =
        pluginContext.lookupFunctionInClass(FqName("kotlin.Long"), "toByte")
    private var functionByteToLong: IrSimpleFunction =
        pluginContext.lookupFunctionInClass(FqName("kotlin.Byte"), "toLong")

    private var functionLongToShort: IrSimpleFunction =
        pluginContext.lookupFunctionInClass(FqName("kotlin.Long"), "toShort")
    private var functionShortToLong: IrSimpleFunction =
        pluginContext.lookupFunctionInClass(FqName("kotlin.Short"), "toLong")

    private var functionLongToInt: IrSimpleFunction =
        pluginContext.lookupFunctionInClass(FqName("kotlin.Long"), "toInt")
    private var functionIntToLong: IrSimpleFunction =
        pluginContext.lookupFunctionInClass(FqName("kotlin.Int"), "toLong")

    private lateinit var objectPointerProperty: IrProperty
    private lateinit var dbPointerProperty: IrProperty
    private lateinit var isManagedProperty: IrProperty

    fun modifyPropertiesAndCollectSchema(irClass: IrClass) {
        logInfo("Processing class ${irClass.name}")
        val fields = SchemaCollector.properties.getOrPut(irClass, { mutableMapOf() })

        dbPointerProperty = irClass.lookupProperty(REALM_POINTER)
        objectPointerProperty = irClass.lookupProperty(OBJECT_POINTER)
        isManagedProperty = irClass.lookupProperty(OBJECT_IS_MANAGED)

        irClass.transformChildrenVoid(object : IrElementTransformerVoid() {
            @Suppress("LongMethod")
            override fun visitProperty(declaration: IrProperty): IrStatement {
                val name = declaration.name.asString()

                // Don't redefine accessors for internal synthetic properties or process declarations of subclasses
                if (declaration.backingField == null ||
                    name.startsWith(REALM_SYNTHETIC_PROPERTY_PREFIX) ||
                    declaration.parentAsClass != irClass
                ) {
                    return declaration
                }

                val propertyTypeRaw = declaration.backingField!!.type
                val propertyType = propertyTypeRaw.makeNotNull()
                val nullable = propertyTypeRaw.isNullable()
                when {
                    propertyType.isString() -> {
                        logInfo("String property named ${declaration.name} is nullable $nullable")
                        fields[name] = SchemaProperty(
                            type = "string",
                            declaration = declaration,
                            collectionType = CollectionType.NONE
                        )
                        modifyAccessor(
                            declaration,
                            getValue,
                            setValue
                        )
                    }
                    propertyType.isByte() -> {
                        logInfo("Byte property named ${declaration.name} is nullable $nullable")
                        fields[name] = SchemaProperty(
                            type = "int",
                            declaration = declaration,
                            collectionType = CollectionType.NONE
                        )
                        modifyAccessor(
                            declaration,
                            getValue,
                            setValue,
                            functionLongToByte,
                            functionByteToLong
                        )
                    }
                    propertyType.isChar() -> {
                        logInfo("Char property named ${declaration.name} is nullable $nullable")
                        fields[name] = SchemaProperty(
                            type = "int",
                            declaration = declaration,
                            collectionType = CollectionType.NONE
                        )
                        modifyAccessor(
                            declaration,
                            getValue,
                            setValue,
                            functionLongToChar,
                            functionCharToLong
                        )
                    }
                    propertyType.isShort() -> {
                        logInfo("Short property named ${declaration.name} is nullable $nullable")
                        fields[name] = SchemaProperty(
                            type = "int",
                            declaration = declaration,
                            collectionType = CollectionType.NONE
                        )
                        modifyAccessor(
                            declaration,
                            getValue,
                            setValue,
                            functionLongToShort,
                            functionShortToLong
                        )
                    }
                    propertyType.isInt() -> {
                        logInfo("Int property named ${declaration.name} is nullable $nullable")
                        fields[name] = SchemaProperty(
                            type = "int",
                            declaration = declaration,
                            collectionType = CollectionType.NONE
                        )
                        modifyAccessor(
                            declaration,
                            getValue,
                            setValue,
                            functionLongToInt,
                            functionIntToLong
                        )
                    }
                    propertyType.isLong() -> {
                        logInfo("Long property named ${declaration.name} is nullable $nullable")
                        fields[name] = SchemaProperty(
                            type = "int",
                            declaration = declaration,
                            collectionType = CollectionType.NONE
                        )
                        modifyAccessor(declaration, getValue, setValue)
                    }
                    propertyType.isBoolean() -> {
                        logInfo("Boolean property named ${declaration.name} is nullable $nullable")
                        fields[name] = SchemaProperty(
                            type = "bool",
                            declaration = declaration,
                            collectionType = CollectionType.NONE
                        )
                        modifyAccessor(declaration, getValue, setValue)
                    }
                    propertyType.isFloat() -> {
                        logInfo("Float property named ${declaration.name} is nullable $nullable")
                        fields[name] = SchemaProperty(
                            type = "float",
                            declaration = declaration,
                            collectionType = CollectionType.NONE
                        )
                        modifyAccessor(declaration, getValue, setValue)
                    }
                    propertyType.isDouble() -> {
                        logInfo("Double property named ${declaration.name} is nullable $nullable")
                        fields[name] = SchemaProperty(
                            type = "double",
                            declaration = declaration,
                            collectionType = CollectionType.NONE
                        )
                        modifyAccessor(declaration, getValue, setValue)
                    }
                    propertyType.isRealmList() -> {
                        logInfo("RealmList property named ${declaration.name} is nullable $nullable")
                        fields[name] = SchemaProperty(
                            type = "list",
                            declaration = declaration,
                            collectionType = CollectionType.LIST,
                            genericTypes = listOf(getListGenericCoreType(declaration))
                        )
                        // TODO OPTIMIZE consider synthetic property generation for lists to cache
                        //  reference instead of emitting a new list every time - also for links
                        //  see e.g.
                        //  if (isManaged()) {
                        //      if ($realm$synthetic$myList == null) {
                        //          $realm$synthetic$myList = RealmObjectHelper.getList(this, "myList")
                        //      }
                        //      return $realm$synthetic$myList
                        //  } else {
                        //      return backing_field
                        //  }

                        // TODO: setter
                        modifyAccessor(
                            property = declaration,
                            getFunction = getList,
                            collectionType = CollectionType.LIST
                        )
                    }
                    !propertyType.isPrimitiveType() -> {
                        logInfo("Object property named ${declaration.name} is nullable $nullable")
                        fields[name] = SchemaProperty(
                            type = "object",
                            declaration = declaration,
                            collectionType = CollectionType.NONE
                        )
                        modifyAccessor(declaration, getObject, setObject)
                    }
                    else -> {
                        logInfo("Type not processed: ${declaration.dump()}")
                    }
                }

                return super.visitProperty(declaration)
            }
        })
    }

    private fun modifyAccessor(
        property: IrProperty,
        getFunction: IrSimpleFunction,
        setFunction: IrSimpleFunction? = null,
        fromLongToType: IrFunction? = null,
        functionTypeToLong: IrFunction? = null,
        collectionType: CollectionType = CollectionType.NONE
    ) {
        val backingField = property.backingField!!
        val type = when (collectionType) {
            CollectionType.NONE -> backingField.type
            CollectionType.LIST -> ((backingField.type as IrSimpleType).arguments[0] as IrTypeBase).type
            else -> error("Collection type '$collectionType' not supported.")
        }
        val getter = property.getter
        val setter = property.setter
        getter?.body?.transformChildrenVoid(object : IrElementTransformerVoid() {
            override fun visitReturn(expression: IrReturn): IrExpression {
                return IrBlockBuilder(
                    pluginContext,
                    Scope(getter.symbol),
                    expression.startOffset,
                    expression.endOffset
                ).irBlock {
                    val receiver = getter.dispatchReceiverParameter!!
                    val cinteropCall =
                        irCall(
                            callee = getFunction,
                            origin = IrStatementOrigin.GET_PROPERTY
                        ).also {
                            it.dispatchReceiver = irGetObject(realmObjectHelper.symbol)
                        }.apply {
                            putTypeArgument(0, type)
                            putValueArgument(0, irGet(receiver))
                            putValueArgument(1, irString(property.name.identifier))
                        }

                    val cinteropExpression = if (fromLongToType != null) {
                        irCall(fromLongToType).also {
                            it.dispatchReceiver = cinteropCall
                        }
                    } else {
                        cinteropCall
                    }
                    +irReturn(
                        irIfThenElse(
                            getter.returnType,
                            isManagedCall(receiver),
                            // For managed property call C-Interop function
                            cinteropExpression,
                            // For unmanaged property call backing field value
                            irGetField(irGet(receiver), backingField),
                            origin = IrStatementOrigin.IF,
                        )
                    )
                }
            }
        })

        // Setter function is null when working with immutable properties
        if (setFunction != null) {
            setter?.body?.transformChildrenVoid(object : IrElementTransformerVoid() {
                override fun visitSetField(expression: IrSetField): IrExpression {
                    return IrBlockBuilder(
                        pluginContext,
                        Scope(setter.symbol),
                        expression.startOffset,
                        expression.endOffset
                    ).irBlock {
                        val receiver = property.setter!!.dispatchReceiverParameter!!
                        val cinteropCall =
                            irCall(
                                callee = setFunction,
                                origin = IrStatementOrigin.GET_PROPERTY
                            ).also {
                                it.dispatchReceiver = irGetObject(realmObjectHelper.symbol)
                            }.apply {
                                if (type != null) {
                                    putTypeArgument(0, type)
                                }
                                putValueArgument(0, irGet(receiver))
                                putValueArgument(1, irString(property.name.identifier))
                                val argumentExpression = if (functionTypeToLong != null) {
                                    irCall(functionTypeToLong).also {
                                        it.dispatchReceiver = irGet(setter.valueParameters.first())
                                    }
                                } else {
                                    irGet(setter.valueParameters.first())
                                }
                                putValueArgument(2, argumentExpression)
                            }

                        +irReturn(
                            irIfThenElse(
                                pluginContext.irBuiltIns.unitType,
                                isManagedCall(receiver),
                                // For managed property call C-Interop function
                                cinteropCall,
                                // For unmanaged property set backing field
                                irSetField(
                                    irGet(receiver),
                                    backingField,
                                    irGet(setter.valueParameters.first())
                                ),
                                origin = IrStatementOrigin.IF
                            )
                        )
                    }
                }
            })
        }
    }

    private fun IrBlockBuilder.isManagedCall(receiver: IrValueParameter?): IrCall {
        // CALL 'public open fun <get-isManaged> (): kotlin.Boolean declared in io.realm.example.Sample' type=kotlin.Boolean origin=GET_PROPERTY
        return irCall(
            isManagedProperty.getter!!,
            origin = IrStatementOrigin.GET_PROPERTY
        ).also {
            it.dispatchReceiver = irGet(receiver!!)
        }
    }

    private fun IrType.isRealmList(): Boolean {
        val propertyClassId = this.classifierOrFail.descriptor.classId
        val realmListClassId = realmListClass.descriptor.classId
        return propertyClassId == realmListClassId
    }

    private fun getListGenericCoreType(declaration: IrProperty): CoreType {
        // Check first if the generic is a subclass of RealmObject
        val descriptorType = declaration.symbol.descriptor.type
        val listGenericType = descriptorType.arguments[0].type
        for (superType in listGenericType.constructor.supertypes) {
            if (superType.toString() == "RealmObject") {
                // Nullable objects are not supported
                if (listGenericType.isNullable()) {
                    error("Error in field ${declaration.name} - RealmLists can only contain non-nullable RealmObjects.")
                }
                return CoreType(
                    propertyType = PropertyType.RLM_PROPERTY_TYPE_OBJECT,
                    nullable = false
                )
            }
        }

        // If not a RealmObject, check whether the list itself is nullable - if so, throw error
        if (descriptorType.isNullable()) {
            error("Error in field ${declaration.name} - a RealmList field cannot be marked as nullable.")
        }

        // Otherwise just return the matching core type present in the declaration
        return CoreType(
            propertyType = getPropertyTypeFromKotlinType(listGenericType),
            nullable = listGenericType.isNullable()
        )
    }

<<<<<<< HEAD
//    private fun getListGenericCoreType(declaration: IrProperty, name: String): CoreType {
//        val genericClass = getGenericFromList(declaration, name)
//
//        // Check first if the generic is a subclass of RealmObject
//        val descriptorType = declaration.symbol.descriptor.type
//        val listGenericType = descriptorType.arguments[0].type
//
//        return if (genericClass.first == REALM_OBJECT) {
//            // Nullable objects are not supported
//            if (listGenericType.isNullable()) {
//                error("Error in field ${declaration.name} - RealmLists can only contain non-nullable RealmObjects.")
//            }
//
//            return CoreType(
//                propertyType = PropertyType.RLM_PROPERTY_TYPE_OBJECT,
//                nullable = false
//            )
//        } else {
//            // If not a RealmObject, check whether the list itself is nullable - if so, throw error
//            if (descriptorType.isNullable()) {
//                error("Error in field ${declaration.name} - a RealmList field cannot be marked as nullable.")
//            }
//
//            return CoreType(
//                propertyType = getPropertyTypeFromKotlinType(listGenericType),
//                nullable = listGenericType.isNullable()
//            )
//        }
//    }
//
//    private fun getGenericFromList(declaration: IrProperty, name: String): Pair<String, String?> {
//        // Check first if the generic is a subclass of RealmObject
//        val descriptorType = declaration.symbol.descriptor.type
//        val listGenericType = descriptorType.arguments[0].type
//        for (superType in listGenericType.constructor.supertypes) {
//            superType.toString().also {
//                if (it == REALM_OBJECT) {
//                    val realmObjectClass =
//                        listGenericType.constructor.declarationDescriptor?.name?.identifier
//
//                    // Return <"RealmObject", "ActualClassThatImplementsRealmObject">
//                    return Pair(
//                        it,
//                        requireNotNull(realmObjectClass) { "Missing actual RealmObjectClass." }
//                    )
//                }
//            }
//        }
//
//        val genericName = listGenericType.constructor.declarationDescriptor
//            ?.name
//            ?.identifier
//            ?: error("Missing identifier for generic in RealmList for field '$name'")
//
//        // Pair.second is null because this is not a RealmObject
//        return Pair(genericName, null)
//    }

=======
    // TODO do the lookup only once
>>>>>>> 797007cf
    private fun getPropertyTypeFromKotlinType(type: KotlinType): PropertyType {
        return type.constructor.declarationDescriptor
            ?.name
            ?.let { identifier ->
                when (identifier.toString()) {
                    "Byte" -> PropertyType.RLM_PROPERTY_TYPE_INT
                    "Char" -> PropertyType.RLM_PROPERTY_TYPE_INT
                    "Short" -> PropertyType.RLM_PROPERTY_TYPE_INT
                    "Int" -> PropertyType.RLM_PROPERTY_TYPE_INT
                    "Long" -> PropertyType.RLM_PROPERTY_TYPE_INT
                    "Boolean" -> PropertyType.RLM_PROPERTY_TYPE_BOOL
                    "Float" -> PropertyType.RLM_PROPERTY_TYPE_FLOAT
                    "Double" -> PropertyType.RLM_PROPERTY_TYPE_DOUBLE
                    "String" -> PropertyType.RLM_PROPERTY_TYPE_STRING
                    REALM_OBJECT -> PropertyType.RLM_PROPERTY_TYPE_OBJECT
                    else -> error("Wrong Kotlin type: '$type'")
                }
            } ?: error("Missing identifier for type $type")
    }
}<|MERGE_RESOLUTION|>--- conflicted
+++ resolved
@@ -465,68 +465,7 @@
         )
     }
 
-<<<<<<< HEAD
-//    private fun getListGenericCoreType(declaration: IrProperty, name: String): CoreType {
-//        val genericClass = getGenericFromList(declaration, name)
-//
-//        // Check first if the generic is a subclass of RealmObject
-//        val descriptorType = declaration.symbol.descriptor.type
-//        val listGenericType = descriptorType.arguments[0].type
-//
-//        return if (genericClass.first == REALM_OBJECT) {
-//            // Nullable objects are not supported
-//            if (listGenericType.isNullable()) {
-//                error("Error in field ${declaration.name} - RealmLists can only contain non-nullable RealmObjects.")
-//            }
-//
-//            return CoreType(
-//                propertyType = PropertyType.RLM_PROPERTY_TYPE_OBJECT,
-//                nullable = false
-//            )
-//        } else {
-//            // If not a RealmObject, check whether the list itself is nullable - if so, throw error
-//            if (descriptorType.isNullable()) {
-//                error("Error in field ${declaration.name} - a RealmList field cannot be marked as nullable.")
-//            }
-//
-//            return CoreType(
-//                propertyType = getPropertyTypeFromKotlinType(listGenericType),
-//                nullable = listGenericType.isNullable()
-//            )
-//        }
-//    }
-//
-//    private fun getGenericFromList(declaration: IrProperty, name: String): Pair<String, String?> {
-//        // Check first if the generic is a subclass of RealmObject
-//        val descriptorType = declaration.symbol.descriptor.type
-//        val listGenericType = descriptorType.arguments[0].type
-//        for (superType in listGenericType.constructor.supertypes) {
-//            superType.toString().also {
-//                if (it == REALM_OBJECT) {
-//                    val realmObjectClass =
-//                        listGenericType.constructor.declarationDescriptor?.name?.identifier
-//
-//                    // Return <"RealmObject", "ActualClassThatImplementsRealmObject">
-//                    return Pair(
-//                        it,
-//                        requireNotNull(realmObjectClass) { "Missing actual RealmObjectClass." }
-//                    )
-//                }
-//            }
-//        }
-//
-//        val genericName = listGenericType.constructor.declarationDescriptor
-//            ?.name
-//            ?.identifier
-//            ?: error("Missing identifier for generic in RealmList for field '$name'")
-//
-//        // Pair.second is null because this is not a RealmObject
-//        return Pair(genericName, null)
-//    }
-
-=======
     // TODO do the lookup only once
->>>>>>> 797007cf
     private fun getPropertyTypeFromKotlinType(type: KotlinType): PropertyType {
         return type.constructor.declarationDescriptor
             ?.name
