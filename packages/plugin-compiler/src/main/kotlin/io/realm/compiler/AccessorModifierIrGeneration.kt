--- conflicted
+++ resolved
@@ -24,19 +24,9 @@
 import io.realm.compiler.Names.OBJECT_REFERENCE
 import io.realm.compiler.Names.REALM_OBJECT_HELPER_GET_LIST
 import io.realm.compiler.Names.REALM_OBJECT_HELPER_GET_OBJECT
-<<<<<<< HEAD
-import io.realm.compiler.Names.REALM_OBJECT_HELPER_GET_OBJECT_ID
-import io.realm.compiler.Names.REALM_OBJECT_HELPER_GET_TIMESTAMP
 import io.realm.compiler.Names.REALM_OBJECT_HELPER_GET_VALUE
 import io.realm.compiler.Names.REALM_OBJECT_HELPER_SET_LIST
 import io.realm.compiler.Names.REALM_OBJECT_HELPER_SET_OBJECT
-import io.realm.compiler.Names.REALM_OBJECT_HELPER_SET_OBJECT_ID
-import io.realm.compiler.Names.REALM_OBJECT_HELPER_SET_TIMESTAMP
-=======
-import io.realm.compiler.Names.REALM_OBJECT_HELPER_GET_VALUE
-import io.realm.compiler.Names.REALM_OBJECT_HELPER_SET_LIST
-import io.realm.compiler.Names.REALM_OBJECT_HELPER_SET_OBJECT
->>>>>>> 618b370f
 import io.realm.compiler.Names.REALM_OBJECT_HELPER_SET_VALUE
 import io.realm.compiler.Names.REALM_SYNTHETIC_PROPERTY_PREFIX
 import org.jetbrains.kotlin.backend.common.extensions.IrPluginContext
@@ -101,28 +91,12 @@
     private val realmObjectHelper: IrClass = pluginContext.lookupClassOrThrow(REALM_OBJECT_HELPER)
     private val realmListClass: IrClass = pluginContext.lookupClassOrThrow(REALM_LIST)
     private val realmInstantClass: IrClass = pluginContext.lookupClassOrThrow(REALM_INSTANT)
-<<<<<<< HEAD
     private val objectIdClass: IrClass = pluginContext.lookupClassOrThrow(REALM_OBJECT_ID)
-    private val objectReferenceClass: IrClass =
-        pluginContext.lookupClassOrThrow(OBJECT_REFERENCE_CLASS)
-=======
->>>>>>> 618b370f
 
     private val getValue: IrSimpleFunction =
         realmObjectHelper.lookupFunction(REALM_OBJECT_HELPER_GET_VALUE)
     private val setValue: IrSimpleFunction =
         realmObjectHelper.lookupFunction(REALM_OBJECT_HELPER_SET_VALUE)
-<<<<<<< HEAD
-    private val getTimestamp: IrSimpleFunction =
-        realmObjectHelper.lookupFunction(REALM_OBJECT_HELPER_GET_TIMESTAMP)
-    private val setTimestamp: IrSimpleFunction =
-        realmObjectHelper.lookupFunction(REALM_OBJECT_HELPER_SET_TIMESTAMP)
-    private val getObjectId: IrSimpleFunction =
-        realmObjectHelper.lookupFunction(REALM_OBJECT_HELPER_GET_OBJECT_ID)
-    private val setObjectId: IrSimpleFunction =
-        realmObjectHelper.lookupFunction(REALM_OBJECT_HELPER_SET_OBJECT_ID)
-=======
->>>>>>> 618b370f
     private val getObject: IrSimpleFunction =
         realmObjectHelper.lookupFunction(REALM_OBJECT_HELPER_GET_OBJECT)
     private val setObject: IrSimpleFunction =
@@ -157,6 +131,8 @@
         pluginContext.referenceFunctions(FqName("io.realm.internal.longToInt")).first().owner
     private val realmValueToRealmInstant: IrSimpleFunction =
         pluginContext.referenceFunctions(FqName("io.realm.internal.realmValueToRealmInstant")).first().owner
+    private val realmValueToObjectId: IrSimpleFunction =
+        pluginContext.referenceFunctions(FqName("io.realm.internal.realmValueToObjectId")).first().owner
 
     private lateinit var objectReferenceProperty: IrProperty
     private lateinit var objectReferenceType: IrType
@@ -338,7 +314,12 @@
                             declaration = declaration,
                             collectionType = CollectionType.NONE
                         )
-                        modifyAccessor(declaration, getObjectId, setObjectId)
+                        modifyAccessor(
+                            declaration,
+                            getFunction = getValue,
+                            fromRealmValue = realmValueToObjectId,
+                            setFunction = setValue
+                        )
                     }
                     propertyType.isRealmList() -> {
                         logInfo("RealmList property named ${declaration.name} is nullable $nullable")
