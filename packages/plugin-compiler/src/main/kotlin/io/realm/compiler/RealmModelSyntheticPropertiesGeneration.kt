/*
 * Copyright 2020 Realm Inc.
 *
 * Licensed under the Apache License, Version 2.0 (the "License");
 * you may not use this file except in compliance with the License.
 * You may obtain a copy of the License at
 *
 * http://www.apache.org/licenses/LICENSE-2.0
 *
 * Unless required by applicable law or agreed to in writing, software
 * distributed under the License is distributed on an "AS IS" BASIS,
 * WITHOUT WARRANTIES OR CONDITIONS OF ANY KIND, either express or implied.
 * See the License for the specific language governing permissions and
 * limitations under the License.
 */

package io.realm.compiler

import io.realm.compiler.FqNames.CLASS_INFO
import io.realm.compiler.FqNames.CLASS_METADATA_CLASS
import io.realm.compiler.FqNames.COLLECTION_TYPE
import io.realm.compiler.FqNames.INDEX_ANNOTATION
import io.realm.compiler.FqNames.PRIMARY_KEY_ANNOTATION
import io.realm.compiler.FqNames.PROPERTY_INFO
import io.realm.compiler.FqNames.PROPERTY_TYPE
import io.realm.compiler.FqNames.REALM_INSTANT
import io.realm.compiler.FqNames.REALM_MEDIATOR_INTERFACE
import io.realm.compiler.FqNames.REALM_MODEL_COMPANION
import io.realm.compiler.FqNames.REALM_NATIVE_POINTER
import io.realm.compiler.FqNames.REALM_OBJECT_INTERNAL_INTERFACE
import io.realm.compiler.FqNames.REALM_REFERENCE
import io.realm.compiler.Names.CLASS_INFO_CREATE
import io.realm.compiler.Names.MEDIATOR
import io.realm.compiler.Names.METADATA
import io.realm.compiler.Names.OBJECT_CLASS_NAME
import io.realm.compiler.Names.OBJECT_IS_MANAGED
import io.realm.compiler.Names.OBJECT_POINTER
import io.realm.compiler.Names.PROPERTY_COLLECTION_TYPE_LIST
import io.realm.compiler.Names.PROPERTY_COLLECTION_TYPE_NONE
import io.realm.compiler.Names.PROPERTY_INFO_CREATE
import io.realm.compiler.Names.PROPERTY_TYPE_OBJECT
import io.realm.compiler.Names.REALM_OBJECT_COMPANION_CLASS_NAME_MEMBER
import io.realm.compiler.Names.REALM_OBJECT_COMPANION_FIELDS_MEMBER
import io.realm.compiler.Names.REALM_OBJECT_COMPANION_NEW_INSTANCE_METHOD
import io.realm.compiler.Names.REALM_OBJECT_COMPANION_PRIMARY_KEY_MEMBER
import io.realm.compiler.Names.REALM_OBJECT_COMPANION_SCHEMA_METHOD
import io.realm.compiler.Names.REALM_OWNER
import io.realm.compiler.Names.SET
import org.jetbrains.kotlin.backend.common.extensions.IrPluginContext
import org.jetbrains.kotlin.backend.common.ir.copyTo
import org.jetbrains.kotlin.backend.common.lower.DeclarationIrBuilder
import org.jetbrains.kotlin.backend.common.serialization.proto.IrStringConcatOrBuilder
import org.jetbrains.kotlin.descriptors.DescriptorVisibilities
import org.jetbrains.kotlin.descriptors.Modality
import org.jetbrains.kotlin.ir.ObsoleteDescriptorBasedAPI
import org.jetbrains.kotlin.ir.UNDEFINED_OFFSET
import org.jetbrains.kotlin.ir.builders.at
import org.jetbrains.kotlin.ir.builders.declarations.addGetter
import org.jetbrains.kotlin.ir.builders.declarations.addProperty
import org.jetbrains.kotlin.ir.builders.declarations.addValueParameter
import org.jetbrains.kotlin.ir.builders.declarations.buildField
import org.jetbrains.kotlin.ir.builders.irBlockBody
import org.jetbrains.kotlin.ir.builders.irBoolean
import org.jetbrains.kotlin.ir.builders.irGet
import org.jetbrains.kotlin.ir.builders.irGetField
import org.jetbrains.kotlin.ir.builders.irGetObject
import org.jetbrains.kotlin.ir.builders.irLong
import org.jetbrains.kotlin.ir.builders.irReturn
import org.jetbrains.kotlin.ir.builders.irString
import org.jetbrains.kotlin.ir.declarations.IrClass
import org.jetbrains.kotlin.ir.declarations.IrConstructor
import org.jetbrains.kotlin.ir.declarations.IrDeclarationOrigin
import org.jetbrains.kotlin.ir.declarations.IrEnumEntry
import org.jetbrains.kotlin.ir.declarations.IrProperty
import org.jetbrains.kotlin.ir.declarations.IrSimpleFunction
import org.jetbrains.kotlin.ir.expressions.IrExpressionBody
import org.jetbrains.kotlin.ir.expressions.impl.IrCallImpl
import org.jetbrains.kotlin.ir.expressions.impl.IrConstImpl
import org.jetbrains.kotlin.ir.expressions.impl.IrConstructorCallImpl
import org.jetbrains.kotlin.ir.expressions.impl.IrExpressionBodyImpl
import org.jetbrains.kotlin.ir.expressions.impl.IrGetEnumValueImpl
import org.jetbrains.kotlin.ir.expressions.impl.IrPropertyReferenceImpl
import org.jetbrains.kotlin.ir.expressions.impl.IrSetFieldImpl
import org.jetbrains.kotlin.ir.types.IrSimpleType
import org.jetbrains.kotlin.ir.types.IrType
import org.jetbrains.kotlin.ir.types.classifierOrFail
import org.jetbrains.kotlin.ir.types.createType
import org.jetbrains.kotlin.ir.types.isNullable
import org.jetbrains.kotlin.ir.types.makeNullable
import org.jetbrains.kotlin.ir.types.typeWith
import org.jetbrains.kotlin.ir.util.companionObject
import org.jetbrains.kotlin.ir.util.constructors
import org.jetbrains.kotlin.ir.util.defaultType
import org.jetbrains.kotlin.ir.util.functions
import org.jetbrains.kotlin.ir.util.getPropertyGetter
import org.jetbrains.kotlin.ir.util.getPropertySetter
import org.jetbrains.kotlin.ir.util.parentAsClass
import org.jetbrains.kotlin.name.Name
import org.jetbrains.kotlin.util.capitalizeDecapitalize.toLowerCaseAsciiOnly

/**
 * Helper to assisting in modifying classes marked with the [RealmObject] interface according to our
 * needs:
 * - Adding the internal properties of [io.realm.internal.interop.RealmObjectInterop]
 * - Adding the internal properties and methods of [RealmObjectCompanion] to the associated companion.
 */
class RealmModelSyntheticPropertiesGeneration(private val pluginContext: IrPluginContext) {
    private val realmModelInternalInterface: IrClass =
        pluginContext.lookupClassOrThrow(REALM_OBJECT_INTERNAL_INTERFACE)
    private val nullableNativePointerInterface =
        pluginContext.lookupClassOrThrow(REALM_NATIVE_POINTER)
            .symbol.createType(true, emptyList())
    private val realmObjectCompanionInterface =
        pluginContext.lookupClassOrThrow(REALM_MODEL_COMPANION)
    private val classInfoClass = pluginContext.lookupClassOrThrow(CLASS_INFO)
    val classInfoCreateMethod = classInfoClass.lookupCompanionDeclaration<IrSimpleFunction>(CLASS_INFO_CREATE)

    private val propertyClass = pluginContext.lookupClassOrThrow(PROPERTY_INFO)
    val propertyCreateMethod = propertyClass.lookupCompanionDeclaration<IrSimpleFunction>(PROPERTY_INFO_CREATE)

    private val propertyType: IrClass = pluginContext.lookupClassOrThrow(PROPERTY_TYPE)
    private val propertyTypes =
        propertyType.declarations.filterIsInstance<IrEnumEntry>()
    private val collectionType: IrClass = pluginContext.lookupClassOrThrow(COLLECTION_TYPE)
    private val collectionTypes =
        collectionType.declarations.filterIsInstance<IrEnumEntry>()

    private val realmReferenceClass = pluginContext.lookupClassOrThrow(REALM_REFERENCE)
    private val mediatorInterface = pluginContext.lookupClassOrThrow(REALM_MEDIATOR_INTERFACE)
    private val classMetadataClass = pluginContext.lookupClassOrThrow(CLASS_METADATA_CLASS)
    private val realmInstantType: IrType = pluginContext.lookupClassOrThrow(REALM_INSTANT).defaultType

    private val listIrClass: IrClass =
        pluginContext.lookupClassOrThrow(FqNames.KOTLIN_COLLECTIONS_LIST)
    private val kProperty1Class: IrClass =
        pluginContext.lookupClassOrThrow(FqNames.KOTLIN_REFLECT_KPROPERTY1)
    val realmClassImpl = pluginContext.lookupClassOrThrow(FqNames.REALM_CLASS_IMPL)
    val realmClassCtor = pluginContext.lookupConstructorInClass(FqNames.REALM_CLASS_IMPL) {
        it.owner.valueParameters.size == 2
    }

    fun addProperties(irClass: IrClass): IrClass =
        irClass.apply {
            addVariableProperty(
                realmModelInternalInterface,
                OBJECT_POINTER,
                nullableNativePointerInterface,
                ::irNull
            )
            addVariableProperty(
                realmModelInternalInterface,
                REALM_OWNER,
                realmReferenceClass.defaultType.makeNullable(),
                ::irNull
            )
            addVariableProperty(
                realmModelInternalInterface,
                OBJECT_CLASS_NAME,
                pluginContext.irBuiltIns.stringType.makeNullable(),
                ::irNull
            )
<<<<<<< HEAD
            addVariableProperty(realmModelInternalInterface, OBJECT_IS_MANAGED, pluginContext.irBuiltIns.booleanType, ::irFalse)
            addVariableProperty(realmModelInternalInterface, MEDIATOR, mediatorInterface.defaultType.makeNullable(), ::irNull)
=======
            addVariableProperty(
                realmModelInternalInterface,
                OBJECT_IS_MANAGED,
                pluginContext.irBuiltIns.booleanType,
                ::irFalse
            )
            addVariableProperty(
                realmModelInternalInterface,
                MEDIATOR,
                mediatorInterface.defaultType.makeNullable(),
                ::irNull
            )
>>>>>>> 618ac347
            addVariableProperty(realmModelInternalInterface, METADATA, classMetadataClass.defaultType.makeNullable(), ::irNull)
        }

    @Suppress("LongMethod")
    fun addCompanionFields(
        className: String,
        companion: IrClass,
        properties: MutableMap<String, SchemaProperty>?,
    ) {
        val kPropertyType = kProperty1Class.typeWith(
            companion.parentAsClass.defaultType,
            pluginContext.irBuiltIns.anyNType.makeNullable()
        )
        companion.addValueProperty(
            pluginContext,
            realmObjectCompanionInterface,
            REALM_OBJECT_COMPANION_CLASS_NAME_MEMBER,
            pluginContext.irBuiltIns.stringType
        ) { startOffset, endOffset ->
            IrConstImpl.string(startOffset, endOffset, pluginContext.irBuiltIns.stringType, className)
        }
        companion.addValueProperty(
            pluginContext,
            realmObjectCompanionInterface,
            REALM_OBJECT_COMPANION_FIELDS_MEMBER,
            listIrClass.typeWith(kPropertyType)
        ) { startOffset, endOffset ->
            buildListOf(
                context = pluginContext,
                startOffset = startOffset,
                endOffset = endOffset,
                elementType = kPropertyType,
                args = properties!!.entries.map {
                    val property = it.value.declaration
                    IrPropertyReferenceImpl(
                        startOffset = startOffset,
                        endOffset = endOffset,
                        type = kPropertyType,
                        symbol = property.symbol,
                        typeArgumentsCount = 0,
                        field = null,
                        getter = property.getter?.symbol,
                        setter = property.setter?.symbol
                    )
                }
            )
        }

        val primaryKeyFields = properties!!.filter {
            it.value.declaration.backingField!!.hasAnnotation(PRIMARY_KEY_ANNOTATION)
        }

        val primaryKey: IrProperty? = when (primaryKeyFields.size) {
            0 -> null
            1 -> primaryKeyFields.entries.first().value.declaration
            else -> {
                logError("RealmObject can only have one primary key", companion.parentAsClass.locationOf())
                null
            }
        }

        companion.addValueProperty(
            pluginContext,
            realmObjectCompanionInterface,
            REALM_OBJECT_COMPANION_PRIMARY_KEY_MEMBER,
            kPropertyType
        ) { startOffset, endOffset ->
            primaryKey?.let {
                IrPropertyReferenceImpl(
                    startOffset = startOffset,
                    endOffset = endOffset,
                    type = kPropertyType,
                    symbol = primaryKey.symbol,
                    typeArgumentsCount = 0,
                    field = null,
                    getter = primaryKey.getter?.symbol,
                    setter = primaryKey.setter?.symbol
                )
            } ?: IrConstImpl.constNull(
                startOffset,
                endOffset,
                pluginContext.irBuiltIns.nothingNType
            )
        }
    }

    // Generate body for the synthetic schema method defined inside the Companion instance previously declared via `RealmModelSyntheticCompanionExtension`
    // TODO OPTIMIZE should be a one time only constructed object
    @OptIn(ObsoleteDescriptorBasedAPI::class)
    @Suppress("LongMethod", "ComplexMethod")
    fun addSchemaMethodBody(irClass: IrClass) {
        val companionObject = irClass.companionObject() as? IrClass
            ?: fatalError("Companion object not available")

        val fields: MutableMap<String, SchemaProperty> =
            SchemaCollector.properties.getOrDefault(irClass, mutableMapOf())

        val primaryKeyFields =
            fields.filter { it.value.declaration.backingField!!.hasAnnotation(PRIMARY_KEY_ANNOTATION) }

        val primaryKey: String? = when (primaryKeyFields.size) {
            0 -> null
            1 -> primaryKeyFields.entries.first().key
            else -> {
                logError("RealmObject can only have one primary key", irClass.locationOf())
                null
            }
        }

        val function =
            companionObject.functions.first { it.name == REALM_OBJECT_COMPANION_SCHEMA_METHOD }
        function.dispatchReceiverParameter = companionObject.thisReceiver?.copyTo(function)
        function.body = pluginContext.blockBody(function.symbol) {
            +irReturn(
                IrConstructorCallImpl(
                    startOffset, endOffset,
                    realmClassImpl.defaultType,
                    realmClassCtor,
                    typeArgumentsCount = 0,
                    constructorTypeArgumentsCount = 0,
                    valueArgumentsCount = 2,
                ).apply {
                    putValueArgument(
                        0,
                        IrCallImpl(
                            startOffset,
                            endOffset,
                            type = classInfoClass.defaultType,
                            symbol = classInfoCreateMethod.symbol,
                            typeArgumentsCount = 0,
                            valueArgumentsCount = 3
                        ).apply {
                            dispatchReceiver = irGetObject(classInfoClass.companionObject()!!.symbol)
                            var arg = 0
                            // Name
                            putValueArgument(arg++, irString(irClass.name.identifier))
                            // Primary key
                            putValueArgument(
                                arg++,
                                if (primaryKey != null) irString(primaryKey) else {
                                    IrConstImpl.constNull(
                                        startOffset,
                                        endOffset,
                                        pluginContext.irBuiltIns.nothingNType
                                    )
                                }
                            )
                            // num properties
                            putValueArgument(arg++, irLong(fields.size.toLong()))
                        }
                    )
                    putValueArgument(
                        1,
                        buildListOf(
                            pluginContext, startOffset, endOffset, propertyClass.defaultType,
                            fields.map { entry ->
                                val value = entry.value

                                // Extract type based on whether the field is a:
                                // 1 - primitive type, in which case it is extracted as is
                                // 2 - collection type, in which case the collection type(s)
                                //     specified in value.genericTypes should be used as type
                                val type = when (val primitiveType = getType(value.propertyType)) {
                                    null -> // Primitive type is null for collections
                                        when (value.collectionType) {
                                            CollectionType.LIST ->
                                                // Extract generic type as mentioned
                                                getType(getListType(value.coreGenericTypes))
                                                    ?: error("Unknown type ${value.propertyType} - should be a valid type for lists.")
                                            CollectionType.SET ->
                                                error("Sets not available yet.")
                                            CollectionType.DICTIONARY ->
                                                error("Dictionaries not available yet.")
                                            else ->
                                                error("Unknown type ${value.propertyType}.")
                                        }
                                    else -> // Primitive type is non-null
                                        primitiveType
                                }

                                val objectType = propertyTypes.firstOrNull {
                                    it.name == PROPERTY_TYPE_OBJECT
                                } ?: error("Unknown type ${value.propertyType}")

                                val property = value.declaration
                                val backingField = property.backingField
                                    ?: fatalError("Property without backing field or type.")
                                // Nullability applies to the generic type in collections
                                val nullable = if (value.collectionType == CollectionType.NONE) {
                                    backingField.type.isNullable()
                                } else {
                                    value.coreGenericTypes?.get(0)?.nullable
                                        ?: fatalError("Missing generic type while processing a collection field.")
                                }
                                val primaryKey = backingField.hasAnnotation(PRIMARY_KEY_ANNOTATION)
                                val isIndexed = backingField.hasAnnotation(INDEX_ANNOTATION)

                                val validPrimaryKeyTypes = with(pluginContext.irBuiltIns) {
                                    setOf(
                                        byteType,
                                        charType,
                                        shortType,
                                        intType,
                                        longType,
                                        stringType
                                    ).map { it.classifierOrFail }
                                }
                                if (primaryKey && backingField.type.classifierOrFail !in validPrimaryKeyTypes) {
                                    logError(
                                        "Primary key ${property.name} is of type ${backingField.type.classifierOrFail.owner.symbol.descriptor.name} but must be of type ${validPrimaryKeyTypes.map { it.owner.symbol.descriptor.name }}",
                                        property.locationOf()
                                    )
                                }
                                val indexableTypes = with(pluginContext.irBuiltIns) {
                                    setOf(byteType, charType, shortType, intType, longType, stringType, realmInstantType).map { it.classifierOrFail }
                                }
                                if (isIndexed && backingField.type.classifierOrFail !in indexableTypes) {
                                    logError(
                                        "Indexed key ${property.name} is of type ${backingField.type.classifierOrFail.owner.symbol.descriptor.name} but must be of type ${indexableTypes.map { it.owner.symbol.descriptor.name }}",
                                        property.locationOf()
                                    )
                                }

                                IrCallImpl(
                                    startOffset,
                                    endOffset,
                                    type = propertyClass.defaultType,
                                    symbol = propertyCreateMethod.symbol,
                                    typeArgumentsCount = 0,
                                    valueArgumentsCount = 9
                                ).apply {
                                    dispatchReceiver = irGetObject(propertyClass.companionObject()!!.symbol)
                                    var arg = 0
                                    // Name
                                    putValueArgument(arg++, irString(entry.key))
                                    // Public name
                                    putValueArgument(arg++, irString(""))
                                    // Type
                                    putValueArgument(
                                        arg++,
                                        IrGetEnumValueImpl(
                                            startOffset = UNDEFINED_OFFSET,
                                            endOffset = UNDEFINED_OFFSET,
                                            type = propertyType.defaultType,
                                            symbol = type.symbol
                                        )
                                    )
                                    // Collection type: remember to specify it correctly here - the
                                    // type of the contents itself is specified as "type" above!
                                    val collectionTypeSymbol = when (value.collectionType) {
                                        CollectionType.NONE -> PROPERTY_COLLECTION_TYPE_NONE
                                        CollectionType.LIST -> PROPERTY_COLLECTION_TYPE_LIST
                                        else ->
                                            error("Unsupported collection type '${value.collectionType}' for field ${entry.key}")
                                    }
                                    putValueArgument(
                                        arg++,
                                        IrGetEnumValueImpl(
                                            startOffset = UNDEFINED_OFFSET,
                                            endOffset = UNDEFINED_OFFSET,
                                            type = collectionType.defaultType,
                                            symbol = collectionTypes.first {
                                                it.name == collectionTypeSymbol
                                            }.symbol
                                        )
                                    )
                                    // Link target
                                    putValueArgument(
                                        arg++,
                                        if (type == objectType) {
                                            // Collections of type RealmObject require the type parameter be retrieved from the generic argument
                                            val linkTargetType = when (collectionTypeSymbol) {
                                                PROPERTY_COLLECTION_TYPE_NONE ->
                                                    backingField.type
                                                PROPERTY_COLLECTION_TYPE_LIST ->
                                                    (backingField.type as IrSimpleType).arguments[0] as IrSimpleType
                                                else ->
                                                    error("Unsupported collection type '$collectionTypeSymbol' for field ${entry.key}")
                                            }
                                            irString(linkTargetType.classifierOrFail.descriptor.name.identifier)
                                        } else {
                                            irString("")
                                        }
                                    )
                                    // Link property name
                                    putValueArgument(arg++, irString(""))
                                    // isNullable
                                    putValueArgument(arg++, irBoolean(nullable))
                                    // isPrimaryKey
                                    putValueArgument(arg++, irBoolean(primaryKey))
                                    // isIndexed
                                    putValueArgument(arg++, irBoolean(isIndexed))
                                }
                            }
                        )
                    )
                }
            )
        }
        function.overriddenSymbols =
            listOf(realmObjectCompanionInterface.functions.first { it.name == REALM_OBJECT_COMPANION_SCHEMA_METHOD }.symbol)
    }

    private fun getType(type: PropertyType): IrEnumEntry? {
        return propertyTypes.firstOrNull {
            it.name.identifier.toLowerCaseAsciiOnly().contains(type.name.toLowerCaseAsciiOnly())
        }
    }

    private fun getListType(generics: List<CoreType>?): PropertyType =
        checkNotNull(generics) { "Missing type for list." }[0].propertyType

    // Generate body for the synthetic new instance method defined inside the Companion instance previously declared via `RealmModelSyntheticCompanionExtension`
    fun addNewInstanceMethodBody(irClass: IrClass) {
        val companionObject = irClass.companionObject() as? IrClass
            ?: fatalError("Companion object not available")

        val function =
            companionObject.functions.first { it.name == REALM_OBJECT_COMPANION_NEW_INSTANCE_METHOD }
        function.dispatchReceiverParameter = companionObject.thisReceiver?.copyTo(function)
        function.body = pluginContext.blockBody(function.symbol) {
            val firstZeroArgCtor: Any = irClass.constructors.filter { it.valueParameters.isEmpty() }.firstOrNull()
                ?: logError("Cannot find primary zero arg constructor", irClass.locationOf())
            if (firstZeroArgCtor is IrConstructor) {
                +irReturn(
                    IrConstructorCallImpl( // CONSTRUCTOR_CALL 'public constructor <init> () [primary] declared in dev.nhachicha.A' type=dev.nhachicha.A origin=null
                        startOffset,
                        endOffset,
                        firstZeroArgCtor.returnType,
                        firstZeroArgCtor.symbol,
                        0,
                        0,
                        0,
                        origin = null
                    )
                )
            }
        }
        function.overriddenSymbols =
            listOf(realmObjectCompanionInterface.functions.first { it.name == REALM_OBJECT_COMPANION_NEW_INSTANCE_METHOD }.symbol)
    }

    @Suppress("LongMethod")
    private fun IrClass.addVariableProperty(
        owner: IrClass,
        propertyName: Name,
        propertyType: IrType,
        initExpression: (startOffset: Int, endOffset: Int) -> IrExpressionBody
    ) {
        // PROPERTY name:realmPointer visibility:public modality:OPEN [var]
        val property = addProperty {
            at(this@addVariableProperty.startOffset, this@addVariableProperty.endOffset)
            name = propertyName
            visibility = DescriptorVisibilities.PUBLIC
            modality = Modality.OPEN
            isVar = true
        }
        // FIELD PROPERTY_BACKING_FIELD name:objectPointer type:kotlin.Long? visibility:private
        property.backingField = pluginContext.irFactory.buildField {
            at(this@addVariableProperty.startOffset, this@addVariableProperty.endOffset)
            origin = IrDeclarationOrigin.PROPERTY_BACKING_FIELD
            name = property.name
            visibility = DescriptorVisibilities.PRIVATE
            modality = property.modality
            type = propertyType
        }.apply {
            // EXPRESSION_BODY
            //  CONST Boolean type=kotlin.Boolean value=false
            initializer = initExpression(startOffset, endOffset)
        }
        property.backingField?.parent = this
        property.backingField?.correspondingPropertySymbol = property.symbol

        // FUN DEFAULT _PROPERTY_ACCESSOR name:<get-objectPointer> visibility:public modality:OPEN <> ($this:dev.nhachicha.Foo.$RealmHandler) returnType:kotlin.Long?
        // correspondingProperty: PROPERTY name:objectPointer visibility:public modality:OPEN [var]
        val getter = property.addGetter {
            at(this@addVariableProperty.startOffset, this@addVariableProperty.endOffset)
            visibility = DescriptorVisibilities.PUBLIC
            modality = Modality.OPEN
            returnType = propertyType
            origin = IrDeclarationOrigin.DEFAULT_PROPERTY_ACCESSOR
        }
        // $this: VALUE_PARAMETER name:<this> type:dev.nhachicha.Foo.$RealmHandler
        getter.dispatchReceiverParameter = thisReceiver!!.copyTo(getter)
        // overridden:
        //   public abstract fun <get-realmPointer> (): kotlin.Long? declared in dev.nhachicha.RealmObjectInternal
        val propertyAccessorGetter = owner.getPropertyGetter(propertyName.asString())
            ?: fatalError("${propertyName.asString()} function getter symbol is not available")
        getter.overriddenSymbols = listOf(propertyAccessorGetter)

        // BLOCK_BODY
        // RETURN type=kotlin.Nothing from='public final fun <get-objectPointer> (): kotlin.Long? declared in dev.nhachicha.Foo.$RealmHandler'
        // GET_FIELD 'FIELD PROPERTY_BACKING_FIELD name:objectPointer type:kotlin.Long? visibility:private' type=kotlin.Long? origin=null
        // receiver: GET_VAR '<this>: dev.nhachicha.Foo.$RealmHandler declared in dev.nhachicha.Foo.$RealmHandler.<get-objectPointer>' type=dev.nhachicha.Foo.$RealmHandler origin=null
        getter.body = pluginContext.blockBody(getter.symbol) {
            at(startOffset, endOffset)
            +irReturn(
                irGetField(irGet(getter.dispatchReceiverParameter!!), property.backingField!!)
            )
        }

        // FUN DEFAULT_PROPERTY_ACCESSOR name:<set-realmPointer> visibility:public modality:OPEN <> ($this:dev.nhachicha.Child, <set-?>:kotlin.Long?) returnType:kotlin.Unit
        //  correspondingProperty: PROPERTY name:realmPointer visibility:public modality:OPEN [var]
        val setter = property.addSetter {
            at(this@addVariableProperty.startOffset, this@addVariableProperty.endOffset)
            visibility = DescriptorVisibilities.PUBLIC
            modality = Modality.OPEN
            returnType = pluginContext.irBuiltIns.unitType
            origin = IrDeclarationOrigin.DEFAULT_PROPERTY_ACCESSOR
        }
        // $this: VALUE_PARAMETER name:<this> type:dev.nhachicha.Child
        setter.dispatchReceiverParameter = thisReceiver!!.copyTo(setter)
        setter.correspondingPropertySymbol = property.symbol

        // overridden:
        //  public abstract fun <set-realmPointer> (<set-?>: kotlin.Long?): kotlin.Unit declared in dev.nhachicha.RealmObjectInternal
        val realmPointerSetter = owner.getPropertySetter(propertyName.asString())
            ?: fatalError("${propertyName.asString()} function getter symbol is not available")
        setter.overriddenSymbols = listOf(realmPointerSetter)

        // VALUE_PARAMETER name:<set-?> index:0 type:kotlin.Long?
        // BLOCK_BODY
        //  SET_FIELD 'FIELD PROPERTY_BACKING_FIELD name:realmPointer type:kotlin.Long? visibility:private' type=kotlin.Unit origin=null
        //  receiver: GET_VAR '<this>: io.realm.example.Sample declared in io.realm.example.Sample.<set-realmPointer>' type=io.realm.example.Sample origin=null
        //  value: GET_VAR '<set-?>: kotlin.Long? declared in io.realm.example.Sample.<set-realmPointer>' type=kotlin.Long? origin=null
        val valueParameter = setter.addValueParameter {
            this.name = SET
            this.type = propertyType
        }
        setter.body = DeclarationIrBuilder(pluginContext, setter.symbol).irBlockBody {
            at(startOffset, endOffset)

            +IrSetFieldImpl(
                startOffset = startOffset,
                endOffset = endOffset,
                symbol = property.backingField!!.symbol,
                receiver = irGet(setter.dispatchReceiverParameter!!),
                value = irGet(valueParameter),
                type = context.irBuiltIns.unitType
            )
        }
    }

    private fun irNull(startOffset: Int, endOffset: Int): IrExpressionBody =
        IrExpressionBodyImpl(
            startOffset,
            endOffset,
            IrConstImpl.constNull(startOffset, endOffset, pluginContext.irBuiltIns.nothingNType)
        )

    private fun irFalse(startOffset: Int, endOffset: Int): IrExpressionBody =
        IrExpressionBodyImpl(
            startOffset,
            endOffset,
            IrConstImpl.constFalse(startOffset, endOffset, pluginContext.irBuiltIns.booleanType)
        )
}<|MERGE_RESOLUTION|>--- conflicted
+++ resolved
@@ -49,7 +49,6 @@
 import org.jetbrains.kotlin.backend.common.extensions.IrPluginContext
 import org.jetbrains.kotlin.backend.common.ir.copyTo
 import org.jetbrains.kotlin.backend.common.lower.DeclarationIrBuilder
-import org.jetbrains.kotlin.backend.common.serialization.proto.IrStringConcatOrBuilder
 import org.jetbrains.kotlin.descriptors.DescriptorVisibilities
 import org.jetbrains.kotlin.descriptors.Modality
 import org.jetbrains.kotlin.ir.ObsoleteDescriptorBasedAPI
@@ -159,10 +158,6 @@
                 pluginContext.irBuiltIns.stringType.makeNullable(),
                 ::irNull
             )
-<<<<<<< HEAD
-            addVariableProperty(realmModelInternalInterface, OBJECT_IS_MANAGED, pluginContext.irBuiltIns.booleanType, ::irFalse)
-            addVariableProperty(realmModelInternalInterface, MEDIATOR, mediatorInterface.defaultType.makeNullable(), ::irNull)
-=======
             addVariableProperty(
                 realmModelInternalInterface,
                 OBJECT_IS_MANAGED,
@@ -175,7 +170,6 @@
                 mediatorInterface.defaultType.makeNullable(),
                 ::irNull
             )
->>>>>>> 618ac347
             addVariableProperty(realmModelInternalInterface, METADATA, classMetadataClass.defaultType.makeNullable(), ::irNull)
         }
 
