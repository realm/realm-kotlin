/*
 * Copyright 2020 Realm Inc.
 *
 * Licensed under the Apache License, Version 2.0 (the "License");
 * you may not use this file except in compliance with the License.
 * You may obtain a copy of the License at
 *
 * http://www.apache.org/licenses/LICENSE-2.0
 *
 * Unless required by applicable law or agreed to in writing, software
 * distributed under the License is distributed on an "AS IS" BASIS,
 * WITHOUT WARRANTIES OR CONDITIONS OF ANY KIND, either express or implied.
 * See the License for the specific language governing permissions and
 * limitations under the License.
 */

package io.realm.compiler

import io.realm.compiler.FqNames.CLASS_FLAG
import io.realm.compiler.FqNames.COLLECTION_TYPE
import io.realm.compiler.FqNames.PROPERTY
import io.realm.compiler.FqNames.PROPERTY_FLAG
import io.realm.compiler.FqNames.PROPERTY_TYPE
import io.realm.compiler.FqNames.REALM_MODEL_COMPANION
import io.realm.compiler.FqNames.REALM_MODEL_INTERFACE
import io.realm.compiler.FqNames.REALM_NATIVE_POINTER
import io.realm.compiler.FqNames.TABLE
import io.realm.compiler.Names.OBJECT_IS_MANAGED
import io.realm.compiler.Names.OBJECT_POINTER
import io.realm.compiler.Names.OBJECT_TABLE_NAME
<<<<<<< HEAD
import io.realm.compiler.Names.PROPERTY_FLAG_NORMAL
import io.realm.compiler.Names.PROPERTY_FLAG_NULLABLE
=======
import io.realm.compiler.Names.REALM_OBJECT_COMPANION_NEW_INSTANCE_METHOD
import io.realm.compiler.Names.REALM_OBJECT_COMPANION_SCHEMA_METHOD
>>>>>>> 5687febc
import io.realm.compiler.Names.REALM_OBJECT_SCHEMA
import io.realm.compiler.Names.REALM_POINTER
import io.realm.compiler.Names.SET
import org.jetbrains.kotlin.backend.common.extensions.IrPluginContext
import org.jetbrains.kotlin.backend.common.ir.copyTo
import org.jetbrains.kotlin.backend.common.lower.DeclarationIrBuilder
import org.jetbrains.kotlin.descriptors.DescriptorVisibilities
import org.jetbrains.kotlin.descriptors.Modality
import org.jetbrains.kotlin.ir.ObsoleteDescriptorBasedAPI
import org.jetbrains.kotlin.ir.UNDEFINED_OFFSET
import org.jetbrains.kotlin.ir.builders.at
import org.jetbrains.kotlin.ir.builders.declarations.addGetter
import org.jetbrains.kotlin.ir.builders.declarations.addProperty
import org.jetbrains.kotlin.ir.builders.declarations.addValueParameter
import org.jetbrains.kotlin.ir.builders.declarations.buildField
import org.jetbrains.kotlin.ir.builders.irBlockBody
import org.jetbrains.kotlin.ir.builders.irGet
import org.jetbrains.kotlin.ir.builders.irGetField
import org.jetbrains.kotlin.ir.builders.irReturn
import org.jetbrains.kotlin.ir.builders.irSetField
import org.jetbrains.kotlin.ir.builders.irString
import org.jetbrains.kotlin.ir.declarations.IrClass
import org.jetbrains.kotlin.ir.declarations.IrDeclarationOrigin
import org.jetbrains.kotlin.ir.declarations.IrEnumEntry
import org.jetbrains.kotlin.ir.declarations.IrProperty
import org.jetbrains.kotlin.ir.expressions.IrExpressionBody
import org.jetbrains.kotlin.ir.expressions.impl.IrConstImpl
import org.jetbrains.kotlin.ir.expressions.impl.IrConstructorCallImpl
import org.jetbrains.kotlin.ir.expressions.impl.IrExpressionBodyImpl
import org.jetbrains.kotlin.ir.expressions.impl.IrGetEnumValueImpl
import org.jetbrains.kotlin.ir.types.IrType
import org.jetbrains.kotlin.ir.types.classifierOrFail
import org.jetbrains.kotlin.ir.types.createType
<<<<<<< HEAD
import org.jetbrains.kotlin.ir.types.isNullable
=======
>>>>>>> 5687febc
import org.jetbrains.kotlin.ir.types.makeNullable
import org.jetbrains.kotlin.ir.util.companionObject
import org.jetbrains.kotlin.ir.util.defaultType
import org.jetbrains.kotlin.ir.util.functions
import org.jetbrains.kotlin.ir.util.getPropertyGetter
import org.jetbrains.kotlin.ir.util.getPropertySetter
import org.jetbrains.kotlin.ir.util.primaryConstructor
import org.jetbrains.kotlin.name.FqName
import org.jetbrains.kotlin.name.Name
import org.jetbrains.kotlin.util.capitalizeDecapitalize.toLowerCaseAsciiOnly

class RealmModelSyntheticPropertiesGeneration(private val pluginContext: IrPluginContext) {
    private val realmModelInternal = pluginContext.lookupClassOrThrow(REALM_MODEL_INTERFACE)
    private val nullableNativePointerInterface = pluginContext.lookupClassOrThrow(REALM_NATIVE_POINTER)
        .symbol.createType(true, emptyList())
    private val realmObjectCompanionInterface = pluginContext.lookupClassOrThrow(REALM_MODEL_COMPANION)
    private val table = pluginContext.lookupClassOrThrow(TABLE)

    private val tableConstructor = table.primaryConstructor ?: error("Couldn't find constructor for $TABLE")
    private val classFlag: IrClass = pluginContext.lookupClassOrThrow(CLASS_FLAG)
    private val classFlags = classFlag.declarations.filter { it is IrEnumEntry } as List<IrEnumEntry>
    private val propertyClass = pluginContext.lookupClassOrThrow(PROPERTY)
    private val propertyConstructor = propertyClass.primaryConstructor ?: error("Couldn't find constructor for $TABLE")
    private val propertyType: IrClass = pluginContext.lookupClassOrThrow(PROPERTY_TYPE)
    private val propertyTypes = propertyType.declarations.filter { it is IrEnumEntry } as List<IrEnumEntry>
    private val collectionType: IrClass = pluginContext.lookupClassOrThrow(COLLECTION_TYPE)
    private val collectionTypes = collectionType.declarations.filter { it is IrEnumEntry } as List<IrEnumEntry>
    private val propertyFlag: IrClass = pluginContext.lookupClassOrThrow(PROPERTY_FLAG)
    private val propertyFlags = propertyFlag.declarations.filter { it is IrEnumEntry } as List<IrEnumEntry>

    fun addProperties(irClass: IrClass): IrClass =
        irClass.apply {
            addProperty(REALM_POINTER, nullableNativePointerInterface, ::irNull)
            addProperty(OBJECT_POINTER, nullableNativePointerInterface, ::irNull)
            addProperty(OBJECT_TABLE_NAME, pluginContext.irBuiltIns.stringType.makeNullable(), ::irNull)
            addProperty(OBJECT_IS_MANAGED, pluginContext.irBuiltIns.booleanType, ::irFalse)
            // Should be of type Mediator, but requires RealmModelInternal and Mediator to be in
            // same module
            addProperty(REALM_OBJECT_SCHEMA, pluginContext.irBuiltIns.anyType, ::irNull)
        }

    // Generate body for the synthetic schema method defined inside the Companion instance previously declared via `RealmModelSyntheticCompanionExtension`
    // TODO OPTIMIZE should be a one time only constructed object
    @OptIn(ObsoleteDescriptorBasedAPI::class)
    @Suppress("LongMethod")
    fun addSchemaMethodBody(irClass: IrClass) {
        val companionObject = irClass.companionObject() as? IrClass
            ?: error("Companion object not available")

        val fields: MutableMap<String, Pair<String, IrProperty>> =
            SchemaCollector.properties.getOrDefault(irClass, mutableMapOf())

        val function = companionObject.functions.first { it.name == REALM_OBJECT_COMPANION_SCHEMA_METHOD }
        function.dispatchReceiverParameter = companionObject.thisReceiver?.copyTo(function)
        function.body = pluginContext.blockBody(function.symbol) {
            +irReturn(
                IrConstructorCallImpl(
                    startOffset,
                    endOffset,
                    type = table.defaultType,
                    symbol = tableConstructor.symbol,
                    constructorTypeArgumentsCount = 0,
                    typeArgumentsCount = 0,
                    valueArgumentsCount = 4
                ).apply {
                    var arg = 0
                    // Name
                    putValueArgument(arg++, irString(irClass.name.identifier))
                    // Primary key
                    putValueArgument(arg++, irString(""))
                    // Flags
                    putValueArgument(
<<<<<<< HEAD
                        2,
                        buildSetOf(
                            pluginContext, this@blockBody, classFlag.defaultType, listOf(
=======
                        arg++,
                        buildSetOf(
                            pluginContext, this@blockBody, classFlag.defaultType,
                            listOf(
>>>>>>> 5687febc
                                IrGetEnumValueImpl(
                                    UNDEFINED_OFFSET,
                                    UNDEFINED_OFFSET,
                                    classFlag.defaultType,
                                    classFlags.first { it.name == Name.identifier("RLM_CLASS_NORMAL") }.symbol
                                )
                            )
                        )
                    )
                    // Properties
                    putValueArgument(
<<<<<<< HEAD
                        3,
                        buildListOf(pluginContext, this@blockBody, propertyClass.defaultType,
=======
                        arg++,
                        buildListOf(
                            pluginContext, this@blockBody, property.defaultType,
>>>>>>> 5687febc
                            fields.map { entry ->
                                val value = entry.value
                                val type = propertyTypes.firstOrNull {
                                    it.name.identifier.toLowerCaseAsciiOnly()
                                        .contains(value.first)
                                } ?: error("Unknown type ${value.first}")
                                val objectType = propertyTypes.firstOrNull {
                                    it.name.identifier == "RLM_PROPERTY_TYPE_OBJECT"
                                } ?: error("Unknown type ${value.first}")
                                val property = value.second
                                val backingField = property.backingField ?: error("Property without backing field or type")
                                val nullable = backingField.type.isNullable()
                                IrConstructorCallImpl(
                                    startOffset,
                                    endOffset,
                                    type = propertyClass.defaultType,
                                    symbol = propertyConstructor.symbol,
                                    constructorTypeArgumentsCount = 0,
                                    typeArgumentsCount = 0,
                                    valueArgumentsCount = 7
                                ).apply {
                                    var arg = 0
                                    // Name
                                    putValueArgument(arg++, irString(entry.key))
                                    // Public name
                                    putValueArgument(arg++, irString(""))
                                    // Type
                                    putValueArgument(
<<<<<<< HEAD
                                        2,
=======
                                        arg++,
>>>>>>> 5687febc
                                        IrGetEnumValueImpl(
                                            UNDEFINED_OFFSET,
                                            UNDEFINED_OFFSET,
                                            propertyType.defaultType,
                                            type.symbol
                                        )
                                    )
                                    // Collection type
                                    putValueArgument(
<<<<<<< HEAD
                                        3,
=======
                                        arg++,
>>>>>>> 5687febc
                                        IrGetEnumValueImpl(
                                            UNDEFINED_OFFSET,
                                            UNDEFINED_OFFSET,
                                            collectionType.defaultType,
                                            collectionTypes.first { it.name.identifier == "RLM_COLLECTION_TYPE_NONE" }.symbol
                                        )
                                    )
                                    // Link target
                                    putValueArgument(
<<<<<<< HEAD
                                        4,
                                        if (type == objectType) {
                                            irString(backingField.type.classifierOrFail.descriptor.name.identifier)
=======
                                        arg++,
                                        if (type == objectType) {
                                            irString((entry.value.second as IrProperty).backingField!!.type.classifierOrFail.descriptor.name.identifier)
>>>>>>> 5687febc
                                        } else
                                            irString("")
                                    )
                                    // Link property name
                                    putValueArgument(arg++, irString(""))
                                    // Property flags
                                    putValueArgument(
<<<<<<< HEAD
                                        6,
                                        buildSetOf(
                                            pluginContext, this@blockBody, propertyFlag.defaultType,
                                            if (nullable) {
                                                propertyFlags(listOf(PROPERTY_FLAG_NULLABLE))
                                            } else {
                                                propertyFlags(listOf(PROPERTY_FLAG_NORMAL))
                                            }
=======
                                        arg++,
                                        buildSetOf(
                                            pluginContext, this@blockBody, propertyFlag.defaultType,
                                            listOf(
                                                IrGetEnumValueImpl(
                                                    UNDEFINED_OFFSET,
                                                    UNDEFINED_OFFSET,
                                                    propertyFlag.defaultType,
                                                    propertyFlags.first { it.name.identifier == "RLM_PROPERTY_NULLABLE" }.symbol
                                                )
                                            )
>>>>>>> 5687febc
                                        )
                                    )
                                }
                            }
                        )
                    )
                }
            )
        }
        function.overriddenSymbols =
            listOf(realmObjectCompanionInterface.functions.first { it.name == REALM_OBJECT_COMPANION_SCHEMA_METHOD }.symbol)
    }

    private fun propertyFlags(flags: List<Name>) =
        flags.map { flag ->
            IrGetEnumValueImpl(
                UNDEFINED_OFFSET,
                UNDEFINED_OFFSET,
                propertyFlag.defaultType,
                propertyFlags.first { flag == it.name }.symbol
            )
        }

    // Generate body for the synthetic new instance method defined inside the Companion instance previously declared via `RealmModelSyntheticCompanionExtension`
    fun addNewInstanceMethodBody(irClass: IrClass) {
        val companionObject = irClass.companionObject() as? IrClass
            ?: error("Companion object not available")

        val function = companionObject.functions.first { it.name == REALM_OBJECT_COMPANION_NEW_INSTANCE_METHOD }
        function.dispatchReceiverParameter = companionObject.thisReceiver?.copyTo(function)
        function.body = pluginContext.blockBody(function.symbol) {
            val defaultCtor = irClass.primaryConstructor
                ?: error("Can not find primary constructor")
            +irReturn(
                IrConstructorCallImpl( // CONSTRUCTOR_CALL 'public constructor <init> () [primary] declared in dev.nhachicha.A' type=dev.nhachicha.A origin=null
                    startOffset,
                    endOffset,
                    defaultCtor.returnType,
                    defaultCtor.symbol,
                    0,
                    0,
                    0,
                    origin = null
                )
            )
        }
        function.overriddenSymbols = listOf(realmObjectCompanionInterface.functions.first { it.name == REALM_OBJECT_COMPANION_NEW_INSTANCE_METHOD }.symbol)
    }

    private fun IrClass.addProperty(propertyName: Name, propertyType: IrType, initExpression: (startOffset: Int, endOffset: Int) -> IrExpressionBody) {
        // PROPERTY name:realmPointer visibility:public modality:OPEN [var]
        val property = addProperty {
            at(this@addProperty.startOffset, this@addProperty.endOffset)
            name = propertyName
            visibility = DescriptorVisibilities.PUBLIC
            modality = Modality.OPEN
            isVar = true
        }
        // FIELD PROPERTY_BACKING_FIELD name:objectPointer type:kotlin.Long? visibility:private
        property.backingField = pluginContext.irFactory.buildField {
            at(this@addProperty.startOffset, this@addProperty.endOffset)
            origin = IrDeclarationOrigin.PROPERTY_BACKING_FIELD
            name = property.name
            visibility = DescriptorVisibilities.PRIVATE
            modality = property.modality
            type = propertyType
        }.apply {
            // EXPRESSION_BODY
            //  CONST Boolean type=kotlin.Boolean value=false
            initializer = initExpression(startOffset, endOffset)
        }
        property.backingField?.parent = this
        property.backingField?.correspondingPropertySymbol = property.symbol

        // FUN DEFAULT _PROPERTY_ACCESSOR name:<get-objectPointer> visibility:public modality:OPEN <> ($this:dev.nhachicha.Foo.$RealmHandler) returnType:kotlin.Long?
        // correspondingProperty: PROPERTY name:objectPointer visibility:public modality:OPEN [var]
        val getter = property.addGetter {
            at(this@addProperty.startOffset, this@addProperty.endOffset)
            visibility = DescriptorVisibilities.PUBLIC
            modality = Modality.OPEN
            returnType = propertyType
            origin = IrDeclarationOrigin.DEFAULT_PROPERTY_ACCESSOR
        }
        // $this: VALUE_PARAMETER name:<this> type:dev.nhachicha.Foo.$RealmHandler
        getter.dispatchReceiverParameter = thisReceiver!!.copyTo(getter)
        // overridden:
        //   public abstract fun <get-realmPointer> (): kotlin.Long? declared in dev.nhachicha.RealmModelInternal
        val propertyAccessorGetter = realmModelInternal.getPropertyGetter(propertyName.asString())
            ?: error("${propertyName.asString()} function getter symbol is not available")
        getter.overriddenSymbols = listOf(propertyAccessorGetter)

        // BLOCK_BODY
        // RETURN type=kotlin.Nothing from='public final fun <get-objectPointer> (): kotlin.Long? declared in dev.nhachicha.Foo.$RealmHandler'
        // GET_FIELD 'FIELD PROPERTY_BACKING_FIELD name:objectPointer type:kotlin.Long? visibility:private' type=kotlin.Long? origin=null
        // receiver: GET_VAR '<this>: dev.nhachicha.Foo.$RealmHandler declared in dev.nhachicha.Foo.$RealmHandler.<get-objectPointer>' type=dev.nhachicha.Foo.$RealmHandler origin=null
        getter.body = pluginContext.blockBody(getter.symbol) {
            at(startOffset, endOffset)
            +irReturn(
                irGetField(irGet(getter.dispatchReceiverParameter!!), property.backingField!!)
            )
        }

        // FUN DEFAULT_PROPERTY_ACCESSOR name:<set-realmPointer> visibility:public modality:OPEN <> ($this:dev.nhachicha.Child, <set-?>:kotlin.Long?) returnType:kotlin.Unit
        //  correspondingProperty: PROPERTY name:realmPointer visibility:public modality:OPEN [var]
        val setter = property.addSetter {
            at(this@addProperty.startOffset, this@addProperty.endOffset)
            visibility = DescriptorVisibilities.PUBLIC
            modality = Modality.OPEN
            returnType = pluginContext.irBuiltIns.unitType
            origin = IrDeclarationOrigin.DEFAULT_PROPERTY_ACCESSOR
        }
        // $this: VALUE_PARAMETER name:<this> type:dev.nhachicha.Child
        setter.dispatchReceiverParameter = thisReceiver!!.copyTo(setter)
        setter.correspondingPropertySymbol = property.symbol

        // overridden:
        //  public abstract fun <set-realmPointer> (<set-?>: kotlin.Long?): kotlin.Unit declared in dev.nhachicha.RealmModelInternal
        val realmPointerSetter = realmModelInternal.getPropertySetter(propertyName.asString())
            ?: error("${propertyName.asString()} function getter symbol is not available")
        setter.overriddenSymbols = listOf(realmPointerSetter)

        // VALUE_PARAMETER name:<set-?> index:0 type:kotlin.Long?
        // BLOCK_BODY
        //  SET_FIELD 'FIELD PROPERTY_BACKING_FIELD name:realmPointer type:kotlin.Long? visibility:private' type=kotlin.Unit origin=null
        //  receiver: GET_VAR '<this>: io.realm.example.Sample declared in io.realm.example.Sample.<set-realmPointer>' type=io.realm.example.Sample origin=null
        //  value: GET_VAR '<set-?>: kotlin.Long? declared in io.realm.example.Sample.<set-realmPointer>' type=kotlin.Long? origin=null
        val valueParameter = setter.addValueParameter {
            this.name = SET
            this.type = propertyType
        }
        setter.body = DeclarationIrBuilder(pluginContext, setter.symbol).irBlockBody {
            at(startOffset, endOffset)
            +irSetField(irGet(setter.dispatchReceiverParameter!!), property.backingField!!, irGet(valueParameter))
        }
    }

    private fun irNull(startOffset: Int, endOffset: Int): IrExpressionBody =
        IrExpressionBodyImpl(startOffset, endOffset, IrConstImpl.constNull(startOffset, endOffset, pluginContext.irBuiltIns.nothingNType))

    private fun irFalse(startOffset: Int, endOffset: Int): IrExpressionBody =
        IrExpressionBodyImpl(startOffset, endOffset, IrConstImpl.constFalse(startOffset, endOffset, pluginContext.irBuiltIns.booleanType))
}<|MERGE_RESOLUTION|>--- conflicted
+++ resolved
@@ -28,13 +28,10 @@
 import io.realm.compiler.Names.OBJECT_IS_MANAGED
 import io.realm.compiler.Names.OBJECT_POINTER
 import io.realm.compiler.Names.OBJECT_TABLE_NAME
-<<<<<<< HEAD
 import io.realm.compiler.Names.PROPERTY_FLAG_NORMAL
 import io.realm.compiler.Names.PROPERTY_FLAG_NULLABLE
-=======
 import io.realm.compiler.Names.REALM_OBJECT_COMPANION_NEW_INSTANCE_METHOD
 import io.realm.compiler.Names.REALM_OBJECT_COMPANION_SCHEMA_METHOD
->>>>>>> 5687febc
 import io.realm.compiler.Names.REALM_OBJECT_SCHEMA
 import io.realm.compiler.Names.REALM_POINTER
 import io.realm.compiler.Names.SET
@@ -68,10 +65,7 @@
 import org.jetbrains.kotlin.ir.types.IrType
 import org.jetbrains.kotlin.ir.types.classifierOrFail
 import org.jetbrains.kotlin.ir.types.createType
-<<<<<<< HEAD
 import org.jetbrains.kotlin.ir.types.isNullable
-=======
->>>>>>> 5687febc
 import org.jetbrains.kotlin.ir.types.makeNullable
 import org.jetbrains.kotlin.ir.util.companionObject
 import org.jetbrains.kotlin.ir.util.defaultType
@@ -79,7 +73,6 @@
 import org.jetbrains.kotlin.ir.util.getPropertyGetter
 import org.jetbrains.kotlin.ir.util.getPropertySetter
 import org.jetbrains.kotlin.ir.util.primaryConstructor
-import org.jetbrains.kotlin.name.FqName
 import org.jetbrains.kotlin.name.Name
 import org.jetbrains.kotlin.util.capitalizeDecapitalize.toLowerCaseAsciiOnly
 
@@ -144,16 +137,10 @@
                     putValueArgument(arg++, irString(""))
                     // Flags
                     putValueArgument(
-<<<<<<< HEAD
-                        2,
-                        buildSetOf(
-                            pluginContext, this@blockBody, classFlag.defaultType, listOf(
-=======
                         arg++,
                         buildSetOf(
                             pluginContext, this@blockBody, classFlag.defaultType,
                             listOf(
->>>>>>> 5687febc
                                 IrGetEnumValueImpl(
                                     UNDEFINED_OFFSET,
                                     UNDEFINED_OFFSET,
@@ -165,14 +152,9 @@
                     )
                     // Properties
                     putValueArgument(
-<<<<<<< HEAD
-                        3,
-                        buildListOf(pluginContext, this@blockBody, propertyClass.defaultType,
-=======
                         arg++,
                         buildListOf(
-                            pluginContext, this@blockBody, property.defaultType,
->>>>>>> 5687febc
+                            pluginContext, this@blockBody, propertyClass.defaultType,
                             fields.map { entry ->
                                 val value = entry.value
                                 val type = propertyTypes.firstOrNull {
@@ -201,11 +183,7 @@
                                     putValueArgument(arg++, irString(""))
                                     // Type
                                     putValueArgument(
-<<<<<<< HEAD
-                                        2,
-=======
                                         arg++,
->>>>>>> 5687febc
                                         IrGetEnumValueImpl(
                                             UNDEFINED_OFFSET,
                                             UNDEFINED_OFFSET,
@@ -215,11 +193,7 @@
                                     )
                                     // Collection type
                                     putValueArgument(
-<<<<<<< HEAD
-                                        3,
-=======
                                         arg++,
->>>>>>> 5687febc
                                         IrGetEnumValueImpl(
                                             UNDEFINED_OFFSET,
                                             UNDEFINED_OFFSET,
@@ -229,15 +203,9 @@
                                     )
                                     // Link target
                                     putValueArgument(
-<<<<<<< HEAD
-                                        4,
+                                        arg++,
                                         if (type == objectType) {
                                             irString(backingField.type.classifierOrFail.descriptor.name.identifier)
-=======
-                                        arg++,
-                                        if (type == objectType) {
-                                            irString((entry.value.second as IrProperty).backingField!!.type.classifierOrFail.descriptor.name.identifier)
->>>>>>> 5687febc
                                         } else
                                             irString("")
                                     )
@@ -245,28 +213,15 @@
                                     putValueArgument(arg++, irString(""))
                                     // Property flags
                                     putValueArgument(
-<<<<<<< HEAD
-                                        6,
+                                        arg++,
                                         buildSetOf(
                                             pluginContext, this@blockBody, propertyFlag.defaultType,
                                             if (nullable) {
-                                                propertyFlags(listOf(PROPERTY_FLAG_NULLABLE))
+                                                propertyFlags(listOf(
+                                                PROPERTY_FLAG_NULLABLE))
                                             } else {
                                                 propertyFlags(listOf(PROPERTY_FLAG_NORMAL))
                                             }
-=======
-                                        arg++,
-                                        buildSetOf(
-                                            pluginContext, this@blockBody, propertyFlag.defaultType,
-                                            listOf(
-                                                IrGetEnumValueImpl(
-                                                    UNDEFINED_OFFSET,
-                                                    UNDEFINED_OFFSET,
-                                                    propertyFlag.defaultType,
-                                                    propertyFlags.first { it.name.identifier == "RLM_PROPERTY_NULLABLE" }.symbol
-                                                )
-                                            )
->>>>>>> 5687febc
                                         )
                                     )
                                 }
