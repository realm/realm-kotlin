--- conflicted
+++ resolved
@@ -156,11 +156,6 @@
                 pluginContext.irBuiltIns.stringType.makeNullable(),
                 ::irNull
             )
-<<<<<<< HEAD
-            addVariableProperty(realmModelInternalInterface, OBJECT_IS_MANAGED, pluginContext.irBuiltIns.booleanType, ::irFalse)
-            addVariableProperty(realmModelInternalInterface, MEDIATOR, mediatorInterface.defaultType.makeNullable(), ::irNull)
-            addVariableProperty(realmModelInternalInterface, METADATA, classMetadataClass.defaultType.makeNullable(), ::irNull)
-=======
             addVariableProperty(
                 realmModelInternalInterface,
                 OBJECT_IS_MANAGED,
@@ -173,7 +168,7 @@
                 mediatorInterface.defaultType.makeNullable(),
                 ::irNull
             )
->>>>>>> 1b5a0ce8
+            addVariableProperty(realmModelInternalInterface, METADATA, classMetadataClass.defaultType.makeNullable(), ::irNull)
         }
 
     @Suppress("LongMethod")
