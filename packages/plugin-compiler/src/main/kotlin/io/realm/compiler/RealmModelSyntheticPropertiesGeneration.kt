/*
 * Copyright 2020 Realm Inc.
 *
 * Licensed under the Apache License, Version 2.0 (the "License");
 * you may not use this file except in compliance with the License.
 * You may obtain a copy of the License at
 *
 * http://www.apache.org/licenses/LICENSE-2.0
 *
 * Unless required by applicable law or agreed to in writing, software
 * distributed under the License is distributed on an "AS IS" BASIS,
 * WITHOUT WARRANTIES OR CONDITIONS OF ANY KIND, either express or implied.
 * See the License for the specific language governing permissions and
 * limitations under the License.
 */

package io.realm.compiler

import io.realm.compiler.FqNames.CLASS_INFO
import io.realm.compiler.FqNames.COLLECTION_TYPE
import io.realm.compiler.FqNames.EMBEDDED_OBJECT_INTERFACE
import io.realm.compiler.FqNames.INDEX_ANNOTATION
import io.realm.compiler.FqNames.KOTLIN_COLLECTIONS_MAP
import io.realm.compiler.FqNames.KOTLIN_COLLECTIONS_MAPOF
import io.realm.compiler.FqNames.KOTLIN_PAIR
import io.realm.compiler.FqNames.OBJECT_REFERENCE_CLASS
import io.realm.compiler.FqNames.PRIMARY_KEY_ANNOTATION
import io.realm.compiler.FqNames.PROPERTY_INFO
import io.realm.compiler.FqNames.PROPERTY_TYPE
import io.realm.compiler.FqNames.REALM_INSTANT
import io.realm.compiler.FqNames.REALM_MODEL_COMPANION
import io.realm.compiler.FqNames.REALM_NATIVE_POINTER
import io.realm.compiler.FqNames.REALM_OBJECT_ID
import io.realm.compiler.FqNames.REALM_OBJECT_INTERFACE
import io.realm.compiler.FqNames.REALM_OBJECT_INTERNAL_INTERFACE
import io.realm.compiler.Names.CLASS_INFO_CREATE
import io.realm.compiler.Names.OBJECT_REFERENCE
import io.realm.compiler.Names.PROPERTY_COLLECTION_TYPE_LIST
import io.realm.compiler.Names.PROPERTY_COLLECTION_TYPE_NONE
import io.realm.compiler.Names.PROPERTY_INFO_CREATE
import io.realm.compiler.Names.PROPERTY_TYPE_OBJECT
import io.realm.compiler.Names.REALM_OBJECT_COMPANION_CLASS_NAME_MEMBER
import io.realm.compiler.Names.REALM_OBJECT_COMPANION_FIELDS_MEMBER
import io.realm.compiler.Names.REALM_OBJECT_COMPANION_IS_EMBEDDED
import io.realm.compiler.Names.REALM_OBJECT_COMPANION_NEW_INSTANCE_METHOD
import io.realm.compiler.Names.REALM_OBJECT_COMPANION_PRIMARY_KEY_MEMBER
import io.realm.compiler.Names.REALM_OBJECT_COMPANION_SCHEMA_METHOD
import io.realm.compiler.Names.SET
import org.jetbrains.kotlin.backend.common.extensions.IrPluginContext
import org.jetbrains.kotlin.backend.common.ir.copyTo
import org.jetbrains.kotlin.backend.common.lower.DeclarationIrBuilder
import org.jetbrains.kotlin.descriptors.DescriptorVisibilities
import org.jetbrains.kotlin.descriptors.Modality
import org.jetbrains.kotlin.ir.ObsoleteDescriptorBasedAPI
import org.jetbrains.kotlin.ir.UNDEFINED_OFFSET
import org.jetbrains.kotlin.ir.builders.at
import org.jetbrains.kotlin.ir.builders.declarations.addGetter
import org.jetbrains.kotlin.ir.builders.declarations.addProperty
import org.jetbrains.kotlin.ir.builders.declarations.addValueParameter
import org.jetbrains.kotlin.ir.builders.declarations.buildField
import org.jetbrains.kotlin.ir.builders.irBlockBody
import org.jetbrains.kotlin.ir.builders.irBoolean
import org.jetbrains.kotlin.ir.builders.irGet
import org.jetbrains.kotlin.ir.builders.irGetField
import org.jetbrains.kotlin.ir.builders.irGetObject
import org.jetbrains.kotlin.ir.builders.irLong
import org.jetbrains.kotlin.ir.builders.irReturn
import org.jetbrains.kotlin.ir.builders.irString
import org.jetbrains.kotlin.ir.declarations.IrClass
import org.jetbrains.kotlin.ir.declarations.IrConstructor
import org.jetbrains.kotlin.ir.declarations.IrDeclarationOrigin
import org.jetbrains.kotlin.ir.declarations.IrEnumEntry
import org.jetbrains.kotlin.ir.declarations.IrProperty
import org.jetbrains.kotlin.ir.declarations.IrSimpleFunction
import org.jetbrains.kotlin.ir.expressions.IrExpressionBody
import org.jetbrains.kotlin.ir.expressions.impl.IrCallImpl
import org.jetbrains.kotlin.ir.expressions.impl.IrConstImpl
import org.jetbrains.kotlin.ir.expressions.impl.IrConstructorCallImpl
import org.jetbrains.kotlin.ir.expressions.impl.IrExpressionBodyImpl
import org.jetbrains.kotlin.ir.expressions.impl.IrGetEnumValueImpl
import org.jetbrains.kotlin.ir.expressions.impl.IrPropertyReferenceImpl
import org.jetbrains.kotlin.ir.expressions.impl.IrSetFieldImpl
import org.jetbrains.kotlin.ir.expressions.impl.IrVarargImpl
import org.jetbrains.kotlin.ir.types.IrSimpleType
import org.jetbrains.kotlin.ir.types.IrType
import org.jetbrains.kotlin.ir.types.classifierOrFail
import org.jetbrains.kotlin.ir.types.createType
import org.jetbrains.kotlin.ir.types.isNullable
import org.jetbrains.kotlin.ir.types.isSubtypeOfClass
import org.jetbrains.kotlin.ir.types.makeNullable
import org.jetbrains.kotlin.ir.types.typeWith
import org.jetbrains.kotlin.ir.util.companionObject
import org.jetbrains.kotlin.ir.util.constructors
import org.jetbrains.kotlin.ir.util.defaultType
import org.jetbrains.kotlin.ir.util.functions
import org.jetbrains.kotlin.ir.util.getPropertyGetter
import org.jetbrains.kotlin.ir.util.getPropertySetter
import org.jetbrains.kotlin.ir.util.isVararg
import org.jetbrains.kotlin.ir.util.parentAsClass
import org.jetbrains.kotlin.name.Name
import org.jetbrains.kotlin.util.capitalizeDecapitalize.toLowerCaseAsciiOnly

/**
 * Helper to assisting in modifying classes marked with the [RealmObject] interface according to our
 * needs:
 * - Adding the internal properties of [io.realm.internal.interop.RealmObjectInterop]
 * - Adding the internal properties and methods of [RealmObjectCompanion] to the associated companion.
 */
class RealmModelSyntheticPropertiesGeneration(private val pluginContext: IrPluginContext) {
    private val realmObjectInterface: IrClass =
        pluginContext.lookupClassOrThrow(REALM_OBJECT_INTERFACE)
    private val embeddedRealmObjectInterface: IrClass =
        pluginContext.lookupClassOrThrow(EMBEDDED_OBJECT_INTERFACE)
    private val realmModelInternalInterface: IrClass =
        pluginContext.lookupClassOrThrow(REALM_OBJECT_INTERNAL_INTERFACE)
    private val nullableNativePointerInterface =
        pluginContext.lookupClassOrThrow(REALM_NATIVE_POINTER)
            .symbol.createType(true, emptyList())
    private val realmObjectCompanionInterface =
        pluginContext.lookupClassOrThrow(REALM_MODEL_COMPANION)
    private val classInfoClass = pluginContext.lookupClassOrThrow(CLASS_INFO)
    val classInfoCreateMethod = classInfoClass.lookupCompanionDeclaration<IrSimpleFunction>(CLASS_INFO_CREATE)

    private val propertyClass = pluginContext.lookupClassOrThrow(PROPERTY_INFO)
    val propertyCreateMethod = propertyClass.lookupCompanionDeclaration<IrSimpleFunction>(PROPERTY_INFO_CREATE)

    private val propertyType: IrClass = pluginContext.lookupClassOrThrow(PROPERTY_TYPE)
    private val propertyTypes =
        propertyType.declarations.filterIsInstance<IrEnumEntry>()
    private val collectionType: IrClass = pluginContext.lookupClassOrThrow(COLLECTION_TYPE)
    private val collectionTypes =
        collectionType.declarations.filterIsInstance<IrEnumEntry>()

    private val objectReferenceClass =
        pluginContext.lookupClassOrThrow(OBJECT_REFERENCE_CLASS)
    private val realmInstantType: IrType = pluginContext.lookupClassOrThrow(REALM_INSTANT).defaultType
    private val objectIdType: IrType =
        pluginContext.lookupClassOrThrow(REALM_OBJECT_ID).defaultType

    private val kProperty1Class: IrClass =
        pluginContext.lookupClassOrThrow(FqNames.KOTLIN_REFLECT_KPROPERTY1)

    private val mapClass: IrClass = pluginContext.lookupClassOrThrow(KOTLIN_COLLECTIONS_MAP)
    private val pairClass: IrClass = pluginContext.lookupClassOrThrow(KOTLIN_PAIR)
    private val pairCtor = pluginContext.lookupConstructorInClass(KOTLIN_PAIR)
    private val realmObjectPropertyType = kProperty1Class.typeWith(
        realmObjectInterface.defaultType,
        pluginContext.irBuiltIns.anyNType.makeNullable()
    )
    private val mapOf = pluginContext.referenceFunctions(KOTLIN_COLLECTIONS_MAPOF)
        .first {
            val parameters = it.owner.valueParameters
            parameters.size == 1 && parameters.first().isVararg
        }
    private val companionFieldsType = mapClass.typeWith(
        pluginContext.irBuiltIns.stringType,
        realmObjectPropertyType
    )
    private val companionFieldsElementType = pairClass.typeWith(
        pluginContext.irBuiltIns.stringType,
        realmObjectPropertyType
    )

    private val listIrClass: IrClass =
        pluginContext.lookupClassOrThrow(FqNames.KOTLIN_COLLECTIONS_LIST)
    val realmClassImpl = pluginContext.lookupClassOrThrow(FqNames.REALM_CLASS_IMPL)
    private val realmClassCtor = pluginContext.lookupConstructorInClass(FqNames.REALM_CLASS_IMPL) {
        it.owner.valueParameters.size == 2
    }

    fun addProperties(irClass: IrClass): IrClass =
        irClass.apply {
            addVariableProperty(
                realmModelInternalInterface,
                OBJECT_REFERENCE,
                objectReferenceClass.defaultType.makeNullable(),
                ::irNull
            )
        }

    @Suppress("LongMethod")
    fun addCompanionFields(
        className: String,
        companion: IrClass,
        properties: MutableMap<String, SchemaProperty>?,
    ) {
        val kPropertyType = kProperty1Class.typeWith(
            companion.parentAsClass.defaultType,
            pluginContext.irBuiltIns.anyNType.makeNullable()
        )
        companion.addValueProperty(
            pluginContext,
            realmObjectCompanionInterface,
            REALM_OBJECT_COMPANION_CLASS_NAME_MEMBER,
            pluginContext.irBuiltIns.stringType
        ) { startOffset, endOffset ->
            IrConstImpl.string(startOffset, endOffset, pluginContext.irBuiltIns.stringType, className)
        }
        // Add RealmObjectCompanion.io_realm_kotlin_fields: Map<String, KMutableProperty1<*, *>>
        companion.addValueProperty(
            pluginContext,
            realmObjectCompanionInterface,
            REALM_OBJECT_COMPANION_FIELDS_MEMBER,
            companionFieldsType
        ) { startOffset, endOffset ->
            IrCallImpl(
                startOffset = startOffset, endOffset = endOffset,
                type = companionFieldsType,
                symbol = mapOf,
                typeArgumentsCount = 2,
                valueArgumentsCount = 1,
                origin = null,
                superQualifierSymbol = null
            ).apply {
                putTypeArgument(index = 0, type = pluginContext.irBuiltIns.stringType)
                putTypeArgument(index = 1, type = realmObjectPropertyType)
                putValueArgument(
                    index = 0,
                    valueArgument = IrVarargImpl(
                        UNDEFINED_OFFSET,
                        UNDEFINED_OFFSET,
                        pluginContext.irBuiltIns.arrayClass.typeWith(companionFieldsElementType),
                        type,
                        properties!!.entries.map {
                            val property = it.value.declaration
                            IrConstructorCallImpl.fromSymbolOwner(
                                startOffset = startOffset,
                                endOffset = endOffset,
                                type = companionFieldsElementType,
                                constructorSymbol = pairCtor
                            )
                                .apply {
                                    putTypeArgument(0, pluginContext.irBuiltIns.stringType)
                                    putTypeArgument(1, realmObjectPropertyType)
                                    putValueArgument(
                                        0,
                                        IrConstImpl.string(
                                            startOffset,
                                            endOffset,
                                            pluginContext.irBuiltIns.stringType,
                                            property.name.identifier
                                        )
                                    )
                                    putValueArgument(
                                        1,
                                        IrPropertyReferenceImpl(
                                            startOffset = startOffset,
                                            endOffset = endOffset,
                                            type = kPropertyType,
                                            symbol = property.symbol,
                                            typeArgumentsCount = 0,
                                            field = null,
                                            getter = property.getter?.symbol,
                                            setter = property.setter?.symbol
                                        )
                                    )
                                }
                        }
                    )
                )
            }
        }

        val primaryKeyFields = properties!!.filter {
            it.value.declaration.backingField!!.hasAnnotation(PRIMARY_KEY_ANNOTATION)
        }

        val primaryKey: IrProperty? = when (primaryKeyFields.size) {
            0 -> null
            1 -> primaryKeyFields.entries.first().value.declaration
            else -> {
                logError("RealmObject can only have one primary key", companion.parentAsClass.locationOf())
                null
            }
        }

        companion.addValueProperty(
            pluginContext,
            realmObjectCompanionInterface,
            REALM_OBJECT_COMPANION_PRIMARY_KEY_MEMBER,
            kPropertyType
        ) { startOffset, endOffset ->
            primaryKey?.let {
                IrPropertyReferenceImpl(
                    startOffset = startOffset,
                    endOffset = endOffset,
                    type = kPropertyType,
                    symbol = primaryKey.symbol,
                    typeArgumentsCount = 0,
                    field = null,
                    getter = primaryKey.getter?.symbol,
                    setter = primaryKey.setter?.symbol
                )
            } ?: IrConstImpl.constNull(
                startOffset,
                endOffset,
                pluginContext.irBuiltIns.nothingNType
            )
        }
        companion.addValueProperty(
            pluginContext,
            realmObjectCompanionInterface,
            REALM_OBJECT_COMPANION_IS_EMBEDDED,
            pluginContext.irBuiltIns.booleanType
        ) { startOffset, endOffset ->
            IrConstImpl.boolean(
                startOffset,
                endOffset,
                pluginContext.irBuiltIns.booleanType,
                companion.parentAsClass.defaultType.isSubtypeOfClass(embeddedRealmObjectInterface.symbol)
            )
        }
    }

    // Generate body for the synthetic schema method defined inside the Companion instance previously declared via `RealmModelSyntheticCompanionExtension`
    // TODO OPTIMIZE should be a one time only constructed object
    @OptIn(ObsoleteDescriptorBasedAPI::class)
    @Suppress("LongMethod", "ComplexMethod")
    fun addSchemaMethodBody(irClass: IrClass) {
        val companionObject = irClass.companionObject() as? IrClass
            ?: fatalError("Companion object not available")

        val fields: MutableMap<String, SchemaProperty> =
            SchemaCollector.properties.getOrDefault(irClass, mutableMapOf())

        val primaryKeyFields =
            fields.filter { it.value.declaration.backingField!!.hasAnnotation(PRIMARY_KEY_ANNOTATION) }

        val embedded = irClass.isEmbeddedRealmObject
        if (embedded && !primaryKeyFields.isEmpty()) {
            logError("Embedded object is not allowed to have a primary key", irClass.locationOf())
        }
        val primaryKey: String? = when (primaryKeyFields.size) {
            0 -> null
            1 -> primaryKeyFields.entries.first().key
            else -> {
                logError("RealmObject can only have one primary key", irClass.locationOf())
                null
            }
        }

        val function =
            companionObject.functions.first { it.name == REALM_OBJECT_COMPANION_SCHEMA_METHOD }
        function.dispatchReceiverParameter = companionObject.thisReceiver?.copyTo(function)
        function.body = pluginContext.blockBody(function.symbol) {
            +irReturn(
<<<<<<< HEAD
                IrConstructorCallImpl.fromSymbolOwner(
                    startOffset = startOffset,
                    endOffset = endOffset,
                    type = realmClassImpl.defaultType,
                    constructorSymbol = realmClassCtor
                )
                    .apply {
                        putValueArgument(
                            0,
                            IrCallImpl(
                                startOffset,
                                endOffset,
                                type = classInfoClass.defaultType,
                                symbol = classInfoCreateMethod.symbol,
                                typeArgumentsCount = 0,
                                valueArgumentsCount = 3
                            ).apply {
                                dispatchReceiver = irGetObject(classInfoClass.companionObject()!!.symbol)
                                var arg = 0
                                // Name
                                putValueArgument(arg++, irString(irClass.name.identifier))
                                // Primary key
                                putValueArgument(
                                    arg++,
                                    if (primaryKey != null) irString(primaryKey) else {
                                        IrConstImpl.constNull(
                                            startOffset,
                                            endOffset,
                                            pluginContext.irBuiltIns.nothingNType
                                        )
                                    }
                                )
                                // num properties
                                putValueArgument(arg++, irLong(fields.size.toLong()))
                            }
                        )
                        putValueArgument(
                            1,
                            buildListOf(
                                pluginContext, startOffset, endOffset, propertyClass.defaultType,
                                fields.map { entry ->
                                    val value = entry.value

                                    // Extract type based on whether the field is a:
                                    // 1 - primitive type, in which case it is extracted as is
                                    // 2 - collection type, in which case the collection type(s)
                                    //     specified in value.genericTypes should be used as type
                                    val type = when (val primitiveType = getType(value.propertyType)) {
                                        null -> // Primitive type is null for collections
                                            when (value.collectionType) {
                                                CollectionType.LIST ->
                                                    // Extract generic type as mentioned
                                                    getType(getListType(value.coreGenericTypes))
                                                        ?: error("Unknown type ${value.propertyType} - should be a valid type for lists.")
                                                CollectionType.SET ->
                                                    error("Sets not available yet.")
                                                CollectionType.DICTIONARY ->
                                                    error("Dictionaries not available yet.")
                                                else ->
                                                    error("Unknown type ${value.propertyType}.")
                                            }
                                        else -> // Primitive type is non-null
                                            primitiveType
                                    }

                                    val objectType = propertyTypes.firstOrNull {
                                        it.name == PROPERTY_TYPE_OBJECT
                                    } ?: error("Unknown type ${value.propertyType}")

                                    val property = value.declaration
                                    val backingField = property.backingField
                                        ?: fatalError("Property without backing field or type.")
                                    // Nullability applies to the generic type in collections
                                    val nullable = if (value.collectionType == CollectionType.NONE) {
                                        backingField.type.isNullable()
                                    } else {
                                        value.coreGenericTypes?.get(0)?.nullable
                                            ?: fatalError("Missing generic type while processing a collection field.")
                                    }
                                    val primaryKey = backingField.hasAnnotation(PRIMARY_KEY_ANNOTATION)
                                    val isIndexed = backingField.hasAnnotation(INDEX_ANNOTATION)

                                    val validPrimaryKeyTypes = with(pluginContext.irBuiltIns) {
                                        setOf(
                                            byteType,
                                            charType,
                                            shortType,
                                            intType,
                                            longType,
                                            stringType,
                                            objectIdType
                                        ).map { it.classifierOrFail }
                                    }
                                    if (primaryKey && backingField.type.classifierOrFail !in validPrimaryKeyTypes) {
                                        logError(
                                            "Primary key ${property.name} is of type ${backingField.type.classifierOrFail.owner.symbol.descriptor.name} but must be of type ${validPrimaryKeyTypes.map { it.owner.symbol.descriptor.name }}",
                                            property.locationOf()
                                        )
                                    }
                                    val indexableTypes = with(pluginContext.irBuiltIns) {
                                        setOf(byteType, charType, shortType, intType, longType, stringType, realmInstantType, objectIdType).map { it.classifierOrFail }
                                    }
                                    if (isIndexed && backingField.type.classifierOrFail !in indexableTypes) {
                                        logError(
                                            "Indexed key ${property.name} is of type ${backingField.type.classifierOrFail.owner.symbol.descriptor.name} but must be of type ${indexableTypes.map { it.owner.symbol.descriptor.name }}",
                                            property.locationOf()
                                        )
                                    }

                                    IrCallImpl(
                                        startOffset,
                                        endOffset,
                                        type = propertyClass.defaultType,
                                        symbol = propertyCreateMethod.symbol,
                                        typeArgumentsCount = 0,
                                        valueArgumentsCount = 9
                                    ).apply {
                                        dispatchReceiver = irGetObject(propertyClass.companionObject()!!.symbol)
                                        var arg = 0
                                        // Name
                                        putValueArgument(arg++, irString(entry.key))
                                        // Public name
                                        putValueArgument(arg++, irString(""))
                                        // Type
                                        putValueArgument(
                                            arg++,
                                            IrGetEnumValueImpl(
                                                startOffset = UNDEFINED_OFFSET,
                                                endOffset = UNDEFINED_OFFSET,
                                                type = propertyType.defaultType,
                                                symbol = type.symbol
                                            )
                                        )
                                        // Collection type: remember to specify it correctly here - the
                                        // type of the contents itself is specified as "type" above!
                                        val collectionTypeSymbol = when (value.collectionType) {
                                            CollectionType.NONE -> PROPERTY_COLLECTION_TYPE_NONE
                                            CollectionType.LIST -> PROPERTY_COLLECTION_TYPE_LIST
=======
                IrConstructorCallImpl(
                    startOffset, endOffset,
                    realmClassImpl.defaultType,
                    realmClassCtor,
                    typeArgumentsCount = 0,
                    constructorTypeArgumentsCount = 0,
                    valueArgumentsCount = 2,
                ).apply {
                    putValueArgument(
                        0,
                        IrCallImpl(
                            startOffset,
                            endOffset,
                            type = classInfoClass.defaultType,
                            symbol = classInfoCreateMethod.symbol,
                            typeArgumentsCount = 0,
                            valueArgumentsCount = 4
                        ).apply {
                            dispatchReceiver = irGetObject(classInfoClass.companionObject()!!.symbol)
                            var arg = 0
                            // Name
                            putValueArgument(arg++, irString(irClass.name.identifier))
                            // Primary key
                            putValueArgument(
                                arg++,
                                if (primaryKey != null) irString(primaryKey) else {
                                    IrConstImpl.constNull(
                                        startOffset,
                                        endOffset,
                                        pluginContext.irBuiltIns.nothingNType
                                    )
                                }
                            )
                            // num properties
                            putValueArgument(arg++, irLong(fields.size.toLong()))
                            putValueArgument(arg++, irBoolean(embedded))
                        }
                    )
                    putValueArgument(
                        1,
                        buildListOf(
                            pluginContext, startOffset, endOffset, propertyClass.defaultType,
                            fields.map { entry ->
                                val value = entry.value

                                // Extract type based on whether the field is a:
                                // 1 - primitive type, in which case it is extracted as is
                                // 2 - collection type, in which case the collection type(s)
                                //     specified in value.genericTypes should be used as type
                                val type = when (val primitiveType = getType(value.propertyType)) {
                                    null -> // Primitive type is null for collections
                                        when (value.collectionType) {
                                            CollectionType.LIST ->
                                                // Extract generic type as mentioned
                                                getType(getListType(value.coreGenericTypes))
                                                    ?: error("Unknown type ${value.propertyType} - should be a valid type for lists.")
                                            CollectionType.SET ->
                                                error("Sets not available yet.")
                                            CollectionType.DICTIONARY ->
                                                error("Dictionaries not available yet.")
>>>>>>> 9da39ac8
                                            else ->
                                                error("Unsupported collection type '${value.collectionType}' for field ${entry.key}")
                                        }
                                        putValueArgument(
                                            arg++,
                                            IrGetEnumValueImpl(
                                                startOffset = UNDEFINED_OFFSET,
                                                endOffset = UNDEFINED_OFFSET,
                                                type = collectionType.defaultType,
                                                symbol = collectionTypes.first {
                                                    it.name == collectionTypeSymbol
                                                }.symbol
                                            )
                                        )
                                        // Link target
                                        putValueArgument(
                                            arg++,
                                            if (type == objectType) {
                                                // Collections of type RealmObject require the type parameter be retrieved from the generic argument
                                                val linkTargetType = when (collectionTypeSymbol) {
                                                    PROPERTY_COLLECTION_TYPE_NONE ->
                                                        backingField.type
                                                    PROPERTY_COLLECTION_TYPE_LIST ->
                                                        (backingField.type as IrSimpleType).arguments[0] as IrSimpleType
                                                    else ->
                                                        error("Unsupported collection type '$collectionTypeSymbol' for field ${entry.key}")
                                                }
                                                irString(linkTargetType.classifierOrFail.descriptor.name.identifier)
                                            } else {
                                                irString("")
                                            }
                                        )
                                        // Link property name
                                        putValueArgument(arg++, irString(""))
                                        // isNullable
                                        putValueArgument(arg++, irBoolean(nullable))
                                        // isPrimaryKey
                                        putValueArgument(arg++, irBoolean(primaryKey))
                                        // isIndexed
                                        putValueArgument(arg++, irBoolean(isIndexed))
                                    }
                                }
                            )
                        )
                    }
            )
        }
        function.overriddenSymbols =
            listOf(realmObjectCompanionInterface.functions.first { it.name == REALM_OBJECT_COMPANION_SCHEMA_METHOD }.symbol)
    }

    private fun getType(type: PropertyType): IrEnumEntry? {
        return propertyTypes.firstOrNull {
            it.name.identifier.toLowerCaseAsciiOnly().contains(type.name.toLowerCaseAsciiOnly())
        }
    }

    private fun getListType(generics: List<CoreType>?): PropertyType =
        checkNotNull(generics) { "Missing type for list." }[0].propertyType

    // Generate body for the synthetic new instance method defined inside the Companion instance previously declared via `RealmModelSyntheticCompanionExtension`
    fun addNewInstanceMethodBody(irClass: IrClass) {
        val companionObject = irClass.companionObject() as? IrClass
            ?: fatalError("Companion object not available")

        val function =
            companionObject.functions.first { it.name == REALM_OBJECT_COMPANION_NEW_INSTANCE_METHOD }
        function.dispatchReceiverParameter = companionObject.thisReceiver?.copyTo(function)
        function.body = pluginContext.blockBody(function.symbol) {
            val firstZeroArgCtor: Any = irClass.constructors.filter { it.valueParameters.isEmpty() }.firstOrNull()
                ?: logError("Cannot find primary zero arg constructor", irClass.locationOf())
            if (firstZeroArgCtor is IrConstructor) {
                +irReturn(
                    IrConstructorCallImpl.fromSymbolOwner(
                        startOffset = startOffset,
                        endOffset = endOffset,
                        type = firstZeroArgCtor.returnType,
                        constructorSymbol = firstZeroArgCtor.symbol
                    )
                )
            }
        }
        function.overriddenSymbols =
            listOf(realmObjectCompanionInterface.functions.first { it.name == REALM_OBJECT_COMPANION_NEW_INSTANCE_METHOD }.symbol)
    }

    @Suppress("LongMethod")
    private fun IrClass.addVariableProperty(
        owner: IrClass,
        propertyName: Name,
        propertyType: IrType,
        initExpression: (startOffset: Int, endOffset: Int) -> IrExpressionBody
    ) {
        // PROPERTY name:realmPointer visibility:public modality:OPEN [var]
        val property = addProperty {
            at(this@addVariableProperty.startOffset, this@addVariableProperty.endOffset)
            name = propertyName
            visibility = DescriptorVisibilities.PUBLIC
            modality = Modality.OPEN
            isVar = true
        }
        // FIELD PROPERTY_BACKING_FIELD name:objectPointer type:kotlin.Long? visibility:private
        property.backingField = pluginContext.irFactory.buildField {
            at(this@addVariableProperty.startOffset, this@addVariableProperty.endOffset)
            origin = IrDeclarationOrigin.PROPERTY_BACKING_FIELD
            name = property.name
            visibility = DescriptorVisibilities.PRIVATE
            modality = property.modality
            type = propertyType
        }.apply {
            // EXPRESSION_BODY
            //  CONST Boolean type=kotlin.Boolean value=false
            initializer = initExpression(startOffset, endOffset)
        }
        property.backingField?.parent = this
        property.backingField?.correspondingPropertySymbol = property.symbol

        // FUN DEFAULT _PROPERTY_ACCESSOR name:<get-objectPointer> visibility:public modality:OPEN <> ($this:dev.nhachicha.Foo.$RealmHandler) returnType:kotlin.Long?
        // correspondingProperty: PROPERTY name:objectPointer visibility:public modality:OPEN [var]
        val getter = property.addGetter {
            at(this@addVariableProperty.startOffset, this@addVariableProperty.endOffset)
            visibility = DescriptorVisibilities.PUBLIC
            modality = Modality.OPEN
            returnType = propertyType
            origin = IrDeclarationOrigin.DEFAULT_PROPERTY_ACCESSOR
        }
        // $this: VALUE_PARAMETER name:<this> type:dev.nhachicha.Foo.$RealmHandler
        getter.dispatchReceiverParameter = thisReceiver!!.copyTo(getter)
        // overridden:
        //   public abstract fun <get-realmPointer> (): kotlin.Long? declared in dev.nhachicha.RealmObjectInternal
        val propertyAccessorGetter = owner.getPropertyGetter(propertyName.asString())
            ?: fatalError("${propertyName.asString()} function getter symbol is not available")
        getter.overriddenSymbols = listOf(propertyAccessorGetter)

        // BLOCK_BODY
        // RETURN type=kotlin.Nothing from='public final fun <get-objectPointer> (): kotlin.Long? declared in dev.nhachicha.Foo.$RealmHandler'
        // GET_FIELD 'FIELD PROPERTY_BACKING_FIELD name:objectPointer type:kotlin.Long? visibility:private' type=kotlin.Long? origin=null
        // receiver: GET_VAR '<this>: dev.nhachicha.Foo.$RealmHandler declared in dev.nhachicha.Foo.$RealmHandler.<get-objectPointer>' type=dev.nhachicha.Foo.$RealmHandler origin=null
        getter.body = pluginContext.blockBody(getter.symbol) {
            at(startOffset, endOffset)
            +irReturn(
                irGetField(irGet(getter.dispatchReceiverParameter!!), property.backingField!!)
            )
        }

        // FUN DEFAULT_PROPERTY_ACCESSOR name:<set-realmPointer> visibility:public modality:OPEN <> ($this:dev.nhachicha.Child, <set-?>:kotlin.Long?) returnType:kotlin.Unit
        //  correspondingProperty: PROPERTY name:realmPointer visibility:public modality:OPEN [var]
        val setter = property.addSetter {
            at(this@addVariableProperty.startOffset, this@addVariableProperty.endOffset)
            visibility = DescriptorVisibilities.PUBLIC
            modality = Modality.OPEN
            returnType = pluginContext.irBuiltIns.unitType
            origin = IrDeclarationOrigin.DEFAULT_PROPERTY_ACCESSOR
        }
        // $this: VALUE_PARAMETER name:<this> type:dev.nhachicha.Child
        setter.dispatchReceiverParameter = thisReceiver!!.copyTo(setter)
        setter.correspondingPropertySymbol = property.symbol

        // overridden:
        //  public abstract fun <set-realmPointer> (<set-?>: kotlin.Long?): kotlin.Unit declared in dev.nhachicha.RealmObjectInternal
        val realmPointerSetter = owner.getPropertySetter(propertyName.asString())
            ?: fatalError("${propertyName.asString()} function getter symbol is not available")
        setter.overriddenSymbols = listOf(realmPointerSetter)

        // VALUE_PARAMETER name:<set-?> index:0 type:kotlin.Long?
        // BLOCK_BODY
        //  SET_FIELD 'FIELD PROPERTY_BACKING_FIELD name:realmPointer type:kotlin.Long? visibility:private' type=kotlin.Unit origin=null
        //  receiver: GET_VAR '<this>: io.realm.example.Sample declared in io.realm.example.Sample.<set-realmPointer>' type=io.realm.example.Sample origin=null
        //  value: GET_VAR '<set-?>: kotlin.Long? declared in io.realm.example.Sample.<set-realmPointer>' type=kotlin.Long? origin=null
        val valueParameter = setter.addValueParameter {
            this.name = SET
            this.type = propertyType
        }
        setter.body = DeclarationIrBuilder(pluginContext, setter.symbol).irBlockBody {
            at(startOffset, endOffset)

            +IrSetFieldImpl(
                startOffset = startOffset,
                endOffset = endOffset,
                symbol = property.backingField!!.symbol,
                receiver = irGet(setter.dispatchReceiverParameter!!),
                value = irGet(valueParameter),
                type = context.irBuiltIns.unitType
            )
        }
    }

    private fun irNull(startOffset: Int, endOffset: Int): IrExpressionBody =
        IrExpressionBodyImpl(
            startOffset,
            endOffset,
            IrConstImpl.constNull(startOffset, endOffset, pluginContext.irBuiltIns.nothingNType)
        )

    private fun irFalse(startOffset: Int, endOffset: Int): IrExpressionBody =
        IrExpressionBodyImpl(
            startOffset,
            endOffset,
            IrConstImpl.constFalse(startOffset, endOffset, pluginContext.irBuiltIns.booleanType)
        )
}<|MERGE_RESOLUTION|>--- conflicted
+++ resolved
@@ -131,11 +131,9 @@
     private val collectionTypes =
         collectionType.declarations.filterIsInstance<IrEnumEntry>()
 
-    private val objectReferenceClass =
-        pluginContext.lookupClassOrThrow(OBJECT_REFERENCE_CLASS)
+    private val objectReferenceClass = pluginContext.lookupClassOrThrow(OBJECT_REFERENCE_CLASS)
     private val realmInstantType: IrType = pluginContext.lookupClassOrThrow(REALM_INSTANT).defaultType
-    private val objectIdType: IrType =
-        pluginContext.lookupClassOrThrow(REALM_OBJECT_ID).defaultType
+    private val objectIdType: IrType = pluginContext.lookupClassOrThrow(REALM_OBJECT_ID).defaultType
 
     private val kProperty1Class: IrClass =
         pluginContext.lookupClassOrThrow(FqNames.KOTLIN_REFLECT_KPROPERTY1)
@@ -228,33 +226,32 @@
                                 endOffset = endOffset,
                                 type = companionFieldsElementType,
                                 constructorSymbol = pairCtor
-                            )
-                                .apply {
-                                    putTypeArgument(0, pluginContext.irBuiltIns.stringType)
-                                    putTypeArgument(1, realmObjectPropertyType)
-                                    putValueArgument(
-                                        0,
-                                        IrConstImpl.string(
-                                            startOffset,
-                                            endOffset,
-                                            pluginContext.irBuiltIns.stringType,
-                                            property.name.identifier
-                                        )
-                                    )
-                                    putValueArgument(
-                                        1,
-                                        IrPropertyReferenceImpl(
-                                            startOffset = startOffset,
-                                            endOffset = endOffset,
-                                            type = kPropertyType,
-                                            symbol = property.symbol,
-                                            typeArgumentsCount = 0,
-                                            field = null,
-                                            getter = property.getter?.symbol,
-                                            setter = property.setter?.symbol
-                                        )
-                                    )
-                                }
+                            ).apply {
+                                putTypeArgument(0, pluginContext.irBuiltIns.stringType)
+                                putTypeArgument(1, realmObjectPropertyType)
+                                putValueArgument(
+                                    0,
+                                    IrConstImpl.string(
+                                        startOffset,
+                                        endOffset,
+                                        pluginContext.irBuiltIns.stringType,
+                                        property.name.identifier
+                                    )
+                                )
+                                putValueArgument(
+                                    1,
+                                    IrPropertyReferenceImpl(
+                                        startOffset = startOffset,
+                                        endOffset = endOffset,
+                                        type = kPropertyType,
+                                        symbol = property.symbol,
+                                        typeArgumentsCount = 0,
+                                        field = null,
+                                        getter = property.getter?.symbol,
+                                        setter = property.setter?.symbol
+                                    )
+                                )
+                            }
                         }
                     )
                 )
@@ -344,153 +341,11 @@
         function.dispatchReceiverParameter = companionObject.thisReceiver?.copyTo(function)
         function.body = pluginContext.blockBody(function.symbol) {
             +irReturn(
-<<<<<<< HEAD
                 IrConstructorCallImpl.fromSymbolOwner(
                     startOffset = startOffset,
                     endOffset = endOffset,
                     type = realmClassImpl.defaultType,
                     constructorSymbol = realmClassCtor
-                )
-                    .apply {
-                        putValueArgument(
-                            0,
-                            IrCallImpl(
-                                startOffset,
-                                endOffset,
-                                type = classInfoClass.defaultType,
-                                symbol = classInfoCreateMethod.symbol,
-                                typeArgumentsCount = 0,
-                                valueArgumentsCount = 3
-                            ).apply {
-                                dispatchReceiver = irGetObject(classInfoClass.companionObject()!!.symbol)
-                                var arg = 0
-                                // Name
-                                putValueArgument(arg++, irString(irClass.name.identifier))
-                                // Primary key
-                                putValueArgument(
-                                    arg++,
-                                    if (primaryKey != null) irString(primaryKey) else {
-                                        IrConstImpl.constNull(
-                                            startOffset,
-                                            endOffset,
-                                            pluginContext.irBuiltIns.nothingNType
-                                        )
-                                    }
-                                )
-                                // num properties
-                                putValueArgument(arg++, irLong(fields.size.toLong()))
-                            }
-                        )
-                        putValueArgument(
-                            1,
-                            buildListOf(
-                                pluginContext, startOffset, endOffset, propertyClass.defaultType,
-                                fields.map { entry ->
-                                    val value = entry.value
-
-                                    // Extract type based on whether the field is a:
-                                    // 1 - primitive type, in which case it is extracted as is
-                                    // 2 - collection type, in which case the collection type(s)
-                                    //     specified in value.genericTypes should be used as type
-                                    val type = when (val primitiveType = getType(value.propertyType)) {
-                                        null -> // Primitive type is null for collections
-                                            when (value.collectionType) {
-                                                CollectionType.LIST ->
-                                                    // Extract generic type as mentioned
-                                                    getType(getListType(value.coreGenericTypes))
-                                                        ?: error("Unknown type ${value.propertyType} - should be a valid type for lists.")
-                                                CollectionType.SET ->
-                                                    error("Sets not available yet.")
-                                                CollectionType.DICTIONARY ->
-                                                    error("Dictionaries not available yet.")
-                                                else ->
-                                                    error("Unknown type ${value.propertyType}.")
-                                            }
-                                        else -> // Primitive type is non-null
-                                            primitiveType
-                                    }
-
-                                    val objectType = propertyTypes.firstOrNull {
-                                        it.name == PROPERTY_TYPE_OBJECT
-                                    } ?: error("Unknown type ${value.propertyType}")
-
-                                    val property = value.declaration
-                                    val backingField = property.backingField
-                                        ?: fatalError("Property without backing field or type.")
-                                    // Nullability applies to the generic type in collections
-                                    val nullable = if (value.collectionType == CollectionType.NONE) {
-                                        backingField.type.isNullable()
-                                    } else {
-                                        value.coreGenericTypes?.get(0)?.nullable
-                                            ?: fatalError("Missing generic type while processing a collection field.")
-                                    }
-                                    val primaryKey = backingField.hasAnnotation(PRIMARY_KEY_ANNOTATION)
-                                    val isIndexed = backingField.hasAnnotation(INDEX_ANNOTATION)
-
-                                    val validPrimaryKeyTypes = with(pluginContext.irBuiltIns) {
-                                        setOf(
-                                            byteType,
-                                            charType,
-                                            shortType,
-                                            intType,
-                                            longType,
-                                            stringType,
-                                            objectIdType
-                                        ).map { it.classifierOrFail }
-                                    }
-                                    if (primaryKey && backingField.type.classifierOrFail !in validPrimaryKeyTypes) {
-                                        logError(
-                                            "Primary key ${property.name} is of type ${backingField.type.classifierOrFail.owner.symbol.descriptor.name} but must be of type ${validPrimaryKeyTypes.map { it.owner.symbol.descriptor.name }}",
-                                            property.locationOf()
-                                        )
-                                    }
-                                    val indexableTypes = with(pluginContext.irBuiltIns) {
-                                        setOf(byteType, charType, shortType, intType, longType, stringType, realmInstantType, objectIdType).map { it.classifierOrFail }
-                                    }
-                                    if (isIndexed && backingField.type.classifierOrFail !in indexableTypes) {
-                                        logError(
-                                            "Indexed key ${property.name} is of type ${backingField.type.classifierOrFail.owner.symbol.descriptor.name} but must be of type ${indexableTypes.map { it.owner.symbol.descriptor.name }}",
-                                            property.locationOf()
-                                        )
-                                    }
-
-                                    IrCallImpl(
-                                        startOffset,
-                                        endOffset,
-                                        type = propertyClass.defaultType,
-                                        symbol = propertyCreateMethod.symbol,
-                                        typeArgumentsCount = 0,
-                                        valueArgumentsCount = 9
-                                    ).apply {
-                                        dispatchReceiver = irGetObject(propertyClass.companionObject()!!.symbol)
-                                        var arg = 0
-                                        // Name
-                                        putValueArgument(arg++, irString(entry.key))
-                                        // Public name
-                                        putValueArgument(arg++, irString(""))
-                                        // Type
-                                        putValueArgument(
-                                            arg++,
-                                            IrGetEnumValueImpl(
-                                                startOffset = UNDEFINED_OFFSET,
-                                                endOffset = UNDEFINED_OFFSET,
-                                                type = propertyType.defaultType,
-                                                symbol = type.symbol
-                                            )
-                                        )
-                                        // Collection type: remember to specify it correctly here - the
-                                        // type of the contents itself is specified as "type" above!
-                                        val collectionTypeSymbol = when (value.collectionType) {
-                                            CollectionType.NONE -> PROPERTY_COLLECTION_TYPE_NONE
-                                            CollectionType.LIST -> PROPERTY_COLLECTION_TYPE_LIST
-=======
-                IrConstructorCallImpl(
-                    startOffset, endOffset,
-                    realmClassImpl.defaultType,
-                    realmClassCtor,
-                    typeArgumentsCount = 0,
-                    constructorTypeArgumentsCount = 0,
-                    valueArgumentsCount = 2,
                 ).apply {
                     putValueArgument(
                         0,
@@ -544,52 +399,131 @@
                                                 error("Sets not available yet.")
                                             CollectionType.DICTIONARY ->
                                                 error("Dictionaries not available yet.")
->>>>>>> 9da39ac8
                                             else ->
-                                                error("Unsupported collection type '${value.collectionType}' for field ${entry.key}")
+                                                error("Unknown type ${value.propertyType}.")
                                         }
-                                        putValueArgument(
-                                            arg++,
-                                            IrGetEnumValueImpl(
-                                                startOffset = UNDEFINED_OFFSET,
-                                                endOffset = UNDEFINED_OFFSET,
-                                                type = collectionType.defaultType,
-                                                symbol = collectionTypes.first {
-                                                    it.name == collectionTypeSymbol
-                                                }.symbol
-                                            )
+                                    else -> // Primitive type is non-null
+                                        primitiveType
+                                }
+
+                                val objectType = propertyTypes.firstOrNull {
+                                    it.name == PROPERTY_TYPE_OBJECT
+                                } ?: error("Unknown type ${value.propertyType}")
+
+                                val property = value.declaration
+                                val backingField = property.backingField
+                                    ?: fatalError("Property without backing field or type.")
+                                // Nullability applies to the generic type in collections
+                                val nullable = if (value.collectionType == CollectionType.NONE) {
+                                    backingField.type.isNullable()
+                                } else {
+                                    value.coreGenericTypes?.get(0)?.nullable
+                                        ?: fatalError("Missing generic type while processing a collection field.")
+                                }
+                                val primaryKey = backingField.hasAnnotation(PRIMARY_KEY_ANNOTATION)
+                                val isIndexed = backingField.hasAnnotation(INDEX_ANNOTATION)
+
+                                val validPrimaryKeyTypes = with(pluginContext.irBuiltIns) {
+                                    setOf(
+                                        byteType,
+                                        charType,
+                                        shortType,
+                                        intType,
+                                        longType,
+                                        stringType,
+                                        objectIdType
+                                    ).map { it.classifierOrFail }
+                                }
+                                if (primaryKey && backingField.type.classifierOrFail !in validPrimaryKeyTypes) {
+                                    logError(
+                                        "Primary key ${property.name} is of type ${backingField.type.classifierOrFail.owner.symbol.descriptor.name} but must be of type ${validPrimaryKeyTypes.map { it.owner.symbol.descriptor.name }}",
+                                        property.locationOf()
+                                    )
+                                }
+                                val indexableTypes = with(pluginContext.irBuiltIns) {
+                                    setOf(byteType, charType, shortType, intType, longType, stringType, realmInstantType, objectIdType).map { it.classifierOrFail }
+                                }
+                                if (isIndexed && backingField.type.classifierOrFail !in indexableTypes) {
+                                    logError(
+                                        "Indexed key ${property.name} is of type ${backingField.type.classifierOrFail.owner.symbol.descriptor.name} but must be of type ${indexableTypes.map { it.owner.symbol.descriptor.name }}",
+                                        property.locationOf()
+                                    )
+                                }
+
+                                IrCallImpl(
+                                    startOffset,
+                                    endOffset,
+                                    type = propertyClass.defaultType,
+                                    symbol = propertyCreateMethod.symbol,
+                                    typeArgumentsCount = 0,
+                                    valueArgumentsCount = 9
+                                ).apply {
+                                    dispatchReceiver = irGetObject(propertyClass.companionObject()!!.symbol)
+                                    var arg = 0
+                                    // Name
+                                    putValueArgument(arg++, irString(entry.key))
+                                    // Public name
+                                    putValueArgument(arg++, irString(""))
+                                    // Type
+                                    putValueArgument(
+                                        arg++,
+                                        IrGetEnumValueImpl(
+                                            startOffset = UNDEFINED_OFFSET,
+                                            endOffset = UNDEFINED_OFFSET,
+                                            type = propertyType.defaultType,
+                                            symbol = type.symbol
                                         )
-                                        // Link target
-                                        putValueArgument(
-                                            arg++,
-                                            if (type == objectType) {
-                                                // Collections of type RealmObject require the type parameter be retrieved from the generic argument
-                                                val linkTargetType = when (collectionTypeSymbol) {
-                                                    PROPERTY_COLLECTION_TYPE_NONE ->
-                                                        backingField.type
-                                                    PROPERTY_COLLECTION_TYPE_LIST ->
-                                                        (backingField.type as IrSimpleType).arguments[0] as IrSimpleType
-                                                    else ->
-                                                        error("Unsupported collection type '$collectionTypeSymbol' for field ${entry.key}")
-                                                }
-                                                irString(linkTargetType.classifierOrFail.descriptor.name.identifier)
-                                            } else {
-                                                irString("")
+                                    )
+                                    // Collection type: remember to specify it correctly here - the
+                                    // type of the contents itself is specified as "type" above!
+                                    val collectionTypeSymbol = when (value.collectionType) {
+                                        CollectionType.NONE -> PROPERTY_COLLECTION_TYPE_NONE
+                                        CollectionType.LIST -> PROPERTY_COLLECTION_TYPE_LIST
+                                        else ->
+                                            error("Unsupported collection type '${value.collectionType}' for field ${entry.key}")
+                                    }
+                                    putValueArgument(
+                                        arg++,
+                                        IrGetEnumValueImpl(
+                                            startOffset = UNDEFINED_OFFSET,
+                                            endOffset = UNDEFINED_OFFSET,
+                                            type = collectionType.defaultType,
+                                            symbol = collectionTypes.first {
+                                                it.name == collectionTypeSymbol
+                                            }.symbol
+                                        )
+                                    )
+                                    // Link target
+                                    putValueArgument(
+                                        arg++,
+                                        if (type == objectType) {
+                                            // Collections of type RealmObject require the type parameter be retrieved from the generic argument
+                                            val linkTargetType = when (collectionTypeSymbol) {
+                                                PROPERTY_COLLECTION_TYPE_NONE ->
+                                                    backingField.type
+                                                PROPERTY_COLLECTION_TYPE_LIST ->
+                                                    (backingField.type as IrSimpleType).arguments[0] as IrSimpleType
+                                                else ->
+                                                    error("Unsupported collection type '$collectionTypeSymbol' for field ${entry.key}")
                                             }
-                                        )
-                                        // Link property name
-                                        putValueArgument(arg++, irString(""))
-                                        // isNullable
-                                        putValueArgument(arg++, irBoolean(nullable))
-                                        // isPrimaryKey
-                                        putValueArgument(arg++, irBoolean(primaryKey))
-                                        // isIndexed
-                                        putValueArgument(arg++, irBoolean(isIndexed))
-                                    }
-                                }
-                            )
+                                            irString(linkTargetType.classifierOrFail.descriptor.name.identifier)
+                                        } else {
+                                            irString("")
+                                        }
+                                    )
+                                    // Link property name
+                                    putValueArgument(arg++, irString(""))
+                                    // isNullable
+                                    putValueArgument(arg++, irBoolean(nullable))
+                                    // isPrimaryKey
+                                    putValueArgument(arg++, irBoolean(primaryKey))
+                                    // isIndexed
+                                    putValueArgument(arg++, irBoolean(isIndexed))
+                                }
+                            }
                         )
-                    }
+                    )
+                }
             )
         }
         function.overriddenSymbols =
