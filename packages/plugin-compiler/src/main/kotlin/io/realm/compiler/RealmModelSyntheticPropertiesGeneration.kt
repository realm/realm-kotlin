--- conflicted
+++ resolved
@@ -121,15 +121,10 @@
     private val collectionTypes =
         collectionType.declarations.filterIsInstance<IrEnumEntry>()
 
-<<<<<<< HEAD
     private val realmReferenceClass = pluginContext.lookupClassOrThrow(REALM_REFERENCE)
     private val mediatorInterface = pluginContext.lookupClassOrThrow(REALM_MEDIATOR_INTERFACE)
     private val classMetadataClass = pluginContext.lookupClassOrThrow(CLASS_METADATA_CLASS)
-=======
-    private val realmReferenceClass: IrClass = pluginContext.lookupClassOrThrow(REALM_REFERENCE)
-    private val mediatorInterface: IrClass = pluginContext.lookupClassOrThrow(REALM_MEDIATOR_INTERFACE)
     private val realmInstantType: IrType = pluginContext.lookupClassOrThrow(REALM_INSTANT).defaultType
->>>>>>> 59e92f75
 
     private val listIrClass: IrClass =
         pluginContext.lookupClassOrThrow(FqNames.KOTLIN_COLLECTIONS_LIST)
