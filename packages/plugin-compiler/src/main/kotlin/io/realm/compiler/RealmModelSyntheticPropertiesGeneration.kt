/*
 * Copyright 2020 Realm Inc.
 *
 * Licensed under the Apache License, Version 2.0 (the "License");
 * you may not use this file except in compliance with the License.
 * You may obtain a copy of the License at
 *
 * http://www.apache.org/licenses/LICENSE-2.0
 *
 * Unless required by applicable law or agreed to in writing, software
 * distributed under the License is distributed on an "AS IS" BASIS,
 * WITHOUT WARRANTIES OR CONDITIONS OF ANY KIND, either express or implied.
 * See the License for the specific language governing permissions and
 * limitations under the License.
 */

package io.realm.compiler

import io.realm.compiler.FqNames.CLASS_INFO
import io.realm.compiler.FqNames.COLLECTION_TYPE
import io.realm.compiler.FqNames.INDEX_ANNOTATION
import io.realm.compiler.FqNames.PRIMARY_KEY_ANNOTATION
import io.realm.compiler.FqNames.PROPERTY_INFO
import io.realm.compiler.FqNames.PROPERTY_TYPE
import io.realm.compiler.FqNames.REALM_INSTANT
import io.realm.compiler.FqNames.REALM_MEDIATOR_INTERFACE
import io.realm.compiler.FqNames.REALM_MODEL_COMPANION
import io.realm.compiler.FqNames.REALM_NATIVE_POINTER
import io.realm.compiler.FqNames.REALM_OBJECT_INTERNAL_INTERFACE
import io.realm.compiler.FqNames.REALM_REFERENCE
import io.realm.compiler.Names.CLASS_INFO_CREATE
import io.realm.compiler.Names.MEDIATOR
import io.realm.compiler.Names.OBJECT_CLASS_NAME
import io.realm.compiler.Names.OBJECT_IS_MANAGED
import io.realm.compiler.Names.OBJECT_POINTER
import io.realm.compiler.Names.PROPERTY_COLLECTION_TYPE_LIST
import io.realm.compiler.Names.PROPERTY_COLLECTION_TYPE_NONE
import io.realm.compiler.Names.PROPERTY_INFO_CREATE
import io.realm.compiler.Names.PROPERTY_TYPE_OBJECT
import io.realm.compiler.Names.REALM_OBJECT_COMPANION_FIELDS_MEMBER
import io.realm.compiler.Names.REALM_OBJECT_COMPANION_NEW_INSTANCE_METHOD
import io.realm.compiler.Names.REALM_OBJECT_COMPANION_PRIMARY_KEY_MEMBER
import io.realm.compiler.Names.REALM_OBJECT_COMPANION_SCHEMA_METHOD
import io.realm.compiler.Names.REALM_OWNER
import io.realm.compiler.Names.SET
import org.jetbrains.kotlin.backend.common.extensions.IrPluginContext
import org.jetbrains.kotlin.backend.common.ir.copyTo
import org.jetbrains.kotlin.backend.common.lower.DeclarationIrBuilder
import org.jetbrains.kotlin.descriptors.DescriptorVisibilities
import org.jetbrains.kotlin.descriptors.Modality
import org.jetbrains.kotlin.ir.ObsoleteDescriptorBasedAPI
import org.jetbrains.kotlin.ir.UNDEFINED_OFFSET
import org.jetbrains.kotlin.ir.builders.at
import org.jetbrains.kotlin.ir.builders.declarations.addGetter
import org.jetbrains.kotlin.ir.builders.declarations.addProperty
import org.jetbrains.kotlin.ir.builders.declarations.addValueParameter
import org.jetbrains.kotlin.ir.builders.declarations.buildField
import org.jetbrains.kotlin.ir.builders.irBlockBody
import org.jetbrains.kotlin.ir.builders.irBoolean
import org.jetbrains.kotlin.ir.builders.irGet
import org.jetbrains.kotlin.ir.builders.irGetField
import org.jetbrains.kotlin.ir.builders.irGetObject
import org.jetbrains.kotlin.ir.builders.irLong
import org.jetbrains.kotlin.ir.builders.irReturn
import org.jetbrains.kotlin.ir.builders.irSetField
import org.jetbrains.kotlin.ir.builders.irString
import org.jetbrains.kotlin.ir.declarations.IrClass
import org.jetbrains.kotlin.ir.declarations.IrDeclarationOrigin
import org.jetbrains.kotlin.ir.declarations.IrEnumEntry
import org.jetbrains.kotlin.ir.declarations.IrProperty
import org.jetbrains.kotlin.ir.declarations.IrSimpleFunction
import org.jetbrains.kotlin.ir.expressions.IrExpressionBody
import org.jetbrains.kotlin.ir.expressions.impl.IrCallImpl
import org.jetbrains.kotlin.ir.expressions.impl.IrConstImpl
import org.jetbrains.kotlin.ir.expressions.impl.IrConstructorCallImpl
import org.jetbrains.kotlin.ir.expressions.impl.IrExpressionBodyImpl
import org.jetbrains.kotlin.ir.expressions.impl.IrGetEnumValueImpl
import org.jetbrains.kotlin.ir.expressions.impl.IrPropertyReferenceImpl
import org.jetbrains.kotlin.ir.types.IrSimpleType
import org.jetbrains.kotlin.ir.types.IrType
import org.jetbrains.kotlin.ir.types.classifierOrFail
import org.jetbrains.kotlin.ir.types.createType
import org.jetbrains.kotlin.ir.types.isNullable
import org.jetbrains.kotlin.ir.types.makeNullable
import org.jetbrains.kotlin.ir.types.typeWith
import org.jetbrains.kotlin.ir.util.companionObject
import org.jetbrains.kotlin.ir.util.defaultType
import org.jetbrains.kotlin.ir.util.functions
import org.jetbrains.kotlin.ir.util.getPropertyGetter
import org.jetbrains.kotlin.ir.util.getPropertySetter
import org.jetbrains.kotlin.ir.util.parentAsClass
import org.jetbrains.kotlin.ir.util.primaryConstructor
import org.jetbrains.kotlin.name.Name
import org.jetbrains.kotlin.util.capitalizeDecapitalize.toLowerCaseAsciiOnly

/**
 * Helper to assisting in modifying classes marked with the [RealmObject] interface according to our
 * needs:
 * - Adding the internal properties of [io.realm.internal.interop.RealmObjectInterop]
 * - Adding the internal properties and methods of [RealmObjectCompanion] to the associated companion.
 */
class RealmModelSyntheticPropertiesGeneration(private val pluginContext: IrPluginContext) {
    private val realmModelInternalInterface: IrClass = pluginContext.lookupClassOrThrow(REALM_OBJECT_INTERNAL_INTERFACE)
    private val nullableNativePointerInterface =
        pluginContext.lookupClassOrThrow(REALM_NATIVE_POINTER)
            .symbol.createType(true, emptyList())
    private val realmObjectCompanionInterface =
        pluginContext.lookupClassOrThrow(REALM_MODEL_COMPANION)
    private val classInfoClass = pluginContext.lookupClassOrThrow(CLASS_INFO)
    val classInfoCreateMethod = classInfoClass.lookupCompanionDeclaration<IrSimpleFunction>(CLASS_INFO_CREATE)

    private val propertyClass = pluginContext.lookupClassOrThrow(PROPERTY_INFO)
    val propertyCreateMethod = propertyClass.lookupCompanionDeclaration<IrSimpleFunction>(PROPERTY_INFO_CREATE)

    private val propertyType: IrClass = pluginContext.lookupClassOrThrow(PROPERTY_TYPE)
    private val propertyTypes =
        propertyType.declarations.filterIsInstance<IrEnumEntry>()
    private val collectionType: IrClass = pluginContext.lookupClassOrThrow(COLLECTION_TYPE)
    private val collectionTypes =
        collectionType.declarations.filterIsInstance<IrEnumEntry>()

    private val realmReferenceClass: IrClass = pluginContext.lookupClassOrThrow(REALM_REFERENCE)
    private val mediatorInterface: IrClass = pluginContext.lookupClassOrThrow(REALM_MEDIATOR_INTERFACE)
    private val realmInstantType: IrType = pluginContext.lookupClassOrThrow(REALM_INSTANT).defaultType

    private val listIrClass: IrClass =
        pluginContext.lookupClassOrThrow(FqNames.KOTLIN_COLLECTIONS_LIST)
    private val kProperty1Class: IrClass =
        pluginContext.lookupClassOrThrow(FqNames.KOTLIN_REFLECT_KPROPERTY1)
    val realmClassImpl = pluginContext.lookupClassOrThrow(FqNames.REALM_CLASS_IMPL)
    val realmClassCtor = pluginContext.lookupConstructorInClass(FqNames.REALM_CLASS_IMPL) {
        it.owner.valueParameters.size == 2
    }

    fun addProperties(irClass: IrClass): IrClass =
        irClass.apply {
            addVariableProperty(realmModelInternalInterface, OBJECT_POINTER, nullableNativePointerInterface, ::irNull)
            addVariableProperty(realmModelInternalInterface, REALM_OWNER, realmReferenceClass.defaultType.makeNullable(), ::irNull)
            addVariableProperty(
                realmModelInternalInterface,
                OBJECT_CLASS_NAME,
                pluginContext.irBuiltIns.stringType.makeNullable(),
                ::irNull
            )
            addVariableProperty(realmModelInternalInterface, OBJECT_IS_MANAGED, pluginContext.irBuiltIns.booleanType, ::irFalse)
            addVariableProperty(realmModelInternalInterface, MEDIATOR, mediatorInterface.defaultType.makeNullable(), ::irNull)
        }

    @Suppress("LongMethod")
    fun addCompanionFields(
        companion: IrClass,
        properties: MutableMap<String, SchemaProperty>?,
    ) {
        val kPropertyType = kProperty1Class.typeWith(
            companion.parentAsClass.defaultType,
            pluginContext.irBuiltIns.anyNType.makeNullable()
        )
        companion.addValueProperty(
            pluginContext,
            realmObjectCompanionInterface,
            REALM_OBJECT_COMPANION_FIELDS_MEMBER,
            listIrClass.typeWith(kPropertyType)
        ) { startOffset, endOffset ->
            buildListOf(
                context = pluginContext,
                startOffset = startOffset,
                endOffset = endOffset,
                elementType = kPropertyType,
                args = properties!!.entries.map {
                    val property = it.value.declaration
                    IrPropertyReferenceImpl(
                        startOffset = startOffset,
                        endOffset = endOffset,
                        type = kPropertyType,
                        symbol = property.symbol,
                        typeArgumentsCount = 0,
                        field = null,
                        getter = property.getter?.symbol,
                        setter = property.setter?.symbol
                    )
                }
            )
        }

        val primaryKeyFields = properties!!.filter { it.value.declaration.backingField!!.hasAnnotation(PRIMARY_KEY_ANNOTATION) }

        val primaryKey: IrProperty? = when (primaryKeyFields.size) {
            0 -> null
            1 -> primaryKeyFields.entries.first().value.declaration
            else -> {
                logError("RealmObject can only have one primary key")
                null
            }
        }

        companion.addValueProperty(
            pluginContext,
            realmObjectCompanionInterface,
            REALM_OBJECT_COMPANION_PRIMARY_KEY_MEMBER,
            kPropertyType
        ) { startOffset, endOffset ->
            primaryKey?.let {
                IrPropertyReferenceImpl(
                    startOffset = startOffset,
                    endOffset = endOffset,
                    type = kPropertyType,
                    symbol = primaryKey.symbol,
                    typeArgumentsCount = 0,
                    field = null,
                    getter = primaryKey.getter?.symbol,
                    setter = primaryKey.setter?.symbol
                )
            } ?: IrConstImpl.constNull(startOffset, endOffset, pluginContext.irBuiltIns.nothingNType)
        }
    }

    // Generate body for the synthetic schema method defined inside the Companion instance previously declared via `RealmModelSyntheticCompanionExtension`
    // TODO OPTIMIZE should be a one time only constructed object
    @OptIn(ObsoleteDescriptorBasedAPI::class)
    @Suppress("LongMethod", "ComplexMethod")
    fun addSchemaMethodBody(irClass: IrClass) {
        val companionObject = irClass.companionObject() as? IrClass
            ?: error("Companion object not available")

        val fields: MutableMap<String, SchemaProperty> =
            SchemaCollector.properties.getOrDefault(irClass, mutableMapOf())

        val primaryKeyFields = fields.filter { it.value.declaration.backingField!!.hasAnnotation(PRIMARY_KEY_ANNOTATION) }

        val primaryKey: String? = when (primaryKeyFields.size) {
            0 -> null
            1 -> primaryKeyFields.entries.first().key
            else -> {
                logError("RealmObject can only have one primary key")
                null
            }
        }

        val function =
            companionObject.functions.first { it.name == REALM_OBJECT_COMPANION_SCHEMA_METHOD }
        function.dispatchReceiverParameter = companionObject.thisReceiver?.copyTo(function)
        function.body = pluginContext.blockBody(function.symbol) {
            +irReturn(
                IrConstructorCallImpl(
                    startOffset, endOffset,
                    realmClassImpl.defaultType,
                    realmClassCtor,
                    typeArgumentsCount = 0,
                    constructorTypeArgumentsCount = 0,
                    valueArgumentsCount = 2,
                ).apply {
                    putValueArgument(
                        0,
                        IrCallImpl(
                            startOffset,
                            endOffset,
                            type = classInfoClass.defaultType,
                            symbol = classInfoCreateMethod.symbol,
                            typeArgumentsCount = 0,
                            valueArgumentsCount = 3
                        ).apply {
                            dispatchReceiver = irGetObject(classInfoClass.companionObject()!!.symbol)
                            var arg = 0
                            // Name
                            putValueArgument(arg++, irString(irClass.name.identifier))
                            // Primary key
                            putValueArgument(
                                arg++,
                                if (primaryKey != null) irString(primaryKey) else {
                                    IrConstImpl.constNull(
                                        startOffset,
                                        endOffset,
                                        pluginContext.irBuiltIns.nothingNType
                                    )
                                }
                            )
                            // num properties
                            putValueArgument(arg++, irLong(fields.size.toLong()))
                        }
                    )
                    putValueArgument(
                        1,
                        buildListOf(
                            pluginContext, startOffset, endOffset, propertyClass.defaultType,
                            fields.map { entry ->
                                val value = entry.value
                                // Extract type based on whether the field is a:
                                // 1 - primitive type, in which case it is extracted as is
                                // 2 - collection type, in which case the collection type(s)
                                //     specified in value.genericTypes should be used as type
                                val type = when (val primitiveType = getType(value.propertyType)) {
                                    null -> // Primitive type is null for collections
                                        when (value.collectionType) {
                                            CollectionType.LIST ->
                                                // Extract generic type as mentioned
                                                getType(getListType(value.coreGenericTypes))
                                                    ?: error("Unknown type ${value.propertyType} - should be a valid type for lists.")
                                            CollectionType.SET ->
                                                error("Sets not available yet.")
                                            CollectionType.DICTIONARY ->
                                                error("Dictionaries not available yet.")
                                            else ->
                                                error("Unknown type ${value.propertyType}.")
                                        }
                                    else -> // Primitive type is non-null
                                        primitiveType
                                }

                                val objectType = propertyTypes.firstOrNull {
                                    it.name == PROPERTY_TYPE_OBJECT
                                } ?: error("Unknown type ${value.propertyType}")

                                val property = value.declaration
                                val backingField = property.backingField
                                    ?: error("Property without backing field or type.")
                                // Nullability applies to the generic type in collections
                                val nullable = if (value.collectionType == CollectionType.NONE) {
                                    backingField.type.isNullable()
                                } else {
                                    value.coreGenericTypes?.get(0)?.nullable
                                        ?: error("Missing generic type while processing a collection field.")
                                }
                                val primaryKey = backingField.hasAnnotation(PRIMARY_KEY_ANNOTATION)
                                val isIndexed = backingField.hasAnnotation(INDEX_ANNOTATION)

                                val validPrimaryKeyTypes = with(pluginContext.irBuiltIns) {
                                    setOf(
                                        byteType,
                                        charType,
                                        shortType,
                                        intType,
                                        longType,
                                        stringType
                                    ).map { it.classifierOrFail }
                                }
                                if (primaryKey && backingField.type.classifierOrFail !in validPrimaryKeyTypes) {
                                    logError(
                                        "Primary key ${property.name} is of type ${backingField.type.classifierOrFail.owner.symbol.descriptor.name} but must be of type ${validPrimaryKeyTypes.map { it.owner.symbol.descriptor.name }}",
                                    )
                                }
                                val indexableTypes = with(pluginContext.irBuiltIns) {
<<<<<<< HEAD
                                    setOf(
                                        byteType,
                                        charType,
                                        shortType,
                                        intType,
                                        longType,
                                        stringType
                                    ).map { it.classifierOrFail }
=======
                                    setOf(byteType, charType, shortType, intType, longType, stringType, realmInstantType).map { it.classifierOrFail }
>>>>>>> 90e23ead
                                }
                                if (isIndexed && backingField.type.classifierOrFail !in indexableTypes) {
                                    logError(
                                        "Indexed key ${property.name} is of type ${backingField.type.classifierOrFail.owner.symbol.descriptor.name} but must be of type ${indexableTypes.map { it.owner.symbol.descriptor.name }}",
                                    )
                                }

                                IrCallImpl(
                                    startOffset,
                                    endOffset,
                                    type = propertyClass.defaultType,
                                    symbol = propertyCreateMethod.symbol,
                                    typeArgumentsCount = 0,
                                    valueArgumentsCount = 9
                                ).apply {
                                    dispatchReceiver = irGetObject(propertyClass.companionObject()!!.symbol)
                                    var arg = 0
                                    // Name
                                    putValueArgument(arg++, irString(entry.key))
                                    // Public name
                                    putValueArgument(arg++, irString(""))
                                    // Type
                                    putValueArgument(
                                        arg++,
                                        IrGetEnumValueImpl(
                                            startOffset = UNDEFINED_OFFSET,
                                            endOffset = UNDEFINED_OFFSET,
                                            type = propertyType.defaultType,
                                            symbol = type.symbol
                                        )
                                    )
                                    // Collection type: remember to specify it correctly here - the
                                    // type of the contents itself is specified as "type" above!
                                    val collectionTypeSymbol = when (value.collectionType) {
                                        CollectionType.NONE -> PROPERTY_COLLECTION_TYPE_NONE
                                        CollectionType.LIST -> PROPERTY_COLLECTION_TYPE_LIST
                                        else ->
                                            error("Unsupported collection type '${value.collectionType}' for field ${entry.key}")
                                    }
                                    putValueArgument(
                                        arg++,
                                        IrGetEnumValueImpl(
                                            startOffset = UNDEFINED_OFFSET,
                                            endOffset = UNDEFINED_OFFSET,
                                            type = collectionType.defaultType,
                                            symbol = collectionTypes.first {
                                                it.name == collectionTypeSymbol
                                            }.symbol
                                        )
                                    )
                                    // Link target
                                    putValueArgument(
                                        arg++,
                                        if (type == objectType) {
                                            // Collections of type RealmObject require the type parameter be retrieved from the generic argument
                                            val linkTargetType = when (collectionTypeSymbol) {
                                                PROPERTY_COLLECTION_TYPE_NONE ->
                                                    backingField.type
                                                PROPERTY_COLLECTION_TYPE_LIST ->
                                                    (backingField.type as IrSimpleType).arguments[0] as IrSimpleType
                                                else ->
                                                    error("Unsupported collection type '$collectionTypeSymbol' for field ${entry.key}")
                                            }
                                            irString(linkTargetType.classifierOrFail.descriptor.name.identifier)
                                        } else {
                                            irString("")
                                        }
                                    )
                                    // Link property name
                                    putValueArgument(arg++, irString(""))
                                    // isNullable
                                    putValueArgument(arg++, irBoolean(nullable))
                                    // isPrimaryKey
                                    putValueArgument(arg++, irBoolean(primaryKey))
                                    // isIndexed
                                    putValueArgument(arg++, irBoolean(isIndexed))
                                }
                            }
                        )
                    )
                }
            )
        }
        function.overriddenSymbols =
            listOf(realmObjectCompanionInterface.functions.first { it.name == REALM_OBJECT_COMPANION_SCHEMA_METHOD }.symbol)
    }

    private fun getType(type: PropertyType): IrEnumEntry? {
        return propertyTypes.firstOrNull {
            it.name.identifier.toLowerCaseAsciiOnly().contains(type.name.toLowerCaseAsciiOnly())
        }
    }

    private fun getListType(generics: List<CoreType>?): PropertyType =
        checkNotNull(generics) { "Missing type for list." }[0].propertyType

    // Generate body for the synthetic new instance method defined inside the Companion instance previously declared via `RealmModelSyntheticCompanionExtension`
    fun addNewInstanceMethodBody(irClass: IrClass) {
        val companionObject = irClass.companionObject() as? IrClass
            ?: error("Companion object not available")

        val function =
            companionObject.functions.first { it.name == REALM_OBJECT_COMPANION_NEW_INSTANCE_METHOD }
        function.dispatchReceiverParameter = companionObject.thisReceiver?.copyTo(function)
        function.body = pluginContext.blockBody(function.symbol) {
            val defaultCtor = irClass.primaryConstructor
                ?: error("Can not find primary constructor")
            +irReturn(
                IrConstructorCallImpl( // CONSTRUCTOR_CALL 'public constructor <init> () [primary] declared in dev.nhachicha.A' type=dev.nhachicha.A origin=null
                    startOffset,
                    endOffset,
                    defaultCtor.returnType,
                    defaultCtor.symbol,
                    0,
                    0,
                    0,
                    origin = null
                )
            )
        }
        function.overriddenSymbols =
            listOf(realmObjectCompanionInterface.functions.first { it.name == REALM_OBJECT_COMPANION_NEW_INSTANCE_METHOD }.symbol)
    }

    @Suppress("LongMethod")
    private fun IrClass.addVariableProperty(
        owner: IrClass,
        propertyName: Name,
        propertyType: IrType,
        initExpression: (startOffset: Int, endOffset: Int) -> IrExpressionBody
    ) {
        // PROPERTY name:realmPointer visibility:public modality:OPEN [var]
        val property = addProperty {
            at(this@addVariableProperty.startOffset, this@addVariableProperty.endOffset)
            name = propertyName
            visibility = DescriptorVisibilities.PUBLIC
            modality = Modality.OPEN
            isVar = true
        }
        // FIELD PROPERTY_BACKING_FIELD name:objectPointer type:kotlin.Long? visibility:private
        property.backingField = pluginContext.irFactory.buildField {
            at(this@addVariableProperty.startOffset, this@addVariableProperty.endOffset)
            origin = IrDeclarationOrigin.PROPERTY_BACKING_FIELD
            name = property.name
            visibility = DescriptorVisibilities.PRIVATE
            modality = property.modality
            type = propertyType
        }.apply {
            // EXPRESSION_BODY
            //  CONST Boolean type=kotlin.Boolean value=false
            initializer = initExpression(startOffset, endOffset)
        }
        property.backingField?.parent = this
        property.backingField?.correspondingPropertySymbol = property.symbol

        // FUN DEFAULT _PROPERTY_ACCESSOR name:<get-objectPointer> visibility:public modality:OPEN <> ($this:dev.nhachicha.Foo.$RealmHandler) returnType:kotlin.Long?
        // correspondingProperty: PROPERTY name:objectPointer visibility:public modality:OPEN [var]
        val getter = property.addGetter {
            at(this@addVariableProperty.startOffset, this@addVariableProperty.endOffset)
            visibility = DescriptorVisibilities.PUBLIC
            modality = Modality.OPEN
            returnType = propertyType
            origin = IrDeclarationOrigin.DEFAULT_PROPERTY_ACCESSOR
        }
        // $this: VALUE_PARAMETER name:<this> type:dev.nhachicha.Foo.$RealmHandler
        getter.dispatchReceiverParameter = thisReceiver!!.copyTo(getter)
        // overridden:
        //   public abstract fun <get-realmPointer> (): kotlin.Long? declared in dev.nhachicha.RealmObjectInternal
        val propertyAccessorGetter = owner.getPropertyGetter(propertyName.asString())
            ?: error("${propertyName.asString()} function getter symbol is not available")
        getter.overriddenSymbols = listOf(propertyAccessorGetter)

        // BLOCK_BODY
        // RETURN type=kotlin.Nothing from='public final fun <get-objectPointer> (): kotlin.Long? declared in dev.nhachicha.Foo.$RealmHandler'
        // GET_FIELD 'FIELD PROPERTY_BACKING_FIELD name:objectPointer type:kotlin.Long? visibility:private' type=kotlin.Long? origin=null
        // receiver: GET_VAR '<this>: dev.nhachicha.Foo.$RealmHandler declared in dev.nhachicha.Foo.$RealmHandler.<get-objectPointer>' type=dev.nhachicha.Foo.$RealmHandler origin=null
        getter.body = pluginContext.blockBody(getter.symbol) {
            at(startOffset, endOffset)
            +irReturn(
                irGetField(irGet(getter.dispatchReceiverParameter!!), property.backingField!!)
            )
        }

        // FUN DEFAULT_PROPERTY_ACCESSOR name:<set-realmPointer> visibility:public modality:OPEN <> ($this:dev.nhachicha.Child, <set-?>:kotlin.Long?) returnType:kotlin.Unit
        //  correspondingProperty: PROPERTY name:realmPointer visibility:public modality:OPEN [var]
        val setter = property.addSetter {
            at(this@addVariableProperty.startOffset, this@addVariableProperty.endOffset)
            visibility = DescriptorVisibilities.PUBLIC
            modality = Modality.OPEN
            returnType = pluginContext.irBuiltIns.unitType
            origin = IrDeclarationOrigin.DEFAULT_PROPERTY_ACCESSOR
        }
        // $this: VALUE_PARAMETER name:<this> type:dev.nhachicha.Child
        setter.dispatchReceiverParameter = thisReceiver!!.copyTo(setter)
        setter.correspondingPropertySymbol = property.symbol

        // overridden:
        //  public abstract fun <set-realmPointer> (<set-?>: kotlin.Long?): kotlin.Unit declared in dev.nhachicha.RealmObjectInternal
        val realmPointerSetter = owner.getPropertySetter(propertyName.asString())
            ?: error("${propertyName.asString()} function getter symbol is not available")
        setter.overriddenSymbols = listOf(realmPointerSetter)

        // VALUE_PARAMETER name:<set-?> index:0 type:kotlin.Long?
        // BLOCK_BODY
        //  SET_FIELD 'FIELD PROPERTY_BACKING_FIELD name:realmPointer type:kotlin.Long? visibility:private' type=kotlin.Unit origin=null
        //  receiver: GET_VAR '<this>: io.realm.example.Sample declared in io.realm.example.Sample.<set-realmPointer>' type=io.realm.example.Sample origin=null
        //  value: GET_VAR '<set-?>: kotlin.Long? declared in io.realm.example.Sample.<set-realmPointer>' type=kotlin.Long? origin=null
        val valueParameter = setter.addValueParameter {
            this.name = SET
            this.type = propertyType
        }
        setter.body = DeclarationIrBuilder(pluginContext, setter.symbol).irBlockBody {
            at(startOffset, endOffset)
            +irSetField(
                irGet(setter.dispatchReceiverParameter!!),
                property.backingField!!,
                irGet(valueParameter)
            )
        }
    }

    private fun irNull(startOffset: Int, endOffset: Int): IrExpressionBody =
        IrExpressionBodyImpl(
            startOffset,
            endOffset,
            IrConstImpl.constNull(startOffset, endOffset, pluginContext.irBuiltIns.nothingNType)
        )

    private fun irFalse(startOffset: Int, endOffset: Int): IrExpressionBody =
        IrExpressionBodyImpl(
            startOffset,
            endOffset,
            IrConstImpl.constFalse(startOffset, endOffset, pluginContext.irBuiltIns.booleanType)
        )
}<|MERGE_RESOLUTION|>--- conflicted
+++ resolved
@@ -284,6 +284,7 @@
                             pluginContext, startOffset, endOffset, propertyClass.defaultType,
                             fields.map { entry ->
                                 val value = entry.value
+
                                 // Extract type based on whether the field is a:
                                 // 1 - primitive type, in which case it is extracted as is
                                 // 2 - collection type, in which case the collection type(s)
@@ -339,18 +340,7 @@
                                     )
                                 }
                                 val indexableTypes = with(pluginContext.irBuiltIns) {
-<<<<<<< HEAD
-                                    setOf(
-                                        byteType,
-                                        charType,
-                                        shortType,
-                                        intType,
-                                        longType,
-                                        stringType
-                                    ).map { it.classifierOrFail }
-=======
                                     setOf(byteType, charType, shortType, intType, longType, stringType, realmInstantType).map { it.classifierOrFail }
->>>>>>> 90e23ead
                                 }
                                 if (isIndexed && backingField.type.classifierOrFail !in indexableTypes) {
                                     logError(
