/*
 * Copyright 2020 Realm Inc.
 *
 * Licensed under the Apache License, Version 2.0 (the "License");
 * you may not use this file except in compliance with the License.
 * You may obtain a copy of the License at
 *
 * http://www.apache.org/licenses/LICENSE-2.0
 *
 * Unless required by applicable law or agreed to in writing, software
 * distributed under the License is distributed on an "AS IS" BASIS,
 * WITHOUT WARRANTIES OR CONDITIONS OF ANY KIND, either express or implied.
 * See the License for the specific language governing permissions and
 * limitations under the License.
 */

package io.realm.kotlin.compiler

import io.realm.kotlin.compiler.FqNames.EMBEDDED_OBJECT_INTERFACE
import io.realm.kotlin.compiler.FqNames.KBSON_OBJECT_ID
import io.realm.kotlin.compiler.FqNames.REALM_INSTANT
import io.realm.kotlin.compiler.FqNames.REALM_LINKING_OBJECTS
import io.realm.kotlin.compiler.FqNames.REALM_LIST
import io.realm.kotlin.compiler.FqNames.REALM_MUTABLE_INTEGER
import io.realm.kotlin.compiler.FqNames.REALM_OBJECT_HELPER
import io.realm.kotlin.compiler.FqNames.REALM_OBJECT_ID
import io.realm.kotlin.compiler.FqNames.REALM_OBJECT_INTERFACE
import io.realm.kotlin.compiler.FqNames.REALM_SET
import io.realm.kotlin.compiler.FqNames.REALM_UUID
import io.realm.kotlin.compiler.Names.OBJECT_REFERENCE
import io.realm.kotlin.compiler.Names.REALM_ACCESSOR_HELPER_GET_BOOLEAN
import io.realm.kotlin.compiler.Names.REALM_ACCESSOR_HELPER_GET_BYTE_ARRAY
import io.realm.kotlin.compiler.Names.REALM_ACCESSOR_HELPER_GET_DOUBLE
import io.realm.kotlin.compiler.Names.REALM_ACCESSOR_HELPER_GET_FLOAT
import io.realm.kotlin.compiler.Names.REALM_ACCESSOR_HELPER_GET_INSTANT
import io.realm.kotlin.compiler.Names.REALM_ACCESSOR_HELPER_GET_LONG
import io.realm.kotlin.compiler.Names.REALM_ACCESSOR_HELPER_GET_OBJECT_ID
import io.realm.kotlin.compiler.Names.REALM_ACCESSOR_HELPER_GET_STRING
import io.realm.kotlin.compiler.Names.REALM_ACCESSOR_HELPER_GET_UUID
import io.realm.kotlin.compiler.Names.REALM_ACCESSOR_HELPER_SET_VALUE
import io.realm.kotlin.compiler.Names.REALM_OBJECT_HELPER_GET_LIST
import io.realm.kotlin.compiler.Names.REALM_OBJECT_HELPER_GET_MUTABLE_INT
import io.realm.kotlin.compiler.Names.REALM_OBJECT_HELPER_GET_OBJECT
import io.realm.kotlin.compiler.Names.REALM_OBJECT_HELPER_GET_SET
import io.realm.kotlin.compiler.Names.REALM_OBJECT_HELPER_SET_EMBEDDED_REALM_OBJECT
import io.realm.kotlin.compiler.Names.REALM_OBJECT_HELPER_SET_LIST
import io.realm.kotlin.compiler.Names.REALM_OBJECT_HELPER_SET_OBJECT
import io.realm.kotlin.compiler.Names.REALM_OBJECT_HELPER_SET_SET
import io.realm.kotlin.compiler.Names.REALM_SYNTHETIC_PROPERTY_PREFIX
import org.jetbrains.kotlin.backend.common.extensions.IrPluginContext
import org.jetbrains.kotlin.ir.IrStatement
import org.jetbrains.kotlin.ir.ObsoleteDescriptorBasedAPI
import org.jetbrains.kotlin.ir.builders.IrBlockBuilder
import org.jetbrains.kotlin.ir.builders.Scope
import org.jetbrains.kotlin.ir.builders.irBlockBody
import org.jetbrains.kotlin.ir.builders.irCall
import org.jetbrains.kotlin.ir.builders.irGet
import org.jetbrains.kotlin.ir.builders.irGetField
import org.jetbrains.kotlin.ir.builders.irGetObject
import org.jetbrains.kotlin.ir.builders.irIfNull
import org.jetbrains.kotlin.ir.builders.irLetS
import org.jetbrains.kotlin.ir.builders.irReturn
import org.jetbrains.kotlin.ir.builders.irString
import org.jetbrains.kotlin.ir.declarations.IrClass
import org.jetbrains.kotlin.ir.declarations.IrDeclarationOrigin
import org.jetbrains.kotlin.ir.declarations.IrProperty
import org.jetbrains.kotlin.ir.declarations.IrSimpleFunction
import org.jetbrains.kotlin.ir.declarations.IrValueParameter
import org.jetbrains.kotlin.ir.expressions.IrCall
import org.jetbrains.kotlin.ir.expressions.IrDeclarationReference
import org.jetbrains.kotlin.ir.expressions.IrStatementOrigin
import org.jetbrains.kotlin.ir.expressions.impl.IrSetFieldImpl
import org.jetbrains.kotlin.ir.types.IrSimpleType
import org.jetbrains.kotlin.ir.types.IrType
import org.jetbrains.kotlin.ir.types.IrTypeArgument
import org.jetbrains.kotlin.ir.types.classifierOrFail
import org.jetbrains.kotlin.ir.types.impl.IrAbstractSimpleType
import org.jetbrains.kotlin.ir.types.isBoolean
import org.jetbrains.kotlin.ir.types.isByte
import org.jetbrains.kotlin.ir.types.isByteArray
import org.jetbrains.kotlin.ir.types.isChar
import org.jetbrains.kotlin.ir.types.isDouble
import org.jetbrains.kotlin.ir.types.isFloat
import org.jetbrains.kotlin.ir.types.isInt
import org.jetbrains.kotlin.ir.types.isLong
import org.jetbrains.kotlin.ir.types.isNullable
import org.jetbrains.kotlin.ir.types.isShort
import org.jetbrains.kotlin.ir.types.isString
import org.jetbrains.kotlin.ir.types.isSubtypeOfClass
import org.jetbrains.kotlin.ir.types.makeNotNull
import org.jetbrains.kotlin.ir.types.toKotlinType
import org.jetbrains.kotlin.ir.util.defaultType
import org.jetbrains.kotlin.ir.util.dump
import org.jetbrains.kotlin.ir.util.parentAsClass
import org.jetbrains.kotlin.ir.visitors.IrElementTransformerVoid
import org.jetbrains.kotlin.ir.visitors.transformChildrenVoid
import org.jetbrains.kotlin.name.FqName
import org.jetbrains.kotlin.resolve.descriptorUtil.classId
import org.jetbrains.kotlin.resolve.descriptorUtil.fqNameSafe
import org.jetbrains.kotlin.types.KotlinType
import org.jetbrains.kotlin.types.StarProjectionImpl
import org.jetbrains.kotlin.types.isNullable
import org.jetbrains.kotlin.types.typeUtil.supertypes
import kotlin.collections.set

/**
 * Modifies the IR tree to transform getter/setter to call the C-Interop layer to retrieve read the managed values from the Realm
 * It also collect the schema information while processing the class properties.
 */
@OptIn(ObsoleteDescriptorBasedAPI::class)
class AccessorModifierIrGeneration(private val pluginContext: IrPluginContext) {

    private val realmObjectHelper: IrClass = pluginContext.lookupClassOrThrow(REALM_OBJECT_HELPER)
    private val realmListClass: IrClass = pluginContext.lookupClassOrThrow(REALM_LIST)
    private val realmSetClass: IrClass = pluginContext.lookupClassOrThrow(REALM_SET)
    private val realmInstantClass: IrClass = pluginContext.lookupClassOrThrow(REALM_INSTANT)
    private val realmLinkingObjectsClass: IrClass = pluginContext.lookupClassOrThrow(REALM_LINKING_OBJECTS)
    private val realmObjectInterface = pluginContext.lookupClassOrThrow(REALM_OBJECT_INTERFACE).symbol
    private val embeddedRealmObjectInterface = pluginContext.lookupClassOrThrow(EMBEDDED_OBJECT_INTERFACE).symbol
    private val objectIdClass: IrClass = pluginContext.lookupClassOrThrow(KBSON_OBJECT_ID)
    private val realmObjectIdClass: IrClass = pluginContext.lookupClassOrThrow(REALM_OBJECT_ID)
    private val realmUUIDClass: IrClass = pluginContext.lookupClassOrThrow(REALM_UUID)
    private val mutableRealmIntegerClass: IrClass = pluginContext.lookupClassOrThrow(REALM_MUTABLE_INTEGER)

    // Primitive (Core) type getters
    private val getString: IrSimpleFunction =
        realmObjectHelper.lookupFunction(REALM_ACCESSOR_HELPER_GET_STRING)
    private val getLong: IrSimpleFunction =
        realmObjectHelper.lookupFunction(REALM_ACCESSOR_HELPER_GET_LONG)
    private val getBoolean: IrSimpleFunction =
        realmObjectHelper.lookupFunction(REALM_ACCESSOR_HELPER_GET_BOOLEAN)
    private val getFloat: IrSimpleFunction =
        realmObjectHelper.lookupFunction(REALM_ACCESSOR_HELPER_GET_FLOAT)
    private val getDouble: IrSimpleFunction =
        realmObjectHelper.lookupFunction(REALM_ACCESSOR_HELPER_GET_DOUBLE)
    private val getInstant: IrSimpleFunction =
        realmObjectHelper.lookupFunction(REALM_ACCESSOR_HELPER_GET_INSTANT)
    private val getObjectId: IrSimpleFunction =
        realmObjectHelper.lookupFunction(REALM_ACCESSOR_HELPER_GET_OBJECT_ID)
    private val getUUID: IrSimpleFunction =
        realmObjectHelper.lookupFunction(REALM_ACCESSOR_HELPER_GET_UUID)
    private val getByteArray: IrSimpleFunction =
        realmObjectHelper.lookupFunction(REALM_ACCESSOR_HELPER_GET_BYTE_ARRAY)
    private val getMutableInt: IrSimpleFunction =
        realmObjectHelper.lookupFunction(REALM_OBJECT_HELPER_GET_MUTABLE_INT)
    private val getObject: IrSimpleFunction =
        realmObjectHelper.lookupFunction(REALM_OBJECT_HELPER_GET_OBJECT)

    // Primitive (Core) type setters
    private val setValue: IrSimpleFunction =
        realmObjectHelper.lookupFunction(REALM_ACCESSOR_HELPER_SET_VALUE)
    private val setObject: IrSimpleFunction =
        realmObjectHelper.lookupFunction(REALM_OBJECT_HELPER_SET_OBJECT)
    private val setEmbeddedRealmObject: IrSimpleFunction =
        realmObjectHelper.lookupFunction(REALM_OBJECT_HELPER_SET_EMBEDDED_REALM_OBJECT)

    // Getters and setters for collections
    private val getList: IrSimpleFunction =
        realmObjectHelper.lookupFunction(REALM_OBJECT_HELPER_GET_LIST)
    private val setList: IrSimpleFunction =
        realmObjectHelper.lookupFunction(REALM_OBJECT_HELPER_SET_LIST)
    private val getSet: IrSimpleFunction =
        realmObjectHelper.lookupFunction(REALM_OBJECT_HELPER_GET_SET)
    private val setSet: IrSimpleFunction =
        realmObjectHelper.lookupFunction(REALM_OBJECT_HELPER_SET_SET)

    // Top level SDK->Core converters
    private val byteToLong: IrSimpleFunction =
        pluginContext.referenceFunctions(FqName("io.realm.kotlin.internal.byteToLong")).first().owner
    private val charToLong: IrSimpleFunction =
        pluginContext.referenceFunctions(FqName("io.realm.kotlin.internal.charToLong")).first().owner
    private val shortToLong: IrSimpleFunction =
        pluginContext.referenceFunctions(FqName("io.realm.kotlin.internal.shortToLong")).first().owner
    private val intToLong: IrSimpleFunction =
        pluginContext.referenceFunctions(FqName("io.realm.kotlin.internal.intToLong")).first().owner

    // Top level Core->SDK converters
    private val longToByte: IrSimpleFunction =
        pluginContext.referenceFunctions(FqName("io.realm.kotlin.internal.longToByte")).first().owner
    private val longToChar: IrSimpleFunction =
        pluginContext.referenceFunctions(FqName("io.realm.kotlin.internal.longToChar")).first().owner
    private val longToShort: IrSimpleFunction =
        pluginContext.referenceFunctions(FqName("io.realm.kotlin.internal.longToShort")).first().owner
    private val longToInt: IrSimpleFunction =
        pluginContext.referenceFunctions(FqName("io.realm.kotlin.internal.longToInt")).first().owner
<<<<<<< HEAD
=======
    private val realmValueToRealmInstant: IrSimpleFunction =
        pluginContext.referenceFunctions(FqName("io.realm.kotlin.internal.realmValueToRealmInstant")).first().owner
    private val realmValueToRealmObjectId: IrSimpleFunction =
        pluginContext.referenceFunctions(FqName("io.realm.kotlin.internal.realmValueToRealmObjectId")).first().owner
    private val realmObjectIdToRealmValue: IrSimpleFunction =
        pluginContext.referenceFunctions(FqName("io.realm.kotlin.internal.realmObjectIdToRealmValue")).first().owner
    private val realmValueToRealmUUID: IrSimpleFunction =
        pluginContext.referenceFunctions(FqName("io.realm.kotlin.internal.realmValueToRealmUUID")).first().owner
>>>>>>> fd757b75

    private lateinit var objectReferenceProperty: IrProperty
    private lateinit var objectReferenceType: IrType

    fun modifyPropertiesAndCollectSchema(irClass: IrClass) {
        logDebug("Processing class ${irClass.name}")
        val fields = SchemaCollector.properties
            .getOrPut(irClass) {
                mutableMapOf()
            }

        objectReferenceProperty = irClass.lookupProperty(OBJECT_REFERENCE)
        objectReferenceType = objectReferenceProperty.backingField!!.type

        irClass.transformChildrenVoid(object : IrElementTransformerVoid() {
            @Suppress("LongMethod")
            override fun visitProperty(declaration: IrProperty): IrStatement {
                val name = declaration.name.asString()

                // Don't redefine accessors for internal synthetic properties or process declarations of subclasses
                if (declaration.backingField == null ||
                    name.startsWith(REALM_SYNTHETIC_PROPERTY_PREFIX) ||
                    declaration.parentAsClass != irClass
                ) {
                    return declaration
                }

                val propertyTypeRaw = declaration.backingField!!.type
                val propertyType = propertyTypeRaw.makeNotNull()
                val nullable = propertyTypeRaw.isNullable()
                val excludeProperty =
                    declaration.backingField!!.hasAnnotation(FqNames.IGNORE_ANNOTATION) ||
                        declaration.backingField!!.hasAnnotation(FqNames.TRANSIENT_ANNOTATION)

                when {
                    excludeProperty -> {
                        logDebug("Property named ${declaration.name} ignored")
                    }
                    propertyType.isMutableRealmInteger() -> {
                        logDebug("MutableRealmInt property named ${declaration.name} is ${if (nullable) "" else "not "}nullable")
                        fields[name] = SchemaProperty(
                            propertyType = PropertyType.RLM_PROPERTY_TYPE_INT,
                            declaration = declaration,
                            collectionType = CollectionType.NONE
                        )
                        // Not using the default fromPublic/toPublic solution here. We agreed
                        // changing the frontend in the future might incur in several changes to the
                        // implementation so we believe it to be a good decision to postpone making
                        // changes to the current framework until we embark in the next big update.
                        // TL;DR: use custom paths for this datatype as it requires references to
                        // the managed object to which the fields belongs.
                        modifyAccessor(
                            declaration,
                            getFunction = getMutableInt,
                            fromRealmValue = null,
                            toPublic = null,
                            setFunction = setValue,
                            fromPublic = null,
                            toRealmValue = null
                        )
                    }
                    propertyType.isByteArray() -> {
                        logDebug("ByteArray property named ${declaration.name} is ${if (nullable) "" else "not "}nullable")
                        fields[name] = SchemaProperty(
                            propertyType = PropertyType.RLM_PROPERTY_TYPE_BINARY,
                            declaration = declaration,
                            collectionType = CollectionType.NONE
                        )
                        modifyAccessor(
                            property = declaration,
                            getFunction = getByteArray,
                            fromRealmValue = null,
                            toPublic = null,
                            setFunction = setValue,
                            fromPublic = null,
                            toRealmValue = null,
                        )
                    }
                    propertyType.isString() -> {
                        logDebug("String property named ${declaration.name} is ${if (nullable) "" else "not "}nullable")
                        fields[name] = SchemaProperty(
                            propertyType = PropertyType.RLM_PROPERTY_TYPE_STRING,
                            declaration = declaration,
                            collectionType = CollectionType.NONE
                        )
                        modifyAccessor(
                            property = declaration,
                            getFunction = getString,
                            fromRealmValue = null,
                            toPublic = null,
                            setFunction = setValue,
                            fromPublic = null,
                            toRealmValue = null,
                        )
                    }
                    propertyType.isByte() -> {
                        logDebug("Byte property named ${declaration.name} is ${if (nullable) "" else "not "}nullable")
                        fields[name] = SchemaProperty(
                            propertyType = PropertyType.RLM_PROPERTY_TYPE_INT,
                            declaration = declaration,
                            collectionType = CollectionType.NONE
                        )
                        modifyAccessor(
                            property = declaration,
                            getFunction = getLong,
                            fromRealmValue = longToByte,
                            toPublic = null,
                            setFunction = setValue,
                            fromPublic = byteToLong,
                            toRealmValue = null,
                        )
                    }
                    propertyType.isChar() -> {
                        logDebug("Char property named ${declaration.name} is ${if (nullable) "" else "not "}nullable")
                        fields[name] = SchemaProperty(
                            propertyType = PropertyType.RLM_PROPERTY_TYPE_INT,
                            declaration = declaration,
                            collectionType = CollectionType.NONE
                        )
                        modifyAccessor(
                            property = declaration,
                            getFunction = getLong,
                            fromRealmValue = longToChar,
                            toPublic = null,
                            setFunction = setValue,
                            fromPublic = charToLong,
                            toRealmValue = null,
                        )
                    }
                    propertyType.isShort() -> {
                        logDebug("Short property named ${declaration.name} is ${if (nullable) "" else "not "}nullable")
                        fields[name] = SchemaProperty(
                            propertyType = PropertyType.RLM_PROPERTY_TYPE_INT,
                            declaration = declaration,
                            collectionType = CollectionType.NONE
                        )
                        modifyAccessor(
                            property = declaration,
                            getFunction = getLong,
                            fromRealmValue = longToShort,
                            toPublic = null,
                            setFunction = setValue,
                            fromPublic = shortToLong,
                            toRealmValue = null,
                        )
                    }
                    propertyType.isInt() -> {
                        logDebug("Int property named ${declaration.name} is ${if (nullable) "" else "not "}nullable")
                        fields[name] = SchemaProperty(
                            propertyType = PropertyType.RLM_PROPERTY_TYPE_INT,
                            declaration = declaration,
                            collectionType = CollectionType.NONE
                        )
                        modifyAccessor(
                            property = declaration,
                            getFunction = getLong,
                            fromRealmValue = longToInt,
                            toPublic = null,
                            setFunction = setValue,
                            fromPublic = intToLong,
                            toRealmValue = null,
                        )
                    }
                    propertyType.isLong() -> {
                        logDebug("Long property named ${declaration.name} is ${if (nullable) "" else "not "}nullable")
                        fields[name] = SchemaProperty(
                            propertyType = PropertyType.RLM_PROPERTY_TYPE_INT,
                            declaration = declaration,
                            collectionType = CollectionType.NONE
                        )
                        modifyAccessor(
                            property = declaration,
                            getFunction = getLong,
                            fromRealmValue = null,
                            toPublic = null,
                            setFunction = setValue,
                            fromPublic = null,
                            toRealmValue = null,
                        )
                    }
                    propertyType.isBoolean() -> {
                        logDebug("Boolean property named ${declaration.name} is ${if (nullable) "" else "not "}nullable")
                        fields[name] = SchemaProperty(
                            propertyType = PropertyType.RLM_PROPERTY_TYPE_BOOL,
                            declaration = declaration,
                            collectionType = CollectionType.NONE
                        )
                        modifyAccessor(
                            property = declaration,
                            getFunction = getBoolean,
                            fromRealmValue = null,
                            toPublic = null,
                            setFunction = setValue,
                            fromPublic = null,
                            toRealmValue = null,
                        )
                    }
                    propertyType.isFloat() -> {
                        logDebug("Float property named ${declaration.name} is ${if (nullable) "" else "not "}nullable")
                        fields[name] = SchemaProperty(
                            propertyType = PropertyType.RLM_PROPERTY_TYPE_FLOAT,
                            declaration = declaration,
                            collectionType = CollectionType.NONE
                        )
                        modifyAccessor(
                            property = declaration,
                            getFunction = getFloat,
                            fromRealmValue = null,
                            toPublic = null,
                            setFunction = setValue,
                            fromPublic = null,
                            toRealmValue = null,
                        )
                    }
                    propertyType.isDouble() -> {
                        logDebug("Double property named ${declaration.name} is ${if (nullable) "" else "not "}nullable")
                        fields[name] = SchemaProperty(
                            propertyType = PropertyType.RLM_PROPERTY_TYPE_DOUBLE,
                            declaration = declaration,
                            collectionType = CollectionType.NONE
                        )
                        modifyAccessor(
                            property = declaration,
                            getFunction = getDouble,
                            fromRealmValue = null,
                            toPublic = null,
                            setFunction = setValue,
                            fromPublic = null,
                            toRealmValue = null,
                        )
                    }
                    propertyType.isLinkingObject() -> {
                        getLinkingObjectsTargetPropertyType(declaration)?.let { targetPropertyType ->
                            val sourceType: IrSimpleType = irClass.defaultType

                            targetPropertyType as IrAbstractSimpleType

                            // Validates that linking objects points to a valid type
                            val generic: IrAbstractSimpleType? = targetPropertyType.arguments
                                .getOrNull(0)?.let { argument: IrTypeArgument ->
                                    argument as IrAbstractSimpleType
                                }

                            val isValidTargetType = targetPropertyType.hasSameClassId(sourceType)
                            val isValidGenericType = (
                                targetPropertyType.isRealmList() || targetPropertyType.isRealmSet()
                                ) && generic!!.type.hasSameClassId(sourceType)

                            if (!(isValidTargetType || isValidGenericType)) {
                                val targetPropertyName = getLinkingObjectPropertyName(declaration.backingField!!)
                                logError(
                                    "Error in linking objects field '${declaration.name}' - target property '$targetPropertyName' does not reference '${sourceType.toKotlinType()}'.",
                                    declaration.locationOf()
                                )
                            }

                            fields[name] = SchemaProperty(
                                propertyType = PropertyType.RLM_PROPERTY_TYPE_LINKING_OBJECTS,
                                declaration = declaration,
                                collectionType = CollectionType.LIST,
                                coreGenericTypes = listOf(
                                    CoreType(
                                        propertyType = PropertyType.RLM_PROPERTY_TYPE_OBJECT,
                                        nullable = false
                                    )
                                )
                            )
                        }
                    }
                    propertyType.isRealmInstant() -> {
                        logDebug("RealmInstant property named ${declaration.name} is ${if (nullable) "" else "not "}nullable")
                        fields[name] = SchemaProperty(
                            propertyType = PropertyType.RLM_PROPERTY_TYPE_TIMESTAMP,
                            declaration = declaration,
                            collectionType = CollectionType.NONE
                        )
                        modifyAccessor(
                            property = declaration,
                            getFunction = getInstant,
                            fromRealmValue = null,
                            toPublic = null,
                            setFunction = setValue,
                            fromPublic = null,
                            toRealmValue = null,
                        )
                    }
                    propertyType.isObjectId() -> {
                        logDebug("ObjectId property named ${declaration.name} is ${if (nullable) "" else "not "}nullable")
                        fields[name] = SchemaProperty(
                            propertyType = PropertyType.RLM_PROPERTY_TYPE_OBJECT_ID,
                            declaration = declaration,
                            collectionType = CollectionType.NONE
                        )
                        modifyAccessor(
<<<<<<< HEAD
                            property = declaration,
                            getFunction = getObjectId,
                            fromRealmValue = null,
                            toPublic = null,
                            setFunction = setValue,
                            fromPublic = null,
                            toRealmValue = null,
=======
                            declaration,
                            getFunction = getValue,
                            setFunction = setValue
                        )
                    }
                    propertyType.isRealmObjectId() -> {
                        logDebug("ObjectId property named ${declaration.name} is ${if (nullable) "" else "not "}nullable")
                        fields[name] = SchemaProperty(
                            propertyType = PropertyType.RLM_PROPERTY_TYPE_OBJECT_ID,
                            declaration = declaration,
                            collectionType = CollectionType.NONE
                        )
                        modifyAccessor(
                            declaration,
                            getFunction = getValue,
                            fromRealmValue = realmValueToRealmObjectId,
                            toRealmValue = realmObjectIdToRealmValue,
                            setFunction = setValue
>>>>>>> fd757b75
                        )
                    }
                    propertyType.isRealmUUID() -> {
                        logDebug("RealmUUID property named ${declaration.name} is ${if (nullable) "" else "not "}nullable")
                        fields[name] = SchemaProperty(
                            propertyType = PropertyType.RLM_PROPERTY_TYPE_UUID,
                            declaration = declaration,
                            collectionType = CollectionType.NONE
                        )
                        modifyAccessor(
                            property = declaration,
                            getFunction = getUUID,
                            fromRealmValue = null,
                            toPublic = null,
                            setFunction = setValue,
                            fromPublic = null,
                            toRealmValue = null,
                        )
                    }
                    propertyType.isRealmList() -> {
                        logDebug("RealmList property named ${declaration.name} is ${if (nullable) "" else "not "}nullable")
                        processCollectionField(CollectionType.LIST, fields, name, declaration)
                    }
                    propertyType.isRealmSet() -> {
                        logDebug("RealmSet property named ${declaration.name} is ${if (nullable) "" else "not "}nullable")
                        processCollectionField(CollectionType.SET, fields, name, declaration)
                    }
                    propertyType.isSubtypeOfClass(embeddedRealmObjectInterface) -> {
                        logDebug("Object property named ${declaration.name} is embedded and ${if (nullable) "" else "not "}nullable")
                        fields[name] = SchemaProperty(
                            propertyType = PropertyType.RLM_PROPERTY_TYPE_OBJECT,
                            declaration = declaration,
                            collectionType = CollectionType.NONE
                        )
                        modifyAccessor(
                            declaration,
                            getFunction = getObject,
                            fromRealmValue = null,
                            toPublic = null,
                            setFunction = setEmbeddedRealmObject,
                            fromPublic = null,
                            toRealmValue = null
                        )
                    }
                    propertyType.isSubtypeOfClass(realmObjectInterface) -> {
                        logDebug("Object property named ${declaration.name} is ${if (nullable) "" else "not "}nullable")
                        fields[name] = SchemaProperty(
                            propertyType = PropertyType.RLM_PROPERTY_TYPE_OBJECT,
                            declaration = declaration,
                            collectionType = CollectionType.NONE
                        )
                        modifyAccessor(
                            declaration,
                            getFunction = getObject,
                            fromRealmValue = null,
                            toPublic = null,
                            setFunction = setObject,
                            fromPublic = null,
                            toRealmValue = null
                        )
                    }
                    else -> {
                        logDebug("Type not processed: ${declaration.dump()}")
                    }
                }

                return super.visitProperty(declaration)
            }
        })
    }

    private fun processCollectionField(
        collectionType: CollectionType,
        fields: MutableMap<String, SchemaProperty>,
        name: String,
        declaration: IrProperty
    ) {
        val type = declaration.symbol.descriptor.type
        if (type.arguments[0] is StarProjectionImpl) {
            logError(
                "Error in field ${declaration.name} - ${collectionType.description}s cannot use a '*' projection.",
                declaration.locationOf()
            )
            return
        }
        val collectionGenericType = type.arguments[0].type
        val coreGenericTypes = getCollectionGenericCoreType(collectionType, declaration)

        // Only process field if we got valid generics
        if (coreGenericTypes != null) {
            val genericPropertyType = getPropertyTypeFromKotlinType(collectionGenericType)

            // Only process
            if (genericPropertyType != null) {
                fields[name] = SchemaProperty(
                    propertyType = genericPropertyType,
                    declaration = declaration,
                    collectionType = collectionType,
                    coreGenericTypes = listOf(coreGenericTypes)
                )
                // TODO OPTIMIZE consider synthetic property generation for lists to cache
                //  reference instead of emitting a new list every time - also for links
                //  see e.g.
                //  if (isManaged()) {
                //      if (io_realm_kotlin_synthetic$myList == null) {
                //          io_realm_kotlin_synthetic$myList = RealmObjectHelper.getList(this, "myList")
                //      }
                //      return io_realm_kotlin_synthetic$myList
                //  } else {
                //      return backing_field
                //  }

                // getCollection/setCollection gets/sets raw collections so it bypasses any converters in accessors
                modifyAccessor(
                    property = declaration,
                    getFunction = when (collectionType) {
                        CollectionType.LIST -> getList
                        CollectionType.SET -> getSet
                        CollectionType.DICTIONARY -> TODO("Dictionaries are not supported yet")
                        else -> throw UnsupportedOperationException("Only collections or dictionaries are supposed to modify the getter for '$name'")
                    },
                    fromRealmValue = null,
                    toPublic = null,
                    setFunction = when (collectionType) {
                        CollectionType.LIST -> setList
                        CollectionType.SET -> setSet
                        CollectionType.DICTIONARY -> TODO("Dictionaries are not supported yet")
                        else -> throw UnsupportedOperationException("Only collections or dictionaries are supposed to modify the setter for '$name'")
                    },
                    fromPublic = null,
                    toRealmValue = null,
                    collectionType = collectionType
                )
            }
        }
    }

    @Suppress("LongParameterList", "LongMethod", "ComplexMethod")
    private fun modifyAccessor(
        property: IrProperty,
        getFunction: IrSimpleFunction,
        fromRealmValue: IrSimpleFunction? = null,
        toPublic: IrSimpleFunction? = null,
        setFunction: IrSimpleFunction? = null,
        fromPublic: IrSimpleFunction? = null,
        toRealmValue: IrSimpleFunction? = null,
        collectionType: CollectionType = CollectionType.NONE
    ) {
        val backingField = property.backingField!!
        val type: IrType? = when (collectionType) {
            CollectionType.NONE -> backingField.type
            CollectionType.LIST,
            CollectionType.SET -> getCollectionElementType(backingField.type)
            else -> error("Collection type '$collectionType' not supported.")
        }
        val getter = property.getter
        val setter = property.setter
        getter?.apply {
            /**
             * Transform the getter to whether access the managed object or the backing field
             * ```
             * get() {
             *      return this.`io_realm_kotlin_objectReference`?.let { it ->
             *         toPublic(fromRealmValue(it.getValue("propertyName"))
             *      } ?: backingField
             * }
             * ```
             */

            origin = IrDeclarationOrigin.DEFINED

            body = IrBlockBuilder(
                pluginContext,
                Scope(getter.symbol),
                startOffset = body!!.startOffset,
                endOffset = body!!.endOffset,
            ).irBlockBody {
                val receiver: IrValueParameter = getter.dispatchReceiverParameter!!

                +irReturn(
                    irLetS(
                        value = irCall(
                            objectReferenceProperty.getter!!,
                            origin = IrStatementOrigin.GET_PROPERTY
                        ).also {
                            it.dispatchReceiver = irGet(receiver)
                        },
                        nameHint = "objectReference",
                        irType = objectReferenceType,
                    ) { valueSymbol ->
                        val managedObjectGetValueCall: IrCall = irCall(
                            callee = getFunction,
                            origin = IrStatementOrigin.GET_PROPERTY
                        ).also {
                            it.dispatchReceiver = irGetObject(realmObjectHelper.symbol)
                        }.apply {
                            if (typeArgumentsCount > 0) {
                                putTypeArgument(0, type)
                            }
                            putValueArgument(0, irGet(objectReferenceType, valueSymbol))
                            putValueArgument(1, irString(property.name.identifier))
                        }
                        val storageValue = fromRealmValue?.let {
                            irCall(callee = it).apply {
                                if (typeArgumentsCount > 0) {
                                    putTypeArgument(0, type)
                                }
                                putValueArgument(0, managedObjectGetValueCall)
                            }
                        } ?: managedObjectGetValueCall
                        val publicValue = toPublic?.let {
                            irCall(callee = toPublic).apply {
                                putValueArgument(0, storageValue)
                            }
                        } ?: storageValue
                        irIfNull(
                            type = getter.returnType,
                            subject = irGet(objectReferenceType, valueSymbol),
                            // Unmanaged object, return backing field
                            thenPart = irGetField(irGet(receiver), backingField),
                            // Managed object, return realm value
                            elsePart = publicValue
                        )
                    }
                )
            }
        }

        // Setter function is null when working with immutable properties
        if (setFunction != null) {
            setter?.apply {
                /**
                 * Transform the setter to whether access the managed object or the backing field
                 * ```
                 * set(value) {
                 *      this.`io_realm_kotlin_objectReference`?.let {
                 *          it.setValue("propertyName", toRealmValue(fromPublic(value)))
                 *      } ?: run { backingField = value }
                 * }
                 * ```
                 */

                origin = IrDeclarationOrigin.DEFINED

                body = IrBlockBuilder(
                    pluginContext,
                    Scope(setter.symbol),
                    startOffset = body!!.startOffset,
                    endOffset = body!!.endOffset,
                ).irBlockBody {
                    val receiver: IrValueParameter = setter.dispatchReceiverParameter!!

                    +irLetS(
                        value = irCall(
                            objectReferenceProperty.getter!!,
                            origin = IrStatementOrigin.GET_PROPERTY
                        ).also {
                            it.dispatchReceiver = irGet(receiver)
                        },
                        nameHint = "objectReference",
                        irType = objectReferenceType,
                    ) { valueSymbol ->
                        val storageValue: IrDeclarationReference = fromPublic?.let {
                            irCall(callee = it).apply {
                                putValueArgument(0, irGet(setter.valueParameters.first()))
                            }
                        } ?: irGet(setter.valueParameters.first())
                        val realmValue: IrDeclarationReference = toRealmValue?.let {
                            irCall(callee = it).apply {
                                if (typeArgumentsCount > 0) {
                                    putTypeArgument(0, type)
                                }
                                putValueArgument(0, storageValue)
                            }
                        } ?: storageValue
                        val cinteropCall = irCall(
                            callee = setFunction,
                            origin = IrStatementOrigin.GET_PROPERTY
                        ).also {
                            it.dispatchReceiver = irGetObject(realmObjectHelper.symbol)
                        }.apply {
                            if (typeArgumentsCount > 0) {
                                putTypeArgument(0, type)
                            }
                            putValueArgument(0, irGet(objectReferenceType, valueSymbol))
                            putValueArgument(1, irString(property.name.identifier))
                            putValueArgument(2, realmValue)
                        }

                        irIfNull(
                            type = pluginContext.irBuiltIns.unitType,
                            subject = irGet(objectReferenceType, valueSymbol),
                            // Unmanaged object, set the backing field
                            thenPart = IrSetFieldImpl(
                                startOffset = startOffset,
                                endOffset = endOffset,
                                symbol = backingField.symbol,
                                receiver = irGet(receiver),
                                value = irGet(setter.valueParameters.first()),
                                type = context.irBuiltIns.unitType
                            ),
                            // Managed object, return realm value
                            elsePart = cinteropCall
                        )
                    }
                }
            }
        }
    }

    private fun IrType.isRealmList(): Boolean {
        val propertyClassId = this.classifierOrFail.descriptor.classId
        val realmListClassId = realmListClass.descriptor.classId
        return propertyClassId == realmListClassId
    }

    private fun IrType.isRealmSet(): Boolean {
        val propertyClassId = this.classifierOrFail.descriptor.classId
        val realmSetClassId = realmSetClass.descriptor.classId
        return propertyClassId == realmSetClassId
    }

    private fun IrType.isRealmInstant(): Boolean {
        val propertyClassId = this.classifierOrFail.descriptor.classId
        val realmInstantClassId = realmInstantClass.descriptor.classId
        return propertyClassId == realmInstantClassId
    }

    private fun IrType.isLinkingObject(): Boolean {
        val propertyClassId = this.classifierOrFail.descriptor.classId
        val realmLinkingObjectsClassId = realmLinkingObjectsClass.descriptor.classId
        return propertyClassId == realmLinkingObjectsClassId
    }

    private fun IrType.isObjectId(): Boolean {
        val propertyClassId = this.classifierOrFail.descriptor.classId
        val objectIdClassId = objectIdClass.descriptor.classId
        return propertyClassId == objectIdClassId
    }

    private fun IrType.isRealmObjectId(): Boolean {
        val propertyClassId = this.classifierOrFail.descriptor.classId
        val objectIdClassId = realmObjectIdClass.descriptor.classId
        return propertyClassId == objectIdClassId
    }

    private fun IrType.hasSameClassId(other: IrType): Boolean {
        val classId = this.classifierOrFail.descriptor.classId
        val otherClassId = other.classifierOrFail.descriptor.classId
        return classId == otherClassId
    }

    private fun IrType.isRealmUUID(): Boolean {
        val propertyClassId = this.classifierOrFail.descriptor.classId
        val realmUUIDClassId = realmUUIDClass.descriptor.classId
        return propertyClassId == realmUUIDClassId
    }

    fun IrType.isMutableRealmInteger(): Boolean {
        val propertyClassId = this.classifierOrFail.descriptor.classId
        val mutableRealmIntegerClassId = mutableRealmIntegerClass.descriptor.classId
        return propertyClassId == mutableRealmIntegerClassId
    }

    @Suppress("ReturnCount")
    private fun getCollectionGenericCoreType(
        collectionType: CollectionType,
        declaration: IrProperty
    ): CoreType? {
        // Check first if the generic is a subclass of RealmObject
        val descriptorType = declaration.symbol.descriptor.type
        val collectionGenericType = descriptorType.arguments[0].type

        // No embedded objects for sets
        val supertypes = collectionGenericType.constructor.supertypes
        val isEmbedded = inheritsFromRealmObject(supertypes, RealmObjectType.EMBEDDED)
        if (collectionType == CollectionType.SET && isEmbedded) {
            logError(
                "Error in field ${declaration.name} - ${collectionType.description}s do not support embedded realm objects element types.",
                declaration.locationOf()
            )
            return null
        }

        if (inheritsFromRealmObject(supertypes)) {
            // Nullable objects are not supported
            if (collectionGenericType.isNullable()) {
                logError(
                    "Error in field ${declaration.name} - ${collectionType.description}s do not support nullable realm objects element types.",
                    declaration.locationOf()
                )
                return null
            }
            return CoreType(
                propertyType = PropertyType.RLM_PROPERTY_TYPE_OBJECT,
                nullable = false
            )
        }

        // If not a RealmObject, check whether the collection itself is nullable - if so, throw error
        if (descriptorType.isNullable()) {
            logError(
                "Error in field ${declaration.name} - a ${collectionType.description} field cannot be marked as nullable.",
                declaration.locationOf()
            )
            return null
        }

        // Otherwise just return the matching core type present in the declaration
        val genericPropertyType = getPropertyTypeFromKotlinType(collectionGenericType)
        return if (genericPropertyType != null) {
            CoreType(
                propertyType = genericPropertyType,
                nullable = collectionGenericType.isNullable()
            )
        } else {
            logError(
                "Unsupported type for ${collectionType.description}s: '$collectionGenericType'",
                declaration.locationOf()
            )
            null
        }
    }

    // TODO do the lookup only once
    @Suppress("ComplexMethod")
    private fun getPropertyTypeFromKotlinType(type: KotlinType): PropertyType? {
        return type.constructor.declarationDescriptor
            ?.name
            ?.let { identifier ->
                when (identifier.toString()) {
                    "Byte" -> PropertyType.RLM_PROPERTY_TYPE_INT
                    "Char" -> PropertyType.RLM_PROPERTY_TYPE_INT
                    "Short" -> PropertyType.RLM_PROPERTY_TYPE_INT
                    "Int" -> PropertyType.RLM_PROPERTY_TYPE_INT
                    "Long" -> PropertyType.RLM_PROPERTY_TYPE_INT
                    "Boolean" -> PropertyType.RLM_PROPERTY_TYPE_BOOL
                    "Float" -> PropertyType.RLM_PROPERTY_TYPE_FLOAT
                    "Double" -> PropertyType.RLM_PROPERTY_TYPE_DOUBLE
                    "String" -> PropertyType.RLM_PROPERTY_TYPE_STRING
                    "RealmInstant" -> PropertyType.RLM_PROPERTY_TYPE_TIMESTAMP
                    "ObjectId" -> PropertyType.RLM_PROPERTY_TYPE_OBJECT_ID
                    "BsonObjectId" -> PropertyType.RLM_PROPERTY_TYPE_OBJECT_ID
                    "RealmUUID" -> PropertyType.RLM_PROPERTY_TYPE_UUID
                    "ByteArray" -> PropertyType.RLM_PROPERTY_TYPE_BINARY
                    else ->
                        if (inheritsFromRealmObject(type.supertypes())) {
                            PropertyType.RLM_PROPERTY_TYPE_OBJECT
                        } else {
                            null
                        }
                }
            }
    }

    // Check if the class in question inherits from RealmObject, EmbeddedRealmObject or either
    private fun inheritsFromRealmObject(
        supertypes: Collection<KotlinType>,
        objectType: RealmObjectType = RealmObjectType.EITHER
    ): Boolean = supertypes.any {
        val objectFqNames = when (objectType) {
            RealmObjectType.OBJECT -> realmObjectInterfaceFqNames
            RealmObjectType.EMBEDDED -> realmEmbeddedObjectInterfaceFqNames
            RealmObjectType.EITHER -> realmObjectInterfaceFqNames + realmEmbeddedObjectInterfaceFqNames
        }
        it.constructor.declarationDescriptor?.fqNameSafe in objectFqNames
    }
}

private enum class RealmObjectType {
    OBJECT, EMBEDDED, EITHER
}<|MERGE_RESOLUTION|>--- conflicted
+++ resolved
@@ -135,6 +135,8 @@
         realmObjectHelper.lookupFunction(REALM_ACCESSOR_HELPER_GET_DOUBLE)
     private val getInstant: IrSimpleFunction =
         realmObjectHelper.lookupFunction(REALM_ACCESSOR_HELPER_GET_INSTANT)
+//    private val getRealmObjectId: IrSimpleFunction =
+//        realmObjectHelper.lookupFunction(REALM_ACCESSOR_HELPER_GET_REALM_OBJECT_ID)
     private val getObjectId: IrSimpleFunction =
         realmObjectHelper.lookupFunction(REALM_ACCESSOR_HELPER_GET_OBJECT_ID)
     private val getUUID: IrSimpleFunction =
@@ -183,17 +185,10 @@
         pluginContext.referenceFunctions(FqName("io.realm.kotlin.internal.longToShort")).first().owner
     private val longToInt: IrSimpleFunction =
         pluginContext.referenceFunctions(FqName("io.realm.kotlin.internal.longToInt")).first().owner
-<<<<<<< HEAD
-=======
-    private val realmValueToRealmInstant: IrSimpleFunction =
-        pluginContext.referenceFunctions(FqName("io.realm.kotlin.internal.realmValueToRealmInstant")).first().owner
-    private val realmValueToRealmObjectId: IrSimpleFunction =
-        pluginContext.referenceFunctions(FqName("io.realm.kotlin.internal.realmValueToRealmObjectId")).first().owner
-    private val realmObjectIdToRealmValue: IrSimpleFunction =
-        pluginContext.referenceFunctions(FqName("io.realm.kotlin.internal.realmObjectIdToRealmValue")).first().owner
-    private val realmValueToRealmUUID: IrSimpleFunction =
-        pluginContext.referenceFunctions(FqName("io.realm.kotlin.internal.realmValueToRealmUUID")).first().owner
->>>>>>> fd757b75
+    private val objectIdToRealmObjectId: IrSimpleFunction =
+        pluginContext.referenceFunctions(FqName("io.realm.kotlin.internal.objectIdToRealmObjectId")).first().owner
+//    private val realmObjectIdToObjectId: IrSimpleFunction =
+//        pluginContext.referenceFunctions(FqName("io.realm.kotlin.internal.realmObjectIdToObjectId")).first().owner
 
     private lateinit var objectReferenceProperty: IrProperty
     private lateinit var objectReferenceType: IrType
@@ -269,7 +264,7 @@
                             toPublic = null,
                             setFunction = setValue,
                             fromPublic = null,
-                            toRealmValue = null,
+                            toRealmValue = null
                         )
                     }
                     propertyType.isString() -> {
@@ -286,7 +281,7 @@
                             toPublic = null,
                             setFunction = setValue,
                             fromPublic = null,
-                            toRealmValue = null,
+                            toRealmValue = null
                         )
                     }
                     propertyType.isByte() -> {
@@ -303,7 +298,7 @@
                             toPublic = null,
                             setFunction = setValue,
                             fromPublic = byteToLong,
-                            toRealmValue = null,
+                            toRealmValue = null
                         )
                     }
                     propertyType.isChar() -> {
@@ -320,7 +315,7 @@
                             toPublic = null,
                             setFunction = setValue,
                             fromPublic = charToLong,
-                            toRealmValue = null,
+                            toRealmValue = null
                         )
                     }
                     propertyType.isShort() -> {
@@ -337,7 +332,7 @@
                             toPublic = null,
                             setFunction = setValue,
                             fromPublic = shortToLong,
-                            toRealmValue = null,
+                            toRealmValue = null
                         )
                     }
                     propertyType.isInt() -> {
@@ -354,7 +349,7 @@
                             toPublic = null,
                             setFunction = setValue,
                             fromPublic = intToLong,
-                            toRealmValue = null,
+                            toRealmValue = null
                         )
                     }
                     propertyType.isLong() -> {
@@ -371,7 +366,7 @@
                             toPublic = null,
                             setFunction = setValue,
                             fromPublic = null,
-                            toRealmValue = null,
+                            toRealmValue = null
                         )
                     }
                     propertyType.isBoolean() -> {
@@ -388,7 +383,7 @@
                             toPublic = null,
                             setFunction = setValue,
                             fromPublic = null,
-                            toRealmValue = null,
+                            toRealmValue = null
                         )
                     }
                     propertyType.isFloat() -> {
@@ -405,7 +400,7 @@
                             toPublic = null,
                             setFunction = setValue,
                             fromPublic = null,
-                            toRealmValue = null,
+                            toRealmValue = null
                         )
                     }
                     propertyType.isDouble() -> {
@@ -422,7 +417,7 @@
                             toPublic = null,
                             setFunction = setValue,
                             fromPublic = null,
-                            toRealmValue = null,
+                            toRealmValue = null
                         )
                     }
                     propertyType.isLinkingObject() -> {
@@ -477,7 +472,7 @@
                             toPublic = null,
                             setFunction = setValue,
                             fromPublic = null,
-                            toRealmValue = null,
+                            toRealmValue = null
                         )
                     }
                     propertyType.isObjectId() -> {
@@ -488,34 +483,30 @@
                             collectionType = CollectionType.NONE
                         )
                         modifyAccessor(
-<<<<<<< HEAD
                             property = declaration,
                             getFunction = getObjectId,
                             fromRealmValue = null,
                             toPublic = null,
                             setFunction = setValue,
                             fromPublic = null,
-                            toRealmValue = null,
-=======
-                            declaration,
-                            getFunction = getValue,
-                            setFunction = setValue
+                            toRealmValue = null
                         )
                     }
                     propertyType.isRealmObjectId() -> {
-                        logDebug("ObjectId property named ${declaration.name} is ${if (nullable) "" else "not "}nullable")
+                        logDebug("io.realm.kotlin.types.ObjectId property named ${declaration.name} is ${if (nullable) "" else "not "}nullable")
                         fields[name] = SchemaProperty(
                             propertyType = PropertyType.RLM_PROPERTY_TYPE_OBJECT_ID,
                             declaration = declaration,
                             collectionType = CollectionType.NONE
                         )
                         modifyAccessor(
-                            declaration,
-                            getFunction = getValue,
-                            fromRealmValue = realmValueToRealmObjectId,
-                            toRealmValue = realmObjectIdToRealmValue,
-                            setFunction = setValue
->>>>>>> fd757b75
+                            property = declaration,
+                            getFunction = getObjectId,
+                            fromRealmValue = objectIdToRealmObjectId,
+                            toPublic = null,
+                            setFunction = setValue,
+                            fromPublic = null,
+                            toRealmValue = null
                         )
                     }
                     propertyType.isRealmUUID() -> {
@@ -528,6 +519,7 @@
                         modifyAccessor(
                             property = declaration,
                             getFunction = getUUID,
+//                            fromRealmValue = realmObjectIdToObjectId,
                             fromRealmValue = null,
                             toPublic = null,
                             setFunction = setValue,
