/*
 * Copyright 2020 Realm Inc.
 *
 * Licensed under the Apache License, Version 2.0 (the "License");
 * you may not use this file except in compliance with the License.
 * You may obtain a copy of the License at
 *
 * http://www.apache.org/licenses/LICENSE-2.0
 *
 * Unless required by applicable law or agreed to in writing, software
 * distributed under the License is distributed on an "AS IS" BASIS,
 * WITHOUT WARRANTIES OR CONDITIONS OF ANY KIND, either express or implied.
 * See the License for the specific language governing permissions and
 * limitations under the License.
 */

package io.realm.kotlin.compiler

import io.realm.kotlin.compiler.FqNames.BASE_REALM_OBJECT_INTERFACE
import io.realm.kotlin.compiler.FqNames.EMBEDDED_OBJECT_INTERFACE
import io.realm.kotlin.compiler.FqNames.KOTLIN_COLLECTIONS_LISTOF
import io.realm.kotlin.compiler.FqNames.PERSISTED_NAME_ANNOTATION
import org.jetbrains.kotlin.backend.common.extensions.IrPluginContext
import org.jetbrains.kotlin.backend.common.lower.DeclarationIrBuilder
import org.jetbrains.kotlin.cli.common.messages.CompilerMessageLocationWithRange
import org.jetbrains.kotlin.cli.common.messages.CompilerMessageSourceLocation
import org.jetbrains.kotlin.com.intellij.psi.PsiElement
import org.jetbrains.kotlin.com.intellij.psi.PsiElementVisitor
import org.jetbrains.kotlin.descriptors.ClassDescriptor
import org.jetbrains.kotlin.descriptors.DescriptorVisibilities
import org.jetbrains.kotlin.descriptors.Modality
import org.jetbrains.kotlin.ir.UNDEFINED_OFFSET
import org.jetbrains.kotlin.ir.builders.IrBlockBodyBuilder
import org.jetbrains.kotlin.ir.builders.IrBlockBuilder
import org.jetbrains.kotlin.ir.builders.at
import org.jetbrains.kotlin.ir.builders.declarations.IrFieldBuilder
import org.jetbrains.kotlin.ir.builders.declarations.IrFunctionBuilder
import org.jetbrains.kotlin.ir.builders.declarations.IrPropertyBuilder
import org.jetbrains.kotlin.ir.builders.declarations.addFunction
import org.jetbrains.kotlin.ir.builders.declarations.addGetter
import org.jetbrains.kotlin.ir.builders.declarations.addProperty
import org.jetbrains.kotlin.ir.builders.declarations.addValueParameter
import org.jetbrains.kotlin.ir.builders.declarations.buildField
import org.jetbrains.kotlin.ir.builders.declarations.buildFun
import org.jetbrains.kotlin.ir.builders.irBlockBody
import org.jetbrains.kotlin.ir.builders.irGet
import org.jetbrains.kotlin.ir.builders.irGetField
import org.jetbrains.kotlin.ir.builders.irReturn
import org.jetbrains.kotlin.ir.declarations.IrClass
import org.jetbrains.kotlin.ir.declarations.IrDeclaration
import org.jetbrains.kotlin.ir.declarations.IrDeclarationOrigin
import org.jetbrains.kotlin.ir.declarations.IrField
import org.jetbrains.kotlin.ir.declarations.IrMutableAnnotationContainer
import org.jetbrains.kotlin.ir.declarations.IrProperty
import org.jetbrains.kotlin.ir.declarations.IrSimpleFunction
import org.jetbrains.kotlin.ir.declarations.IrVariable
import org.jetbrains.kotlin.ir.expressions.IrBlockBody
import org.jetbrains.kotlin.ir.expressions.IrCall
import org.jetbrains.kotlin.ir.expressions.IrExpression
import org.jetbrains.kotlin.ir.expressions.IrPropertyReference
import org.jetbrains.kotlin.ir.expressions.IrStatementOrigin
import org.jetbrains.kotlin.ir.expressions.impl.IrBlockImpl
import org.jetbrains.kotlin.ir.expressions.impl.IrBranchImpl
import org.jetbrains.kotlin.ir.expressions.impl.IrCallImpl
import org.jetbrains.kotlin.ir.expressions.impl.IrConstImpl
import org.jetbrains.kotlin.ir.expressions.impl.IrElseBranchImpl
import org.jetbrains.kotlin.ir.expressions.impl.IrExpressionBodyImpl
import org.jetbrains.kotlin.ir.expressions.impl.IrGetValueImpl
import org.jetbrains.kotlin.ir.expressions.impl.IrVarargImpl
import org.jetbrains.kotlin.ir.expressions.impl.IrWhenImpl
import org.jetbrains.kotlin.ir.interpreter.getAnnotation
import org.jetbrains.kotlin.ir.symbols.IrClassSymbol
import org.jetbrains.kotlin.ir.symbols.IrConstructorSymbol
import org.jetbrains.kotlin.ir.symbols.IrSimpleFunctionSymbol
import org.jetbrains.kotlin.ir.symbols.IrSymbol
import org.jetbrains.kotlin.ir.symbols.IrValueSymbol
import org.jetbrains.kotlin.ir.types.IrSimpleType
import org.jetbrains.kotlin.ir.types.IrType
import org.jetbrains.kotlin.ir.types.IrTypeArgument
import org.jetbrains.kotlin.ir.types.classFqName
import org.jetbrains.kotlin.ir.types.impl.IrAbstractSimpleType
import org.jetbrains.kotlin.ir.types.impl.IrTypeBase
import org.jetbrains.kotlin.ir.types.makeNullable
import org.jetbrains.kotlin.ir.types.typeWith
import org.jetbrains.kotlin.ir.util.companionObject
import org.jetbrains.kotlin.ir.util.copyTo
import org.jetbrains.kotlin.ir.util.file
import org.jetbrains.kotlin.ir.util.functions
import org.jetbrains.kotlin.ir.util.getPropertyGetter
import org.jetbrains.kotlin.ir.util.hasAnnotation
import org.jetbrains.kotlin.ir.util.isVararg
import org.jetbrains.kotlin.ir.util.nameForIrSerialization
import org.jetbrains.kotlin.ir.util.properties
import org.jetbrains.kotlin.js.resolve.diagnostics.findPsi
import org.jetbrains.kotlin.name.FqName
import org.jetbrains.kotlin.name.Name
import org.jetbrains.kotlin.psi.stubs.elements.KtStubElementTypes.SUPER_TYPE_LIST
import java.lang.reflect.Field
import java.util.function.Predicate

// Somehow addSetter was removed from the IrProperty in https://github.com/JetBrains/kotlin/commit/d1dc938a5d7331ba43fcbb8ce53c3e17ef76a22a#diff-2726c3747ace0a1c93ad82365cf3ff18L114
// Remove this extension when this will be re-introduced? see https://kotlinlang.slack.com/archives/C7L3JB43G/p1600888883006300
inline fun IrProperty.addSetter(builder: IrFunctionBuilder.() -> Unit = {}): IrSimpleFunction =
    IrFunctionBuilder().run {
        factory.buildFun {
            this.name = Name.special("<set-${this@addSetter.name}>")
            builder()
        }.also { setter ->
            this@addSetter.setter = setter
            setter.correspondingPropertySymbol = this@addSetter.symbol
            setter.parent = this@addSetter.parent
        }
    }

fun IrPluginContext.blockBody(
    symbol: IrSymbol,
    block: IrBlockBodyBuilder.() -> Unit
): IrBlockBody =
    DeclarationIrBuilder(this, symbol).irBlockBody { block() }

val ClassDescriptor.isRealmObjectCompanion
    get() = isCompanionObject && (containingDeclaration as ClassDescriptor).isBaseRealmObject

val realmObjectInterfaceFqNames = setOf(FqNames.REALM_OBJECT_INTERFACE)
val realmEmbeddedObjectInterfaceFqNames = setOf(FqNames.EMBEDDED_OBJECT_INTERFACE)
val anyRealmObjectInterfacesFqNames = realmObjectInterfaceFqNames + realmEmbeddedObjectInterfaceFqNames

inline fun ClassDescriptor.hasInterfacePsi(interfaces: Set<String>): Boolean {
    // Using PSI to find super types to avoid cyclic reference (see https://github.com/realm/realm-kotlin/issues/339)
    var hasRealmObjectAsSuperType = false
    this.findPsi()?.acceptChildren(object : PsiElementVisitor() {
        override fun visitElement(element: PsiElement) {
            if (element.node.elementType == SUPER_TYPE_LIST) {
                // Check supertypes for classes with Embbeded/RealmObject as generics and remove
                // them from the string so as to avoid erroneously processing said classes which
                // implement these types as implementing Embedded/RealmObject. Doing so would
                // add our companion interface causing compilation errors.
                val elementNodeText = element.node.text
                    .replace(" ", "") // Sanitize removing spaces
                    .split(",") // Split by commas
                    .filter {
                        !(
                            it.contains("<RealmObject>") ||
                                it.contains("<io.realm.kotlin.types.RealmObject>") ||
                                it.contains("<EmbeddedRealmObject>") ||
                                it.contains("<io.realm.kotlin.types.EmbeddedRealmObject>")
                            )
                    }.joinToString(",") // Re-sanitize again
                hasRealmObjectAsSuperType = elementNodeText.findAnyOf(interfaces) != null
            }
        }
    })

    return hasRealmObjectAsSuperType
}

val realmObjectPsiNames = setOf("RealmObject", "io.realm.kotlin.types.RealmObject")
val embeddedRealmObjectPsiNames = setOf("EmbeddedRealmObject", "io.realm.kotlin.types.EmbeddedRealmObject")
val ClassDescriptor.isRealmObject: Boolean
    get() = this.hasInterfacePsi(realmObjectPsiNames)
val ClassDescriptor.isEmbeddedRealmObject: Boolean
    get() = this.hasInterfacePsi(embeddedRealmObjectPsiNames)
val ClassDescriptor.isBaseRealmObject: Boolean
    get() = this.hasInterfacePsi(realmObjectPsiNames + embeddedRealmObjectPsiNames)

fun IrMutableAnnotationContainer.hasAnnotation(annotation: FqName): Boolean {
    return annotations.hasAnnotation(annotation)
}

val IrClass.isBaseRealmObject
    get() = superTypes.any { it.classFqName in anyRealmObjectInterfacesFqNames }

val IrClass.isRealmObject
    get() = superTypes.any { it.classFqName == BASE_REALM_OBJECT_INTERFACE }

val IrClass.isEmbeddedRealmObject: Boolean
    get() = superTypes.any { it.classFqName == EMBEDDED_OBJECT_INTERFACE }

internal fun IrFunctionBuilder.at(startOffset: Int, endOffset: Int) = also {
    this.startOffset = startOffset
    this.endOffset = endOffset
}

internal fun IrFieldBuilder.at(startOffset: Int, endOffset: Int) = also {
    this.startOffset = startOffset
    this.endOffset = endOffset
}

internal fun IrPropertyBuilder.at(startOffset: Int, endOffset: Int) = also {
    this.startOffset = startOffset
    this.endOffset = endOffset
}

internal fun IrClass.lookupFunction(name: Name, predicate: Predicate<IrSimpleFunction>? = null): IrSimpleFunction {
    return functions.firstOrNull { it.name == name && predicate?.test(it) ?: true }
        ?: throw AssertionError("Function '$name' not found in class '${this.name}'")
}

internal fun IrClass.lookupProperty(name: Name): IrProperty {
    return properties.firstOrNull { it.name == name }
        ?: throw AssertionError("Property '$name' not found in class '${this.name}'")
}

internal fun IrPluginContext.lookupFunctionInClass(
    fqName: FqName,
    function: String
): IrSimpleFunction {
    return lookupClassOrThrow(fqName).functions.first {
        it.name == Name.identifier(function)
    }
}

internal fun IrPluginContext.lookupClassOrThrow(name: FqName): IrClass {
    return referenceClass(name)?.owner
        ?: fatalError("Cannot find ${name.asString()} on platform $platform.")
}

internal fun IrPluginContext.lookupConstructorInClass(
    fqName: FqName,
    filter: (ctor: IrConstructorSymbol) -> Boolean = { true }
): IrConstructorSymbol {
    return referenceConstructors(fqName).first {
        filter(it)
    }
}

internal fun <T> IrClass.lookupCompanionDeclaration(
    name: Name
): T {
    return this.companionObject()?.declarations?.first { it.nameForIrSerialization == name } as T
        ?: fatalError("Cannot find companion method ${name.asString()} on ${this.name}")
}

object SchemaCollector {
    val properties = mutableMapOf<IrClass, MutableMap<String, SchemaProperty>>()
}

// ------------------------------------------------------------------------------

/**
 * This matches RealmEnums.CollectionType.
 */
enum class CollectionType(val description: String) {
    NONE("None"),
    LIST("RealmList"),
    SET("RealmSet"),
    DICTIONARY("RealmDictionary");
}

/**
 * This matches RealmEnums.PropertyType.
 */
enum class PropertyType {
    RLM_PROPERTY_TYPE_INT,
    RLM_PROPERTY_TYPE_BOOL,
    RLM_PROPERTY_TYPE_STRING,
    RLM_PROPERTY_TYPE_BINARY,
    RLM_PROPERTY_TYPE_MIXED,
    RLM_PROPERTY_TYPE_TIMESTAMP,
    RLM_PROPERTY_TYPE_FLOAT,
    RLM_PROPERTY_TYPE_DOUBLE,
<<<<<<< HEAD
    RLM_PROPERTY_TYPE_DECIMAL128,
    RLM_PROPERTY_TYPE_TIMESTAMP,
=======
    RLM_PROPERTY_TYPE_OBJECT,
    RLM_PROPERTY_TYPE_LINKING_OBJECTS,
>>>>>>> d99cd539
    RLM_PROPERTY_TYPE_OBJECT_ID,
    RLM_PROPERTY_TYPE_UUID,
}

data class CoreType(
    val propertyType: PropertyType,
    val nullable: Boolean
)

// FIXME use PropertyType instead of "type: String", consider using a common/shared type when implementing public schema
//  see (https://github.com/realm/realm-kotlin/issues/238)
data class SchemaProperty(
    val propertyType: PropertyType,
    val declaration: IrProperty,
    val collectionType: CollectionType = CollectionType.NONE,
    val coreGenericTypes: List<CoreType>? = null
) {
    val isComputed = propertyType == PropertyType.RLM_PROPERTY_TYPE_LINKING_OBJECTS
    val hasPersistedNameAnnotation = declaration.backingField != null && declaration.hasAnnotation(PERSISTED_NAME_ANNOTATION)
    val persistedName: String
    val publicName: String

    init {
        if (hasPersistedNameAnnotation) {
            // Set the persisted name to the name passed to `@PersistedName`
            persistedName = getPersistedName(declaration)
            // Set the public name to the original Kotlin name
            publicName = declaration.name.identifier
        } else {
            persistedName = declaration.name.identifier
            publicName = ""
        }
    }

    companion object {
        fun getPersistedName(declaration: IrProperty): String {
            @Suppress("UNCHECKED_CAST")
            return (declaration.getAnnotation(PERSISTED_NAME_ANNOTATION).getValueArgument(0)!! as IrConstImpl<String>).value
        }
    }
}

// ------------------------------------------------------------------------------

@Suppress("LongParameterList")
internal fun <T : IrExpression> buildOf(
    context: IrPluginContext,
    startOffset: Int,
    endOffset: Int,
    function: IrSimpleFunctionSymbol,
    containerType: IrClass,
    elementType: IrType,
    args: List<T>
): IrExpression {
    return IrCallImpl(
        startOffset = startOffset, endOffset = endOffset,
        type = containerType.typeWith(elementType),
        symbol = function,
        typeArgumentsCount = 1,
        valueArgumentsCount = 1,
        origin = null,
        superQualifierSymbol = null
    ).apply {
        putTypeArgument(index = 0, type = elementType)
        putValueArgument(
            index = 0,
            valueArgument = IrVarargImpl(
                UNDEFINED_OFFSET,
                UNDEFINED_OFFSET,
                context.irBuiltIns.arrayClass.typeWith(elementType),
                type,
                args.toList()
            )
        )
    }
}

internal fun <T : IrExpression> buildSetOf(
    context: IrPluginContext,
    startOffset: Int,
    endOffset: Int,
    elementType: IrType,
    args: List<T>
): IrExpression {
    val setOf = context.referenceFunctions(FqName("kotlin.collections.setOf"))
        .first {
            val parameters = it.owner.valueParameters
            parameters.size == 1 && parameters.first().isVararg
        }
    val setIrClass: IrClass = context.lookupClassOrThrow(FqNames.KOTLIN_COLLECTIONS_SET)
    return buildOf(context, startOffset, endOffset, setOf, setIrClass, elementType, args)
}

internal fun <T : IrExpression> buildListOf(
    context: IrPluginContext,
    startOffset: Int,
    endOffset: Int,
    elementType: IrType,
    args: List<T>
): IrExpression {
    val listOf = context.referenceFunctions(KOTLIN_COLLECTIONS_LISTOF)
        .first {
            val parameters = it.owner.valueParameters
            parameters.size == 1 && parameters.first().isVararg
        }
    val listIrClass: IrClass = context.lookupClassOrThrow(FqNames.KOTLIN_COLLECTIONS_LIST)
    return buildOf(context, startOffset, endOffset, listOf, listIrClass, elementType, args)
}

fun IrClass.addValueProperty(
    pluginContext: IrPluginContext,
    superClass: IrClass,
    propertyName: Name,
    propertyType: IrType,
    initExpression: (startOffset: Int, endOffset: Int) -> IrExpression
): IrProperty {
    // PROPERTY name:realmPointer visibility:public modality:OPEN [var]
    val property = addProperty {
        at(this@addProperty.startOffset, this@addProperty.endOffset)
        name = propertyName
        visibility = DescriptorVisibilities.PUBLIC
        modality = Modality.FINAL
        isVar = true
    }
    // FIELD PROPERTY_BACKING_FIELD name:objectPointer type:kotlin.Long? visibility:private
    property.backingField = pluginContext.irFactory.buildField {
        at(this@addValueProperty.startOffset, this@addValueProperty.endOffset)
        origin = IrDeclarationOrigin.PROPERTY_BACKING_FIELD
        name = property.name
        visibility = DescriptorVisibilities.PRIVATE
        modality = property.modality
        type = propertyType
    }.apply {
        initializer = IrExpressionBodyImpl(initExpression(startOffset, endOffset))
    }
    property.backingField?.parent = this
    property.backingField?.correspondingPropertySymbol = property.symbol

    val getter = property.addGetter {
        at(this@addValueProperty.startOffset, this@addValueProperty.endOffset)
        visibility = DescriptorVisibilities.PUBLIC
        modality = Modality.FINAL
        returnType = propertyType
        origin = IrDeclarationOrigin.DEFAULT_PROPERTY_ACCESSOR
    }
    // $this: VALUE_PARAMETER name:<this> type:dev.nhachicha.Foo.$RealmHandler
    getter.dispatchReceiverParameter = thisReceiver!!.copyTo(getter)
    // overridden:
    //   public abstract fun <get-realmPointer> (): kotlin.Long? declared in dev.nhachicha.RealmObjectInternal
    val propertyAccessorGetter = superClass.getPropertyGetter(propertyName.asString())
        ?: fatalError("${propertyName.asString()} function getter symbol is not available")
    getter.overriddenSymbols = listOf(propertyAccessorGetter)

    // BLOCK_BODY
    // RETURN type=kotlin.Nothing from='public final fun <get-objectPointer> (): kotlin.Long? declared in dev.nhachicha.Foo.$RealmHandler'
    // GET_FIELD 'FIELD PROPERTY_BACKING_FIELD name:objectPointer type:kotlin.Long? visibility:private' type=kotlin.Long? origin=null
    // receiver: GET_VAR '<this>: dev.nhachicha.Foo.$RealmHandler declared in dev.nhachicha.Foo.$RealmHandler.<get-objectPointer>' type=dev.nhachicha.Foo.$RealmHandler origin=null
    getter.body = pluginContext.blockBody(getter.symbol) {
        at(startOffset, endOffset)
        +irReturn(
            irGetField(irGet(getter.dispatchReceiverParameter!!), property.backingField!!)
        )
    }
    return property
}

internal fun IrClass.addFakeOverrides(
    receiver: IrClassSymbol,
    functions: Set<Name>,
) {
    val overrides = receiver.owner.declarations.filterIsInstance<IrSimpleFunction>()
        .filter { it.name in functions }
    for (override in overrides) {
        addFunction {
            updateFrom(override)
            name = override.name
            returnType = override.returnType
            origin = IrDeclarationOrigin.FAKE_OVERRIDE
            isFakeOverride = true
        }.apply {
            override.valueParameters.forEach { x ->
                addValueParameter(x.name, x.type)
            }
            this.overriddenSymbols = listOf(override.symbol)
            dispatchReceiverParameter =
                receiver.owner.thisReceiver!!.copyTo(this)
        }
    }
}

// Copy of Kotlin's Fir2IrComponents.createSafeCallConstruction
fun IrBlockBuilder.createSafeCallConstruction(
    receiverVariable: IrVariable,
    receiverVariableSymbol: IrValueSymbol,
    expressionOnNotNull: IrExpression,
): IrExpression {
    val startOffset = expressionOnNotNull.startOffset
    val endOffset = expressionOnNotNull.endOffset

    val resultType = expressionOnNotNull.type.makeNullable()
    return IrBlockImpl(startOffset, endOffset, resultType, IrStatementOrigin.SAFE_CALL).apply {
        statements += receiverVariable
        statements += IrWhenImpl(startOffset, endOffset, resultType).apply {
            val condition = IrCallImpl(
                startOffset, endOffset, context.irBuiltIns.booleanType,
                context.irBuiltIns.eqeqSymbol,
                valueArgumentsCount = 2,
                typeArgumentsCount = 0,
                origin = IrStatementOrigin.EQEQ
            ).apply {
                putValueArgument(0, IrGetValueImpl(startOffset, endOffset, receiverVariableSymbol))
                putValueArgument(
                    1,
                    IrConstImpl.constNull(startOffset, endOffset, context.irBuiltIns.nothingNType)
                )
            }
            branches += IrBranchImpl(
                condition,
                IrConstImpl.constNull(startOffset, endOffset, context.irBuiltIns.nothingNType)
            )
            branches += IrElseBranchImpl(
                IrConstImpl.boolean(startOffset, endOffset, context.irBuiltIns.booleanType, true),
                expressionOnNotNull
            )
        }
    }
}

/**
 * Using reflection to invoke the `arguments` attribute of the `IrSimpleType` to determine the enclosing type
 * of the `RealmList`.
 * This work around is needed since `IrSimpleType` became an abstract class in Kotlin 1.7 (see https://github.com/JetBrains/kotlin/commit/53210770a6877c5c08735070f8eff3e33573f0f5)
 * which causes the compiler to throw: "java.lang.IncompatibleClassChangeError: Found class org.jetbrains.kotlin.ir.types.IrSimpleType, but interface was expected"
 * when the compiler plugin is compiled with Kotlin 1.6.10.
 */
// FIXME remove when upgrading to Kotlin 1.7 (revert to usage of `(backingField.type as IrSimpleType).arguments[0] as IrSimpleType` instead)
fun getCollectionElementType(backingFieldType: IrType): IrType? {
    if (backingFieldType is IrSimpleType) {
        val args: Field = backingFieldType::class.java.getDeclaredField("arguments")
        args.isAccessible = true
        @Suppress("UNCHECKED_CAST")
        val values: List<IrTypeArgument> = args.get(backingFieldType) as List<IrTypeArgument>
        if (values.isNotEmpty()) {
            return (values[0] as IrTypeBase).type
        }
    }
    return null
}

fun getBacklinksTargetType(backingField: IrField): IrType {
    (backingField.initializer!!.expression as IrCall).let { irCall ->
        val propertyReference = irCall.getValueArgument(0) as IrPropertyReference
        val propertyType = (propertyReference.type as IrAbstractSimpleType)
        return propertyType.arguments[0] as IrType
    }
}

fun getBacklinksTargetPropertyType(declaration: IrProperty): IrType? {
    val backingField: IrField = declaration.backingField!!

    (backingField.initializer!!.expression as IrCall).let { irCall ->
        val targetPropertyParameter = irCall.getValueArgument(0)

        // Limit linkingObjects to accept only initialization parameters
        if (targetPropertyParameter is IrPropertyReference) {
            val propertyType = (targetPropertyParameter.type as IrAbstractSimpleType)
            return propertyType.arguments[1] as IrType
        } else {
            logError(
                "Error in backlinks field ${declaration.name} - only direct property references are valid parameters.",
                backingField.locationOf()
            )
            return null
        }
    }
}

fun getLinkingObjectPropertyName(backingField: IrField): String {
    (backingField.initializer!!.expression as IrCall).let { irCall ->
        val propertyReference = irCall.getValueArgument(0) as IrPropertyReference
        val targetProperty = propertyReference.symbol.owner
        return if (targetProperty.hasAnnotation(PERSISTED_NAME_ANNOTATION)) {
            SchemaProperty.getPersistedName(targetProperty)
        } else {
            propertyReference.referencedName.identifier
        }
    }
}

/** Finds the line and column of [IrDeclaration] */
fun IrDeclaration.locationOf(): CompilerMessageSourceLocation {
    val sourceRangeInfo = file.fileEntry.getSourceRangeInfo(
        beginOffset = startOffset,
        endOffset = endOffset
    )
    return CompilerMessageLocationWithRange.create(
        path = sourceRangeInfo.filePath,
        lineStart = sourceRangeInfo.startLineNumber + 1,
        columnStart = sourceRangeInfo.startColumnNumber + 1,
        lineEnd = sourceRangeInfo.endLineNumber + 1,
        columnEnd = sourceRangeInfo.endColumnNumber + 1,
        lineContent = null
    )!!
}

/**
 * Method to indicate fatal issues that should not have happeneded; as opposed to user modeling
 * errors that are reported as compiler errors.
 */
fun fatalError(message: String): Nothing {
    error(message)
}<|MERGE_RESOLUTION|>--- conflicted
+++ resolved
@@ -259,13 +259,9 @@
     RLM_PROPERTY_TYPE_TIMESTAMP,
     RLM_PROPERTY_TYPE_FLOAT,
     RLM_PROPERTY_TYPE_DOUBLE,
-<<<<<<< HEAD
-    RLM_PROPERTY_TYPE_DECIMAL128,
-    RLM_PROPERTY_TYPE_TIMESTAMP,
-=======
     RLM_PROPERTY_TYPE_OBJECT,
     RLM_PROPERTY_TYPE_LINKING_OBJECTS,
->>>>>>> d99cd539
+    RLM_PROPERTY_TYPE_DECIMAL128,
     RLM_PROPERTY_TYPE_OBJECT_ID,
     RLM_PROPERTY_TYPE_UUID,
 }
