/*
 * Copyright 2020 Realm Inc.
 *
 * Licensed under the Apache License, Version 2.0 (the "License");
 * you may not use this file except in compliance with the License.
 * You may obtain a copy of the License at
 *
 * http://www.apache.org/licenses/LICENSE-2.0
 *
 * Unless required by applicable law or agreed to in writing, software
 * distributed under the License is distributed on an "AS IS" BASIS,
 * WITHOUT WARRANTIES OR CONDITIONS OF ANY KIND, either express or implied.
 * See the License for the specific language governing permissions and
 * limitations under the License.
 */

package io.realm.kotlin.compiler

import com.tschuchort.compiletesting.KotlinCompilation
import com.tschuchort.compiletesting.SourceFile
import io.realm.kotlin.internal.BaseRealmImpl
import io.realm.kotlin.internal.Mediator
import io.realm.kotlin.internal.RealmObjectCompanion
import io.realm.kotlin.internal.RealmObjectInternal
import io.realm.kotlin.internal.RealmObjectReference
import io.realm.kotlin.internal.RealmReference
import io.realm.kotlin.internal.interop.ClassKey
import io.realm.kotlin.internal.interop.PropertyKey
import io.realm.kotlin.internal.interop.PropertyType
import io.realm.kotlin.internal.interop.RealmObjectPointer
import io.realm.kotlin.internal.interop.RealmPointer
import io.realm.kotlin.internal.schema.ClassMetadata
import io.realm.kotlin.internal.schema.PropertyMetadata
import io.realm.kotlin.internal.schema.SchemaMetadata
import io.realm.kotlin.types.BaseRealmObject
import io.realm.kotlin.types.RealmObject
import org.junit.Test
import java.io.File
import kotlin.reflect.KClass
import kotlin.reflect.KMutableProperty
import kotlin.reflect.full.companionObjectInstance
import kotlin.test.assertEquals
import kotlin.test.assertNotNull
import kotlin.test.assertNull
import kotlin.test.assertTrue
import kotlin.test.fail

class GenerationExtensionTest {
    /**
     * Wrapping conventions around test cases.
     *
     * Convention is that the subfolders of `directory` contains:
     * - `input` - Kotlin input files
     * - `output` - IR dump from compilation
     * - `expected` - Expected IR dump
     *
     * @param directory Directory containing test case files.
     */
    class Files(private val directory: String) {
        val fileMap: Map<String, File>

        init {
            val base = File(this::class.java.getResource("$directory").file)
            val file = File(this::class.java.getResource("${directory}${File.separator}input").file)
            fileMap = file.walkTopDown().toList()
                .filter { !it.isDirectory }
                .map { it.relativeTo(base).path to it }.toMap()
        }

        private fun expectedDir() = listOf(
            "src",
            "test",
            "resources",
            directory,
            "expected"
        ).joinToString(separator = File.separator)

        fun outputDir() = listOf(
            "src",
            "test",
            "resources",
            directory,
            "output"
        ).joinToString(separator = File.separator)

        fun assertGeneratedIR() {
            val outputFile = File("${outputDir()}/main/00_ValidateIrBeforeLowering.ir")
            stripInputPath(outputFile, fileMap)
            assertEquals(
                File("${expectedDir()}/00_ValidateIrBeforeLowering.ir").readText(),
                outputFile.readText()
            )
        }
    }

    @Test
    fun `RealmConfiguration Schema Argument Lowering`() {
        val inputs = Files("/schema")
        val result = compile(inputs)
        assertEquals(KotlinCompilation.ExitCode.OK, result.exitCode)
        inputs.assertGeneratedIR()
    }

    @Test
    @Suppress("invisible_member", "invisible_reference")
    fun `implement RealmObjectInternal and generate internal properties`() {
        val inputs = Files("/sample")

        val result = compile(inputs)

        assertEquals(KotlinCompilation.ExitCode.OK, result.exitCode)

        val kClazz = result.classLoader.loadClass("sample.input.Sample")
        val sampleModel = kClazz.newInstance()!!

        assertTrue(sampleModel is RealmObject)
        assertTrue(sampleModel is io.realm.kotlin.internal.RealmObjectInternal)

        assertNull(sampleModel.`io_realm_kotlin_objectReference`)

        val realmObjectReference = RealmObjectReference(
            type = RealmObject::class,
            objectPointer = DummyLongPointer(0xCAFEBABE),
            className = "Sample",
            owner = MockRealmReference(),
            mediator = MockMediator()
        )

        // Accessing getters/setters
        sampleModel.`io_realm_kotlin_objectReference` = realmObjectReference
        assertEquals(realmObjectReference, sampleModel.`io_realm_kotlin_objectReference`)

        inputs.assertGeneratedIR()
    }

    @Test
    @Suppress("LongMethod")
    fun `synthetic method generated`() {
        val inputs = Files("/sample")

        val result = compile(inputs)

        assertEquals(KotlinCompilation.ExitCode.OK, result.exitCode)

        val kClazz = result.classLoader.loadClass("sample.input.Sample")
        val sampleModel = kClazz.getDeclaredConstructor().newInstance()!!
        val companionObject = sampleModel::class.companionObjectInstance

        assertTrue(companionObject is RealmObjectCompanion)

        val (table, properties) = companionObject.`io_realm_kotlin_schema`()
        val realmFields = companionObject.`io_realm_kotlin_fields`

        assertEquals("Sample", table.name)
        assertEquals("id", table.primaryKey)
        // FIXME Technically this should check that the class is neither embedded or anything else
        //  special, but as we don't support it yet there is nothing to check
        // assertEquals(setOf(ClassFlag.RLM_CLASS_NORMAL), table.flags)
        assertEquals(realmFields.count(), properties.size)
        val expectedProperties = mapOf(
            // Primary key
            "id" to PropertyType.RLM_PROPERTY_TYPE_INT,

            // Primitive types
            "stringField" to PropertyType.RLM_PROPERTY_TYPE_STRING,
            "byteField" to PropertyType.RLM_PROPERTY_TYPE_INT,
            "charField" to PropertyType.RLM_PROPERTY_TYPE_INT,
            "shortField" to PropertyType.RLM_PROPERTY_TYPE_INT,
            "intField" to PropertyType.RLM_PROPERTY_TYPE_INT,
            "longField" to PropertyType.RLM_PROPERTY_TYPE_INT,
            "booleanField" to PropertyType.RLM_PROPERTY_TYPE_BOOL,
            "floatField" to PropertyType.RLM_PROPERTY_TYPE_FLOAT,
            "doubleField" to PropertyType.RLM_PROPERTY_TYPE_DOUBLE,
            "timestampField" to PropertyType.RLM_PROPERTY_TYPE_TIMESTAMP,
            "objectIdField" to PropertyType.RLM_PROPERTY_TYPE_OBJECT_ID,
            "byteArrayField" to PropertyType.RLM_PROPERTY_TYPE_BINARY,

            // RealmObject
            "child" to PropertyType.RLM_PROPERTY_TYPE_OBJECT,

            // List types
            "stringListField" to PropertyType.RLM_PROPERTY_TYPE_STRING,
            "byteListField" to PropertyType.RLM_PROPERTY_TYPE_INT,
            "charListField" to PropertyType.RLM_PROPERTY_TYPE_INT,
            "shortListField" to PropertyType.RLM_PROPERTY_TYPE_INT,
            "intListField" to PropertyType.RLM_PROPERTY_TYPE_INT,
            "longListField" to PropertyType.RLM_PROPERTY_TYPE_INT,
            "booleanListField" to PropertyType.RLM_PROPERTY_TYPE_BOOL,
            "floatListField" to PropertyType.RLM_PROPERTY_TYPE_FLOAT,
            "doubleListField" to PropertyType.RLM_PROPERTY_TYPE_DOUBLE,
            "timestampListField" to PropertyType.RLM_PROPERTY_TYPE_TIMESTAMP,
            "objectIdListField" to PropertyType.RLM_PROPERTY_TYPE_OBJECT_ID,
            "objectListField" to PropertyType.RLM_PROPERTY_TYPE_OBJECT,
            "binaryListField" to PropertyType.RLM_PROPERTY_TYPE_BINARY,
            "embeddedRealmObjectListField" to PropertyType.RLM_PROPERTY_TYPE_OBJECT,

            // Nullable list types
            "nullableStringListField" to PropertyType.RLM_PROPERTY_TYPE_STRING,
            "nullableByteListField" to PropertyType.RLM_PROPERTY_TYPE_INT,
            "nullableCharListField" to PropertyType.RLM_PROPERTY_TYPE_INT,
            "nullableShortListField" to PropertyType.RLM_PROPERTY_TYPE_INT,
            "nullableIntListField" to PropertyType.RLM_PROPERTY_TYPE_INT,
            "nullableLongListField" to PropertyType.RLM_PROPERTY_TYPE_INT,
            "nullableBooleanListField" to PropertyType.RLM_PROPERTY_TYPE_BOOL,
            "nullableFloatListField" to PropertyType.RLM_PROPERTY_TYPE_FLOAT,
            "nullableDoubleListField" to PropertyType.RLM_PROPERTY_TYPE_DOUBLE,
            "nullableTimestampListField" to PropertyType.RLM_PROPERTY_TYPE_TIMESTAMP,
            "nullableObjectIdListField" to PropertyType.RLM_PROPERTY_TYPE_OBJECT_ID,
<<<<<<< HEAD

            // Set types
            "stringSetField" to PropertyType.RLM_PROPERTY_TYPE_STRING,
            "byteSetField" to PropertyType.RLM_PROPERTY_TYPE_INT,
            "charSetField" to PropertyType.RLM_PROPERTY_TYPE_INT,
            "shortSetField" to PropertyType.RLM_PROPERTY_TYPE_INT,
            "intSetField" to PropertyType.RLM_PROPERTY_TYPE_INT,
            "longSetField" to PropertyType.RLM_PROPERTY_TYPE_INT,
            "booleanSetField" to PropertyType.RLM_PROPERTY_TYPE_BOOL,
            "floatSetField" to PropertyType.RLM_PROPERTY_TYPE_FLOAT,
            "doubleSetField" to PropertyType.RLM_PROPERTY_TYPE_DOUBLE,
            "timestampSetField" to PropertyType.RLM_PROPERTY_TYPE_TIMESTAMP,
            "objectIdSetField" to PropertyType.RLM_PROPERTY_TYPE_OBJECT_ID,
            "objectSetField" to PropertyType.RLM_PROPERTY_TYPE_OBJECT,

            // Nullable set types
            "nullableStringSetField" to PropertyType.RLM_PROPERTY_TYPE_STRING,
            "nullableByteSetField" to PropertyType.RLM_PROPERTY_TYPE_INT,
            "nullableCharSetField" to PropertyType.RLM_PROPERTY_TYPE_INT,
            "nullableShortSetField" to PropertyType.RLM_PROPERTY_TYPE_INT,
            "nullableIntSetField" to PropertyType.RLM_PROPERTY_TYPE_INT,
            "nullableLongSetField" to PropertyType.RLM_PROPERTY_TYPE_INT,
            "nullableBooleanSetField" to PropertyType.RLM_PROPERTY_TYPE_BOOL,
            "nullableFloatSetField" to PropertyType.RLM_PROPERTY_TYPE_FLOAT,
            "nullableDoubleSetField" to PropertyType.RLM_PROPERTY_TYPE_DOUBLE,
            "nullableTimestampSetField" to PropertyType.RLM_PROPERTY_TYPE_TIMESTAMP,
            "nullableObjectIdSetField" to PropertyType.RLM_PROPERTY_TYPE_OBJECT_ID
=======
            "nullableBinaryListField" to PropertyType.RLM_PROPERTY_TYPE_BINARY,
>>>>>>> f001accd
        )
        assertEquals(expectedProperties.size, properties.size)
        properties.map { property ->
            val expectedType =
                expectedProperties[property.name] ?: error("Property not found: ${property.name}")
            assertEquals(expectedType, property.type)
        }

        assertEquals(expectedProperties.size, realmFields.size)

        val newInstance = companionObject.`io_realm_kotlin_newInstance`()
        assertNotNull(newInstance)
        assertEquals(kClazz, newInstance.javaClass)
        inputs.assertGeneratedIR()
    }

    @Test
    @Suppress("invisible_member", "invisible_reference")
    fun `modify accessors to call cinterop`() {
        val inputs = Files("/sample")

        val result = compile(inputs)

        assertEquals(KotlinCompilation.ExitCode.OK, result.exitCode)

        val kClazz = result.classLoader.loadClass("sample.input.Sample")
        val sampleModel = kClazz.newInstance()!!
        val nameProperty = sampleModel::class.members.find { it.name == "stringField" }
            ?: fail("Couldn't find property name of class Sample")
        assertTrue(nameProperty is KMutableProperty<*>)
        assertTrue(sampleModel is io.realm.kotlin.internal.RealmObjectInternal)

        // In un-managed mode return only the backing field
        assertNull(sampleModel.`io_realm_kotlin_objectReference`)
        assertEquals("Realm", nameProperty.call(sampleModel))

        @Suppress("UNCHECKED_CAST")
        sampleModel.`io_realm_kotlin_objectReference` = RealmObjectReference(
            type = RealmObject::class,
            objectPointer = DummyLongPointer(0xCAFEBABE), // If we don't specify a pointer the cinerop call will NPE
            // Cannot initialize a RealmReference without a model, so skipping this from the test
            // sampleModel.owner = LongPointer(0XCAFED00D)
            className = "Sample",
            owner = MockRealmReference(),
            mediator = MockMediator()
        )

        // FIXME Bypass actual setter/getter invocation as it requires actual JNI compilation of
        //  cinterop-jvm which is not yet in place.
        //  https://github.com/realm/realm-kotlin/issues/62
        // set a value using the CInterop call
        // nameProperty.setter.call(sampleModel, "Zepp")
        // get value using the CInterop call
        // assertEquals("Hello Zepp", nameProperty.call(sampleModel))

        inputs.assertGeneratedIR()
    }

    private fun compile(
        inputs: Files,
        plugins: List<Registrar> = listOf(Registrar())
    ): KotlinCompilation.Result =
        KotlinCompilation().apply {
            sources = inputs.fileMap.values.map { SourceFile.fromPath(it) }
            useIR = true
            messageOutputStream = System.out
            compilerPlugins = plugins
            inheritClassPath = true
            kotlincArguments = listOf(
                "-Xjvm-default=enable",
                "-Xdump-directory=${inputs.outputDir()}",
                "-Xphases-to-dump-after=ValidateIrBeforeLowering"
            )
        }.compile()

    private fun compileFromSource(
        source: SourceFile,
        plugins: List<Registrar> = listOf(Registrar())
    ): KotlinCompilation.Result =
        KotlinCompilation().apply {
            sources = listOf(source)
            useIR = true
            messageOutputStream = System.out
            compilerPlugins = plugins
            inheritClassPath = true
            kotlincArguments = listOf("-Xjvm-default=enable")
        }.compile()

    companion object {
        private fun stripInputPath(file: File, map: Map<String, File>) {
            file.writeText(
                map.entries.fold(file.readText()) { text, (name, file) ->
                    text.replace(file.path, name)
                }
            )
        }
    }

    class DummyLongPointer(val ptr: Long) : RealmObjectPointer
    class MockRealmReference : RealmReference {
        override val dbPointer: RealmPointer
            get() = TODO("Not yet implemented")
        override val owner: BaseRealmImpl
            get() = TODO("Not yet implemented")
        override val schemaMetadata: SchemaMetadata
            get() = object : SchemaMetadata {
                override fun get(className: String): ClassMetadata = object : ClassMetadata {
                    override val classKey: ClassKey
                        get() = TODO("Not yet implemented")
                    override val properties: List<PropertyMetadata>
                        get() = TODO("Not yet implemented")
                    override val className: String
                        get() = TODO("Not yet implemented")
                    override val primaryKeyProperty: PropertyMetadata?
                        get() = TODO("Not yet implemented")
                    override val isEmbeddedRealmObject: Boolean
                        get() = TODO("Not yet implemented")
                    override fun get(propertyKey: PropertyKey): PropertyMetadata? {
                        TODO("Not yet implemented")
                    }
                    override fun get(propertyName: String): PropertyMetadata? {
                        TODO("Not yet implemented")
                    }
                }
            }
    }
    class MockMediator : Mediator {
        override fun companionOf(clazz: KClass<out BaseRealmObject>): RealmObjectCompanion {
            TODO("Not yet implemented")
        }
        override fun createInstanceOf(clazz: KClass<out BaseRealmObject>): RealmObjectInternal {
            TODO("Not yet implemented")
        }
    }
}<|MERGE_RESOLUTION|>--- conflicted
+++ resolved
@@ -62,9 +62,11 @@
         init {
             val base = File(this::class.java.getResource("$directory").file)
             val file = File(this::class.java.getResource("${directory}${File.separator}input").file)
-            fileMap = file.walkTopDown().toList()
+            fileMap = file.walkTopDown()
+                .toList()
                 .filter { !it.isDirectory }
-                .map { it.relativeTo(base).path to it }.toMap()
+                .map { it.relativeTo(base).path to it }
+                .toMap()
         }
 
         private fun expectedDir() = listOf(
@@ -86,6 +88,11 @@
         fun assertGeneratedIR() {
             val outputFile = File("${outputDir()}/main/00_ValidateIrBeforeLowering.ir")
             stripInputPath(outputFile, fileMap)
+            println("""
+                ---------------------->
+                ${outputFile.readText()}                                
+                ---------------------->
+            """.trimIndent())
             assertEquals(
                 File("${expectedDir()}/00_ValidateIrBeforeLowering.ir").readText(),
                 outputFile.readText()
@@ -206,7 +213,7 @@
             "nullableDoubleListField" to PropertyType.RLM_PROPERTY_TYPE_DOUBLE,
             "nullableTimestampListField" to PropertyType.RLM_PROPERTY_TYPE_TIMESTAMP,
             "nullableObjectIdListField" to PropertyType.RLM_PROPERTY_TYPE_OBJECT_ID,
-<<<<<<< HEAD
+            "nullableBinaryListField" to PropertyType.RLM_PROPERTY_TYPE_BINARY,
 
             // Set types
             "stringSetField" to PropertyType.RLM_PROPERTY_TYPE_STRING,
@@ -221,6 +228,7 @@
             "timestampSetField" to PropertyType.RLM_PROPERTY_TYPE_TIMESTAMP,
             "objectIdSetField" to PropertyType.RLM_PROPERTY_TYPE_OBJECT_ID,
             "objectSetField" to PropertyType.RLM_PROPERTY_TYPE_OBJECT,
+            // "binarySetField" to PropertyType.RLM_PROPERTY_TYPE_BINARY,
 
             // Nullable set types
             "nullableStringSetField" to PropertyType.RLM_PROPERTY_TYPE_STRING,
@@ -233,10 +241,8 @@
             "nullableFloatSetField" to PropertyType.RLM_PROPERTY_TYPE_FLOAT,
             "nullableDoubleSetField" to PropertyType.RLM_PROPERTY_TYPE_DOUBLE,
             "nullableTimestampSetField" to PropertyType.RLM_PROPERTY_TYPE_TIMESTAMP,
-            "nullableObjectIdSetField" to PropertyType.RLM_PROPERTY_TYPE_OBJECT_ID
-=======
-            "nullableBinaryListField" to PropertyType.RLM_PROPERTY_TYPE_BINARY,
->>>>>>> f001accd
+            "nullableObjectIdSetField" to PropertyType.RLM_PROPERTY_TYPE_OBJECT_ID,
+            // "nullableBinarySetField" to PropertyType.RLM_PROPERTY_TYPE_BINARY
         )
         assertEquals(expectedProperties.size, properties.size)
         properties.map { property ->
