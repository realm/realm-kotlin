/*
 * Copyright 2020 Realm Inc.
 *
 * Licensed under the Apache License, Version 2.0 (the "License");
 * you may not use this file except in compliance with the License.
 * You may obtain a copy of the License at
 *
 * http://www.apache.org/licenses/LICENSE-2.0
 *
 * Unless required by applicable law or agreed to in writing, software
 * distributed under the License is distributed on an "AS IS" BASIS,
 * WITHOUT WARRANTIES OR CONDITIONS OF ANY KIND, either express or implied.
 * See the License for the specific language governing permissions and
 * limitations under the License.
 */

package io.realm.compiler

import com.tschuchort.compiletesting.KotlinCompilation
import com.tschuchort.compiletesting.SourceFile
import io.realm.RealmObject
import io.realm.internal.BaseRealmImpl
import io.realm.internal.Mediator
import io.realm.internal.RealmObjectCompanion
<<<<<<< HEAD
import io.realm.internal.interop.PropertyType
import io.realm.internal.interop.RealmObjectPointer
=======
import io.realm.internal.RealmObjectInternal
import io.realm.internal.RealmObjectReference
import io.realm.internal.RealmReference
import io.realm.internal.interop.ClassKey
import io.realm.internal.interop.NativePointer
import io.realm.internal.interop.PropertyInfo
import io.realm.internal.interop.PropertyKey
import io.realm.internal.interop.PropertyType
import io.realm.internal.schema.ClassMetadata
import io.realm.internal.schema.SchemaMetadata
>>>>>>> 52e5d5f9
import org.junit.Test
import java.io.File
import kotlin.reflect.KClass
import kotlin.reflect.KMutableProperty
import kotlin.reflect.KMutableProperty1
import kotlin.reflect.full.companionObjectInstance
import kotlin.test.assertEquals
import kotlin.test.assertNotNull
import kotlin.test.assertNull
import kotlin.test.assertTrue
import kotlin.test.fail

class GenerationExtensionTest {
    /**
     * Wrapping conventions around test cases.
     *
     * Convention is that the subfolders of `directory` contains:
     * - `input` - Kotlin input files
     * - `output` - IR dump from compilation
     * - `expected` - Expected IR dump
     *
     * @param directory Directory containing test case files.
     */
    class Files(private val directory: String) {
        val fileMap: Map<String, File>

        init {
            val base = File(this::class.java.getResource("$directory").file)
            val file = File(this::class.java.getResource("${directory}${File.separator}input").file)
            fileMap = file.walkTopDown().toList()
                .filter { !it.isDirectory }
                .map { it.relativeTo(base).path to it }.toMap()
        }

        private fun expectedDir() = listOf(
            "src",
            "test",
            "resources",
            directory,
            "expected"
        ).joinToString(separator = File.separator)

        fun outputDir() = listOf(
            "src",
            "test",
            "resources",
            directory,
            "output"
        ).joinToString(separator = File.separator)

        fun assertGeneratedIR() {
            val outputFile = File("${outputDir()}/main/00_ValidateIrBeforeLowering.ir")
            stripInputPath(outputFile, fileMap)
            assertEquals(
                File("${expectedDir()}/00_ValidateIrBeforeLowering.ir").readText(),
                outputFile.readText()
            )
        }
    }

    @Test
    fun `RealmConfiguration Schema Argument Lowering`() {
        val inputs = Files("/schema")
        val result = compile(inputs)
        assertEquals(KotlinCompilation.ExitCode.OK, result.exitCode)
        inputs.assertGeneratedIR()
    }

    @Test
    @Suppress("invisible_member", "invisible_reference")
    fun `implement RealmObjectInternal and generate internal properties`() {
        val inputs = Files("/sample")

        val result = compile(inputs)

        assertEquals(KotlinCompilation.ExitCode.OK, result.exitCode)

        val kClazz = result.classLoader.loadClass("sample.input.Sample")
        val sampleModel = kClazz.newInstance()!!

        assertTrue(sampleModel is RealmObject)
        assertTrue(sampleModel is io.realm.internal.RealmObjectInternal)

        assertNull(sampleModel.`$realm$objectReference`)

        val realmObjectReference = RealmObjectReference(
            type = RealmObject::class,
            objectPointer = DummyLongPointer(0xCAFEBABE),
            className = "Sample",
            owner = MockRealmReference(),
            mediator = MockMediator()
        )

        // Accessing getters/setters
        sampleModel.`$realm$objectReference` = realmObjectReference
        assertEquals(realmObjectReference, sampleModel.`$realm$objectReference`)

        inputs.assertGeneratedIR()
    }

    @Test
    @Suppress("LongMethod")
    fun `synthetic method generated`() {
        val inputs = Files("/sample")

        val result = compile(inputs)

        assertEquals(KotlinCompilation.ExitCode.OK, result.exitCode)

        val kClazz = result.classLoader.loadClass("sample.input.Sample")
        val sampleModel = kClazz.getDeclaredConstructor().newInstance()!!
        val companionObject = sampleModel::class.companionObjectInstance

        assertTrue(companionObject is RealmObjectCompanion)

        val (table, properties) = companionObject.`$realm$schema`()
        val realmFields = companionObject.`$realm$fields`!!

        assertEquals("Sample", table.name)
        assertEquals("id", table.primaryKey)
        // FIXME Technically this should check that the class is neither embedded or anything else
        //  special, but as we don't support it yet there is nothing to check
        // assertEquals(setOf(ClassFlag.RLM_CLASS_NORMAL), table.flags)
        assertEquals(realmFields.count(), properties.size)
        val expectedProperties = mapOf(
            // Primary key
            "id" to PropertyType.RLM_PROPERTY_TYPE_INT,

            // Primitive types
            "stringField" to PropertyType.RLM_PROPERTY_TYPE_STRING,
            "byteField" to PropertyType.RLM_PROPERTY_TYPE_INT,
            "charField" to PropertyType.RLM_PROPERTY_TYPE_INT,
            "shortField" to PropertyType.RLM_PROPERTY_TYPE_INT,
            "intField" to PropertyType.RLM_PROPERTY_TYPE_INT,
            "longField" to PropertyType.RLM_PROPERTY_TYPE_INT,
            "booleanField" to PropertyType.RLM_PROPERTY_TYPE_BOOL,
            "floatField" to PropertyType.RLM_PROPERTY_TYPE_FLOAT,
            "doubleField" to PropertyType.RLM_PROPERTY_TYPE_DOUBLE,
            "timestampField" to PropertyType.RLM_PROPERTY_TYPE_TIMESTAMP,

            // RealmObject
            "child" to PropertyType.RLM_PROPERTY_TYPE_OBJECT,

            // List types
            "stringListField" to PropertyType.RLM_PROPERTY_TYPE_STRING,
            "byteListField" to PropertyType.RLM_PROPERTY_TYPE_INT,
            "charListField" to PropertyType.RLM_PROPERTY_TYPE_INT,
            "shortListField" to PropertyType.RLM_PROPERTY_TYPE_INT,
            "intListField" to PropertyType.RLM_PROPERTY_TYPE_INT,
            "longListField" to PropertyType.RLM_PROPERTY_TYPE_INT,
            "booleanListField" to PropertyType.RLM_PROPERTY_TYPE_BOOL,
            "floatListField" to PropertyType.RLM_PROPERTY_TYPE_FLOAT,
            "doubleListField" to PropertyType.RLM_PROPERTY_TYPE_DOUBLE,
            "timestampListField" to PropertyType.RLM_PROPERTY_TYPE_TIMESTAMP,
            "objectListField" to PropertyType.RLM_PROPERTY_TYPE_OBJECT,

            // Nullable list types
            "nullableStringListField" to PropertyType.RLM_PROPERTY_TYPE_STRING,
            "nullableByteListField" to PropertyType.RLM_PROPERTY_TYPE_INT,
            "nullableCharListField" to PropertyType.RLM_PROPERTY_TYPE_INT,
            "nullableShortListField" to PropertyType.RLM_PROPERTY_TYPE_INT,
            "nullableIntListField" to PropertyType.RLM_PROPERTY_TYPE_INT,
            "nullableLongListField" to PropertyType.RLM_PROPERTY_TYPE_INT,
            "nullableBooleanListField" to PropertyType.RLM_PROPERTY_TYPE_BOOL,
            "nullableFloatListField" to PropertyType.RLM_PROPERTY_TYPE_FLOAT,
            "nullableDoubleListField" to PropertyType.RLM_PROPERTY_TYPE_DOUBLE,
            "nullableTimestampListField" to PropertyType.RLM_PROPERTY_TYPE_TIMESTAMP,
        )
        assertEquals(expectedProperties.size, properties.size)
        properties.map { property ->
            val expectedType =
                expectedProperties[property.name] ?: error("Property not found: ${property.name}")
            assertEquals(expectedType, property.type)
        }

        val fields: List<KMutableProperty1<*, *>>? =
            (sampleModel::class.companionObjectInstance as RealmObjectCompanion).`$realm$fields`
        assertEquals(expectedProperties.size, fields?.size)

        val newInstance = companionObject.`$realm$newInstance`()
        assertNotNull(newInstance)
        assertEquals(kClazz, newInstance.javaClass)
        inputs.assertGeneratedIR()
    }

    @Test
    @Suppress("invisible_member", "invisible_reference")
    fun `modify accessors to call cinterop`() {
        val inputs = Files("/sample")

        val result = compile(inputs)

        assertEquals(KotlinCompilation.ExitCode.OK, result.exitCode)

        val kClazz = result.classLoader.loadClass("sample.input.Sample")
        val sampleModel = kClazz.newInstance()!!
        val nameProperty = sampleModel::class.members.find { it.name == "stringField" }
            ?: fail("Couldn't find property name of class Sample")
        assertTrue(nameProperty is KMutableProperty<*>)
        assertTrue(sampleModel is io.realm.internal.RealmObjectInternal)

        // In un-managed mode return only the backing field
        assertNull(sampleModel.`$realm$objectReference`)
        assertEquals("Realm", nameProperty.call(sampleModel))

        @Suppress("UNCHECKED_CAST")
        sampleModel.`$realm$objectReference` = RealmObjectReference(
            type = RealmObject::class,
            objectPointer = DummyLongPointer(0xCAFEBABE), // If we don't specify a pointer the cinerop call will NPE
            // Cannot initialize a RealmReference without a model, so skipping this from the test
            // sampleModel.owner = LongPointer(0XCAFED00D)
            className = "Sample",
            owner = MockRealmReference(),
            mediator = MockMediator()
        )

        // FIXME Bypass actual setter/getter invocation as it requires actual JNI compilation of
        //  cinterop-jvm which is not yet in place.
        //  https://github.com/realm/realm-kotlin/issues/62
        // set a value using the CInterop call
        // nameProperty.setter.call(sampleModel, "Zepp")
        // get value using the CInterop call
        // assertEquals("Hello Zepp", nameProperty.call(sampleModel))

        inputs.assertGeneratedIR()
    }

    private fun compile(
        inputs: Files,
        plugins: List<Registrar> = listOf(Registrar())
    ): KotlinCompilation.Result =
        KotlinCompilation().apply {
            sources = inputs.fileMap.values.map { SourceFile.fromPath(it) }
            useIR = true
            messageOutputStream = System.out
            compilerPlugins = plugins
            inheritClassPath = true
            kotlincArguments = listOf(
                "-Xjvm-default=enable",
                "-Xdump-directory=${inputs.outputDir()}",
                "-Xphases-to-dump-after=ValidateIrBeforeLowering"
            )
        }.compile()

    private fun compileFromSource(
        source: SourceFile,
        plugins: List<Registrar> = listOf(Registrar())
    ): KotlinCompilation.Result =
        KotlinCompilation().apply {
            sources = listOf(source)
            useIR = true
            messageOutputStream = System.out
            compilerPlugins = plugins
            inheritClassPath = true
            kotlincArguments = listOf("-Xjvm-default=enable")
        }.compile()

    companion object {
        private fun stripInputPath(file: File, map: Map<String, File>) {
            file.writeText(
                map.entries.fold(file.readText()) { text, (name, file) ->
                    text.replace(file.path, name)
                }
            )
        }
    }

<<<<<<< HEAD
    class LongPointer(val ptr: Long) : RealmObjectPointer
=======
    class DummyLongPointer(val ptr: Long) : NativePointer
    class MockRealmReference : RealmReference {
        override val dbPointer: NativePointer
            get() = TODO("Not yet implemented")
        override val owner: BaseRealmImpl
            get() = TODO("Not yet implemented")
        override val schemaMetadata: SchemaMetadata
            get() = object : SchemaMetadata {
                override fun get(className: String): ClassMetadata = object : ClassMetadata {
                    override val classKey: ClassKey
                        get() = TODO("Not yet implemented")
                    override val className: String
                        get() = TODO("Not yet implemented")
                    override val primaryKeyPropertyKey: PropertyKey?
                        get() = TODO("Not yet implemented")
                    override fun get(propertyKey: PropertyKey): PropertyInfo? {
                        TODO("Not yet implemented")
                    }
                    override fun get(propertyName: String): PropertyInfo? {
                        TODO("Not yet implemented")
                    }
                }
            }
    }
    class MockMediator : Mediator {
        override fun companionOf(clazz: KClass<out RealmObject>): RealmObjectCompanion {
            TODO("Not yet implemented")
        }
        override fun createInstanceOf(clazz: KClass<out RealmObject>): RealmObjectInternal {
            TODO("Not yet implemented")
        }
    }
>>>>>>> 52e5d5f9
}<|MERGE_RESOLUTION|>--- conflicted
+++ resolved
@@ -22,21 +22,17 @@
 import io.realm.internal.BaseRealmImpl
 import io.realm.internal.Mediator
 import io.realm.internal.RealmObjectCompanion
-<<<<<<< HEAD
-import io.realm.internal.interop.PropertyType
-import io.realm.internal.interop.RealmObjectPointer
-=======
 import io.realm.internal.RealmObjectInternal
 import io.realm.internal.RealmObjectReference
 import io.realm.internal.RealmReference
 import io.realm.internal.interop.ClassKey
-import io.realm.internal.interop.NativePointer
 import io.realm.internal.interop.PropertyInfo
 import io.realm.internal.interop.PropertyKey
 import io.realm.internal.interop.PropertyType
+import io.realm.internal.interop.RealmObjectPointer
+import io.realm.internal.interop.RealmPointer
 import io.realm.internal.schema.ClassMetadata
 import io.realm.internal.schema.SchemaMetadata
->>>>>>> 52e5d5f9
 import org.junit.Test
 import java.io.File
 import kotlin.reflect.KClass
@@ -304,12 +300,9 @@
         }
     }
 
-<<<<<<< HEAD
-    class LongPointer(val ptr: Long) : RealmObjectPointer
-=======
-    class DummyLongPointer(val ptr: Long) : NativePointer
+    class DummyLongPointer(val ptr: Long) : RealmObjectPointer
     class MockRealmReference : RealmReference {
-        override val dbPointer: NativePointer
+        override val dbPointer: RealmPointer
             get() = TODO("Not yet implemented")
         override val owner: BaseRealmImpl
             get() = TODO("Not yet implemented")
@@ -339,5 +332,4 @@
             TODO("Not yet implemented")
         }
     }
->>>>>>> 52e5d5f9
 }