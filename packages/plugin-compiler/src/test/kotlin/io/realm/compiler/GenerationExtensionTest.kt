--- conflicted
+++ resolved
@@ -116,7 +116,7 @@
         assertTrue(sampleModel is RealmObject)
         assertTrue(sampleModel is io.realm.internal.RealmObjectInternal)
 
-        assertNull(sampleModel.`$realm$objectReference`)
+        assertNull(sampleModel.`io_realm_kotlin_objectReference`)
 
         val realmObjectReference = RealmObjectReference(
             type = RealmObject::class,
@@ -127,22 +127,8 @@
         )
 
         // Accessing getters/setters
-<<<<<<< HEAD
-        sampleModel.`io_realm_kotlin_IsManaged` = true
-        sampleModel.`io_realm_kotlin_ObjectPointer` = LongPointer(0xCAFEBABE)
-        // Cannot initialize a RealmReference without a model, so skipping this from the test
-        // sampleModel.`io_realm_kotlin_Owner` = LongPointer(0XCAFED00D)
-        sampleModel.`io_realm_kotlin_ClassName` = "Sample"
-
-        assertEquals(true, sampleModel.`io_realm_kotlin_IsManaged`)
-        assertEquals(0xCAFEBABE, (sampleModel.`io_realm_kotlin_ObjectPointer` as LongPointer).ptr)
-        // Cannot initialize a RealmReference without a model, so skipping this from the test
-        // assertEquals(0XCAFED00D, (sampleModel.`io_realm_kotlin_Owner` as LongPointer).ptr)
-        assertEquals("Sample", sampleModel.`io_realm_kotlin_ClassName`)
-=======
-        sampleModel.`$realm$objectReference` = realmObjectReference
-        assertEquals(realmObjectReference, sampleModel.`$realm$objectReference`)
->>>>>>> 9bec7eab
+        sampleModel.`io_realm_kotlin_objectReference` = realmObjectReference
+        assertEquals(realmObjectReference, sampleModel.`io_realm_kotlin_objectReference`)
 
         inputs.assertGeneratedIR()
     }
@@ -249,19 +235,11 @@
         assertTrue(sampleModel is io.realm.internal.RealmObjectInternal)
 
         // In un-managed mode return only the backing field
-<<<<<<< HEAD
-        sampleModel.`io_realm_kotlin_IsManaged` = false
+        assertNull(sampleModel.`io_realm_kotlin_objectReference`)
         assertEquals("Realm", nameProperty.call(sampleModel))
 
-        sampleModel.`io_realm_kotlin_IsManaged` = true
-        sampleModel.`io_realm_kotlin_ObjectPointer` =
-            LongPointer(0xCAFEBABE) // If we don't specify a pointer the cinerop call will NPE
-=======
-        assertNull(sampleModel.`$realm$objectReference`)
-        assertEquals("Realm", nameProperty.call(sampleModel))
-
         @Suppress("UNCHECKED_CAST")
-        sampleModel.`$realm$objectReference` = RealmObjectReference(
+        sampleModel.`io_realm_kotlin_objectReference` = RealmObjectReference(
             type = RealmObject::class,
             objectPointer = DummyLongPointer(0xCAFEBABE), // If we don't specify a pointer the cinerop call will NPE
             // Cannot initialize a RealmReference without a model, so skipping this from the test
@@ -270,7 +248,6 @@
             owner = MockRealmReference(),
             mediator = MockMediator()
         )
->>>>>>> 9bec7eab
 
         // FIXME Bypass actual setter/getter invocation as it requires actual JNI compilation of
         //  cinterop-jvm which is not yet in place.
