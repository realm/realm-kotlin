package io.realm.compiler

import com.tschuchort.compiletesting.KotlinCompilation
import com.tschuchort.compiletesting.SourceFile
import io.realm.runtimeapi.NativePointer
import io.realm.runtimeapi.RealmCompanion
import io.realm.runtimeapi.RealmModel
import io.realm.runtimeapi.RealmModelInternal
import org.junit.Test
import java.io.File
import kotlin.reflect.KMutableProperty
import kotlin.reflect.full.companionObjectInstance
import kotlin.test.assertEquals
import kotlin.test.assertTrue
import kotlin.test.fail

class GenerationExtensionTest {

    /**
     * Wrapping conventions around test cases.
     *
     * Convention is that the subfolders of `directory` contains:
     * - `input` - Kotlin input files
     * - `output` - IR dump from compilation
     * - `expected` - Expected IR dump
     *
     * @param directory Directory containing test case files.
     */
    class Files(private val directory: String) {
        val fileMap: Map<String, File>

        init {
            val base = File(this::class.java.getResource("$directory").file)
            val file = File(this::class.java.getResource("${directory}${File.separator}input").file)
            fileMap = file.walkTopDown().toList()
                .filter { !it.isDirectory }
                .map { it.relativeTo(base).path to it }.toMap()
        }

        private fun expectedDir() = listOf("src", "test", "resources", directory, "expected").joinToString(separator = File.separator)
        fun outputDir() = listOf("src", "test", "resources", directory, "output").joinToString(separator = File.separator)

        fun assertGeneratedIR() {
            stripInputPath(File("${outputDir()}/00_ValidateIrBeforeLowering.ir"), fileMap)
            assertEquals(
                File("${expectedDir()}/00_ValidateIrBeforeLowering.ir").readText(),
                File("${outputDir()}/00_ValidateIrBeforeLowering.ir").readText()
            )
        }
    }

    @Test
    fun `implement RealmModelInternal and generate internal properties`() {
        val inputs = Files("/sample")

        val result = compile(inputs)

        assertEquals(KotlinCompilation.ExitCode.OK, result.exitCode)

        val kClazz = result.classLoader.loadClass("sample.input.Sample")
        val sampleModel = kClazz.newInstance()!!

        assertTrue(sampleModel is RealmModel)
        assertTrue(sampleModel is RealmModelInternal)

        // Accessing getters/setters
        sampleModel.`$realm$IsManaged` = true
        sampleModel.`$realm$ObjectPointer` = LongPointer(0xCAFEBABE)
        sampleModel.`$realm$Pointer` = LongPointer(0XCAFED00D)
        sampleModel.`$realm$TableName` = "Sample"

        assertEquals(true, sampleModel.`$realm$IsManaged`)
        assertEquals(0xCAFEBABE, (sampleModel.`$realm$ObjectPointer` as LongPointer).ptr)
        assertEquals(0XCAFED00D, (sampleModel.`$realm$Pointer` as LongPointer).ptr)
        assertEquals("Sample", sampleModel.`$realm$TableName`)

        inputs.assertGeneratedIR()
    }

    @Test
    fun `synthetic schema method generated`() {
        val inputs = Files("/sample")

        val result = compile(inputs)

        assertEquals(KotlinCompilation.ExitCode.OK, result.exitCode)

        val kClazz = result.classLoader.loadClass("sample.input.Sample")
        val sampleModel = kClazz.newInstance()!!
        val companionObject = sampleModel::class.companionObjectInstance

        assertTrue(companionObject is RealmCompanion)

        val expected = "{\"name\": \"Sample\", \"properties\": [{\"name\": {\"type\": \"string\", \"nullable\": \"true\"}}]}"
        assertEquals(expected, companionObject.`$realm$schema`())

        inputs.assertGeneratedIR()
    }

    @Test
    fun `modify accessors to call cinterop`() {
        val inputs = Files("/sample")

        val result = compile(inputs)

        assertEquals(KotlinCompilation.ExitCode.OK, result.exitCode)

        val kClazz = result.classLoader.loadClass("sample.input.Sample")
        val sampleModel = kClazz.newInstance()!!
        val nameProperty = sampleModel::class.members.find { it.name == "name" }
            ?: fail("Couldn't find property name of class Sample")
        assertTrue(nameProperty is KMutableProperty<*>)
        assertTrue(sampleModel is RealmModelInternal)

        // In un-managed mode return only the backing field
        sampleModel.`$realm$IsManaged` = false
        assertEquals("Realm", nameProperty.call(sampleModel))

        sampleModel.`$realm$IsManaged` = true
        sampleModel.`$realm$ObjectPointer` = LongPointer(0xCAFEBABE) // If we don't specify a pointer the cinerop call will NPE

        // FIXME Bypass actual setter/getter invocation as it requires actual JNI compilation of
        //  cinterop-jvm which is not yet in place.
<<<<<<< HEAD
=======
        //  https://github.com/realm/realm-kotlin/issues/62
>>>>>>> d5ca33b8
        // set a value using the CInterop call
        // nameProperty.setter.call(sampleModel, "Zepp")
        // get value using the CInterop call
        // assertEquals("Hello Zepp", nameProperty.call(sampleModel))

        inputs.assertGeneratedIR()
    }

    private fun compile(inputs: Files, plugins: List<Registrar> = listOf(Registrar())): KotlinCompilation.Result =
        KotlinCompilation().apply {
            sources = inputs.fileMap.values.map { SourceFile.fromPath(it) }
            useIR = true
            messageOutputStream = System.out
            compilerPlugins = plugins
            inheritClassPath = true
            kotlincArguments = listOf(
                "-Xjvm-default=enable",
                "-Xdump-directory=${inputs.outputDir()}",
                "-Xphases-to-dump-after=ValidateIrBeforeLowering"
            )
        }.compile()

    companion object {
        private fun stripInputPath(file: File, map: Map<String, File>) {
            file.writeText(
                map.entries.fold(file.readText()) { text, (name, file) ->
                    text.replace(file.path, name)
                }
            )
        }
    }

    class LongPointer(val ptr: Long) : NativePointer
}<|MERGE_RESOLUTION|>--- conflicted
+++ resolved
@@ -121,10 +121,7 @@
 
         // FIXME Bypass actual setter/getter invocation as it requires actual JNI compilation of
         //  cinterop-jvm which is not yet in place.
-<<<<<<< HEAD
-=======
         //  https://github.com/realm/realm-kotlin/issues/62
->>>>>>> d5ca33b8
         // set a value using the CInterop call
         // nameProperty.setter.call(sampleModel, "Zepp")
         // get value using the CInterop call
