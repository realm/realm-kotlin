// --- IR for <main> after Validate IR before lowering
MODULE_FRAGMENT name:<main>
  FILE fqName:schema.input fileName:input/Schema.kt
    CLASS CLASS name:A modality:OPEN visibility:public superTypes:[io.realm.RealmObject; io.realm.internal.RealmObjectInternal]
      $this: VALUE_PARAMETER INSTANCE_RECEIVER name:<this> type:schema.input.A
      CONSTRUCTOR visibility:public <> () returnType:schema.input.A [primary]
        BLOCK_BODY
          DELEGATING_CONSTRUCTOR_CALL 'public constructor <init> () [primary] declared in kotlin.Any'
          INSTANCE_INITIALIZER_CALL classDescriptor='CLASS CLASS name:A modality:OPEN visibility:public superTypes:[io.realm.RealmObject; io.realm.internal.RealmObjectInternal]'
      CLASS OBJECT name:Companion modality:FINAL visibility:public [companion] superTypes:[kotlin.Any; io.realm.internal.RealmObjectCompanion]
        $this: VALUE_PARAMETER INSTANCE_RECEIVER name:<this> type:schema.input.A.Companion
        CONSTRUCTOR visibility:private <> () returnType:schema.input.A.Companion [primary]
          BLOCK_BODY
            DELEGATING_CONSTRUCTOR_CALL 'public constructor <init> () [primary] declared in kotlin.Any'
            INSTANCE_INITIALIZER_CALL classDescriptor='CLASS OBJECT name:Companion modality:FINAL visibility:public [companion] superTypes:[kotlin.Any; io.realm.internal.RealmObjectCompanion]'
        FUN FAKE_OVERRIDE name:equals visibility:public modality:OPEN <> ($this:kotlin.Any, other:kotlin.Any?) returnType:kotlin.Boolean [fake_override,operator]
          overridden:
            public open fun equals (other: kotlin.Any?): kotlin.Boolean [operator] declared in kotlin.Any
          $this: VALUE_PARAMETER name:<this> type:kotlin.Any
          VALUE_PARAMETER name:other index:0 type:kotlin.Any?
        FUN FAKE_OVERRIDE name:hashCode visibility:public modality:OPEN <> ($this:kotlin.Any) returnType:kotlin.Int [fake_override]
          overridden:
            public open fun hashCode (): kotlin.Int declared in kotlin.Any
          $this: VALUE_PARAMETER name:<this> type:kotlin.Any
        FUN FAKE_OVERRIDE name:toString visibility:public modality:OPEN <> ($this:kotlin.Any) returnType:kotlin.String [fake_override]
          overridden:
            public open fun toString (): kotlin.String declared in kotlin.Any
          $this: VALUE_PARAMETER name:<this> type:kotlin.Any
        FUN name:io_realm_kotlin_schema visibility:public modality:OPEN <> ($this:schema.input.A.Companion) returnType:kotlin.Any
          overridden:
            public abstract fun io_realm_kotlin_schema (): io.realm.internal.schema.RealmClassImpl declared in io.realm.internal.RealmObjectCompanion
          $this: VALUE_PARAMETER INSTANCE_RECEIVER name:<this> type:schema.input.A.Companion
          BLOCK_BODY
            RETURN type=kotlin.Nothing from='public open fun io_realm_kotlin_schema (): kotlin.Any declared in schema.input.A.Companion'
              CONSTRUCTOR_CALL 'public constructor <init> (cinteropClass: io.realm.internal.interop.ClassInfo, cinteropProperties: kotlin.collections.List<io.realm.internal.interop.PropertyInfo>) [primary] declared in io.realm.internal.schema.RealmClassImpl' type=io.realm.internal.schema.RealmClassImpl origin=null
                cinteropClass: CALL 'public final fun create (name: kotlin.String, primaryKey: kotlin.String?, numProperties: kotlin.Long): io.realm.internal.interop.ClassInfo declared in io.realm.internal.interop.ClassInfo.Companion' type=io.realm.internal.interop.ClassInfo origin=null
                  $this: GET_OBJECT 'CLASS IR_EXTERNAL_DECLARATION_STUB OBJECT name:Companion modality:FINAL visibility:public [companion] superTypes:[kotlin.Any]' type=io.realm.internal.interop.ClassInfo.Companion
                  name: CONST String type=kotlin.String value="A"
                  primaryKey: CONST Null type=kotlin.Nothing? value=null
                  numProperties: CONST Long type=kotlin.Long value=0
                cinteropProperties: CALL 'public final fun listOf <T> (vararg elements: T of kotlin.collections.CollectionsKt.listOf): kotlin.collections.List<T of kotlin.collections.CollectionsKt.listOf> declared in kotlin.collections.CollectionsKt' type=kotlin.collections.List<io.realm.internal.interop.PropertyInfo> origin=null
                  <T>: io.realm.internal.interop.PropertyInfo
                  elements: VARARG type=kotlin.Array<io.realm.internal.interop.PropertyInfo> varargElementType=kotlin.collections.List<io.realm.internal.interop.PropertyInfo>
        FUN name:io_realm_kotlin_newInstance visibility:public modality:OPEN <> ($this:schema.input.A.Companion) returnType:kotlin.Any
          overridden:
            public abstract fun io_realm_kotlin_newInstance (): kotlin.Any declared in io.realm.internal.RealmObjectCompanion
          $this: VALUE_PARAMETER INSTANCE_RECEIVER name:<this> type:schema.input.A.Companion
          BLOCK_BODY
            RETURN type=kotlin.Nothing from='public open fun io_realm_kotlin_newInstance (): kotlin.Any declared in schema.input.A.Companion'
              CONSTRUCTOR_CALL 'public constructor <init> () [primary] declared in schema.input.A' type=schema.input.A origin=null
        PROPERTY name:io_realm_kotlin_className visibility:public modality:FINAL [var]
          FIELD PROPERTY_BACKING_FIELD name:io_realm_kotlin_className type:kotlin.String visibility:private
            EXPRESSION_BODY
              CONST String type=kotlin.String value="A"
          FUN DEFAULT_PROPERTY_ACCESSOR name:<get-io_realm_kotlin_className> visibility:public modality:FINAL <> ($this:schema.input.A.Companion) returnType:kotlin.String
            correspondingProperty: PROPERTY name:io_realm_kotlin_className visibility:public modality:FINAL [var]
            overridden:
              public abstract fun <get-io_realm_kotlin_className> (): kotlin.String declared in io.realm.internal.RealmObjectCompanion
            $this: VALUE_PARAMETER INSTANCE_RECEIVER name:<this> type:schema.input.A.Companion
            BLOCK_BODY
              RETURN type=kotlin.Nothing from='public final fun <get-io_realm_kotlin_className> (): kotlin.String declared in schema.input.A.Companion'
                GET_FIELD 'FIELD PROPERTY_BACKING_FIELD name:io_realm_kotlin_className type:kotlin.String visibility:private' type=kotlin.String origin=null
                  receiver: GET_VAR '<this>: schema.input.A.Companion declared in schema.input.A.Companion.<get-io_realm_kotlin_className>' type=schema.input.A.Companion origin=null
        PROPERTY name:io_realm_kotlin_fields visibility:public modality:FINAL [var]
          FIELD PROPERTY_BACKING_FIELD name:io_realm_kotlin_fields type:kotlin.collections.List<kotlin.reflect.KMutableProperty1<schema.input.A, kotlin.Any?>> visibility:private
            EXPRESSION_BODY
              CALL 'public final fun listOf <T> (vararg elements: T of kotlin.collections.CollectionsKt.listOf): kotlin.collections.List<T of kotlin.collections.CollectionsKt.listOf> declared in kotlin.collections.CollectionsKt' type=kotlin.collections.List<kotlin.reflect.KMutableProperty1<schema.input.A, kotlin.Any?>> origin=null
                <T>: kotlin.reflect.KMutableProperty1<schema.input.A, kotlin.Any?>
                elements: VARARG type=kotlin.Array<kotlin.reflect.KMutableProperty1<schema.input.A, kotlin.Any?>> varargElementType=kotlin.collections.List<kotlin.reflect.KMutableProperty1<schema.input.A, kotlin.Any?>>
          FUN DEFAULT_PROPERTY_ACCESSOR name:<get-io_realm_kotlin_fields> visibility:public modality:FINAL <> ($this:schema.input.A.Companion) returnType:kotlin.collections.List<kotlin.reflect.KMutableProperty1<schema.input.A, kotlin.Any?>>
            correspondingProperty: PROPERTY name:io_realm_kotlin_fields visibility:public modality:FINAL [var]
            overridden:
              public abstract fun <get-io_realm_kotlin_fields> (): kotlin.collections.List<kotlin.reflect.KMutableProperty1<*, *>>? declared in io.realm.internal.RealmObjectCompanion
            $this: VALUE_PARAMETER INSTANCE_RECEIVER name:<this> type:schema.input.A.Companion
            BLOCK_BODY
              RETURN type=kotlin.Nothing from='public final fun <get-io_realm_kotlin_fields> (): kotlin.collections.List<kotlin.reflect.KMutableProperty1<schema.input.A, kotlin.Any?>> declared in schema.input.A.Companion'
                GET_FIELD 'FIELD PROPERTY_BACKING_FIELD name:io_realm_kotlin_fields type:kotlin.collections.List<kotlin.reflect.KMutableProperty1<schema.input.A, kotlin.Any?>> visibility:private' type=kotlin.collections.List<kotlin.reflect.KMutableProperty1<schema.input.A, kotlin.Any?>> origin=null
                  receiver: GET_VAR '<this>: schema.input.A.Companion declared in schema.input.A.Companion.<get-io_realm_kotlin_fields>' type=schema.input.A.Companion origin=null
        PROPERTY name:io_realm_kotlin_primaryKey visibility:public modality:FINAL [var]
          FIELD PROPERTY_BACKING_FIELD name:io_realm_kotlin_primaryKey type:kotlin.reflect.KMutableProperty1<schema.input.A, kotlin.Any?> visibility:private
            EXPRESSION_BODY
              CONST Null type=kotlin.Nothing? value=null
          FUN DEFAULT_PROPERTY_ACCESSOR name:<get-io_realm_kotlin_primaryKey> visibility:public modality:FINAL <> ($this:schema.input.A.Companion) returnType:kotlin.reflect.KMutableProperty1<schema.input.A, kotlin.Any?>
            correspondingProperty: PROPERTY name:io_realm_kotlin_primaryKey visibility:public modality:FINAL [var]
            overridden:
              public abstract fun <get-io_realm_kotlin_primaryKey> (): kotlin.reflect.KMutableProperty1<*, *>? declared in io.realm.internal.RealmObjectCompanion
            $this: VALUE_PARAMETER INSTANCE_RECEIVER name:<this> type:schema.input.A.Companion
            BLOCK_BODY
              RETURN type=kotlin.Nothing from='public final fun <get-io_realm_kotlin_primaryKey> (): kotlin.reflect.KMutableProperty1<schema.input.A, kotlin.Any?> declared in schema.input.A.Companion'
                GET_FIELD 'FIELD PROPERTY_BACKING_FIELD name:io_realm_kotlin_primaryKey type:kotlin.reflect.KMutableProperty1<schema.input.A, kotlin.Any?> visibility:private' type=kotlin.reflect.KMutableProperty1<schema.input.A, kotlin.Any?> origin=null
                  receiver: GET_VAR '<this>: schema.input.A.Companion declared in schema.input.A.Companion.<get-io_realm_kotlin_primaryKey>' type=schema.input.A.Companion origin=null
      FUN FAKE_OVERRIDE name:equals visibility:public modality:OPEN <> ($this:kotlin.Any, other:kotlin.Any?) returnType:kotlin.Boolean [fake_override,operator]
        overridden:
          public open fun equals (other: kotlin.Any?): kotlin.Boolean [fake_override,operator] declared in io.realm.RealmObject
        $this: VALUE_PARAMETER name:<this> type:kotlin.Any
        VALUE_PARAMETER name:other index:0 type:kotlin.Any?
      FUN FAKE_OVERRIDE name:hashCode visibility:public modality:OPEN <> ($this:kotlin.Any) returnType:kotlin.Int [fake_override]
        overridden:
          public open fun hashCode (): kotlin.Int [fake_override] declared in io.realm.RealmObject
        $this: VALUE_PARAMETER name:<this> type:kotlin.Any
      FUN FAKE_OVERRIDE name:toString visibility:public modality:OPEN <> ($this:kotlin.Any) returnType:kotlin.String [fake_override]
        overridden:
          public open fun toString (): kotlin.String [fake_override] declared in io.realm.RealmObject
        $this: VALUE_PARAMETER name:<this> type:kotlin.Any
<<<<<<< HEAD
      PROPERTY name:io_realm_kotlin_ObjectPointer visibility:public modality:OPEN [var]
        FIELD PROPERTY_BACKING_FIELD name:io_realm_kotlin_ObjectPointer type:io.realm.internal.interop.NativePointer? visibility:private
          EXPRESSION_BODY
            CONST Null type=kotlin.Nothing? value=null
        FUN DEFAULT_PROPERTY_ACCESSOR name:<get-io_realm_kotlin_ObjectPointer> visibility:public modality:OPEN <> ($this:schema.input.A) returnType:io.realm.internal.interop.NativePointer?
          correspondingProperty: PROPERTY name:io_realm_kotlin_ObjectPointer visibility:public modality:OPEN [var]
          overridden:
            public abstract fun <get-io_realm_kotlin_ObjectPointer> (): io.realm.internal.interop.NativePointer? [fake_override] declared in io.realm.internal.RealmObjectInternal
          $this: VALUE_PARAMETER INSTANCE_RECEIVER name:<this> type:schema.input.A
          BLOCK_BODY
            RETURN type=kotlin.Nothing from='public open fun <get-io_realm_kotlin_ObjectPointer> (): io.realm.internal.interop.NativePointer? declared in schema.input.A'
              GET_FIELD 'FIELD PROPERTY_BACKING_FIELD name:io_realm_kotlin_ObjectPointer type:io.realm.internal.interop.NativePointer? visibility:private' type=io.realm.internal.interop.NativePointer? origin=null
                receiver: GET_VAR '<this>: schema.input.A declared in schema.input.A.<get-io_realm_kotlin_ObjectPointer>' type=schema.input.A origin=null
        FUN DEFAULT_PROPERTY_ACCESSOR name:<set-io_realm_kotlin_ObjectPointer> visibility:public modality:OPEN <> ($this:schema.input.A, <set-?>:io.realm.internal.interop.NativePointer?) returnType:kotlin.Unit
          correspondingProperty: PROPERTY name:io_realm_kotlin_ObjectPointer visibility:public modality:OPEN [var]
          overridden:
            public abstract fun <set-io_realm_kotlin_ObjectPointer> (<set-?>: io.realm.internal.interop.NativePointer?): kotlin.Unit [fake_override] declared in io.realm.internal.RealmObjectInternal
=======
      PROPERTY name:$realm$objectReference visibility:public modality:OPEN [var]
        FIELD PROPERTY_BACKING_FIELD name:$realm$objectReference type:io.realm.internal.RealmObjectReference<T of io.realm.internal.RealmObjectReference>? visibility:private
          EXPRESSION_BODY
            CONST Null type=kotlin.Nothing? value=null
        FUN DEFAULT_PROPERTY_ACCESSOR name:<get-$realm$objectReference> visibility:public modality:OPEN <> ($this:schema.input.A) returnType:io.realm.internal.RealmObjectReference<T of io.realm.internal.RealmObjectReference>?
          correspondingProperty: PROPERTY name:$realm$objectReference visibility:public modality:OPEN [var]
          overridden:
            public abstract fun <get-$realm$objectReference> (): io.realm.internal.RealmObjectReference<out io.realm.RealmObject>? declared in io.realm.internal.RealmObjectInternal
          $this: VALUE_PARAMETER INSTANCE_RECEIVER name:<this> type:schema.input.A
          BLOCK_BODY
            RETURN type=kotlin.Nothing from='public open fun <get-$realm$objectReference> (): io.realm.internal.RealmObjectReference<T of io.realm.internal.RealmObjectReference>? declared in schema.input.A'
              GET_FIELD 'FIELD PROPERTY_BACKING_FIELD name:$realm$objectReference type:io.realm.internal.RealmObjectReference<T of io.realm.internal.RealmObjectReference>? visibility:private' type=io.realm.internal.RealmObjectReference<T of io.realm.internal.RealmObjectReference>? origin=null
                receiver: GET_VAR '<this>: schema.input.A declared in schema.input.A.<get-$realm$objectReference>' type=schema.input.A origin=null
        FUN DEFAULT_PROPERTY_ACCESSOR name:<set-$realm$objectReference> visibility:public modality:OPEN <> ($this:schema.input.A, <set-?>:io.realm.internal.RealmObjectReference<T of io.realm.internal.RealmObjectReference>?) returnType:kotlin.Unit
          correspondingProperty: PROPERTY name:$realm$objectReference visibility:public modality:OPEN [var]
          overridden:
            public abstract fun <set-$realm$objectReference> (<set-?>: io.realm.internal.RealmObjectReference<out io.realm.RealmObject>?): kotlin.Unit declared in io.realm.internal.RealmObjectInternal
>>>>>>> 9bec7eab
          $this: VALUE_PARAMETER INSTANCE_RECEIVER name:<this> type:schema.input.A
          VALUE_PARAMETER name:<set-?> index:0 type:io.realm.internal.RealmObjectReference<T of io.realm.internal.RealmObjectReference>?
          BLOCK_BODY
<<<<<<< HEAD
            SET_FIELD 'FIELD PROPERTY_BACKING_FIELD name:io_realm_kotlin_ObjectPointer type:io.realm.internal.interop.NativePointer? visibility:private' type=kotlin.Unit origin=null
              receiver: GET_VAR '<this>: schema.input.A declared in schema.input.A.<set-io_realm_kotlin_ObjectPointer>' type=schema.input.A origin=null
              value: GET_VAR '<set-?>: io.realm.internal.interop.NativePointer? declared in schema.input.A.<set-io_realm_kotlin_ObjectPointer>' type=io.realm.internal.interop.NativePointer? origin=null
      PROPERTY name:io_realm_kotlin_Owner visibility:public modality:OPEN [var]
        FIELD PROPERTY_BACKING_FIELD name:io_realm_kotlin_Owner type:io.realm.internal.RealmReference? visibility:private
          EXPRESSION_BODY
            CONST Null type=kotlin.Nothing? value=null
        FUN DEFAULT_PROPERTY_ACCESSOR name:<get-io_realm_kotlin_Owner> visibility:public modality:OPEN <> ($this:schema.input.A) returnType:io.realm.internal.RealmReference?
          correspondingProperty: PROPERTY name:io_realm_kotlin_Owner visibility:public modality:OPEN [var]
          overridden:
            public abstract fun <get-io_realm_kotlin_Owner> (): io.realm.internal.RealmReference? declared in io.realm.internal.RealmObjectInternal
          $this: VALUE_PARAMETER INSTANCE_RECEIVER name:<this> type:schema.input.A
          BLOCK_BODY
            RETURN type=kotlin.Nothing from='public open fun <get-io_realm_kotlin_Owner> (): io.realm.internal.RealmReference? declared in schema.input.A'
              GET_FIELD 'FIELD PROPERTY_BACKING_FIELD name:io_realm_kotlin_Owner type:io.realm.internal.RealmReference? visibility:private' type=io.realm.internal.RealmReference? origin=null
                receiver: GET_VAR '<this>: schema.input.A declared in schema.input.A.<get-io_realm_kotlin_Owner>' type=schema.input.A origin=null
        FUN DEFAULT_PROPERTY_ACCESSOR name:<set-io_realm_kotlin_Owner> visibility:public modality:OPEN <> ($this:schema.input.A, <set-?>:io.realm.internal.RealmReference?) returnType:kotlin.Unit
          correspondingProperty: PROPERTY name:io_realm_kotlin_Owner visibility:public modality:OPEN [var]
          overridden:
            public abstract fun <set-io_realm_kotlin_Owner> (<set-?>: io.realm.internal.RealmReference?): kotlin.Unit declared in io.realm.internal.RealmObjectInternal
          $this: VALUE_PARAMETER INSTANCE_RECEIVER name:<this> type:schema.input.A
          VALUE_PARAMETER name:<set-?> index:0 type:io.realm.internal.RealmReference?
          BLOCK_BODY
            SET_FIELD 'FIELD PROPERTY_BACKING_FIELD name:io_realm_kotlin_Owner type:io.realm.internal.RealmReference? visibility:private' type=kotlin.Unit origin=null
              receiver: GET_VAR '<this>: schema.input.A declared in schema.input.A.<set-io_realm_kotlin_Owner>' type=schema.input.A origin=null
              value: GET_VAR '<set-?>: io.realm.internal.RealmReference? declared in schema.input.A.<set-io_realm_kotlin_Owner>' type=io.realm.internal.RealmReference? origin=null
      PROPERTY name:io_realm_kotlin_ClassName visibility:public modality:OPEN [var]
        FIELD PROPERTY_BACKING_FIELD name:io_realm_kotlin_ClassName type:kotlin.String? visibility:private
          EXPRESSION_BODY
            CONST Null type=kotlin.Nothing? value=null
        FUN DEFAULT_PROPERTY_ACCESSOR name:<get-io_realm_kotlin_ClassName> visibility:public modality:OPEN <> ($this:schema.input.A) returnType:kotlin.String?
          correspondingProperty: PROPERTY name:io_realm_kotlin_ClassName visibility:public modality:OPEN [var]
          overridden:
            public abstract fun <get-io_realm_kotlin_ClassName> (): kotlin.String? declared in io.realm.internal.RealmObjectInternal
          $this: VALUE_PARAMETER INSTANCE_RECEIVER name:<this> type:schema.input.A
          BLOCK_BODY
            RETURN type=kotlin.Nothing from='public open fun <get-io_realm_kotlin_ClassName> (): kotlin.String? declared in schema.input.A'
              GET_FIELD 'FIELD PROPERTY_BACKING_FIELD name:io_realm_kotlin_ClassName type:kotlin.String? visibility:private' type=kotlin.String? origin=null
                receiver: GET_VAR '<this>: schema.input.A declared in schema.input.A.<get-io_realm_kotlin_ClassName>' type=schema.input.A origin=null
        FUN DEFAULT_PROPERTY_ACCESSOR name:<set-io_realm_kotlin_ClassName> visibility:public modality:OPEN <> ($this:schema.input.A, <set-?>:kotlin.String?) returnType:kotlin.Unit
          correspondingProperty: PROPERTY name:io_realm_kotlin_ClassName visibility:public modality:OPEN [var]
          overridden:
            public abstract fun <set-io_realm_kotlin_ClassName> (<set-?>: kotlin.String?): kotlin.Unit declared in io.realm.internal.RealmObjectInternal
          $this: VALUE_PARAMETER INSTANCE_RECEIVER name:<this> type:schema.input.A
          VALUE_PARAMETER name:<set-?> index:0 type:kotlin.String?
          BLOCK_BODY
            SET_FIELD 'FIELD PROPERTY_BACKING_FIELD name:io_realm_kotlin_ClassName type:kotlin.String? visibility:private' type=kotlin.Unit origin=null
              receiver: GET_VAR '<this>: schema.input.A declared in schema.input.A.<set-io_realm_kotlin_ClassName>' type=schema.input.A origin=null
              value: GET_VAR '<set-?>: kotlin.String? declared in schema.input.A.<set-io_realm_kotlin_ClassName>' type=kotlin.String? origin=null
      PROPERTY name:io_realm_kotlin_IsManaged visibility:public modality:OPEN [var]
        FIELD PROPERTY_BACKING_FIELD name:io_realm_kotlin_IsManaged type:kotlin.Boolean visibility:private
          EXPRESSION_BODY
            CONST Boolean type=kotlin.Boolean value=false
        FUN DEFAULT_PROPERTY_ACCESSOR name:<get-io_realm_kotlin_IsManaged> visibility:public modality:OPEN <> ($this:schema.input.A) returnType:kotlin.Boolean
          correspondingProperty: PROPERTY name:io_realm_kotlin_IsManaged visibility:public modality:OPEN [var]
          overridden:
            public abstract fun <get-io_realm_kotlin_IsManaged> (): kotlin.Boolean declared in io.realm.internal.RealmObjectInternal
          $this: VALUE_PARAMETER INSTANCE_RECEIVER name:<this> type:schema.input.A
          BLOCK_BODY
            RETURN type=kotlin.Nothing from='public open fun <get-io_realm_kotlin_IsManaged> (): kotlin.Boolean declared in schema.input.A'
              GET_FIELD 'FIELD PROPERTY_BACKING_FIELD name:io_realm_kotlin_IsManaged type:kotlin.Boolean visibility:private' type=kotlin.Boolean origin=null
                receiver: GET_VAR '<this>: schema.input.A declared in schema.input.A.<get-io_realm_kotlin_IsManaged>' type=schema.input.A origin=null
        FUN DEFAULT_PROPERTY_ACCESSOR name:<set-io_realm_kotlin_IsManaged> visibility:public modality:OPEN <> ($this:schema.input.A, <set-?>:kotlin.Boolean) returnType:kotlin.Unit
          correspondingProperty: PROPERTY name:io_realm_kotlin_IsManaged visibility:public modality:OPEN [var]
          overridden:
            public abstract fun <set-io_realm_kotlin_IsManaged> (<set-?>: kotlin.Boolean): kotlin.Unit declared in io.realm.internal.RealmObjectInternal
          $this: VALUE_PARAMETER INSTANCE_RECEIVER name:<this> type:schema.input.A
          VALUE_PARAMETER name:<set-?> index:0 type:kotlin.Boolean
          BLOCK_BODY
            SET_FIELD 'FIELD PROPERTY_BACKING_FIELD name:io_realm_kotlin_IsManaged type:kotlin.Boolean visibility:private' type=kotlin.Unit origin=null
              receiver: GET_VAR '<this>: schema.input.A declared in schema.input.A.<set-io_realm_kotlin_IsManaged>' type=schema.input.A origin=null
              value: GET_VAR '<set-?>: kotlin.Boolean declared in schema.input.A.<set-io_realm_kotlin_IsManaged>' type=kotlin.Boolean origin=null
      PROPERTY name:io_realm_kotlin_Mediator visibility:public modality:OPEN [var]
        FIELD PROPERTY_BACKING_FIELD name:io_realm_kotlin_Mediator type:io.realm.internal.Mediator? visibility:private
          EXPRESSION_BODY
            CONST Null type=kotlin.Nothing? value=null
        FUN DEFAULT_PROPERTY_ACCESSOR name:<get-io_realm_kotlin_Mediator> visibility:public modality:OPEN <> ($this:schema.input.A) returnType:io.realm.internal.Mediator?
          correspondingProperty: PROPERTY name:io_realm_kotlin_Mediator visibility:public modality:OPEN [var]
          overridden:
            public abstract fun <get-io_realm_kotlin_Mediator> (): io.realm.internal.Mediator? declared in io.realm.internal.RealmObjectInternal
          $this: VALUE_PARAMETER INSTANCE_RECEIVER name:<this> type:schema.input.A
          BLOCK_BODY
            RETURN type=kotlin.Nothing from='public open fun <get-io_realm_kotlin_Mediator> (): io.realm.internal.Mediator? declared in schema.input.A'
              GET_FIELD 'FIELD PROPERTY_BACKING_FIELD name:io_realm_kotlin_Mediator type:io.realm.internal.Mediator? visibility:private' type=io.realm.internal.Mediator? origin=null
                receiver: GET_VAR '<this>: schema.input.A declared in schema.input.A.<get-io_realm_kotlin_Mediator>' type=schema.input.A origin=null
        FUN DEFAULT_PROPERTY_ACCESSOR name:<set-io_realm_kotlin_Mediator> visibility:public modality:OPEN <> ($this:schema.input.A, <set-?>:io.realm.internal.Mediator?) returnType:kotlin.Unit
          correspondingProperty: PROPERTY name:io_realm_kotlin_Mediator visibility:public modality:OPEN [var]
          overridden:
            public abstract fun <set-io_realm_kotlin_Mediator> (<set-?>: io.realm.internal.Mediator?): kotlin.Unit declared in io.realm.internal.RealmObjectInternal
          $this: VALUE_PARAMETER INSTANCE_RECEIVER name:<this> type:schema.input.A
          VALUE_PARAMETER name:<set-?> index:0 type:io.realm.internal.Mediator?
          BLOCK_BODY
            SET_FIELD 'FIELD PROPERTY_BACKING_FIELD name:io_realm_kotlin_Mediator type:io.realm.internal.Mediator? visibility:private' type=kotlin.Unit origin=null
              receiver: GET_VAR '<this>: schema.input.A declared in schema.input.A.<set-io_realm_kotlin_Mediator>' type=schema.input.A origin=null
              value: GET_VAR '<set-?>: io.realm.internal.Mediator? declared in schema.input.A.<set-io_realm_kotlin_Mediator>' type=io.realm.internal.Mediator? origin=null
      PROPERTY name:io_realm_kotlin_metadata visibility:public modality:OPEN [var]
        FIELD PROPERTY_BACKING_FIELD name:io_realm_kotlin_metadata type:io.realm.internal.schema.ClassMetadata? visibility:private
          EXPRESSION_BODY
            CONST Null type=kotlin.Nothing? value=null
        FUN DEFAULT_PROPERTY_ACCESSOR name:<get-io_realm_kotlin_metadata> visibility:public modality:OPEN <> ($this:schema.input.A) returnType:io.realm.internal.schema.ClassMetadata?
          correspondingProperty: PROPERTY name:io_realm_kotlin_metadata visibility:public modality:OPEN [var]
          overridden:
            public abstract fun <get-io_realm_kotlin_metadata> (): io.realm.internal.schema.ClassMetadata? declared in io.realm.internal.RealmObjectInternal
          $this: VALUE_PARAMETER INSTANCE_RECEIVER name:<this> type:schema.input.A
          BLOCK_BODY
            RETURN type=kotlin.Nothing from='public open fun <get-io_realm_kotlin_metadata> (): io.realm.internal.schema.ClassMetadata? declared in schema.input.A'
              GET_FIELD 'FIELD PROPERTY_BACKING_FIELD name:io_realm_kotlin_metadata type:io.realm.internal.schema.ClassMetadata? visibility:private' type=io.realm.internal.schema.ClassMetadata? origin=null
                receiver: GET_VAR '<this>: schema.input.A declared in schema.input.A.<get-io_realm_kotlin_metadata>' type=schema.input.A origin=null
        FUN DEFAULT_PROPERTY_ACCESSOR name:<set-io_realm_kotlin_metadata> visibility:public modality:OPEN <> ($this:schema.input.A, <set-?>:io.realm.internal.schema.ClassMetadata?) returnType:kotlin.Unit
          correspondingProperty: PROPERTY name:io_realm_kotlin_metadata visibility:public modality:OPEN [var]
          overridden:
            public abstract fun <set-io_realm_kotlin_metadata> (<set-?>: io.realm.internal.schema.ClassMetadata?): kotlin.Unit declared in io.realm.internal.RealmObjectInternal
          $this: VALUE_PARAMETER INSTANCE_RECEIVER name:<this> type:schema.input.A
          VALUE_PARAMETER name:<set-?> index:0 type:io.realm.internal.schema.ClassMetadata?
          BLOCK_BODY
            SET_FIELD 'FIELD PROPERTY_BACKING_FIELD name:io_realm_kotlin_metadata type:io.realm.internal.schema.ClassMetadata? visibility:private' type=kotlin.Unit origin=null
              receiver: GET_VAR '<this>: schema.input.A declared in schema.input.A.<set-io_realm_kotlin_metadata>' type=schema.input.A origin=null
              value: GET_VAR '<set-?>: io.realm.internal.schema.ClassMetadata? declared in schema.input.A.<set-io_realm_kotlin_metadata>' type=io.realm.internal.schema.ClassMetadata? origin=null
      FUN FAKE_OVERRIDE name:delete visibility:public modality:OPEN <> ($this:io.realm.internal.RealmObjectInternal) returnType:kotlin.Unit [fake_override]
        overridden:
          public open fun delete (): kotlin.Unit declared in io.realm.internal.RealmObjectInternal
        $this: VALUE_PARAMETER IR_EXTERNAL_DECLARATION_STUB name:<this> type:io.realm.internal.RealmObjectInternal
      FUN FAKE_OVERRIDE name:emitFrozenUpdate visibility:public modality:OPEN <> ($this:io.realm.internal.RealmObjectInternal, frozenRealm:io.realm.internal.RealmReference, change:io.realm.internal.interop.NativePointer, channel:kotlinx.coroutines.channels.SendChannel<io.realm.notifications.ObjectChange<io.realm.internal.RealmObjectInternal>>) returnType:kotlinx.coroutines.channels.ChannelResult<kotlin.Unit>? [fake_override]
        overridden:
          public open fun emitFrozenUpdate (frozenRealm: io.realm.internal.RealmReference, change: io.realm.internal.interop.NativePointer, channel: kotlinx.coroutines.channels.SendChannel<io.realm.notifications.ObjectChange<io.realm.internal.RealmObjectInternal>>): kotlinx.coroutines.channels.ChannelResult<kotlin.Unit>? declared in io.realm.internal.RealmObjectInternal
        $this: VALUE_PARAMETER IR_EXTERNAL_DECLARATION_STUB name:<this> type:io.realm.internal.RealmObjectInternal
        VALUE_PARAMETER name:frozenRealm index:0 type:io.realm.internal.RealmReference
        VALUE_PARAMETER name:change index:1 type:io.realm.internal.interop.NativePointer
        VALUE_PARAMETER name:channel index:2 type:kotlinx.coroutines.channels.SendChannel<io.realm.notifications.ObjectChange<io.realm.internal.RealmObjectInternal>>
      FUN FAKE_OVERRIDE name:freeze visibility:public modality:OPEN <> ($this:io.realm.internal.RealmObjectInternal, frozenRealm:io.realm.internal.RealmReference) returnType:io.realm.internal.RealmObjectInternal? [fake_override]
        overridden:
          public open fun freeze (frozenRealm: io.realm.internal.RealmReference): io.realm.internal.RealmObjectInternal? declared in io.realm.internal.RealmObjectInternal
        $this: VALUE_PARAMETER IR_EXTERNAL_DECLARATION_STUB name:<this> type:io.realm.internal.RealmObjectInternal
        VALUE_PARAMETER name:frozenRealm index:0 type:io.realm.internal.RealmReference
      FUN FAKE_OVERRIDE name:isFrozen visibility:public modality:OPEN <> ($this:io.realm.internal.RealmObjectInternal) returnType:kotlin.Boolean [fake_override]
        overridden:
          public open fun isFrozen (): kotlin.Boolean [fake_override] declared in io.realm.internal.RealmObjectInternal
        $this: VALUE_PARAMETER IR_EXTERNAL_DECLARATION_STUB name:<this> type:io.realm.internal.RealmObjectInternal
      FUN FAKE_OVERRIDE name:propertyInfoOrThrow visibility:public modality:OPEN <> ($this:io.realm.internal.RealmObjectInternal, propertyName:kotlin.String) returnType:io.realm.internal.interop.PropertyInfo [fake_override]
        overridden:
          public open fun propertyInfoOrThrow (propertyName: kotlin.String): io.realm.internal.interop.PropertyInfo declared in io.realm.internal.RealmObjectInternal
        $this: VALUE_PARAMETER IR_EXTERNAL_DECLARATION_STUB name:<this> type:io.realm.internal.RealmObjectInternal
        VALUE_PARAMETER name:propertyName index:0 type:kotlin.String
      FUN FAKE_OVERRIDE name:realmState visibility:public modality:OPEN <> ($this:io.realm.internal.RealmObjectInternal) returnType:io.realm.internal.RealmState [fake_override]
        overridden:
          public open fun realmState (): io.realm.internal.RealmState declared in io.realm.internal.RealmObjectInternal
        $this: VALUE_PARAMETER IR_EXTERNAL_DECLARATION_STUB name:<this> type:io.realm.internal.RealmObjectInternal
      FUN FAKE_OVERRIDE name:registerForNotification visibility:public modality:OPEN <> ($this:io.realm.internal.RealmObjectInternal, callback:io.realm.internal.interop.Callback) returnType:io.realm.internal.interop.NativePointer [fake_override]
        overridden:
          public open fun registerForNotification (callback: io.realm.internal.interop.Callback): io.realm.internal.interop.NativePointer declared in io.realm.internal.RealmObjectInternal
        $this: VALUE_PARAMETER IR_EXTERNAL_DECLARATION_STUB name:<this> type:io.realm.internal.RealmObjectInternal
        VALUE_PARAMETER name:callback index:0 type:io.realm.internal.interop.Callback
      FUN FAKE_OVERRIDE name:thaw visibility:public modality:OPEN <> ($this:io.realm.internal.RealmObjectInternal, liveRealm:io.realm.internal.RealmReference) returnType:io.realm.internal.RealmObjectInternal? [fake_override]
        overridden:
          public open fun thaw (liveRealm: io.realm.internal.RealmReference): io.realm.internal.RealmObjectInternal? declared in io.realm.internal.RealmObjectInternal
        $this: VALUE_PARAMETER IR_EXTERNAL_DECLARATION_STUB name:<this> type:io.realm.internal.RealmObjectInternal
        VALUE_PARAMETER name:liveRealm index:0 type:io.realm.internal.RealmReference
      FUN FAKE_OVERRIDE name:thaw visibility:public modality:OPEN <> ($this:io.realm.internal.RealmObjectInternal, liveRealm:io.realm.internal.RealmReference, clazz:kotlin.reflect.KClass<out io.realm.RealmObject>) returnType:io.realm.internal.RealmObjectInternal? [fake_override]
        overridden:
          public open fun thaw (liveRealm: io.realm.internal.RealmReference, clazz: kotlin.reflect.KClass<out io.realm.RealmObject>): io.realm.internal.RealmObjectInternal? declared in io.realm.internal.RealmObjectInternal
        $this: VALUE_PARAMETER IR_EXTERNAL_DECLARATION_STUB name:<this> type:io.realm.internal.RealmObjectInternal
        VALUE_PARAMETER name:liveRealm index:0 type:io.realm.internal.RealmReference
        VALUE_PARAMETER name:clazz index:1 type:kotlin.reflect.KClass<out io.realm.RealmObject>
      FUN FAKE_OVERRIDE name:version visibility:public modality:OPEN <> ($this:io.realm.internal.RealmObjectInternal) returnType:io.realm.VersionId [fake_override]
        overridden:
          public open fun version (): io.realm.VersionId [fake_override] declared in io.realm.internal.RealmObjectInternal
        $this: VALUE_PARAMETER IR_EXTERNAL_DECLARATION_STUB name:<this> type:io.realm.internal.RealmObjectInternal
=======
            SET_FIELD 'FIELD PROPERTY_BACKING_FIELD name:$realm$objectReference type:io.realm.internal.RealmObjectReference<T of io.realm.internal.RealmObjectReference>? visibility:private' type=kotlin.Unit origin=null
              receiver: GET_VAR '<this>: schema.input.A declared in schema.input.A.<set-$realm$objectReference>' type=schema.input.A origin=null
              value: GET_VAR '<set-?>: io.realm.internal.RealmObjectReference<T of io.realm.internal.RealmObjectReference>? declared in schema.input.A.<set-$realm$objectReference>' type=io.realm.internal.RealmObjectReference<T of io.realm.internal.RealmObjectReference>? origin=null
>>>>>>> 9bec7eab
    CLASS CLASS name:B modality:OPEN visibility:public superTypes:[io.realm.RealmObject; io.realm.internal.RealmObjectInternal]
      $this: VALUE_PARAMETER INSTANCE_RECEIVER name:<this> type:schema.input.B
      CONSTRUCTOR visibility:public <> () returnType:schema.input.B [primary]
        BLOCK_BODY
          DELEGATING_CONSTRUCTOR_CALL 'public constructor <init> () [primary] declared in kotlin.Any'
          INSTANCE_INITIALIZER_CALL classDescriptor='CLASS CLASS name:B modality:OPEN visibility:public superTypes:[io.realm.RealmObject; io.realm.internal.RealmObjectInternal]'
      CLASS OBJECT name:Companion modality:FINAL visibility:public [companion] superTypes:[kotlin.Any; io.realm.internal.RealmObjectCompanion]
        $this: VALUE_PARAMETER INSTANCE_RECEIVER name:<this> type:schema.input.B.Companion
        CONSTRUCTOR visibility:private <> () returnType:schema.input.B.Companion [primary]
          BLOCK_BODY
            DELEGATING_CONSTRUCTOR_CALL 'public constructor <init> () [primary] declared in kotlin.Any'
            INSTANCE_INITIALIZER_CALL classDescriptor='CLASS OBJECT name:Companion modality:FINAL visibility:public [companion] superTypes:[kotlin.Any; io.realm.internal.RealmObjectCompanion]'
        FUN FAKE_OVERRIDE name:equals visibility:public modality:OPEN <> ($this:kotlin.Any, other:kotlin.Any?) returnType:kotlin.Boolean [fake_override,operator]
          overridden:
            public open fun equals (other: kotlin.Any?): kotlin.Boolean [operator] declared in kotlin.Any
          $this: VALUE_PARAMETER name:<this> type:kotlin.Any
          VALUE_PARAMETER name:other index:0 type:kotlin.Any?
        FUN FAKE_OVERRIDE name:hashCode visibility:public modality:OPEN <> ($this:kotlin.Any) returnType:kotlin.Int [fake_override]
          overridden:
            public open fun hashCode (): kotlin.Int declared in kotlin.Any
          $this: VALUE_PARAMETER name:<this> type:kotlin.Any
        FUN FAKE_OVERRIDE name:toString visibility:public modality:OPEN <> ($this:kotlin.Any) returnType:kotlin.String [fake_override]
          overridden:
            public open fun toString (): kotlin.String declared in kotlin.Any
          $this: VALUE_PARAMETER name:<this> type:kotlin.Any
        FUN name:io_realm_kotlin_schema visibility:public modality:OPEN <> ($this:schema.input.B.Companion) returnType:kotlin.Any
          overridden:
            public abstract fun io_realm_kotlin_schema (): io.realm.internal.schema.RealmClassImpl declared in io.realm.internal.RealmObjectCompanion
          $this: VALUE_PARAMETER INSTANCE_RECEIVER name:<this> type:schema.input.B.Companion
          BLOCK_BODY
            RETURN type=kotlin.Nothing from='public open fun io_realm_kotlin_schema (): kotlin.Any declared in schema.input.B.Companion'
              CONSTRUCTOR_CALL 'public constructor <init> (cinteropClass: io.realm.internal.interop.ClassInfo, cinteropProperties: kotlin.collections.List<io.realm.internal.interop.PropertyInfo>) [primary] declared in io.realm.internal.schema.RealmClassImpl' type=io.realm.internal.schema.RealmClassImpl origin=null
                cinteropClass: CALL 'public final fun create (name: kotlin.String, primaryKey: kotlin.String?, numProperties: kotlin.Long): io.realm.internal.interop.ClassInfo declared in io.realm.internal.interop.ClassInfo.Companion' type=io.realm.internal.interop.ClassInfo origin=null
                  $this: GET_OBJECT 'CLASS IR_EXTERNAL_DECLARATION_STUB OBJECT name:Companion modality:FINAL visibility:public [companion] superTypes:[kotlin.Any]' type=io.realm.internal.interop.ClassInfo.Companion
                  name: CONST String type=kotlin.String value="B"
                  primaryKey: CONST Null type=kotlin.Nothing? value=null
                  numProperties: CONST Long type=kotlin.Long value=0
                cinteropProperties: CALL 'public final fun listOf <T> (vararg elements: T of kotlin.collections.CollectionsKt.listOf): kotlin.collections.List<T of kotlin.collections.CollectionsKt.listOf> declared in kotlin.collections.CollectionsKt' type=kotlin.collections.List<io.realm.internal.interop.PropertyInfo> origin=null
                  <T>: io.realm.internal.interop.PropertyInfo
                  elements: VARARG type=kotlin.Array<io.realm.internal.interop.PropertyInfo> varargElementType=kotlin.collections.List<io.realm.internal.interop.PropertyInfo>
        FUN name:io_realm_kotlin_newInstance visibility:public modality:OPEN <> ($this:schema.input.B.Companion) returnType:kotlin.Any
          overridden:
            public abstract fun io_realm_kotlin_newInstance (): kotlin.Any declared in io.realm.internal.RealmObjectCompanion
          $this: VALUE_PARAMETER INSTANCE_RECEIVER name:<this> type:schema.input.B.Companion
          BLOCK_BODY
            RETURN type=kotlin.Nothing from='public open fun io_realm_kotlin_newInstance (): kotlin.Any declared in schema.input.B.Companion'
              CONSTRUCTOR_CALL 'public constructor <init> () [primary] declared in schema.input.B' type=schema.input.B origin=null
        PROPERTY name:io_realm_kotlin_className visibility:public modality:FINAL [var]
          FIELD PROPERTY_BACKING_FIELD name:io_realm_kotlin_className type:kotlin.String visibility:private
            EXPRESSION_BODY
              CONST String type=kotlin.String value="B"
          FUN DEFAULT_PROPERTY_ACCESSOR name:<get-io_realm_kotlin_className> visibility:public modality:FINAL <> ($this:schema.input.B.Companion) returnType:kotlin.String
            correspondingProperty: PROPERTY name:io_realm_kotlin_className visibility:public modality:FINAL [var]
            overridden:
              public abstract fun <get-io_realm_kotlin_className> (): kotlin.String declared in io.realm.internal.RealmObjectCompanion
            $this: VALUE_PARAMETER INSTANCE_RECEIVER name:<this> type:schema.input.B.Companion
            BLOCK_BODY
              RETURN type=kotlin.Nothing from='public final fun <get-io_realm_kotlin_className> (): kotlin.String declared in schema.input.B.Companion'
                GET_FIELD 'FIELD PROPERTY_BACKING_FIELD name:io_realm_kotlin_className type:kotlin.String visibility:private' type=kotlin.String origin=null
                  receiver: GET_VAR '<this>: schema.input.B.Companion declared in schema.input.B.Companion.<get-io_realm_kotlin_className>' type=schema.input.B.Companion origin=null
        PROPERTY name:io_realm_kotlin_fields visibility:public modality:FINAL [var]
          FIELD PROPERTY_BACKING_FIELD name:io_realm_kotlin_fields type:kotlin.collections.List<kotlin.reflect.KMutableProperty1<schema.input.B, kotlin.Any?>> visibility:private
            EXPRESSION_BODY
              CALL 'public final fun listOf <T> (vararg elements: T of kotlin.collections.CollectionsKt.listOf): kotlin.collections.List<T of kotlin.collections.CollectionsKt.listOf> declared in kotlin.collections.CollectionsKt' type=kotlin.collections.List<kotlin.reflect.KMutableProperty1<schema.input.B, kotlin.Any?>> origin=null
                <T>: kotlin.reflect.KMutableProperty1<schema.input.B, kotlin.Any?>
                elements: VARARG type=kotlin.Array<kotlin.reflect.KMutableProperty1<schema.input.B, kotlin.Any?>> varargElementType=kotlin.collections.List<kotlin.reflect.KMutableProperty1<schema.input.B, kotlin.Any?>>
          FUN DEFAULT_PROPERTY_ACCESSOR name:<get-io_realm_kotlin_fields> visibility:public modality:FINAL <> ($this:schema.input.B.Companion) returnType:kotlin.collections.List<kotlin.reflect.KMutableProperty1<schema.input.B, kotlin.Any?>>
            correspondingProperty: PROPERTY name:io_realm_kotlin_fields visibility:public modality:FINAL [var]
            overridden:
              public abstract fun <get-io_realm_kotlin_fields> (): kotlin.collections.List<kotlin.reflect.KMutableProperty1<*, *>>? declared in io.realm.internal.RealmObjectCompanion
            $this: VALUE_PARAMETER INSTANCE_RECEIVER name:<this> type:schema.input.B.Companion
            BLOCK_BODY
              RETURN type=kotlin.Nothing from='public final fun <get-io_realm_kotlin_fields> (): kotlin.collections.List<kotlin.reflect.KMutableProperty1<schema.input.B, kotlin.Any?>> declared in schema.input.B.Companion'
                GET_FIELD 'FIELD PROPERTY_BACKING_FIELD name:io_realm_kotlin_fields type:kotlin.collections.List<kotlin.reflect.KMutableProperty1<schema.input.B, kotlin.Any?>> visibility:private' type=kotlin.collections.List<kotlin.reflect.KMutableProperty1<schema.input.B, kotlin.Any?>> origin=null
                  receiver: GET_VAR '<this>: schema.input.B.Companion declared in schema.input.B.Companion.<get-io_realm_kotlin_fields>' type=schema.input.B.Companion origin=null
        PROPERTY name:io_realm_kotlin_primaryKey visibility:public modality:FINAL [var]
          FIELD PROPERTY_BACKING_FIELD name:io_realm_kotlin_primaryKey type:kotlin.reflect.KMutableProperty1<schema.input.B, kotlin.Any?> visibility:private
            EXPRESSION_BODY
              CONST Null type=kotlin.Nothing? value=null
          FUN DEFAULT_PROPERTY_ACCESSOR name:<get-io_realm_kotlin_primaryKey> visibility:public modality:FINAL <> ($this:schema.input.B.Companion) returnType:kotlin.reflect.KMutableProperty1<schema.input.B, kotlin.Any?>
            correspondingProperty: PROPERTY name:io_realm_kotlin_primaryKey visibility:public modality:FINAL [var]
            overridden:
              public abstract fun <get-io_realm_kotlin_primaryKey> (): kotlin.reflect.KMutableProperty1<*, *>? declared in io.realm.internal.RealmObjectCompanion
            $this: VALUE_PARAMETER INSTANCE_RECEIVER name:<this> type:schema.input.B.Companion
            BLOCK_BODY
              RETURN type=kotlin.Nothing from='public final fun <get-io_realm_kotlin_primaryKey> (): kotlin.reflect.KMutableProperty1<schema.input.B, kotlin.Any?> declared in schema.input.B.Companion'
                GET_FIELD 'FIELD PROPERTY_BACKING_FIELD name:io_realm_kotlin_primaryKey type:kotlin.reflect.KMutableProperty1<schema.input.B, kotlin.Any?> visibility:private' type=kotlin.reflect.KMutableProperty1<schema.input.B, kotlin.Any?> origin=null
                  receiver: GET_VAR '<this>: schema.input.B.Companion declared in schema.input.B.Companion.<get-io_realm_kotlin_primaryKey>' type=schema.input.B.Companion origin=null
      FUN FAKE_OVERRIDE name:equals visibility:public modality:OPEN <> ($this:kotlin.Any, other:kotlin.Any?) returnType:kotlin.Boolean [fake_override,operator]
        overridden:
          public open fun equals (other: kotlin.Any?): kotlin.Boolean [fake_override,operator] declared in io.realm.RealmObject
        $this: VALUE_PARAMETER name:<this> type:kotlin.Any
        VALUE_PARAMETER name:other index:0 type:kotlin.Any?
      FUN FAKE_OVERRIDE name:hashCode visibility:public modality:OPEN <> ($this:kotlin.Any) returnType:kotlin.Int [fake_override]
        overridden:
          public open fun hashCode (): kotlin.Int [fake_override] declared in io.realm.RealmObject
        $this: VALUE_PARAMETER name:<this> type:kotlin.Any
      FUN FAKE_OVERRIDE name:toString visibility:public modality:OPEN <> ($this:kotlin.Any) returnType:kotlin.String [fake_override]
        overridden:
          public open fun toString (): kotlin.String [fake_override] declared in io.realm.RealmObject
        $this: VALUE_PARAMETER name:<this> type:kotlin.Any
<<<<<<< HEAD
      PROPERTY name:io_realm_kotlin_ObjectPointer visibility:public modality:OPEN [var]
        FIELD PROPERTY_BACKING_FIELD name:io_realm_kotlin_ObjectPointer type:io.realm.internal.interop.NativePointer? visibility:private
          EXPRESSION_BODY
            CONST Null type=kotlin.Nothing? value=null
        FUN DEFAULT_PROPERTY_ACCESSOR name:<get-io_realm_kotlin_ObjectPointer> visibility:public modality:OPEN <> ($this:schema.input.B) returnType:io.realm.internal.interop.NativePointer?
          correspondingProperty: PROPERTY name:io_realm_kotlin_ObjectPointer visibility:public modality:OPEN [var]
          overridden:
            public abstract fun <get-io_realm_kotlin_ObjectPointer> (): io.realm.internal.interop.NativePointer? [fake_override] declared in io.realm.internal.RealmObjectInternal
          $this: VALUE_PARAMETER INSTANCE_RECEIVER name:<this> type:schema.input.B
          BLOCK_BODY
            RETURN type=kotlin.Nothing from='public open fun <get-io_realm_kotlin_ObjectPointer> (): io.realm.internal.interop.NativePointer? declared in schema.input.B'
              GET_FIELD 'FIELD PROPERTY_BACKING_FIELD name:io_realm_kotlin_ObjectPointer type:io.realm.internal.interop.NativePointer? visibility:private' type=io.realm.internal.interop.NativePointer? origin=null
                receiver: GET_VAR '<this>: schema.input.B declared in schema.input.B.<get-io_realm_kotlin_ObjectPointer>' type=schema.input.B origin=null
        FUN DEFAULT_PROPERTY_ACCESSOR name:<set-io_realm_kotlin_ObjectPointer> visibility:public modality:OPEN <> ($this:schema.input.B, <set-?>:io.realm.internal.interop.NativePointer?) returnType:kotlin.Unit
          correspondingProperty: PROPERTY name:io_realm_kotlin_ObjectPointer visibility:public modality:OPEN [var]
          overridden:
            public abstract fun <set-io_realm_kotlin_ObjectPointer> (<set-?>: io.realm.internal.interop.NativePointer?): kotlin.Unit [fake_override] declared in io.realm.internal.RealmObjectInternal
=======
      PROPERTY name:$realm$objectReference visibility:public modality:OPEN [var]
        FIELD PROPERTY_BACKING_FIELD name:$realm$objectReference type:io.realm.internal.RealmObjectReference<T of io.realm.internal.RealmObjectReference>? visibility:private
          EXPRESSION_BODY
            CONST Null type=kotlin.Nothing? value=null
        FUN DEFAULT_PROPERTY_ACCESSOR name:<get-$realm$objectReference> visibility:public modality:OPEN <> ($this:schema.input.B) returnType:io.realm.internal.RealmObjectReference<T of io.realm.internal.RealmObjectReference>?
          correspondingProperty: PROPERTY name:$realm$objectReference visibility:public modality:OPEN [var]
          overridden:
            public abstract fun <get-$realm$objectReference> (): io.realm.internal.RealmObjectReference<out io.realm.RealmObject>? declared in io.realm.internal.RealmObjectInternal
          $this: VALUE_PARAMETER INSTANCE_RECEIVER name:<this> type:schema.input.B
          BLOCK_BODY
            RETURN type=kotlin.Nothing from='public open fun <get-$realm$objectReference> (): io.realm.internal.RealmObjectReference<T of io.realm.internal.RealmObjectReference>? declared in schema.input.B'
              GET_FIELD 'FIELD PROPERTY_BACKING_FIELD name:$realm$objectReference type:io.realm.internal.RealmObjectReference<T of io.realm.internal.RealmObjectReference>? visibility:private' type=io.realm.internal.RealmObjectReference<T of io.realm.internal.RealmObjectReference>? origin=null
                receiver: GET_VAR '<this>: schema.input.B declared in schema.input.B.<get-$realm$objectReference>' type=schema.input.B origin=null
        FUN DEFAULT_PROPERTY_ACCESSOR name:<set-$realm$objectReference> visibility:public modality:OPEN <> ($this:schema.input.B, <set-?>:io.realm.internal.RealmObjectReference<T of io.realm.internal.RealmObjectReference>?) returnType:kotlin.Unit
          correspondingProperty: PROPERTY name:$realm$objectReference visibility:public modality:OPEN [var]
          overridden:
            public abstract fun <set-$realm$objectReference> (<set-?>: io.realm.internal.RealmObjectReference<out io.realm.RealmObject>?): kotlin.Unit declared in io.realm.internal.RealmObjectInternal
>>>>>>> 9bec7eab
          $this: VALUE_PARAMETER INSTANCE_RECEIVER name:<this> type:schema.input.B
          VALUE_PARAMETER name:<set-?> index:0 type:io.realm.internal.RealmObjectReference<T of io.realm.internal.RealmObjectReference>?
          BLOCK_BODY
<<<<<<< HEAD
            SET_FIELD 'FIELD PROPERTY_BACKING_FIELD name:io_realm_kotlin_ObjectPointer type:io.realm.internal.interop.NativePointer? visibility:private' type=kotlin.Unit origin=null
              receiver: GET_VAR '<this>: schema.input.B declared in schema.input.B.<set-io_realm_kotlin_ObjectPointer>' type=schema.input.B origin=null
              value: GET_VAR '<set-?>: io.realm.internal.interop.NativePointer? declared in schema.input.B.<set-io_realm_kotlin_ObjectPointer>' type=io.realm.internal.interop.NativePointer? origin=null
      PROPERTY name:io_realm_kotlin_Owner visibility:public modality:OPEN [var]
        FIELD PROPERTY_BACKING_FIELD name:io_realm_kotlin_Owner type:io.realm.internal.RealmReference? visibility:private
          EXPRESSION_BODY
            CONST Null type=kotlin.Nothing? value=null
        FUN DEFAULT_PROPERTY_ACCESSOR name:<get-io_realm_kotlin_Owner> visibility:public modality:OPEN <> ($this:schema.input.B) returnType:io.realm.internal.RealmReference?
          correspondingProperty: PROPERTY name:io_realm_kotlin_Owner visibility:public modality:OPEN [var]
          overridden:
            public abstract fun <get-io_realm_kotlin_Owner> (): io.realm.internal.RealmReference? declared in io.realm.internal.RealmObjectInternal
          $this: VALUE_PARAMETER INSTANCE_RECEIVER name:<this> type:schema.input.B
          BLOCK_BODY
            RETURN type=kotlin.Nothing from='public open fun <get-io_realm_kotlin_Owner> (): io.realm.internal.RealmReference? declared in schema.input.B'
              GET_FIELD 'FIELD PROPERTY_BACKING_FIELD name:io_realm_kotlin_Owner type:io.realm.internal.RealmReference? visibility:private' type=io.realm.internal.RealmReference? origin=null
                receiver: GET_VAR '<this>: schema.input.B declared in schema.input.B.<get-io_realm_kotlin_Owner>' type=schema.input.B origin=null
        FUN DEFAULT_PROPERTY_ACCESSOR name:<set-io_realm_kotlin_Owner> visibility:public modality:OPEN <> ($this:schema.input.B, <set-?>:io.realm.internal.RealmReference?) returnType:kotlin.Unit
          correspondingProperty: PROPERTY name:io_realm_kotlin_Owner visibility:public modality:OPEN [var]
          overridden:
            public abstract fun <set-io_realm_kotlin_Owner> (<set-?>: io.realm.internal.RealmReference?): kotlin.Unit declared in io.realm.internal.RealmObjectInternal
          $this: VALUE_PARAMETER INSTANCE_RECEIVER name:<this> type:schema.input.B
          VALUE_PARAMETER name:<set-?> index:0 type:io.realm.internal.RealmReference?
          BLOCK_BODY
            SET_FIELD 'FIELD PROPERTY_BACKING_FIELD name:io_realm_kotlin_Owner type:io.realm.internal.RealmReference? visibility:private' type=kotlin.Unit origin=null
              receiver: GET_VAR '<this>: schema.input.B declared in schema.input.B.<set-io_realm_kotlin_Owner>' type=schema.input.B origin=null
              value: GET_VAR '<set-?>: io.realm.internal.RealmReference? declared in schema.input.B.<set-io_realm_kotlin_Owner>' type=io.realm.internal.RealmReference? origin=null
      PROPERTY name:io_realm_kotlin_ClassName visibility:public modality:OPEN [var]
        FIELD PROPERTY_BACKING_FIELD name:io_realm_kotlin_ClassName type:kotlin.String? visibility:private
          EXPRESSION_BODY
            CONST Null type=kotlin.Nothing? value=null
        FUN DEFAULT_PROPERTY_ACCESSOR name:<get-io_realm_kotlin_ClassName> visibility:public modality:OPEN <> ($this:schema.input.B) returnType:kotlin.String?
          correspondingProperty: PROPERTY name:io_realm_kotlin_ClassName visibility:public modality:OPEN [var]
          overridden:
            public abstract fun <get-io_realm_kotlin_ClassName> (): kotlin.String? declared in io.realm.internal.RealmObjectInternal
          $this: VALUE_PARAMETER INSTANCE_RECEIVER name:<this> type:schema.input.B
          BLOCK_BODY
            RETURN type=kotlin.Nothing from='public open fun <get-io_realm_kotlin_ClassName> (): kotlin.String? declared in schema.input.B'
              GET_FIELD 'FIELD PROPERTY_BACKING_FIELD name:io_realm_kotlin_ClassName type:kotlin.String? visibility:private' type=kotlin.String? origin=null
                receiver: GET_VAR '<this>: schema.input.B declared in schema.input.B.<get-io_realm_kotlin_ClassName>' type=schema.input.B origin=null
        FUN DEFAULT_PROPERTY_ACCESSOR name:<set-io_realm_kotlin_ClassName> visibility:public modality:OPEN <> ($this:schema.input.B, <set-?>:kotlin.String?) returnType:kotlin.Unit
          correspondingProperty: PROPERTY name:io_realm_kotlin_ClassName visibility:public modality:OPEN [var]
          overridden:
            public abstract fun <set-io_realm_kotlin_ClassName> (<set-?>: kotlin.String?): kotlin.Unit declared in io.realm.internal.RealmObjectInternal
          $this: VALUE_PARAMETER INSTANCE_RECEIVER name:<this> type:schema.input.B
          VALUE_PARAMETER name:<set-?> index:0 type:kotlin.String?
          BLOCK_BODY
            SET_FIELD 'FIELD PROPERTY_BACKING_FIELD name:io_realm_kotlin_ClassName type:kotlin.String? visibility:private' type=kotlin.Unit origin=null
              receiver: GET_VAR '<this>: schema.input.B declared in schema.input.B.<set-io_realm_kotlin_ClassName>' type=schema.input.B origin=null
              value: GET_VAR '<set-?>: kotlin.String? declared in schema.input.B.<set-io_realm_kotlin_ClassName>' type=kotlin.String? origin=null
      PROPERTY name:io_realm_kotlin_IsManaged visibility:public modality:OPEN [var]
        FIELD PROPERTY_BACKING_FIELD name:io_realm_kotlin_IsManaged type:kotlin.Boolean visibility:private
          EXPRESSION_BODY
            CONST Boolean type=kotlin.Boolean value=false
        FUN DEFAULT_PROPERTY_ACCESSOR name:<get-io_realm_kotlin_IsManaged> visibility:public modality:OPEN <> ($this:schema.input.B) returnType:kotlin.Boolean
          correspondingProperty: PROPERTY name:io_realm_kotlin_IsManaged visibility:public modality:OPEN [var]
          overridden:
            public abstract fun <get-io_realm_kotlin_IsManaged> (): kotlin.Boolean declared in io.realm.internal.RealmObjectInternal
          $this: VALUE_PARAMETER INSTANCE_RECEIVER name:<this> type:schema.input.B
          BLOCK_BODY
            RETURN type=kotlin.Nothing from='public open fun <get-io_realm_kotlin_IsManaged> (): kotlin.Boolean declared in schema.input.B'
              GET_FIELD 'FIELD PROPERTY_BACKING_FIELD name:io_realm_kotlin_IsManaged type:kotlin.Boolean visibility:private' type=kotlin.Boolean origin=null
                receiver: GET_VAR '<this>: schema.input.B declared in schema.input.B.<get-io_realm_kotlin_IsManaged>' type=schema.input.B origin=null
        FUN DEFAULT_PROPERTY_ACCESSOR name:<set-io_realm_kotlin_IsManaged> visibility:public modality:OPEN <> ($this:schema.input.B, <set-?>:kotlin.Boolean) returnType:kotlin.Unit
          correspondingProperty: PROPERTY name:io_realm_kotlin_IsManaged visibility:public modality:OPEN [var]
          overridden:
            public abstract fun <set-io_realm_kotlin_IsManaged> (<set-?>: kotlin.Boolean): kotlin.Unit declared in io.realm.internal.RealmObjectInternal
          $this: VALUE_PARAMETER INSTANCE_RECEIVER name:<this> type:schema.input.B
          VALUE_PARAMETER name:<set-?> index:0 type:kotlin.Boolean
          BLOCK_BODY
            SET_FIELD 'FIELD PROPERTY_BACKING_FIELD name:io_realm_kotlin_IsManaged type:kotlin.Boolean visibility:private' type=kotlin.Unit origin=null
              receiver: GET_VAR '<this>: schema.input.B declared in schema.input.B.<set-io_realm_kotlin_IsManaged>' type=schema.input.B origin=null
              value: GET_VAR '<set-?>: kotlin.Boolean declared in schema.input.B.<set-io_realm_kotlin_IsManaged>' type=kotlin.Boolean origin=null
      PROPERTY name:io_realm_kotlin_Mediator visibility:public modality:OPEN [var]
        FIELD PROPERTY_BACKING_FIELD name:io_realm_kotlin_Mediator type:io.realm.internal.Mediator? visibility:private
          EXPRESSION_BODY
            CONST Null type=kotlin.Nothing? value=null
        FUN DEFAULT_PROPERTY_ACCESSOR name:<get-io_realm_kotlin_Mediator> visibility:public modality:OPEN <> ($this:schema.input.B) returnType:io.realm.internal.Mediator?
          correspondingProperty: PROPERTY name:io_realm_kotlin_Mediator visibility:public modality:OPEN [var]
          overridden:
            public abstract fun <get-io_realm_kotlin_Mediator> (): io.realm.internal.Mediator? declared in io.realm.internal.RealmObjectInternal
          $this: VALUE_PARAMETER INSTANCE_RECEIVER name:<this> type:schema.input.B
          BLOCK_BODY
            RETURN type=kotlin.Nothing from='public open fun <get-io_realm_kotlin_Mediator> (): io.realm.internal.Mediator? declared in schema.input.B'
              GET_FIELD 'FIELD PROPERTY_BACKING_FIELD name:io_realm_kotlin_Mediator type:io.realm.internal.Mediator? visibility:private' type=io.realm.internal.Mediator? origin=null
                receiver: GET_VAR '<this>: schema.input.B declared in schema.input.B.<get-io_realm_kotlin_Mediator>' type=schema.input.B origin=null
        FUN DEFAULT_PROPERTY_ACCESSOR name:<set-io_realm_kotlin_Mediator> visibility:public modality:OPEN <> ($this:schema.input.B, <set-?>:io.realm.internal.Mediator?) returnType:kotlin.Unit
          correspondingProperty: PROPERTY name:io_realm_kotlin_Mediator visibility:public modality:OPEN [var]
          overridden:
            public abstract fun <set-io_realm_kotlin_Mediator> (<set-?>: io.realm.internal.Mediator?): kotlin.Unit declared in io.realm.internal.RealmObjectInternal
          $this: VALUE_PARAMETER INSTANCE_RECEIVER name:<this> type:schema.input.B
          VALUE_PARAMETER name:<set-?> index:0 type:io.realm.internal.Mediator?
          BLOCK_BODY
            SET_FIELD 'FIELD PROPERTY_BACKING_FIELD name:io_realm_kotlin_Mediator type:io.realm.internal.Mediator? visibility:private' type=kotlin.Unit origin=null
              receiver: GET_VAR '<this>: schema.input.B declared in schema.input.B.<set-io_realm_kotlin_Mediator>' type=schema.input.B origin=null
              value: GET_VAR '<set-?>: io.realm.internal.Mediator? declared in schema.input.B.<set-io_realm_kotlin_Mediator>' type=io.realm.internal.Mediator? origin=null
      PROPERTY name:io_realm_kotlin_metadata visibility:public modality:OPEN [var]
        FIELD PROPERTY_BACKING_FIELD name:io_realm_kotlin_metadata type:io.realm.internal.schema.ClassMetadata? visibility:private
          EXPRESSION_BODY
            CONST Null type=kotlin.Nothing? value=null
        FUN DEFAULT_PROPERTY_ACCESSOR name:<get-io_realm_kotlin_metadata> visibility:public modality:OPEN <> ($this:schema.input.B) returnType:io.realm.internal.schema.ClassMetadata?
          correspondingProperty: PROPERTY name:io_realm_kotlin_metadata visibility:public modality:OPEN [var]
          overridden:
            public abstract fun <get-io_realm_kotlin_metadata> (): io.realm.internal.schema.ClassMetadata? declared in io.realm.internal.RealmObjectInternal
          $this: VALUE_PARAMETER INSTANCE_RECEIVER name:<this> type:schema.input.B
          BLOCK_BODY
            RETURN type=kotlin.Nothing from='public open fun <get-io_realm_kotlin_metadata> (): io.realm.internal.schema.ClassMetadata? declared in schema.input.B'
              GET_FIELD 'FIELD PROPERTY_BACKING_FIELD name:io_realm_kotlin_metadata type:io.realm.internal.schema.ClassMetadata? visibility:private' type=io.realm.internal.schema.ClassMetadata? origin=null
                receiver: GET_VAR '<this>: schema.input.B declared in schema.input.B.<get-io_realm_kotlin_metadata>' type=schema.input.B origin=null
        FUN DEFAULT_PROPERTY_ACCESSOR name:<set-io_realm_kotlin_metadata> visibility:public modality:OPEN <> ($this:schema.input.B, <set-?>:io.realm.internal.schema.ClassMetadata?) returnType:kotlin.Unit
          correspondingProperty: PROPERTY name:io_realm_kotlin_metadata visibility:public modality:OPEN [var]
          overridden:
            public abstract fun <set-io_realm_kotlin_metadata> (<set-?>: io.realm.internal.schema.ClassMetadata?): kotlin.Unit declared in io.realm.internal.RealmObjectInternal
          $this: VALUE_PARAMETER INSTANCE_RECEIVER name:<this> type:schema.input.B
          VALUE_PARAMETER name:<set-?> index:0 type:io.realm.internal.schema.ClassMetadata?
          BLOCK_BODY
            SET_FIELD 'FIELD PROPERTY_BACKING_FIELD name:io_realm_kotlin_metadata type:io.realm.internal.schema.ClassMetadata? visibility:private' type=kotlin.Unit origin=null
              receiver: GET_VAR '<this>: schema.input.B declared in schema.input.B.<set-io_realm_kotlin_metadata>' type=schema.input.B origin=null
              value: GET_VAR '<set-?>: io.realm.internal.schema.ClassMetadata? declared in schema.input.B.<set-io_realm_kotlin_metadata>' type=io.realm.internal.schema.ClassMetadata? origin=null
      FUN FAKE_OVERRIDE name:delete visibility:public modality:OPEN <> ($this:io.realm.internal.RealmObjectInternal) returnType:kotlin.Unit [fake_override]
        overridden:
          public open fun delete (): kotlin.Unit declared in io.realm.internal.RealmObjectInternal
        $this: VALUE_PARAMETER IR_EXTERNAL_DECLARATION_STUB name:<this> type:io.realm.internal.RealmObjectInternal
      FUN FAKE_OVERRIDE name:emitFrozenUpdate visibility:public modality:OPEN <> ($this:io.realm.internal.RealmObjectInternal, frozenRealm:io.realm.internal.RealmReference, change:io.realm.internal.interop.NativePointer, channel:kotlinx.coroutines.channels.SendChannel<io.realm.notifications.ObjectChange<io.realm.internal.RealmObjectInternal>>) returnType:kotlinx.coroutines.channels.ChannelResult<kotlin.Unit>? [fake_override]
        overridden:
          public open fun emitFrozenUpdate (frozenRealm: io.realm.internal.RealmReference, change: io.realm.internal.interop.NativePointer, channel: kotlinx.coroutines.channels.SendChannel<io.realm.notifications.ObjectChange<io.realm.internal.RealmObjectInternal>>): kotlinx.coroutines.channels.ChannelResult<kotlin.Unit>? declared in io.realm.internal.RealmObjectInternal
        $this: VALUE_PARAMETER IR_EXTERNAL_DECLARATION_STUB name:<this> type:io.realm.internal.RealmObjectInternal
        VALUE_PARAMETER name:frozenRealm index:0 type:io.realm.internal.RealmReference
        VALUE_PARAMETER name:change index:1 type:io.realm.internal.interop.NativePointer
        VALUE_PARAMETER name:channel index:2 type:kotlinx.coroutines.channels.SendChannel<io.realm.notifications.ObjectChange<io.realm.internal.RealmObjectInternal>>
      FUN FAKE_OVERRIDE name:freeze visibility:public modality:OPEN <> ($this:io.realm.internal.RealmObjectInternal, frozenRealm:io.realm.internal.RealmReference) returnType:io.realm.internal.RealmObjectInternal? [fake_override]
        overridden:
          public open fun freeze (frozenRealm: io.realm.internal.RealmReference): io.realm.internal.RealmObjectInternal? declared in io.realm.internal.RealmObjectInternal
        $this: VALUE_PARAMETER IR_EXTERNAL_DECLARATION_STUB name:<this> type:io.realm.internal.RealmObjectInternal
        VALUE_PARAMETER name:frozenRealm index:0 type:io.realm.internal.RealmReference
      FUN FAKE_OVERRIDE name:isFrozen visibility:public modality:OPEN <> ($this:io.realm.internal.RealmObjectInternal) returnType:kotlin.Boolean [fake_override]
        overridden:
          public open fun isFrozen (): kotlin.Boolean [fake_override] declared in io.realm.internal.RealmObjectInternal
        $this: VALUE_PARAMETER IR_EXTERNAL_DECLARATION_STUB name:<this> type:io.realm.internal.RealmObjectInternal
      FUN FAKE_OVERRIDE name:propertyInfoOrThrow visibility:public modality:OPEN <> ($this:io.realm.internal.RealmObjectInternal, propertyName:kotlin.String) returnType:io.realm.internal.interop.PropertyInfo [fake_override]
        overridden:
          public open fun propertyInfoOrThrow (propertyName: kotlin.String): io.realm.internal.interop.PropertyInfo declared in io.realm.internal.RealmObjectInternal
        $this: VALUE_PARAMETER IR_EXTERNAL_DECLARATION_STUB name:<this> type:io.realm.internal.RealmObjectInternal
        VALUE_PARAMETER name:propertyName index:0 type:kotlin.String
      FUN FAKE_OVERRIDE name:realmState visibility:public modality:OPEN <> ($this:io.realm.internal.RealmObjectInternal) returnType:io.realm.internal.RealmState [fake_override]
        overridden:
          public open fun realmState (): io.realm.internal.RealmState declared in io.realm.internal.RealmObjectInternal
        $this: VALUE_PARAMETER IR_EXTERNAL_DECLARATION_STUB name:<this> type:io.realm.internal.RealmObjectInternal
      FUN FAKE_OVERRIDE name:registerForNotification visibility:public modality:OPEN <> ($this:io.realm.internal.RealmObjectInternal, callback:io.realm.internal.interop.Callback) returnType:io.realm.internal.interop.NativePointer [fake_override]
        overridden:
          public open fun registerForNotification (callback: io.realm.internal.interop.Callback): io.realm.internal.interop.NativePointer declared in io.realm.internal.RealmObjectInternal
        $this: VALUE_PARAMETER IR_EXTERNAL_DECLARATION_STUB name:<this> type:io.realm.internal.RealmObjectInternal
        VALUE_PARAMETER name:callback index:0 type:io.realm.internal.interop.Callback
      FUN FAKE_OVERRIDE name:thaw visibility:public modality:OPEN <> ($this:io.realm.internal.RealmObjectInternal, liveRealm:io.realm.internal.RealmReference) returnType:io.realm.internal.RealmObjectInternal? [fake_override]
        overridden:
          public open fun thaw (liveRealm: io.realm.internal.RealmReference): io.realm.internal.RealmObjectInternal? declared in io.realm.internal.RealmObjectInternal
        $this: VALUE_PARAMETER IR_EXTERNAL_DECLARATION_STUB name:<this> type:io.realm.internal.RealmObjectInternal
        VALUE_PARAMETER name:liveRealm index:0 type:io.realm.internal.RealmReference
      FUN FAKE_OVERRIDE name:thaw visibility:public modality:OPEN <> ($this:io.realm.internal.RealmObjectInternal, liveRealm:io.realm.internal.RealmReference, clazz:kotlin.reflect.KClass<out io.realm.RealmObject>) returnType:io.realm.internal.RealmObjectInternal? [fake_override]
        overridden:
          public open fun thaw (liveRealm: io.realm.internal.RealmReference, clazz: kotlin.reflect.KClass<out io.realm.RealmObject>): io.realm.internal.RealmObjectInternal? declared in io.realm.internal.RealmObjectInternal
        $this: VALUE_PARAMETER IR_EXTERNAL_DECLARATION_STUB name:<this> type:io.realm.internal.RealmObjectInternal
        VALUE_PARAMETER name:liveRealm index:0 type:io.realm.internal.RealmReference
        VALUE_PARAMETER name:clazz index:1 type:kotlin.reflect.KClass<out io.realm.RealmObject>
      FUN FAKE_OVERRIDE name:version visibility:public modality:OPEN <> ($this:io.realm.internal.RealmObjectInternal) returnType:io.realm.VersionId [fake_override]
        overridden:
          public open fun version (): io.realm.VersionId [fake_override] declared in io.realm.internal.RealmObjectInternal
        $this: VALUE_PARAMETER IR_EXTERNAL_DECLARATION_STUB name:<this> type:io.realm.internal.RealmObjectInternal
=======
            SET_FIELD 'FIELD PROPERTY_BACKING_FIELD name:$realm$objectReference type:io.realm.internal.RealmObjectReference<T of io.realm.internal.RealmObjectReference>? visibility:private' type=kotlin.Unit origin=null
              receiver: GET_VAR '<this>: schema.input.B declared in schema.input.B.<set-$realm$objectReference>' type=schema.input.B origin=null
              value: GET_VAR '<set-?>: io.realm.internal.RealmObjectReference<T of io.realm.internal.RealmObjectReference>? declared in schema.input.B.<set-$realm$objectReference>' type=io.realm.internal.RealmObjectReference<T of io.realm.internal.RealmObjectReference>? origin=null
>>>>>>> 9bec7eab
    CLASS CLASS name:C modality:OPEN visibility:public superTypes:[io.realm.RealmObject; io.realm.internal.RealmObjectInternal]
      $this: VALUE_PARAMETER INSTANCE_RECEIVER name:<this> type:schema.input.C
      CONSTRUCTOR visibility:public <> () returnType:schema.input.C [primary]
        BLOCK_BODY
          DELEGATING_CONSTRUCTOR_CALL 'public constructor <init> () [primary] declared in kotlin.Any'
          INSTANCE_INITIALIZER_CALL classDescriptor='CLASS CLASS name:C modality:OPEN visibility:public superTypes:[io.realm.RealmObject; io.realm.internal.RealmObjectInternal]'
      CLASS OBJECT name:Companion modality:FINAL visibility:public [companion] superTypes:[kotlin.Any; io.realm.internal.RealmObjectCompanion]
        $this: VALUE_PARAMETER INSTANCE_RECEIVER name:<this> type:schema.input.C.Companion
        CONSTRUCTOR visibility:private <> () returnType:schema.input.C.Companion [primary]
          BLOCK_BODY
            DELEGATING_CONSTRUCTOR_CALL 'public constructor <init> () [primary] declared in kotlin.Any'
            INSTANCE_INITIALIZER_CALL classDescriptor='CLASS OBJECT name:Companion modality:FINAL visibility:public [companion] superTypes:[kotlin.Any; io.realm.internal.RealmObjectCompanion]'
        FUN FAKE_OVERRIDE name:equals visibility:public modality:OPEN <> ($this:kotlin.Any, other:kotlin.Any?) returnType:kotlin.Boolean [fake_override,operator]
          overridden:
            public open fun equals (other: kotlin.Any?): kotlin.Boolean [operator] declared in kotlin.Any
          $this: VALUE_PARAMETER name:<this> type:kotlin.Any
          VALUE_PARAMETER name:other index:0 type:kotlin.Any?
        FUN FAKE_OVERRIDE name:hashCode visibility:public modality:OPEN <> ($this:kotlin.Any) returnType:kotlin.Int [fake_override]
          overridden:
            public open fun hashCode (): kotlin.Int declared in kotlin.Any
          $this: VALUE_PARAMETER name:<this> type:kotlin.Any
        FUN FAKE_OVERRIDE name:toString visibility:public modality:OPEN <> ($this:kotlin.Any) returnType:kotlin.String [fake_override]
          overridden:
            public open fun toString (): kotlin.String declared in kotlin.Any
          $this: VALUE_PARAMETER name:<this> type:kotlin.Any
        FUN name:io_realm_kotlin_schema visibility:public modality:OPEN <> ($this:schema.input.C.Companion) returnType:kotlin.Any
          overridden:
            public abstract fun io_realm_kotlin_schema (): io.realm.internal.schema.RealmClassImpl declared in io.realm.internal.RealmObjectCompanion
          $this: VALUE_PARAMETER INSTANCE_RECEIVER name:<this> type:schema.input.C.Companion
          BLOCK_BODY
            RETURN type=kotlin.Nothing from='public open fun io_realm_kotlin_schema (): kotlin.Any declared in schema.input.C.Companion'
              CONSTRUCTOR_CALL 'public constructor <init> (cinteropClass: io.realm.internal.interop.ClassInfo, cinteropProperties: kotlin.collections.List<io.realm.internal.interop.PropertyInfo>) [primary] declared in io.realm.internal.schema.RealmClassImpl' type=io.realm.internal.schema.RealmClassImpl origin=null
                cinteropClass: CALL 'public final fun create (name: kotlin.String, primaryKey: kotlin.String?, numProperties: kotlin.Long): io.realm.internal.interop.ClassInfo declared in io.realm.internal.interop.ClassInfo.Companion' type=io.realm.internal.interop.ClassInfo origin=null
                  $this: GET_OBJECT 'CLASS IR_EXTERNAL_DECLARATION_STUB OBJECT name:Companion modality:FINAL visibility:public [companion] superTypes:[kotlin.Any]' type=io.realm.internal.interop.ClassInfo.Companion
                  name: CONST String type=kotlin.String value="C"
                  primaryKey: CONST Null type=kotlin.Nothing? value=null
                  numProperties: CONST Long type=kotlin.Long value=0
                cinteropProperties: CALL 'public final fun listOf <T> (vararg elements: T of kotlin.collections.CollectionsKt.listOf): kotlin.collections.List<T of kotlin.collections.CollectionsKt.listOf> declared in kotlin.collections.CollectionsKt' type=kotlin.collections.List<io.realm.internal.interop.PropertyInfo> origin=null
                  <T>: io.realm.internal.interop.PropertyInfo
                  elements: VARARG type=kotlin.Array<io.realm.internal.interop.PropertyInfo> varargElementType=kotlin.collections.List<io.realm.internal.interop.PropertyInfo>
        FUN name:io_realm_kotlin_newInstance visibility:public modality:OPEN <> ($this:schema.input.C.Companion) returnType:kotlin.Any
          overridden:
            public abstract fun io_realm_kotlin_newInstance (): kotlin.Any declared in io.realm.internal.RealmObjectCompanion
          $this: VALUE_PARAMETER INSTANCE_RECEIVER name:<this> type:schema.input.C.Companion
          BLOCK_BODY
            RETURN type=kotlin.Nothing from='public open fun io_realm_kotlin_newInstance (): kotlin.Any declared in schema.input.C.Companion'
              CONSTRUCTOR_CALL 'public constructor <init> () [primary] declared in schema.input.C' type=schema.input.C origin=null
        PROPERTY name:io_realm_kotlin_className visibility:public modality:FINAL [var]
          FIELD PROPERTY_BACKING_FIELD name:io_realm_kotlin_className type:kotlin.String visibility:private
            EXPRESSION_BODY
              CONST String type=kotlin.String value="C"
          FUN DEFAULT_PROPERTY_ACCESSOR name:<get-io_realm_kotlin_className> visibility:public modality:FINAL <> ($this:schema.input.C.Companion) returnType:kotlin.String
            correspondingProperty: PROPERTY name:io_realm_kotlin_className visibility:public modality:FINAL [var]
            overridden:
              public abstract fun <get-io_realm_kotlin_className> (): kotlin.String declared in io.realm.internal.RealmObjectCompanion
            $this: VALUE_PARAMETER INSTANCE_RECEIVER name:<this> type:schema.input.C.Companion
            BLOCK_BODY
              RETURN type=kotlin.Nothing from='public final fun <get-io_realm_kotlin_className> (): kotlin.String declared in schema.input.C.Companion'
                GET_FIELD 'FIELD PROPERTY_BACKING_FIELD name:io_realm_kotlin_className type:kotlin.String visibility:private' type=kotlin.String origin=null
                  receiver: GET_VAR '<this>: schema.input.C.Companion declared in schema.input.C.Companion.<get-io_realm_kotlin_className>' type=schema.input.C.Companion origin=null
        PROPERTY name:io_realm_kotlin_fields visibility:public modality:FINAL [var]
          FIELD PROPERTY_BACKING_FIELD name:io_realm_kotlin_fields type:kotlin.collections.List<kotlin.reflect.KMutableProperty1<schema.input.C, kotlin.Any?>> visibility:private
            EXPRESSION_BODY
              CALL 'public final fun listOf <T> (vararg elements: T of kotlin.collections.CollectionsKt.listOf): kotlin.collections.List<T of kotlin.collections.CollectionsKt.listOf> declared in kotlin.collections.CollectionsKt' type=kotlin.collections.List<kotlin.reflect.KMutableProperty1<schema.input.C, kotlin.Any?>> origin=null
                <T>: kotlin.reflect.KMutableProperty1<schema.input.C, kotlin.Any?>
                elements: VARARG type=kotlin.Array<kotlin.reflect.KMutableProperty1<schema.input.C, kotlin.Any?>> varargElementType=kotlin.collections.List<kotlin.reflect.KMutableProperty1<schema.input.C, kotlin.Any?>>
          FUN DEFAULT_PROPERTY_ACCESSOR name:<get-io_realm_kotlin_fields> visibility:public modality:FINAL <> ($this:schema.input.C.Companion) returnType:kotlin.collections.List<kotlin.reflect.KMutableProperty1<schema.input.C, kotlin.Any?>>
            correspondingProperty: PROPERTY name:io_realm_kotlin_fields visibility:public modality:FINAL [var]
            overridden:
              public abstract fun <get-io_realm_kotlin_fields> (): kotlin.collections.List<kotlin.reflect.KMutableProperty1<*, *>>? declared in io.realm.internal.RealmObjectCompanion
            $this: VALUE_PARAMETER INSTANCE_RECEIVER name:<this> type:schema.input.C.Companion
            BLOCK_BODY
              RETURN type=kotlin.Nothing from='public final fun <get-io_realm_kotlin_fields> (): kotlin.collections.List<kotlin.reflect.KMutableProperty1<schema.input.C, kotlin.Any?>> declared in schema.input.C.Companion'
                GET_FIELD 'FIELD PROPERTY_BACKING_FIELD name:io_realm_kotlin_fields type:kotlin.collections.List<kotlin.reflect.KMutableProperty1<schema.input.C, kotlin.Any?>> visibility:private' type=kotlin.collections.List<kotlin.reflect.KMutableProperty1<schema.input.C, kotlin.Any?>> origin=null
                  receiver: GET_VAR '<this>: schema.input.C.Companion declared in schema.input.C.Companion.<get-io_realm_kotlin_fields>' type=schema.input.C.Companion origin=null
        PROPERTY name:io_realm_kotlin_primaryKey visibility:public modality:FINAL [var]
          FIELD PROPERTY_BACKING_FIELD name:io_realm_kotlin_primaryKey type:kotlin.reflect.KMutableProperty1<schema.input.C, kotlin.Any?> visibility:private
            EXPRESSION_BODY
              CONST Null type=kotlin.Nothing? value=null
          FUN DEFAULT_PROPERTY_ACCESSOR name:<get-io_realm_kotlin_primaryKey> visibility:public modality:FINAL <> ($this:schema.input.C.Companion) returnType:kotlin.reflect.KMutableProperty1<schema.input.C, kotlin.Any?>
            correspondingProperty: PROPERTY name:io_realm_kotlin_primaryKey visibility:public modality:FINAL [var]
            overridden:
              public abstract fun <get-io_realm_kotlin_primaryKey> (): kotlin.reflect.KMutableProperty1<*, *>? declared in io.realm.internal.RealmObjectCompanion
            $this: VALUE_PARAMETER INSTANCE_RECEIVER name:<this> type:schema.input.C.Companion
            BLOCK_BODY
              RETURN type=kotlin.Nothing from='public final fun <get-io_realm_kotlin_primaryKey> (): kotlin.reflect.KMutableProperty1<schema.input.C, kotlin.Any?> declared in schema.input.C.Companion'
                GET_FIELD 'FIELD PROPERTY_BACKING_FIELD name:io_realm_kotlin_primaryKey type:kotlin.reflect.KMutableProperty1<schema.input.C, kotlin.Any?> visibility:private' type=kotlin.reflect.KMutableProperty1<schema.input.C, kotlin.Any?> origin=null
                  receiver: GET_VAR '<this>: schema.input.C.Companion declared in schema.input.C.Companion.<get-io_realm_kotlin_primaryKey>' type=schema.input.C.Companion origin=null
      FUN FAKE_OVERRIDE name:equals visibility:public modality:OPEN <> ($this:kotlin.Any, other:kotlin.Any?) returnType:kotlin.Boolean [fake_override,operator]
        overridden:
          public open fun equals (other: kotlin.Any?): kotlin.Boolean [fake_override,operator] declared in io.realm.RealmObject
        $this: VALUE_PARAMETER name:<this> type:kotlin.Any
        VALUE_PARAMETER name:other index:0 type:kotlin.Any?
      FUN FAKE_OVERRIDE name:hashCode visibility:public modality:OPEN <> ($this:kotlin.Any) returnType:kotlin.Int [fake_override]
        overridden:
          public open fun hashCode (): kotlin.Int [fake_override] declared in io.realm.RealmObject
        $this: VALUE_PARAMETER name:<this> type:kotlin.Any
      FUN FAKE_OVERRIDE name:toString visibility:public modality:OPEN <> ($this:kotlin.Any) returnType:kotlin.String [fake_override]
        overridden:
          public open fun toString (): kotlin.String [fake_override] declared in io.realm.RealmObject
        $this: VALUE_PARAMETER name:<this> type:kotlin.Any
<<<<<<< HEAD
      PROPERTY name:io_realm_kotlin_ObjectPointer visibility:public modality:OPEN [var]
        FIELD PROPERTY_BACKING_FIELD name:io_realm_kotlin_ObjectPointer type:io.realm.internal.interop.NativePointer? visibility:private
          EXPRESSION_BODY
            CONST Null type=kotlin.Nothing? value=null
        FUN DEFAULT_PROPERTY_ACCESSOR name:<get-io_realm_kotlin_ObjectPointer> visibility:public modality:OPEN <> ($this:schema.input.C) returnType:io.realm.internal.interop.NativePointer?
          correspondingProperty: PROPERTY name:io_realm_kotlin_ObjectPointer visibility:public modality:OPEN [var]
          overridden:
            public abstract fun <get-io_realm_kotlin_ObjectPointer> (): io.realm.internal.interop.NativePointer? [fake_override] declared in io.realm.internal.RealmObjectInternal
          $this: VALUE_PARAMETER INSTANCE_RECEIVER name:<this> type:schema.input.C
          BLOCK_BODY
            RETURN type=kotlin.Nothing from='public open fun <get-io_realm_kotlin_ObjectPointer> (): io.realm.internal.interop.NativePointer? declared in schema.input.C'
              GET_FIELD 'FIELD PROPERTY_BACKING_FIELD name:io_realm_kotlin_ObjectPointer type:io.realm.internal.interop.NativePointer? visibility:private' type=io.realm.internal.interop.NativePointer? origin=null
                receiver: GET_VAR '<this>: schema.input.C declared in schema.input.C.<get-io_realm_kotlin_ObjectPointer>' type=schema.input.C origin=null
        FUN DEFAULT_PROPERTY_ACCESSOR name:<set-io_realm_kotlin_ObjectPointer> visibility:public modality:OPEN <> ($this:schema.input.C, <set-?>:io.realm.internal.interop.NativePointer?) returnType:kotlin.Unit
          correspondingProperty: PROPERTY name:io_realm_kotlin_ObjectPointer visibility:public modality:OPEN [var]
          overridden:
            public abstract fun <set-io_realm_kotlin_ObjectPointer> (<set-?>: io.realm.internal.interop.NativePointer?): kotlin.Unit [fake_override] declared in io.realm.internal.RealmObjectInternal
          $this: VALUE_PARAMETER INSTANCE_RECEIVER name:<this> type:schema.input.C
          VALUE_PARAMETER name:<set-?> index:0 type:io.realm.internal.interop.NativePointer?
          BLOCK_BODY
            SET_FIELD 'FIELD PROPERTY_BACKING_FIELD name:io_realm_kotlin_ObjectPointer type:io.realm.internal.interop.NativePointer? visibility:private' type=kotlin.Unit origin=null
              receiver: GET_VAR '<this>: schema.input.C declared in schema.input.C.<set-io_realm_kotlin_ObjectPointer>' type=schema.input.C origin=null
              value: GET_VAR '<set-?>: io.realm.internal.interop.NativePointer? declared in schema.input.C.<set-io_realm_kotlin_ObjectPointer>' type=io.realm.internal.interop.NativePointer? origin=null
      PROPERTY name:io_realm_kotlin_Owner visibility:public modality:OPEN [var]
        FIELD PROPERTY_BACKING_FIELD name:io_realm_kotlin_Owner type:io.realm.internal.RealmReference? visibility:private
          EXPRESSION_BODY
            CONST Null type=kotlin.Nothing? value=null
        FUN DEFAULT_PROPERTY_ACCESSOR name:<get-io_realm_kotlin_Owner> visibility:public modality:OPEN <> ($this:schema.input.C) returnType:io.realm.internal.RealmReference?
          correspondingProperty: PROPERTY name:io_realm_kotlin_Owner visibility:public modality:OPEN [var]
          overridden:
            public abstract fun <get-io_realm_kotlin_Owner> (): io.realm.internal.RealmReference? declared in io.realm.internal.RealmObjectInternal
          $this: VALUE_PARAMETER INSTANCE_RECEIVER name:<this> type:schema.input.C
          BLOCK_BODY
            RETURN type=kotlin.Nothing from='public open fun <get-io_realm_kotlin_Owner> (): io.realm.internal.RealmReference? declared in schema.input.C'
              GET_FIELD 'FIELD PROPERTY_BACKING_FIELD name:io_realm_kotlin_Owner type:io.realm.internal.RealmReference? visibility:private' type=io.realm.internal.RealmReference? origin=null
                receiver: GET_VAR '<this>: schema.input.C declared in schema.input.C.<get-io_realm_kotlin_Owner>' type=schema.input.C origin=null
        FUN DEFAULT_PROPERTY_ACCESSOR name:<set-io_realm_kotlin_Owner> visibility:public modality:OPEN <> ($this:schema.input.C, <set-?>:io.realm.internal.RealmReference?) returnType:kotlin.Unit
          correspondingProperty: PROPERTY name:io_realm_kotlin_Owner visibility:public modality:OPEN [var]
          overridden:
            public abstract fun <set-io_realm_kotlin_Owner> (<set-?>: io.realm.internal.RealmReference?): kotlin.Unit declared in io.realm.internal.RealmObjectInternal
          $this: VALUE_PARAMETER INSTANCE_RECEIVER name:<this> type:schema.input.C
          VALUE_PARAMETER name:<set-?> index:0 type:io.realm.internal.RealmReference?
          BLOCK_BODY
            SET_FIELD 'FIELD PROPERTY_BACKING_FIELD name:io_realm_kotlin_Owner type:io.realm.internal.RealmReference? visibility:private' type=kotlin.Unit origin=null
              receiver: GET_VAR '<this>: schema.input.C declared in schema.input.C.<set-io_realm_kotlin_Owner>' type=schema.input.C origin=null
              value: GET_VAR '<set-?>: io.realm.internal.RealmReference? declared in schema.input.C.<set-io_realm_kotlin_Owner>' type=io.realm.internal.RealmReference? origin=null
      PROPERTY name:io_realm_kotlin_ClassName visibility:public modality:OPEN [var]
        FIELD PROPERTY_BACKING_FIELD name:io_realm_kotlin_ClassName type:kotlin.String? visibility:private
          EXPRESSION_BODY
            CONST Null type=kotlin.Nothing? value=null
        FUN DEFAULT_PROPERTY_ACCESSOR name:<get-io_realm_kotlin_ClassName> visibility:public modality:OPEN <> ($this:schema.input.C) returnType:kotlin.String?
          correspondingProperty: PROPERTY name:io_realm_kotlin_ClassName visibility:public modality:OPEN [var]
          overridden:
            public abstract fun <get-io_realm_kotlin_ClassName> (): kotlin.String? declared in io.realm.internal.RealmObjectInternal
=======
      PROPERTY name:$realm$objectReference visibility:public modality:OPEN [var]
        FIELD PROPERTY_BACKING_FIELD name:$realm$objectReference type:io.realm.internal.RealmObjectReference<T of io.realm.internal.RealmObjectReference>? visibility:private
          EXPRESSION_BODY
            CONST Null type=kotlin.Nothing? value=null
        FUN DEFAULT_PROPERTY_ACCESSOR name:<get-$realm$objectReference> visibility:public modality:OPEN <> ($this:schema.input.C) returnType:io.realm.internal.RealmObjectReference<T of io.realm.internal.RealmObjectReference>?
          correspondingProperty: PROPERTY name:$realm$objectReference visibility:public modality:OPEN [var]
          overridden:
            public abstract fun <get-$realm$objectReference> (): io.realm.internal.RealmObjectReference<out io.realm.RealmObject>? declared in io.realm.internal.RealmObjectInternal
          $this: VALUE_PARAMETER INSTANCE_RECEIVER name:<this> type:schema.input.C
          BLOCK_BODY
            RETURN type=kotlin.Nothing from='public open fun <get-$realm$objectReference> (): io.realm.internal.RealmObjectReference<T of io.realm.internal.RealmObjectReference>? declared in schema.input.C'
              GET_FIELD 'FIELD PROPERTY_BACKING_FIELD name:$realm$objectReference type:io.realm.internal.RealmObjectReference<T of io.realm.internal.RealmObjectReference>? visibility:private' type=io.realm.internal.RealmObjectReference<T of io.realm.internal.RealmObjectReference>? origin=null
                receiver: GET_VAR '<this>: schema.input.C declared in schema.input.C.<get-$realm$objectReference>' type=schema.input.C origin=null
        FUN DEFAULT_PROPERTY_ACCESSOR name:<set-$realm$objectReference> visibility:public modality:OPEN <> ($this:schema.input.C, <set-?>:io.realm.internal.RealmObjectReference<T of io.realm.internal.RealmObjectReference>?) returnType:kotlin.Unit
          correspondingProperty: PROPERTY name:$realm$objectReference visibility:public modality:OPEN [var]
          overridden:
            public abstract fun <set-$realm$objectReference> (<set-?>: io.realm.internal.RealmObjectReference<out io.realm.RealmObject>?): kotlin.Unit declared in io.realm.internal.RealmObjectInternal
>>>>>>> 9bec7eab
          $this: VALUE_PARAMETER INSTANCE_RECEIVER name:<this> type:schema.input.C
          VALUE_PARAMETER name:<set-?> index:0 type:io.realm.internal.RealmObjectReference<T of io.realm.internal.RealmObjectReference>?
          BLOCK_BODY
<<<<<<< HEAD
            RETURN type=kotlin.Nothing from='public open fun <get-io_realm_kotlin_ClassName> (): kotlin.String? declared in schema.input.C'
              GET_FIELD 'FIELD PROPERTY_BACKING_FIELD name:io_realm_kotlin_ClassName type:kotlin.String? visibility:private' type=kotlin.String? origin=null
                receiver: GET_VAR '<this>: schema.input.C declared in schema.input.C.<get-io_realm_kotlin_ClassName>' type=schema.input.C origin=null
        FUN DEFAULT_PROPERTY_ACCESSOR name:<set-io_realm_kotlin_ClassName> visibility:public modality:OPEN <> ($this:schema.input.C, <set-?>:kotlin.String?) returnType:kotlin.Unit
          correspondingProperty: PROPERTY name:io_realm_kotlin_ClassName visibility:public modality:OPEN [var]
          overridden:
            public abstract fun <set-io_realm_kotlin_ClassName> (<set-?>: kotlin.String?): kotlin.Unit declared in io.realm.internal.RealmObjectInternal
          $this: VALUE_PARAMETER INSTANCE_RECEIVER name:<this> type:schema.input.C
          VALUE_PARAMETER name:<set-?> index:0 type:kotlin.String?
          BLOCK_BODY
            SET_FIELD 'FIELD PROPERTY_BACKING_FIELD name:io_realm_kotlin_ClassName type:kotlin.String? visibility:private' type=kotlin.Unit origin=null
              receiver: GET_VAR '<this>: schema.input.C declared in schema.input.C.<set-io_realm_kotlin_ClassName>' type=schema.input.C origin=null
              value: GET_VAR '<set-?>: kotlin.String? declared in schema.input.C.<set-io_realm_kotlin_ClassName>' type=kotlin.String? origin=null
      PROPERTY name:io_realm_kotlin_IsManaged visibility:public modality:OPEN [var]
        FIELD PROPERTY_BACKING_FIELD name:io_realm_kotlin_IsManaged type:kotlin.Boolean visibility:private
          EXPRESSION_BODY
            CONST Boolean type=kotlin.Boolean value=false
        FUN DEFAULT_PROPERTY_ACCESSOR name:<get-io_realm_kotlin_IsManaged> visibility:public modality:OPEN <> ($this:schema.input.C) returnType:kotlin.Boolean
          correspondingProperty: PROPERTY name:io_realm_kotlin_IsManaged visibility:public modality:OPEN [var]
          overridden:
            public abstract fun <get-io_realm_kotlin_IsManaged> (): kotlin.Boolean declared in io.realm.internal.RealmObjectInternal
          $this: VALUE_PARAMETER INSTANCE_RECEIVER name:<this> type:schema.input.C
          BLOCK_BODY
            RETURN type=kotlin.Nothing from='public open fun <get-io_realm_kotlin_IsManaged> (): kotlin.Boolean declared in schema.input.C'
              GET_FIELD 'FIELD PROPERTY_BACKING_FIELD name:io_realm_kotlin_IsManaged type:kotlin.Boolean visibility:private' type=kotlin.Boolean origin=null
                receiver: GET_VAR '<this>: schema.input.C declared in schema.input.C.<get-io_realm_kotlin_IsManaged>' type=schema.input.C origin=null
        FUN DEFAULT_PROPERTY_ACCESSOR name:<set-io_realm_kotlin_IsManaged> visibility:public modality:OPEN <> ($this:schema.input.C, <set-?>:kotlin.Boolean) returnType:kotlin.Unit
          correspondingProperty: PROPERTY name:io_realm_kotlin_IsManaged visibility:public modality:OPEN [var]
          overridden:
            public abstract fun <set-io_realm_kotlin_IsManaged> (<set-?>: kotlin.Boolean): kotlin.Unit declared in io.realm.internal.RealmObjectInternal
          $this: VALUE_PARAMETER INSTANCE_RECEIVER name:<this> type:schema.input.C
          VALUE_PARAMETER name:<set-?> index:0 type:kotlin.Boolean
          BLOCK_BODY
            SET_FIELD 'FIELD PROPERTY_BACKING_FIELD name:io_realm_kotlin_IsManaged type:kotlin.Boolean visibility:private' type=kotlin.Unit origin=null
              receiver: GET_VAR '<this>: schema.input.C declared in schema.input.C.<set-io_realm_kotlin_IsManaged>' type=schema.input.C origin=null
              value: GET_VAR '<set-?>: kotlin.Boolean declared in schema.input.C.<set-io_realm_kotlin_IsManaged>' type=kotlin.Boolean origin=null
      PROPERTY name:io_realm_kotlin_Mediator visibility:public modality:OPEN [var]
        FIELD PROPERTY_BACKING_FIELD name:io_realm_kotlin_Mediator type:io.realm.internal.Mediator? visibility:private
          EXPRESSION_BODY
            CONST Null type=kotlin.Nothing? value=null
        FUN DEFAULT_PROPERTY_ACCESSOR name:<get-io_realm_kotlin_Mediator> visibility:public modality:OPEN <> ($this:schema.input.C) returnType:io.realm.internal.Mediator?
          correspondingProperty: PROPERTY name:io_realm_kotlin_Mediator visibility:public modality:OPEN [var]
          overridden:
            public abstract fun <get-io_realm_kotlin_Mediator> (): io.realm.internal.Mediator? declared in io.realm.internal.RealmObjectInternal
          $this: VALUE_PARAMETER INSTANCE_RECEIVER name:<this> type:schema.input.C
          BLOCK_BODY
            RETURN type=kotlin.Nothing from='public open fun <get-io_realm_kotlin_Mediator> (): io.realm.internal.Mediator? declared in schema.input.C'
              GET_FIELD 'FIELD PROPERTY_BACKING_FIELD name:io_realm_kotlin_Mediator type:io.realm.internal.Mediator? visibility:private' type=io.realm.internal.Mediator? origin=null
                receiver: GET_VAR '<this>: schema.input.C declared in schema.input.C.<get-io_realm_kotlin_Mediator>' type=schema.input.C origin=null
        FUN DEFAULT_PROPERTY_ACCESSOR name:<set-io_realm_kotlin_Mediator> visibility:public modality:OPEN <> ($this:schema.input.C, <set-?>:io.realm.internal.Mediator?) returnType:kotlin.Unit
          correspondingProperty: PROPERTY name:io_realm_kotlin_Mediator visibility:public modality:OPEN [var]
          overridden:
            public abstract fun <set-io_realm_kotlin_Mediator> (<set-?>: io.realm.internal.Mediator?): kotlin.Unit declared in io.realm.internal.RealmObjectInternal
          $this: VALUE_PARAMETER INSTANCE_RECEIVER name:<this> type:schema.input.C
          VALUE_PARAMETER name:<set-?> index:0 type:io.realm.internal.Mediator?
          BLOCK_BODY
            SET_FIELD 'FIELD PROPERTY_BACKING_FIELD name:io_realm_kotlin_Mediator type:io.realm.internal.Mediator? visibility:private' type=kotlin.Unit origin=null
              receiver: GET_VAR '<this>: schema.input.C declared in schema.input.C.<set-io_realm_kotlin_Mediator>' type=schema.input.C origin=null
              value: GET_VAR '<set-?>: io.realm.internal.Mediator? declared in schema.input.C.<set-io_realm_kotlin_Mediator>' type=io.realm.internal.Mediator? origin=null
      PROPERTY name:io_realm_kotlin_metadata visibility:public modality:OPEN [var]
        FIELD PROPERTY_BACKING_FIELD name:io_realm_kotlin_metadata type:io.realm.internal.schema.ClassMetadata? visibility:private
          EXPRESSION_BODY
            CONST Null type=kotlin.Nothing? value=null
        FUN DEFAULT_PROPERTY_ACCESSOR name:<get-io_realm_kotlin_metadata> visibility:public modality:OPEN <> ($this:schema.input.C) returnType:io.realm.internal.schema.ClassMetadata?
          correspondingProperty: PROPERTY name:io_realm_kotlin_metadata visibility:public modality:OPEN [var]
          overridden:
            public abstract fun <get-io_realm_kotlin_metadata> (): io.realm.internal.schema.ClassMetadata? declared in io.realm.internal.RealmObjectInternal
          $this: VALUE_PARAMETER INSTANCE_RECEIVER name:<this> type:schema.input.C
          BLOCK_BODY
            RETURN type=kotlin.Nothing from='public open fun <get-io_realm_kotlin_metadata> (): io.realm.internal.schema.ClassMetadata? declared in schema.input.C'
              GET_FIELD 'FIELD PROPERTY_BACKING_FIELD name:io_realm_kotlin_metadata type:io.realm.internal.schema.ClassMetadata? visibility:private' type=io.realm.internal.schema.ClassMetadata? origin=null
                receiver: GET_VAR '<this>: schema.input.C declared in schema.input.C.<get-io_realm_kotlin_metadata>' type=schema.input.C origin=null
        FUN DEFAULT_PROPERTY_ACCESSOR name:<set-io_realm_kotlin_metadata> visibility:public modality:OPEN <> ($this:schema.input.C, <set-?>:io.realm.internal.schema.ClassMetadata?) returnType:kotlin.Unit
          correspondingProperty: PROPERTY name:io_realm_kotlin_metadata visibility:public modality:OPEN [var]
          overridden:
            public abstract fun <set-io_realm_kotlin_metadata> (<set-?>: io.realm.internal.schema.ClassMetadata?): kotlin.Unit declared in io.realm.internal.RealmObjectInternal
          $this: VALUE_PARAMETER INSTANCE_RECEIVER name:<this> type:schema.input.C
          VALUE_PARAMETER name:<set-?> index:0 type:io.realm.internal.schema.ClassMetadata?
          BLOCK_BODY
            SET_FIELD 'FIELD PROPERTY_BACKING_FIELD name:io_realm_kotlin_metadata type:io.realm.internal.schema.ClassMetadata? visibility:private' type=kotlin.Unit origin=null
              receiver: GET_VAR '<this>: schema.input.C declared in schema.input.C.<set-io_realm_kotlin_metadata>' type=schema.input.C origin=null
              value: GET_VAR '<set-?>: io.realm.internal.schema.ClassMetadata? declared in schema.input.C.<set-io_realm_kotlin_metadata>' type=io.realm.internal.schema.ClassMetadata? origin=null
      FUN FAKE_OVERRIDE name:delete visibility:public modality:OPEN <> ($this:io.realm.internal.RealmObjectInternal) returnType:kotlin.Unit [fake_override]
        overridden:
          public open fun delete (): kotlin.Unit declared in io.realm.internal.RealmObjectInternal
        $this: VALUE_PARAMETER IR_EXTERNAL_DECLARATION_STUB name:<this> type:io.realm.internal.RealmObjectInternal
      FUN FAKE_OVERRIDE name:emitFrozenUpdate visibility:public modality:OPEN <> ($this:io.realm.internal.RealmObjectInternal, frozenRealm:io.realm.internal.RealmReference, change:io.realm.internal.interop.NativePointer, channel:kotlinx.coroutines.channels.SendChannel<io.realm.notifications.ObjectChange<io.realm.internal.RealmObjectInternal>>) returnType:kotlinx.coroutines.channels.ChannelResult<kotlin.Unit>? [fake_override]
        overridden:
          public open fun emitFrozenUpdate (frozenRealm: io.realm.internal.RealmReference, change: io.realm.internal.interop.NativePointer, channel: kotlinx.coroutines.channels.SendChannel<io.realm.notifications.ObjectChange<io.realm.internal.RealmObjectInternal>>): kotlinx.coroutines.channels.ChannelResult<kotlin.Unit>? declared in io.realm.internal.RealmObjectInternal
        $this: VALUE_PARAMETER IR_EXTERNAL_DECLARATION_STUB name:<this> type:io.realm.internal.RealmObjectInternal
        VALUE_PARAMETER name:frozenRealm index:0 type:io.realm.internal.RealmReference
        VALUE_PARAMETER name:change index:1 type:io.realm.internal.interop.NativePointer
        VALUE_PARAMETER name:channel index:2 type:kotlinx.coroutines.channels.SendChannel<io.realm.notifications.ObjectChange<io.realm.internal.RealmObjectInternal>>
      FUN FAKE_OVERRIDE name:freeze visibility:public modality:OPEN <> ($this:io.realm.internal.RealmObjectInternal, frozenRealm:io.realm.internal.RealmReference) returnType:io.realm.internal.RealmObjectInternal? [fake_override]
        overridden:
          public open fun freeze (frozenRealm: io.realm.internal.RealmReference): io.realm.internal.RealmObjectInternal? declared in io.realm.internal.RealmObjectInternal
        $this: VALUE_PARAMETER IR_EXTERNAL_DECLARATION_STUB name:<this> type:io.realm.internal.RealmObjectInternal
        VALUE_PARAMETER name:frozenRealm index:0 type:io.realm.internal.RealmReference
      FUN FAKE_OVERRIDE name:isFrozen visibility:public modality:OPEN <> ($this:io.realm.internal.RealmObjectInternal) returnType:kotlin.Boolean [fake_override]
        overridden:
          public open fun isFrozen (): kotlin.Boolean [fake_override] declared in io.realm.internal.RealmObjectInternal
        $this: VALUE_PARAMETER IR_EXTERNAL_DECLARATION_STUB name:<this> type:io.realm.internal.RealmObjectInternal
      FUN FAKE_OVERRIDE name:propertyInfoOrThrow visibility:public modality:OPEN <> ($this:io.realm.internal.RealmObjectInternal, propertyName:kotlin.String) returnType:io.realm.internal.interop.PropertyInfo [fake_override]
        overridden:
          public open fun propertyInfoOrThrow (propertyName: kotlin.String): io.realm.internal.interop.PropertyInfo declared in io.realm.internal.RealmObjectInternal
        $this: VALUE_PARAMETER IR_EXTERNAL_DECLARATION_STUB name:<this> type:io.realm.internal.RealmObjectInternal
        VALUE_PARAMETER name:propertyName index:0 type:kotlin.String
      FUN FAKE_OVERRIDE name:realmState visibility:public modality:OPEN <> ($this:io.realm.internal.RealmObjectInternal) returnType:io.realm.internal.RealmState [fake_override]
        overridden:
          public open fun realmState (): io.realm.internal.RealmState declared in io.realm.internal.RealmObjectInternal
        $this: VALUE_PARAMETER IR_EXTERNAL_DECLARATION_STUB name:<this> type:io.realm.internal.RealmObjectInternal
      FUN FAKE_OVERRIDE name:registerForNotification visibility:public modality:OPEN <> ($this:io.realm.internal.RealmObjectInternal, callback:io.realm.internal.interop.Callback) returnType:io.realm.internal.interop.NativePointer [fake_override]
        overridden:
          public open fun registerForNotification (callback: io.realm.internal.interop.Callback): io.realm.internal.interop.NativePointer declared in io.realm.internal.RealmObjectInternal
        $this: VALUE_PARAMETER IR_EXTERNAL_DECLARATION_STUB name:<this> type:io.realm.internal.RealmObjectInternal
        VALUE_PARAMETER name:callback index:0 type:io.realm.internal.interop.Callback
      FUN FAKE_OVERRIDE name:thaw visibility:public modality:OPEN <> ($this:io.realm.internal.RealmObjectInternal, liveRealm:io.realm.internal.RealmReference) returnType:io.realm.internal.RealmObjectInternal? [fake_override]
        overridden:
          public open fun thaw (liveRealm: io.realm.internal.RealmReference): io.realm.internal.RealmObjectInternal? declared in io.realm.internal.RealmObjectInternal
        $this: VALUE_PARAMETER IR_EXTERNAL_DECLARATION_STUB name:<this> type:io.realm.internal.RealmObjectInternal
        VALUE_PARAMETER name:liveRealm index:0 type:io.realm.internal.RealmReference
      FUN FAKE_OVERRIDE name:thaw visibility:public modality:OPEN <> ($this:io.realm.internal.RealmObjectInternal, liveRealm:io.realm.internal.RealmReference, clazz:kotlin.reflect.KClass<out io.realm.RealmObject>) returnType:io.realm.internal.RealmObjectInternal? [fake_override]
        overridden:
          public open fun thaw (liveRealm: io.realm.internal.RealmReference, clazz: kotlin.reflect.KClass<out io.realm.RealmObject>): io.realm.internal.RealmObjectInternal? declared in io.realm.internal.RealmObjectInternal
        $this: VALUE_PARAMETER IR_EXTERNAL_DECLARATION_STUB name:<this> type:io.realm.internal.RealmObjectInternal
        VALUE_PARAMETER name:liveRealm index:0 type:io.realm.internal.RealmReference
        VALUE_PARAMETER name:clazz index:1 type:kotlin.reflect.KClass<out io.realm.RealmObject>
      FUN FAKE_OVERRIDE name:version visibility:public modality:OPEN <> ($this:io.realm.internal.RealmObjectInternal) returnType:io.realm.VersionId [fake_override]
        overridden:
          public open fun version (): io.realm.VersionId [fake_override] declared in io.realm.internal.RealmObjectInternal
        $this: VALUE_PARAMETER IR_EXTERNAL_DECLARATION_STUB name:<this> type:io.realm.internal.RealmObjectInternal
=======
            SET_FIELD 'FIELD PROPERTY_BACKING_FIELD name:$realm$objectReference type:io.realm.internal.RealmObjectReference<T of io.realm.internal.RealmObjectReference>? visibility:private' type=kotlin.Unit origin=null
              receiver: GET_VAR '<this>: schema.input.C declared in schema.input.C.<set-$realm$objectReference>' type=schema.input.C origin=null
              value: GET_VAR '<set-?>: io.realm.internal.RealmObjectReference<T of io.realm.internal.RealmObjectReference>? declared in schema.input.C.<set-$realm$objectReference>' type=io.realm.internal.RealmObjectReference<T of io.realm.internal.RealmObjectReference>? origin=null
>>>>>>> 9bec7eab
    PROPERTY name:conf1 visibility:public modality:FINAL [val]
      FIELD PROPERTY_BACKING_FIELD name:conf1 type:io.realm.RealmConfiguration visibility:private [final,static]
        EXPRESSION_BODY
          CALL 'public open fun build (): io.realm.RealmConfiguration declared in io.realm.RealmConfiguration.Builder' type=io.realm.RealmConfiguration origin=null
            $this: CONSTRUCTOR_CALL 'public constructor <init> (schema: kotlin.collections.Set<kotlin.reflect.KClass<out io.realm.RealmObject>>) [primary] declared in io.realm.RealmConfiguration.Builder' type=io.realm.RealmConfiguration.Builder origin=null
              schema: CALL 'public final fun setOf <T> (vararg elements: T of kotlin.collections.SetsKt.setOf): kotlin.collections.Set<T of kotlin.collections.SetsKt.setOf> declared in kotlin.collections.SetsKt' type=kotlin.collections.Set<kotlin.reflect.KClass<out io.realm.RealmObject>> origin=null
                <T>: kotlin.reflect.KClass<out io.realm.RealmObject>
                elements: VARARG type=kotlin.Array<out kotlin.reflect.KClass<out io.realm.RealmObject>> varargElementType=kotlin.reflect.KClass<out io.realm.RealmObject>
                  CLASS_REFERENCE 'CLASS CLASS name:A modality:OPEN visibility:public superTypes:[io.realm.RealmObject; io.realm.internal.RealmObjectInternal]' type=kotlin.reflect.KClass<schema.input.A>
                  CLASS_REFERENCE 'CLASS CLASS name:B modality:OPEN visibility:public superTypes:[io.realm.RealmObject; io.realm.internal.RealmObjectInternal]' type=kotlin.reflect.KClass<schema.input.B>
                  CLASS_REFERENCE 'CLASS CLASS name:C modality:OPEN visibility:public superTypes:[io.realm.RealmObject; io.realm.internal.RealmObjectInternal]' type=kotlin.reflect.KClass<schema.input.C>
      FUN DEFAULT_PROPERTY_ACCESSOR name:<get-conf1> visibility:public modality:FINAL <> () returnType:io.realm.RealmConfiguration
        correspondingProperty: PROPERTY name:conf1 visibility:public modality:FINAL [val]
        BLOCK_BODY
          RETURN type=kotlin.Nothing from='public final fun <get-conf1> (): io.realm.RealmConfiguration declared in schema.input'
            GET_FIELD 'FIELD PROPERTY_BACKING_FIELD name:conf1 type:io.realm.RealmConfiguration visibility:private [final,static]' type=io.realm.RealmConfiguration origin=null
    PROPERTY name:conf2 visibility:public modality:FINAL [val]
      FIELD PROPERTY_BACKING_FIELD name:conf2 type:io.realm.RealmConfiguration visibility:private [final,static]
        EXPRESSION_BODY
          CALL 'public final fun with (schema: kotlin.collections.Set<kotlin.reflect.KClass<out io.realm.RealmObject>>): io.realm.RealmConfiguration declared in io.realm.RealmConfiguration.Companion' type=io.realm.RealmConfiguration origin=null
            $this: GET_OBJECT 'CLASS IR_EXTERNAL_DECLARATION_STUB OBJECT name:Companion modality:FINAL visibility:public [companion] superTypes:[kotlin.Any]' type=io.realm.RealmConfiguration.Companion
            schema: CALL 'public final fun setOf <T> (vararg elements: T of kotlin.collections.SetsKt.setOf): kotlin.collections.Set<T of kotlin.collections.SetsKt.setOf> declared in kotlin.collections.SetsKt' type=kotlin.collections.Set<kotlin.reflect.KClass<out io.realm.RealmObject>> origin=null
              <T>: kotlin.reflect.KClass<out io.realm.RealmObject>
              elements: VARARG type=kotlin.Array<out kotlin.reflect.KClass<out io.realm.RealmObject>> varargElementType=kotlin.reflect.KClass<out io.realm.RealmObject>
                CLASS_REFERENCE 'CLASS CLASS name:A modality:OPEN visibility:public superTypes:[io.realm.RealmObject; io.realm.internal.RealmObjectInternal]' type=kotlin.reflect.KClass<schema.input.A>
                CLASS_REFERENCE 'CLASS CLASS name:C modality:OPEN visibility:public superTypes:[io.realm.RealmObject; io.realm.internal.RealmObjectInternal]' type=kotlin.reflect.KClass<schema.input.C>
      FUN DEFAULT_PROPERTY_ACCESSOR name:<get-conf2> visibility:public modality:FINAL <> () returnType:io.realm.RealmConfiguration
        correspondingProperty: PROPERTY name:conf2 visibility:public modality:FINAL [val]
        BLOCK_BODY
          RETURN type=kotlin.Nothing from='public final fun <get-conf2> (): io.realm.RealmConfiguration declared in schema.input'
            GET_FIELD 'FIELD PROPERTY_BACKING_FIELD name:conf2 type:io.realm.RealmConfiguration visibility:private [final,static]' type=io.realm.RealmConfiguration origin=null<|MERGE_RESOLUTION|>--- conflicted
+++ resolved
@@ -102,219 +102,29 @@
         overridden:
           public open fun toString (): kotlin.String [fake_override] declared in io.realm.RealmObject
         $this: VALUE_PARAMETER name:<this> type:kotlin.Any
-<<<<<<< HEAD
-      PROPERTY name:io_realm_kotlin_ObjectPointer visibility:public modality:OPEN [var]
-        FIELD PROPERTY_BACKING_FIELD name:io_realm_kotlin_ObjectPointer type:io.realm.internal.interop.NativePointer? visibility:private
+      PROPERTY name:io_realm_kotlin_objectReference visibility:public modality:OPEN [var]
+        FIELD PROPERTY_BACKING_FIELD name:io_realm_kotlin_objectReference type:io.realm.internal.RealmObjectReference<T of io.realm.internal.RealmObjectReference>? visibility:private
           EXPRESSION_BODY
             CONST Null type=kotlin.Nothing? value=null
-        FUN DEFAULT_PROPERTY_ACCESSOR name:<get-io_realm_kotlin_ObjectPointer> visibility:public modality:OPEN <> ($this:schema.input.A) returnType:io.realm.internal.interop.NativePointer?
-          correspondingProperty: PROPERTY name:io_realm_kotlin_ObjectPointer visibility:public modality:OPEN [var]
-          overridden:
-            public abstract fun <get-io_realm_kotlin_ObjectPointer> (): io.realm.internal.interop.NativePointer? [fake_override] declared in io.realm.internal.RealmObjectInternal
+        FUN DEFAULT_PROPERTY_ACCESSOR name:<get-io_realm_kotlin_objectReference> visibility:public modality:OPEN <> ($this:schema.input.A) returnType:io.realm.internal.RealmObjectReference<T of io.realm.internal.RealmObjectReference>?
+          correspondingProperty: PROPERTY name:io_realm_kotlin_objectReference visibility:public modality:OPEN [var]
+          overridden:
+            public abstract fun <get-io_realm_kotlin_objectReference> (): io.realm.internal.RealmObjectReference<out io.realm.RealmObject>? declared in io.realm.internal.RealmObjectInternal
           $this: VALUE_PARAMETER INSTANCE_RECEIVER name:<this> type:schema.input.A
           BLOCK_BODY
-            RETURN type=kotlin.Nothing from='public open fun <get-io_realm_kotlin_ObjectPointer> (): io.realm.internal.interop.NativePointer? declared in schema.input.A'
-              GET_FIELD 'FIELD PROPERTY_BACKING_FIELD name:io_realm_kotlin_ObjectPointer type:io.realm.internal.interop.NativePointer? visibility:private' type=io.realm.internal.interop.NativePointer? origin=null
-                receiver: GET_VAR '<this>: schema.input.A declared in schema.input.A.<get-io_realm_kotlin_ObjectPointer>' type=schema.input.A origin=null
-        FUN DEFAULT_PROPERTY_ACCESSOR name:<set-io_realm_kotlin_ObjectPointer> visibility:public modality:OPEN <> ($this:schema.input.A, <set-?>:io.realm.internal.interop.NativePointer?) returnType:kotlin.Unit
-          correspondingProperty: PROPERTY name:io_realm_kotlin_ObjectPointer visibility:public modality:OPEN [var]
-          overridden:
-            public abstract fun <set-io_realm_kotlin_ObjectPointer> (<set-?>: io.realm.internal.interop.NativePointer?): kotlin.Unit [fake_override] declared in io.realm.internal.RealmObjectInternal
-=======
-      PROPERTY name:$realm$objectReference visibility:public modality:OPEN [var]
-        FIELD PROPERTY_BACKING_FIELD name:$realm$objectReference type:io.realm.internal.RealmObjectReference<T of io.realm.internal.RealmObjectReference>? visibility:private
-          EXPRESSION_BODY
-            CONST Null type=kotlin.Nothing? value=null
-        FUN DEFAULT_PROPERTY_ACCESSOR name:<get-$realm$objectReference> visibility:public modality:OPEN <> ($this:schema.input.A) returnType:io.realm.internal.RealmObjectReference<T of io.realm.internal.RealmObjectReference>?
-          correspondingProperty: PROPERTY name:$realm$objectReference visibility:public modality:OPEN [var]
-          overridden:
-            public abstract fun <get-$realm$objectReference> (): io.realm.internal.RealmObjectReference<out io.realm.RealmObject>? declared in io.realm.internal.RealmObjectInternal
-          $this: VALUE_PARAMETER INSTANCE_RECEIVER name:<this> type:schema.input.A
-          BLOCK_BODY
-            RETURN type=kotlin.Nothing from='public open fun <get-$realm$objectReference> (): io.realm.internal.RealmObjectReference<T of io.realm.internal.RealmObjectReference>? declared in schema.input.A'
-              GET_FIELD 'FIELD PROPERTY_BACKING_FIELD name:$realm$objectReference type:io.realm.internal.RealmObjectReference<T of io.realm.internal.RealmObjectReference>? visibility:private' type=io.realm.internal.RealmObjectReference<T of io.realm.internal.RealmObjectReference>? origin=null
-                receiver: GET_VAR '<this>: schema.input.A declared in schema.input.A.<get-$realm$objectReference>' type=schema.input.A origin=null
-        FUN DEFAULT_PROPERTY_ACCESSOR name:<set-$realm$objectReference> visibility:public modality:OPEN <> ($this:schema.input.A, <set-?>:io.realm.internal.RealmObjectReference<T of io.realm.internal.RealmObjectReference>?) returnType:kotlin.Unit
-          correspondingProperty: PROPERTY name:$realm$objectReference visibility:public modality:OPEN [var]
-          overridden:
-            public abstract fun <set-$realm$objectReference> (<set-?>: io.realm.internal.RealmObjectReference<out io.realm.RealmObject>?): kotlin.Unit declared in io.realm.internal.RealmObjectInternal
->>>>>>> 9bec7eab
+            RETURN type=kotlin.Nothing from='public open fun <get-io_realm_kotlin_objectReference> (): io.realm.internal.RealmObjectReference<T of io.realm.internal.RealmObjectReference>? declared in schema.input.A'
+              GET_FIELD 'FIELD PROPERTY_BACKING_FIELD name:io_realm_kotlin_objectReference type:io.realm.internal.RealmObjectReference<T of io.realm.internal.RealmObjectReference>? visibility:private' type=io.realm.internal.RealmObjectReference<T of io.realm.internal.RealmObjectReference>? origin=null
+                receiver: GET_VAR '<this>: schema.input.A declared in schema.input.A.<get-io_realm_kotlin_objectReference>' type=schema.input.A origin=null
+        FUN DEFAULT_PROPERTY_ACCESSOR name:<set-io_realm_kotlin_objectReference> visibility:public modality:OPEN <> ($this:schema.input.A, <set-?>:io.realm.internal.RealmObjectReference<T of io.realm.internal.RealmObjectReference>?) returnType:kotlin.Unit
+          correspondingProperty: PROPERTY name:io_realm_kotlin_objectReference visibility:public modality:OPEN [var]
+          overridden:
+            public abstract fun <set-io_realm_kotlin_objectReference> (<set-?>: io.realm.internal.RealmObjectReference<out io.realm.RealmObject>?): kotlin.Unit declared in io.realm.internal.RealmObjectInternal
           $this: VALUE_PARAMETER INSTANCE_RECEIVER name:<this> type:schema.input.A
           VALUE_PARAMETER name:<set-?> index:0 type:io.realm.internal.RealmObjectReference<T of io.realm.internal.RealmObjectReference>?
           BLOCK_BODY
-<<<<<<< HEAD
-            SET_FIELD 'FIELD PROPERTY_BACKING_FIELD name:io_realm_kotlin_ObjectPointer type:io.realm.internal.interop.NativePointer? visibility:private' type=kotlin.Unit origin=null
-              receiver: GET_VAR '<this>: schema.input.A declared in schema.input.A.<set-io_realm_kotlin_ObjectPointer>' type=schema.input.A origin=null
-              value: GET_VAR '<set-?>: io.realm.internal.interop.NativePointer? declared in schema.input.A.<set-io_realm_kotlin_ObjectPointer>' type=io.realm.internal.interop.NativePointer? origin=null
-      PROPERTY name:io_realm_kotlin_Owner visibility:public modality:OPEN [var]
-        FIELD PROPERTY_BACKING_FIELD name:io_realm_kotlin_Owner type:io.realm.internal.RealmReference? visibility:private
-          EXPRESSION_BODY
-            CONST Null type=kotlin.Nothing? value=null
-        FUN DEFAULT_PROPERTY_ACCESSOR name:<get-io_realm_kotlin_Owner> visibility:public modality:OPEN <> ($this:schema.input.A) returnType:io.realm.internal.RealmReference?
-          correspondingProperty: PROPERTY name:io_realm_kotlin_Owner visibility:public modality:OPEN [var]
-          overridden:
-            public abstract fun <get-io_realm_kotlin_Owner> (): io.realm.internal.RealmReference? declared in io.realm.internal.RealmObjectInternal
-          $this: VALUE_PARAMETER INSTANCE_RECEIVER name:<this> type:schema.input.A
-          BLOCK_BODY
-            RETURN type=kotlin.Nothing from='public open fun <get-io_realm_kotlin_Owner> (): io.realm.internal.RealmReference? declared in schema.input.A'
-              GET_FIELD 'FIELD PROPERTY_BACKING_FIELD name:io_realm_kotlin_Owner type:io.realm.internal.RealmReference? visibility:private' type=io.realm.internal.RealmReference? origin=null
-                receiver: GET_VAR '<this>: schema.input.A declared in schema.input.A.<get-io_realm_kotlin_Owner>' type=schema.input.A origin=null
-        FUN DEFAULT_PROPERTY_ACCESSOR name:<set-io_realm_kotlin_Owner> visibility:public modality:OPEN <> ($this:schema.input.A, <set-?>:io.realm.internal.RealmReference?) returnType:kotlin.Unit
-          correspondingProperty: PROPERTY name:io_realm_kotlin_Owner visibility:public modality:OPEN [var]
-          overridden:
-            public abstract fun <set-io_realm_kotlin_Owner> (<set-?>: io.realm.internal.RealmReference?): kotlin.Unit declared in io.realm.internal.RealmObjectInternal
-          $this: VALUE_PARAMETER INSTANCE_RECEIVER name:<this> type:schema.input.A
-          VALUE_PARAMETER name:<set-?> index:0 type:io.realm.internal.RealmReference?
-          BLOCK_BODY
-            SET_FIELD 'FIELD PROPERTY_BACKING_FIELD name:io_realm_kotlin_Owner type:io.realm.internal.RealmReference? visibility:private' type=kotlin.Unit origin=null
-              receiver: GET_VAR '<this>: schema.input.A declared in schema.input.A.<set-io_realm_kotlin_Owner>' type=schema.input.A origin=null
-              value: GET_VAR '<set-?>: io.realm.internal.RealmReference? declared in schema.input.A.<set-io_realm_kotlin_Owner>' type=io.realm.internal.RealmReference? origin=null
-      PROPERTY name:io_realm_kotlin_ClassName visibility:public modality:OPEN [var]
-        FIELD PROPERTY_BACKING_FIELD name:io_realm_kotlin_ClassName type:kotlin.String? visibility:private
-          EXPRESSION_BODY
-            CONST Null type=kotlin.Nothing? value=null
-        FUN DEFAULT_PROPERTY_ACCESSOR name:<get-io_realm_kotlin_ClassName> visibility:public modality:OPEN <> ($this:schema.input.A) returnType:kotlin.String?
-          correspondingProperty: PROPERTY name:io_realm_kotlin_ClassName visibility:public modality:OPEN [var]
-          overridden:
-            public abstract fun <get-io_realm_kotlin_ClassName> (): kotlin.String? declared in io.realm.internal.RealmObjectInternal
-          $this: VALUE_PARAMETER INSTANCE_RECEIVER name:<this> type:schema.input.A
-          BLOCK_BODY
-            RETURN type=kotlin.Nothing from='public open fun <get-io_realm_kotlin_ClassName> (): kotlin.String? declared in schema.input.A'
-              GET_FIELD 'FIELD PROPERTY_BACKING_FIELD name:io_realm_kotlin_ClassName type:kotlin.String? visibility:private' type=kotlin.String? origin=null
-                receiver: GET_VAR '<this>: schema.input.A declared in schema.input.A.<get-io_realm_kotlin_ClassName>' type=schema.input.A origin=null
-        FUN DEFAULT_PROPERTY_ACCESSOR name:<set-io_realm_kotlin_ClassName> visibility:public modality:OPEN <> ($this:schema.input.A, <set-?>:kotlin.String?) returnType:kotlin.Unit
-          correspondingProperty: PROPERTY name:io_realm_kotlin_ClassName visibility:public modality:OPEN [var]
-          overridden:
-            public abstract fun <set-io_realm_kotlin_ClassName> (<set-?>: kotlin.String?): kotlin.Unit declared in io.realm.internal.RealmObjectInternal
-          $this: VALUE_PARAMETER INSTANCE_RECEIVER name:<this> type:schema.input.A
-          VALUE_PARAMETER name:<set-?> index:0 type:kotlin.String?
-          BLOCK_BODY
-            SET_FIELD 'FIELD PROPERTY_BACKING_FIELD name:io_realm_kotlin_ClassName type:kotlin.String? visibility:private' type=kotlin.Unit origin=null
-              receiver: GET_VAR '<this>: schema.input.A declared in schema.input.A.<set-io_realm_kotlin_ClassName>' type=schema.input.A origin=null
-              value: GET_VAR '<set-?>: kotlin.String? declared in schema.input.A.<set-io_realm_kotlin_ClassName>' type=kotlin.String? origin=null
-      PROPERTY name:io_realm_kotlin_IsManaged visibility:public modality:OPEN [var]
-        FIELD PROPERTY_BACKING_FIELD name:io_realm_kotlin_IsManaged type:kotlin.Boolean visibility:private
-          EXPRESSION_BODY
-            CONST Boolean type=kotlin.Boolean value=false
-        FUN DEFAULT_PROPERTY_ACCESSOR name:<get-io_realm_kotlin_IsManaged> visibility:public modality:OPEN <> ($this:schema.input.A) returnType:kotlin.Boolean
-          correspondingProperty: PROPERTY name:io_realm_kotlin_IsManaged visibility:public modality:OPEN [var]
-          overridden:
-            public abstract fun <get-io_realm_kotlin_IsManaged> (): kotlin.Boolean declared in io.realm.internal.RealmObjectInternal
-          $this: VALUE_PARAMETER INSTANCE_RECEIVER name:<this> type:schema.input.A
-          BLOCK_BODY
-            RETURN type=kotlin.Nothing from='public open fun <get-io_realm_kotlin_IsManaged> (): kotlin.Boolean declared in schema.input.A'
-              GET_FIELD 'FIELD PROPERTY_BACKING_FIELD name:io_realm_kotlin_IsManaged type:kotlin.Boolean visibility:private' type=kotlin.Boolean origin=null
-                receiver: GET_VAR '<this>: schema.input.A declared in schema.input.A.<get-io_realm_kotlin_IsManaged>' type=schema.input.A origin=null
-        FUN DEFAULT_PROPERTY_ACCESSOR name:<set-io_realm_kotlin_IsManaged> visibility:public modality:OPEN <> ($this:schema.input.A, <set-?>:kotlin.Boolean) returnType:kotlin.Unit
-          correspondingProperty: PROPERTY name:io_realm_kotlin_IsManaged visibility:public modality:OPEN [var]
-          overridden:
-            public abstract fun <set-io_realm_kotlin_IsManaged> (<set-?>: kotlin.Boolean): kotlin.Unit declared in io.realm.internal.RealmObjectInternal
-          $this: VALUE_PARAMETER INSTANCE_RECEIVER name:<this> type:schema.input.A
-          VALUE_PARAMETER name:<set-?> index:0 type:kotlin.Boolean
-          BLOCK_BODY
-            SET_FIELD 'FIELD PROPERTY_BACKING_FIELD name:io_realm_kotlin_IsManaged type:kotlin.Boolean visibility:private' type=kotlin.Unit origin=null
-              receiver: GET_VAR '<this>: schema.input.A declared in schema.input.A.<set-io_realm_kotlin_IsManaged>' type=schema.input.A origin=null
-              value: GET_VAR '<set-?>: kotlin.Boolean declared in schema.input.A.<set-io_realm_kotlin_IsManaged>' type=kotlin.Boolean origin=null
-      PROPERTY name:io_realm_kotlin_Mediator visibility:public modality:OPEN [var]
-        FIELD PROPERTY_BACKING_FIELD name:io_realm_kotlin_Mediator type:io.realm.internal.Mediator? visibility:private
-          EXPRESSION_BODY
-            CONST Null type=kotlin.Nothing? value=null
-        FUN DEFAULT_PROPERTY_ACCESSOR name:<get-io_realm_kotlin_Mediator> visibility:public modality:OPEN <> ($this:schema.input.A) returnType:io.realm.internal.Mediator?
-          correspondingProperty: PROPERTY name:io_realm_kotlin_Mediator visibility:public modality:OPEN [var]
-          overridden:
-            public abstract fun <get-io_realm_kotlin_Mediator> (): io.realm.internal.Mediator? declared in io.realm.internal.RealmObjectInternal
-          $this: VALUE_PARAMETER INSTANCE_RECEIVER name:<this> type:schema.input.A
-          BLOCK_BODY
-            RETURN type=kotlin.Nothing from='public open fun <get-io_realm_kotlin_Mediator> (): io.realm.internal.Mediator? declared in schema.input.A'
-              GET_FIELD 'FIELD PROPERTY_BACKING_FIELD name:io_realm_kotlin_Mediator type:io.realm.internal.Mediator? visibility:private' type=io.realm.internal.Mediator? origin=null
-                receiver: GET_VAR '<this>: schema.input.A declared in schema.input.A.<get-io_realm_kotlin_Mediator>' type=schema.input.A origin=null
-        FUN DEFAULT_PROPERTY_ACCESSOR name:<set-io_realm_kotlin_Mediator> visibility:public modality:OPEN <> ($this:schema.input.A, <set-?>:io.realm.internal.Mediator?) returnType:kotlin.Unit
-          correspondingProperty: PROPERTY name:io_realm_kotlin_Mediator visibility:public modality:OPEN [var]
-          overridden:
-            public abstract fun <set-io_realm_kotlin_Mediator> (<set-?>: io.realm.internal.Mediator?): kotlin.Unit declared in io.realm.internal.RealmObjectInternal
-          $this: VALUE_PARAMETER INSTANCE_RECEIVER name:<this> type:schema.input.A
-          VALUE_PARAMETER name:<set-?> index:0 type:io.realm.internal.Mediator?
-          BLOCK_BODY
-            SET_FIELD 'FIELD PROPERTY_BACKING_FIELD name:io_realm_kotlin_Mediator type:io.realm.internal.Mediator? visibility:private' type=kotlin.Unit origin=null
-              receiver: GET_VAR '<this>: schema.input.A declared in schema.input.A.<set-io_realm_kotlin_Mediator>' type=schema.input.A origin=null
-              value: GET_VAR '<set-?>: io.realm.internal.Mediator? declared in schema.input.A.<set-io_realm_kotlin_Mediator>' type=io.realm.internal.Mediator? origin=null
-      PROPERTY name:io_realm_kotlin_metadata visibility:public modality:OPEN [var]
-        FIELD PROPERTY_BACKING_FIELD name:io_realm_kotlin_metadata type:io.realm.internal.schema.ClassMetadata? visibility:private
-          EXPRESSION_BODY
-            CONST Null type=kotlin.Nothing? value=null
-        FUN DEFAULT_PROPERTY_ACCESSOR name:<get-io_realm_kotlin_metadata> visibility:public modality:OPEN <> ($this:schema.input.A) returnType:io.realm.internal.schema.ClassMetadata?
-          correspondingProperty: PROPERTY name:io_realm_kotlin_metadata visibility:public modality:OPEN [var]
-          overridden:
-            public abstract fun <get-io_realm_kotlin_metadata> (): io.realm.internal.schema.ClassMetadata? declared in io.realm.internal.RealmObjectInternal
-          $this: VALUE_PARAMETER INSTANCE_RECEIVER name:<this> type:schema.input.A
-          BLOCK_BODY
-            RETURN type=kotlin.Nothing from='public open fun <get-io_realm_kotlin_metadata> (): io.realm.internal.schema.ClassMetadata? declared in schema.input.A'
-              GET_FIELD 'FIELD PROPERTY_BACKING_FIELD name:io_realm_kotlin_metadata type:io.realm.internal.schema.ClassMetadata? visibility:private' type=io.realm.internal.schema.ClassMetadata? origin=null
-                receiver: GET_VAR '<this>: schema.input.A declared in schema.input.A.<get-io_realm_kotlin_metadata>' type=schema.input.A origin=null
-        FUN DEFAULT_PROPERTY_ACCESSOR name:<set-io_realm_kotlin_metadata> visibility:public modality:OPEN <> ($this:schema.input.A, <set-?>:io.realm.internal.schema.ClassMetadata?) returnType:kotlin.Unit
-          correspondingProperty: PROPERTY name:io_realm_kotlin_metadata visibility:public modality:OPEN [var]
-          overridden:
-            public abstract fun <set-io_realm_kotlin_metadata> (<set-?>: io.realm.internal.schema.ClassMetadata?): kotlin.Unit declared in io.realm.internal.RealmObjectInternal
-          $this: VALUE_PARAMETER INSTANCE_RECEIVER name:<this> type:schema.input.A
-          VALUE_PARAMETER name:<set-?> index:0 type:io.realm.internal.schema.ClassMetadata?
-          BLOCK_BODY
-            SET_FIELD 'FIELD PROPERTY_BACKING_FIELD name:io_realm_kotlin_metadata type:io.realm.internal.schema.ClassMetadata? visibility:private' type=kotlin.Unit origin=null
-              receiver: GET_VAR '<this>: schema.input.A declared in schema.input.A.<set-io_realm_kotlin_metadata>' type=schema.input.A origin=null
-              value: GET_VAR '<set-?>: io.realm.internal.schema.ClassMetadata? declared in schema.input.A.<set-io_realm_kotlin_metadata>' type=io.realm.internal.schema.ClassMetadata? origin=null
-      FUN FAKE_OVERRIDE name:delete visibility:public modality:OPEN <> ($this:io.realm.internal.RealmObjectInternal) returnType:kotlin.Unit [fake_override]
-        overridden:
-          public open fun delete (): kotlin.Unit declared in io.realm.internal.RealmObjectInternal
-        $this: VALUE_PARAMETER IR_EXTERNAL_DECLARATION_STUB name:<this> type:io.realm.internal.RealmObjectInternal
-      FUN FAKE_OVERRIDE name:emitFrozenUpdate visibility:public modality:OPEN <> ($this:io.realm.internal.RealmObjectInternal, frozenRealm:io.realm.internal.RealmReference, change:io.realm.internal.interop.NativePointer, channel:kotlinx.coroutines.channels.SendChannel<io.realm.notifications.ObjectChange<io.realm.internal.RealmObjectInternal>>) returnType:kotlinx.coroutines.channels.ChannelResult<kotlin.Unit>? [fake_override]
-        overridden:
-          public open fun emitFrozenUpdate (frozenRealm: io.realm.internal.RealmReference, change: io.realm.internal.interop.NativePointer, channel: kotlinx.coroutines.channels.SendChannel<io.realm.notifications.ObjectChange<io.realm.internal.RealmObjectInternal>>): kotlinx.coroutines.channels.ChannelResult<kotlin.Unit>? declared in io.realm.internal.RealmObjectInternal
-        $this: VALUE_PARAMETER IR_EXTERNAL_DECLARATION_STUB name:<this> type:io.realm.internal.RealmObjectInternal
-        VALUE_PARAMETER name:frozenRealm index:0 type:io.realm.internal.RealmReference
-        VALUE_PARAMETER name:change index:1 type:io.realm.internal.interop.NativePointer
-        VALUE_PARAMETER name:channel index:2 type:kotlinx.coroutines.channels.SendChannel<io.realm.notifications.ObjectChange<io.realm.internal.RealmObjectInternal>>
-      FUN FAKE_OVERRIDE name:freeze visibility:public modality:OPEN <> ($this:io.realm.internal.RealmObjectInternal, frozenRealm:io.realm.internal.RealmReference) returnType:io.realm.internal.RealmObjectInternal? [fake_override]
-        overridden:
-          public open fun freeze (frozenRealm: io.realm.internal.RealmReference): io.realm.internal.RealmObjectInternal? declared in io.realm.internal.RealmObjectInternal
-        $this: VALUE_PARAMETER IR_EXTERNAL_DECLARATION_STUB name:<this> type:io.realm.internal.RealmObjectInternal
-        VALUE_PARAMETER name:frozenRealm index:0 type:io.realm.internal.RealmReference
-      FUN FAKE_OVERRIDE name:isFrozen visibility:public modality:OPEN <> ($this:io.realm.internal.RealmObjectInternal) returnType:kotlin.Boolean [fake_override]
-        overridden:
-          public open fun isFrozen (): kotlin.Boolean [fake_override] declared in io.realm.internal.RealmObjectInternal
-        $this: VALUE_PARAMETER IR_EXTERNAL_DECLARATION_STUB name:<this> type:io.realm.internal.RealmObjectInternal
-      FUN FAKE_OVERRIDE name:propertyInfoOrThrow visibility:public modality:OPEN <> ($this:io.realm.internal.RealmObjectInternal, propertyName:kotlin.String) returnType:io.realm.internal.interop.PropertyInfo [fake_override]
-        overridden:
-          public open fun propertyInfoOrThrow (propertyName: kotlin.String): io.realm.internal.interop.PropertyInfo declared in io.realm.internal.RealmObjectInternal
-        $this: VALUE_PARAMETER IR_EXTERNAL_DECLARATION_STUB name:<this> type:io.realm.internal.RealmObjectInternal
-        VALUE_PARAMETER name:propertyName index:0 type:kotlin.String
-      FUN FAKE_OVERRIDE name:realmState visibility:public modality:OPEN <> ($this:io.realm.internal.RealmObjectInternal) returnType:io.realm.internal.RealmState [fake_override]
-        overridden:
-          public open fun realmState (): io.realm.internal.RealmState declared in io.realm.internal.RealmObjectInternal
-        $this: VALUE_PARAMETER IR_EXTERNAL_DECLARATION_STUB name:<this> type:io.realm.internal.RealmObjectInternal
-      FUN FAKE_OVERRIDE name:registerForNotification visibility:public modality:OPEN <> ($this:io.realm.internal.RealmObjectInternal, callback:io.realm.internal.interop.Callback) returnType:io.realm.internal.interop.NativePointer [fake_override]
-        overridden:
-          public open fun registerForNotification (callback: io.realm.internal.interop.Callback): io.realm.internal.interop.NativePointer declared in io.realm.internal.RealmObjectInternal
-        $this: VALUE_PARAMETER IR_EXTERNAL_DECLARATION_STUB name:<this> type:io.realm.internal.RealmObjectInternal
-        VALUE_PARAMETER name:callback index:0 type:io.realm.internal.interop.Callback
-      FUN FAKE_OVERRIDE name:thaw visibility:public modality:OPEN <> ($this:io.realm.internal.RealmObjectInternal, liveRealm:io.realm.internal.RealmReference) returnType:io.realm.internal.RealmObjectInternal? [fake_override]
-        overridden:
-          public open fun thaw (liveRealm: io.realm.internal.RealmReference): io.realm.internal.RealmObjectInternal? declared in io.realm.internal.RealmObjectInternal
-        $this: VALUE_PARAMETER IR_EXTERNAL_DECLARATION_STUB name:<this> type:io.realm.internal.RealmObjectInternal
-        VALUE_PARAMETER name:liveRealm index:0 type:io.realm.internal.RealmReference
-      FUN FAKE_OVERRIDE name:thaw visibility:public modality:OPEN <> ($this:io.realm.internal.RealmObjectInternal, liveRealm:io.realm.internal.RealmReference, clazz:kotlin.reflect.KClass<out io.realm.RealmObject>) returnType:io.realm.internal.RealmObjectInternal? [fake_override]
-        overridden:
-          public open fun thaw (liveRealm: io.realm.internal.RealmReference, clazz: kotlin.reflect.KClass<out io.realm.RealmObject>): io.realm.internal.RealmObjectInternal? declared in io.realm.internal.RealmObjectInternal
-        $this: VALUE_PARAMETER IR_EXTERNAL_DECLARATION_STUB name:<this> type:io.realm.internal.RealmObjectInternal
-        VALUE_PARAMETER name:liveRealm index:0 type:io.realm.internal.RealmReference
-        VALUE_PARAMETER name:clazz index:1 type:kotlin.reflect.KClass<out io.realm.RealmObject>
-      FUN FAKE_OVERRIDE name:version visibility:public modality:OPEN <> ($this:io.realm.internal.RealmObjectInternal) returnType:io.realm.VersionId [fake_override]
-        overridden:
-          public open fun version (): io.realm.VersionId [fake_override] declared in io.realm.internal.RealmObjectInternal
-        $this: VALUE_PARAMETER IR_EXTERNAL_DECLARATION_STUB name:<this> type:io.realm.internal.RealmObjectInternal
-=======
-            SET_FIELD 'FIELD PROPERTY_BACKING_FIELD name:$realm$objectReference type:io.realm.internal.RealmObjectReference<T of io.realm.internal.RealmObjectReference>? visibility:private' type=kotlin.Unit origin=null
-              receiver: GET_VAR '<this>: schema.input.A declared in schema.input.A.<set-$realm$objectReference>' type=schema.input.A origin=null
-              value: GET_VAR '<set-?>: io.realm.internal.RealmObjectReference<T of io.realm.internal.RealmObjectReference>? declared in schema.input.A.<set-$realm$objectReference>' type=io.realm.internal.RealmObjectReference<T of io.realm.internal.RealmObjectReference>? origin=null
->>>>>>> 9bec7eab
+            SET_FIELD 'FIELD PROPERTY_BACKING_FIELD name:io_realm_kotlin_objectReference type:io.realm.internal.RealmObjectReference<T of io.realm.internal.RealmObjectReference>? visibility:private' type=kotlin.Unit origin=null
+              receiver: GET_VAR '<this>: schema.input.A declared in schema.input.A.<set-io_realm_kotlin_objectReference>' type=schema.input.A origin=null
+              value: GET_VAR '<set-?>: io.realm.internal.RealmObjectReference<T of io.realm.internal.RealmObjectReference>? declared in schema.input.A.<set-io_realm_kotlin_objectReference>' type=io.realm.internal.RealmObjectReference<T of io.realm.internal.RealmObjectReference>? origin=null
     CLASS CLASS name:B modality:OPEN visibility:public superTypes:[io.realm.RealmObject; io.realm.internal.RealmObjectInternal]
       $this: VALUE_PARAMETER INSTANCE_RECEIVER name:<this> type:schema.input.B
       CONSTRUCTOR visibility:public <> () returnType:schema.input.B [primary]
@@ -416,219 +226,29 @@
         overridden:
           public open fun toString (): kotlin.String [fake_override] declared in io.realm.RealmObject
         $this: VALUE_PARAMETER name:<this> type:kotlin.Any
-<<<<<<< HEAD
-      PROPERTY name:io_realm_kotlin_ObjectPointer visibility:public modality:OPEN [var]
-        FIELD PROPERTY_BACKING_FIELD name:io_realm_kotlin_ObjectPointer type:io.realm.internal.interop.NativePointer? visibility:private
+      PROPERTY name:io_realm_kotlin_objectReference visibility:public modality:OPEN [var]
+        FIELD PROPERTY_BACKING_FIELD name:io_realm_kotlin_objectReference type:io.realm.internal.RealmObjectReference<T of io.realm.internal.RealmObjectReference>? visibility:private
           EXPRESSION_BODY
             CONST Null type=kotlin.Nothing? value=null
-        FUN DEFAULT_PROPERTY_ACCESSOR name:<get-io_realm_kotlin_ObjectPointer> visibility:public modality:OPEN <> ($this:schema.input.B) returnType:io.realm.internal.interop.NativePointer?
-          correspondingProperty: PROPERTY name:io_realm_kotlin_ObjectPointer visibility:public modality:OPEN [var]
-          overridden:
-            public abstract fun <get-io_realm_kotlin_ObjectPointer> (): io.realm.internal.interop.NativePointer? [fake_override] declared in io.realm.internal.RealmObjectInternal
+        FUN DEFAULT_PROPERTY_ACCESSOR name:<get-io_realm_kotlin_objectReference> visibility:public modality:OPEN <> ($this:schema.input.B) returnType:io.realm.internal.RealmObjectReference<T of io.realm.internal.RealmObjectReference>?
+          correspondingProperty: PROPERTY name:io_realm_kotlin_objectReference visibility:public modality:OPEN [var]
+          overridden:
+            public abstract fun <get-io_realm_kotlin_objectReference> (): io.realm.internal.RealmObjectReference<out io.realm.RealmObject>? declared in io.realm.internal.RealmObjectInternal
           $this: VALUE_PARAMETER INSTANCE_RECEIVER name:<this> type:schema.input.B
           BLOCK_BODY
-            RETURN type=kotlin.Nothing from='public open fun <get-io_realm_kotlin_ObjectPointer> (): io.realm.internal.interop.NativePointer? declared in schema.input.B'
-              GET_FIELD 'FIELD PROPERTY_BACKING_FIELD name:io_realm_kotlin_ObjectPointer type:io.realm.internal.interop.NativePointer? visibility:private' type=io.realm.internal.interop.NativePointer? origin=null
-                receiver: GET_VAR '<this>: schema.input.B declared in schema.input.B.<get-io_realm_kotlin_ObjectPointer>' type=schema.input.B origin=null
-        FUN DEFAULT_PROPERTY_ACCESSOR name:<set-io_realm_kotlin_ObjectPointer> visibility:public modality:OPEN <> ($this:schema.input.B, <set-?>:io.realm.internal.interop.NativePointer?) returnType:kotlin.Unit
-          correspondingProperty: PROPERTY name:io_realm_kotlin_ObjectPointer visibility:public modality:OPEN [var]
-          overridden:
-            public abstract fun <set-io_realm_kotlin_ObjectPointer> (<set-?>: io.realm.internal.interop.NativePointer?): kotlin.Unit [fake_override] declared in io.realm.internal.RealmObjectInternal
-=======
-      PROPERTY name:$realm$objectReference visibility:public modality:OPEN [var]
-        FIELD PROPERTY_BACKING_FIELD name:$realm$objectReference type:io.realm.internal.RealmObjectReference<T of io.realm.internal.RealmObjectReference>? visibility:private
-          EXPRESSION_BODY
-            CONST Null type=kotlin.Nothing? value=null
-        FUN DEFAULT_PROPERTY_ACCESSOR name:<get-$realm$objectReference> visibility:public modality:OPEN <> ($this:schema.input.B) returnType:io.realm.internal.RealmObjectReference<T of io.realm.internal.RealmObjectReference>?
-          correspondingProperty: PROPERTY name:$realm$objectReference visibility:public modality:OPEN [var]
-          overridden:
-            public abstract fun <get-$realm$objectReference> (): io.realm.internal.RealmObjectReference<out io.realm.RealmObject>? declared in io.realm.internal.RealmObjectInternal
-          $this: VALUE_PARAMETER INSTANCE_RECEIVER name:<this> type:schema.input.B
-          BLOCK_BODY
-            RETURN type=kotlin.Nothing from='public open fun <get-$realm$objectReference> (): io.realm.internal.RealmObjectReference<T of io.realm.internal.RealmObjectReference>? declared in schema.input.B'
-              GET_FIELD 'FIELD PROPERTY_BACKING_FIELD name:$realm$objectReference type:io.realm.internal.RealmObjectReference<T of io.realm.internal.RealmObjectReference>? visibility:private' type=io.realm.internal.RealmObjectReference<T of io.realm.internal.RealmObjectReference>? origin=null
-                receiver: GET_VAR '<this>: schema.input.B declared in schema.input.B.<get-$realm$objectReference>' type=schema.input.B origin=null
-        FUN DEFAULT_PROPERTY_ACCESSOR name:<set-$realm$objectReference> visibility:public modality:OPEN <> ($this:schema.input.B, <set-?>:io.realm.internal.RealmObjectReference<T of io.realm.internal.RealmObjectReference>?) returnType:kotlin.Unit
-          correspondingProperty: PROPERTY name:$realm$objectReference visibility:public modality:OPEN [var]
-          overridden:
-            public abstract fun <set-$realm$objectReference> (<set-?>: io.realm.internal.RealmObjectReference<out io.realm.RealmObject>?): kotlin.Unit declared in io.realm.internal.RealmObjectInternal
->>>>>>> 9bec7eab
+            RETURN type=kotlin.Nothing from='public open fun <get-io_realm_kotlin_objectReference> (): io.realm.internal.RealmObjectReference<T of io.realm.internal.RealmObjectReference>? declared in schema.input.B'
+              GET_FIELD 'FIELD PROPERTY_BACKING_FIELD name:io_realm_kotlin_objectReference type:io.realm.internal.RealmObjectReference<T of io.realm.internal.RealmObjectReference>? visibility:private' type=io.realm.internal.RealmObjectReference<T of io.realm.internal.RealmObjectReference>? origin=null
+                receiver: GET_VAR '<this>: schema.input.B declared in schema.input.B.<get-io_realm_kotlin_objectReference>' type=schema.input.B origin=null
+        FUN DEFAULT_PROPERTY_ACCESSOR name:<set-io_realm_kotlin_objectReference> visibility:public modality:OPEN <> ($this:schema.input.B, <set-?>:io.realm.internal.RealmObjectReference<T of io.realm.internal.RealmObjectReference>?) returnType:kotlin.Unit
+          correspondingProperty: PROPERTY name:io_realm_kotlin_objectReference visibility:public modality:OPEN [var]
+          overridden:
+            public abstract fun <set-io_realm_kotlin_objectReference> (<set-?>: io.realm.internal.RealmObjectReference<out io.realm.RealmObject>?): kotlin.Unit declared in io.realm.internal.RealmObjectInternal
           $this: VALUE_PARAMETER INSTANCE_RECEIVER name:<this> type:schema.input.B
           VALUE_PARAMETER name:<set-?> index:0 type:io.realm.internal.RealmObjectReference<T of io.realm.internal.RealmObjectReference>?
           BLOCK_BODY
-<<<<<<< HEAD
-            SET_FIELD 'FIELD PROPERTY_BACKING_FIELD name:io_realm_kotlin_ObjectPointer type:io.realm.internal.interop.NativePointer? visibility:private' type=kotlin.Unit origin=null
-              receiver: GET_VAR '<this>: schema.input.B declared in schema.input.B.<set-io_realm_kotlin_ObjectPointer>' type=schema.input.B origin=null
-              value: GET_VAR '<set-?>: io.realm.internal.interop.NativePointer? declared in schema.input.B.<set-io_realm_kotlin_ObjectPointer>' type=io.realm.internal.interop.NativePointer? origin=null
-      PROPERTY name:io_realm_kotlin_Owner visibility:public modality:OPEN [var]
-        FIELD PROPERTY_BACKING_FIELD name:io_realm_kotlin_Owner type:io.realm.internal.RealmReference? visibility:private
-          EXPRESSION_BODY
-            CONST Null type=kotlin.Nothing? value=null
-        FUN DEFAULT_PROPERTY_ACCESSOR name:<get-io_realm_kotlin_Owner> visibility:public modality:OPEN <> ($this:schema.input.B) returnType:io.realm.internal.RealmReference?
-          correspondingProperty: PROPERTY name:io_realm_kotlin_Owner visibility:public modality:OPEN [var]
-          overridden:
-            public abstract fun <get-io_realm_kotlin_Owner> (): io.realm.internal.RealmReference? declared in io.realm.internal.RealmObjectInternal
-          $this: VALUE_PARAMETER INSTANCE_RECEIVER name:<this> type:schema.input.B
-          BLOCK_BODY
-            RETURN type=kotlin.Nothing from='public open fun <get-io_realm_kotlin_Owner> (): io.realm.internal.RealmReference? declared in schema.input.B'
-              GET_FIELD 'FIELD PROPERTY_BACKING_FIELD name:io_realm_kotlin_Owner type:io.realm.internal.RealmReference? visibility:private' type=io.realm.internal.RealmReference? origin=null
-                receiver: GET_VAR '<this>: schema.input.B declared in schema.input.B.<get-io_realm_kotlin_Owner>' type=schema.input.B origin=null
-        FUN DEFAULT_PROPERTY_ACCESSOR name:<set-io_realm_kotlin_Owner> visibility:public modality:OPEN <> ($this:schema.input.B, <set-?>:io.realm.internal.RealmReference?) returnType:kotlin.Unit
-          correspondingProperty: PROPERTY name:io_realm_kotlin_Owner visibility:public modality:OPEN [var]
-          overridden:
-            public abstract fun <set-io_realm_kotlin_Owner> (<set-?>: io.realm.internal.RealmReference?): kotlin.Unit declared in io.realm.internal.RealmObjectInternal
-          $this: VALUE_PARAMETER INSTANCE_RECEIVER name:<this> type:schema.input.B
-          VALUE_PARAMETER name:<set-?> index:0 type:io.realm.internal.RealmReference?
-          BLOCK_BODY
-            SET_FIELD 'FIELD PROPERTY_BACKING_FIELD name:io_realm_kotlin_Owner type:io.realm.internal.RealmReference? visibility:private' type=kotlin.Unit origin=null
-              receiver: GET_VAR '<this>: schema.input.B declared in schema.input.B.<set-io_realm_kotlin_Owner>' type=schema.input.B origin=null
-              value: GET_VAR '<set-?>: io.realm.internal.RealmReference? declared in schema.input.B.<set-io_realm_kotlin_Owner>' type=io.realm.internal.RealmReference? origin=null
-      PROPERTY name:io_realm_kotlin_ClassName visibility:public modality:OPEN [var]
-        FIELD PROPERTY_BACKING_FIELD name:io_realm_kotlin_ClassName type:kotlin.String? visibility:private
-          EXPRESSION_BODY
-            CONST Null type=kotlin.Nothing? value=null
-        FUN DEFAULT_PROPERTY_ACCESSOR name:<get-io_realm_kotlin_ClassName> visibility:public modality:OPEN <> ($this:schema.input.B) returnType:kotlin.String?
-          correspondingProperty: PROPERTY name:io_realm_kotlin_ClassName visibility:public modality:OPEN [var]
-          overridden:
-            public abstract fun <get-io_realm_kotlin_ClassName> (): kotlin.String? declared in io.realm.internal.RealmObjectInternal
-          $this: VALUE_PARAMETER INSTANCE_RECEIVER name:<this> type:schema.input.B
-          BLOCK_BODY
-            RETURN type=kotlin.Nothing from='public open fun <get-io_realm_kotlin_ClassName> (): kotlin.String? declared in schema.input.B'
-              GET_FIELD 'FIELD PROPERTY_BACKING_FIELD name:io_realm_kotlin_ClassName type:kotlin.String? visibility:private' type=kotlin.String? origin=null
-                receiver: GET_VAR '<this>: schema.input.B declared in schema.input.B.<get-io_realm_kotlin_ClassName>' type=schema.input.B origin=null
-        FUN DEFAULT_PROPERTY_ACCESSOR name:<set-io_realm_kotlin_ClassName> visibility:public modality:OPEN <> ($this:schema.input.B, <set-?>:kotlin.String?) returnType:kotlin.Unit
-          correspondingProperty: PROPERTY name:io_realm_kotlin_ClassName visibility:public modality:OPEN [var]
-          overridden:
-            public abstract fun <set-io_realm_kotlin_ClassName> (<set-?>: kotlin.String?): kotlin.Unit declared in io.realm.internal.RealmObjectInternal
-          $this: VALUE_PARAMETER INSTANCE_RECEIVER name:<this> type:schema.input.B
-          VALUE_PARAMETER name:<set-?> index:0 type:kotlin.String?
-          BLOCK_BODY
-            SET_FIELD 'FIELD PROPERTY_BACKING_FIELD name:io_realm_kotlin_ClassName type:kotlin.String? visibility:private' type=kotlin.Unit origin=null
-              receiver: GET_VAR '<this>: schema.input.B declared in schema.input.B.<set-io_realm_kotlin_ClassName>' type=schema.input.B origin=null
-              value: GET_VAR '<set-?>: kotlin.String? declared in schema.input.B.<set-io_realm_kotlin_ClassName>' type=kotlin.String? origin=null
-      PROPERTY name:io_realm_kotlin_IsManaged visibility:public modality:OPEN [var]
-        FIELD PROPERTY_BACKING_FIELD name:io_realm_kotlin_IsManaged type:kotlin.Boolean visibility:private
-          EXPRESSION_BODY
-            CONST Boolean type=kotlin.Boolean value=false
-        FUN DEFAULT_PROPERTY_ACCESSOR name:<get-io_realm_kotlin_IsManaged> visibility:public modality:OPEN <> ($this:schema.input.B) returnType:kotlin.Boolean
-          correspondingProperty: PROPERTY name:io_realm_kotlin_IsManaged visibility:public modality:OPEN [var]
-          overridden:
-            public abstract fun <get-io_realm_kotlin_IsManaged> (): kotlin.Boolean declared in io.realm.internal.RealmObjectInternal
-          $this: VALUE_PARAMETER INSTANCE_RECEIVER name:<this> type:schema.input.B
-          BLOCK_BODY
-            RETURN type=kotlin.Nothing from='public open fun <get-io_realm_kotlin_IsManaged> (): kotlin.Boolean declared in schema.input.B'
-              GET_FIELD 'FIELD PROPERTY_BACKING_FIELD name:io_realm_kotlin_IsManaged type:kotlin.Boolean visibility:private' type=kotlin.Boolean origin=null
-                receiver: GET_VAR '<this>: schema.input.B declared in schema.input.B.<get-io_realm_kotlin_IsManaged>' type=schema.input.B origin=null
-        FUN DEFAULT_PROPERTY_ACCESSOR name:<set-io_realm_kotlin_IsManaged> visibility:public modality:OPEN <> ($this:schema.input.B, <set-?>:kotlin.Boolean) returnType:kotlin.Unit
-          correspondingProperty: PROPERTY name:io_realm_kotlin_IsManaged visibility:public modality:OPEN [var]
-          overridden:
-            public abstract fun <set-io_realm_kotlin_IsManaged> (<set-?>: kotlin.Boolean): kotlin.Unit declared in io.realm.internal.RealmObjectInternal
-          $this: VALUE_PARAMETER INSTANCE_RECEIVER name:<this> type:schema.input.B
-          VALUE_PARAMETER name:<set-?> index:0 type:kotlin.Boolean
-          BLOCK_BODY
-            SET_FIELD 'FIELD PROPERTY_BACKING_FIELD name:io_realm_kotlin_IsManaged type:kotlin.Boolean visibility:private' type=kotlin.Unit origin=null
-              receiver: GET_VAR '<this>: schema.input.B declared in schema.input.B.<set-io_realm_kotlin_IsManaged>' type=schema.input.B origin=null
-              value: GET_VAR '<set-?>: kotlin.Boolean declared in schema.input.B.<set-io_realm_kotlin_IsManaged>' type=kotlin.Boolean origin=null
-      PROPERTY name:io_realm_kotlin_Mediator visibility:public modality:OPEN [var]
-        FIELD PROPERTY_BACKING_FIELD name:io_realm_kotlin_Mediator type:io.realm.internal.Mediator? visibility:private
-          EXPRESSION_BODY
-            CONST Null type=kotlin.Nothing? value=null
-        FUN DEFAULT_PROPERTY_ACCESSOR name:<get-io_realm_kotlin_Mediator> visibility:public modality:OPEN <> ($this:schema.input.B) returnType:io.realm.internal.Mediator?
-          correspondingProperty: PROPERTY name:io_realm_kotlin_Mediator visibility:public modality:OPEN [var]
-          overridden:
-            public abstract fun <get-io_realm_kotlin_Mediator> (): io.realm.internal.Mediator? declared in io.realm.internal.RealmObjectInternal
-          $this: VALUE_PARAMETER INSTANCE_RECEIVER name:<this> type:schema.input.B
-          BLOCK_BODY
-            RETURN type=kotlin.Nothing from='public open fun <get-io_realm_kotlin_Mediator> (): io.realm.internal.Mediator? declared in schema.input.B'
-              GET_FIELD 'FIELD PROPERTY_BACKING_FIELD name:io_realm_kotlin_Mediator type:io.realm.internal.Mediator? visibility:private' type=io.realm.internal.Mediator? origin=null
-                receiver: GET_VAR '<this>: schema.input.B declared in schema.input.B.<get-io_realm_kotlin_Mediator>' type=schema.input.B origin=null
-        FUN DEFAULT_PROPERTY_ACCESSOR name:<set-io_realm_kotlin_Mediator> visibility:public modality:OPEN <> ($this:schema.input.B, <set-?>:io.realm.internal.Mediator?) returnType:kotlin.Unit
-          correspondingProperty: PROPERTY name:io_realm_kotlin_Mediator visibility:public modality:OPEN [var]
-          overridden:
-            public abstract fun <set-io_realm_kotlin_Mediator> (<set-?>: io.realm.internal.Mediator?): kotlin.Unit declared in io.realm.internal.RealmObjectInternal
-          $this: VALUE_PARAMETER INSTANCE_RECEIVER name:<this> type:schema.input.B
-          VALUE_PARAMETER name:<set-?> index:0 type:io.realm.internal.Mediator?
-          BLOCK_BODY
-            SET_FIELD 'FIELD PROPERTY_BACKING_FIELD name:io_realm_kotlin_Mediator type:io.realm.internal.Mediator? visibility:private' type=kotlin.Unit origin=null
-              receiver: GET_VAR '<this>: schema.input.B declared in schema.input.B.<set-io_realm_kotlin_Mediator>' type=schema.input.B origin=null
-              value: GET_VAR '<set-?>: io.realm.internal.Mediator? declared in schema.input.B.<set-io_realm_kotlin_Mediator>' type=io.realm.internal.Mediator? origin=null
-      PROPERTY name:io_realm_kotlin_metadata visibility:public modality:OPEN [var]
-        FIELD PROPERTY_BACKING_FIELD name:io_realm_kotlin_metadata type:io.realm.internal.schema.ClassMetadata? visibility:private
-          EXPRESSION_BODY
-            CONST Null type=kotlin.Nothing? value=null
-        FUN DEFAULT_PROPERTY_ACCESSOR name:<get-io_realm_kotlin_metadata> visibility:public modality:OPEN <> ($this:schema.input.B) returnType:io.realm.internal.schema.ClassMetadata?
-          correspondingProperty: PROPERTY name:io_realm_kotlin_metadata visibility:public modality:OPEN [var]
-          overridden:
-            public abstract fun <get-io_realm_kotlin_metadata> (): io.realm.internal.schema.ClassMetadata? declared in io.realm.internal.RealmObjectInternal
-          $this: VALUE_PARAMETER INSTANCE_RECEIVER name:<this> type:schema.input.B
-          BLOCK_BODY
-            RETURN type=kotlin.Nothing from='public open fun <get-io_realm_kotlin_metadata> (): io.realm.internal.schema.ClassMetadata? declared in schema.input.B'
-              GET_FIELD 'FIELD PROPERTY_BACKING_FIELD name:io_realm_kotlin_metadata type:io.realm.internal.schema.ClassMetadata? visibility:private' type=io.realm.internal.schema.ClassMetadata? origin=null
-                receiver: GET_VAR '<this>: schema.input.B declared in schema.input.B.<get-io_realm_kotlin_metadata>' type=schema.input.B origin=null
-        FUN DEFAULT_PROPERTY_ACCESSOR name:<set-io_realm_kotlin_metadata> visibility:public modality:OPEN <> ($this:schema.input.B, <set-?>:io.realm.internal.schema.ClassMetadata?) returnType:kotlin.Unit
-          correspondingProperty: PROPERTY name:io_realm_kotlin_metadata visibility:public modality:OPEN [var]
-          overridden:
-            public abstract fun <set-io_realm_kotlin_metadata> (<set-?>: io.realm.internal.schema.ClassMetadata?): kotlin.Unit declared in io.realm.internal.RealmObjectInternal
-          $this: VALUE_PARAMETER INSTANCE_RECEIVER name:<this> type:schema.input.B
-          VALUE_PARAMETER name:<set-?> index:0 type:io.realm.internal.schema.ClassMetadata?
-          BLOCK_BODY
-            SET_FIELD 'FIELD PROPERTY_BACKING_FIELD name:io_realm_kotlin_metadata type:io.realm.internal.schema.ClassMetadata? visibility:private' type=kotlin.Unit origin=null
-              receiver: GET_VAR '<this>: schema.input.B declared in schema.input.B.<set-io_realm_kotlin_metadata>' type=schema.input.B origin=null
-              value: GET_VAR '<set-?>: io.realm.internal.schema.ClassMetadata? declared in schema.input.B.<set-io_realm_kotlin_metadata>' type=io.realm.internal.schema.ClassMetadata? origin=null
-      FUN FAKE_OVERRIDE name:delete visibility:public modality:OPEN <> ($this:io.realm.internal.RealmObjectInternal) returnType:kotlin.Unit [fake_override]
-        overridden:
-          public open fun delete (): kotlin.Unit declared in io.realm.internal.RealmObjectInternal
-        $this: VALUE_PARAMETER IR_EXTERNAL_DECLARATION_STUB name:<this> type:io.realm.internal.RealmObjectInternal
-      FUN FAKE_OVERRIDE name:emitFrozenUpdate visibility:public modality:OPEN <> ($this:io.realm.internal.RealmObjectInternal, frozenRealm:io.realm.internal.RealmReference, change:io.realm.internal.interop.NativePointer, channel:kotlinx.coroutines.channels.SendChannel<io.realm.notifications.ObjectChange<io.realm.internal.RealmObjectInternal>>) returnType:kotlinx.coroutines.channels.ChannelResult<kotlin.Unit>? [fake_override]
-        overridden:
-          public open fun emitFrozenUpdate (frozenRealm: io.realm.internal.RealmReference, change: io.realm.internal.interop.NativePointer, channel: kotlinx.coroutines.channels.SendChannel<io.realm.notifications.ObjectChange<io.realm.internal.RealmObjectInternal>>): kotlinx.coroutines.channels.ChannelResult<kotlin.Unit>? declared in io.realm.internal.RealmObjectInternal
-        $this: VALUE_PARAMETER IR_EXTERNAL_DECLARATION_STUB name:<this> type:io.realm.internal.RealmObjectInternal
-        VALUE_PARAMETER name:frozenRealm index:0 type:io.realm.internal.RealmReference
-        VALUE_PARAMETER name:change index:1 type:io.realm.internal.interop.NativePointer
-        VALUE_PARAMETER name:channel index:2 type:kotlinx.coroutines.channels.SendChannel<io.realm.notifications.ObjectChange<io.realm.internal.RealmObjectInternal>>
-      FUN FAKE_OVERRIDE name:freeze visibility:public modality:OPEN <> ($this:io.realm.internal.RealmObjectInternal, frozenRealm:io.realm.internal.RealmReference) returnType:io.realm.internal.RealmObjectInternal? [fake_override]
-        overridden:
-          public open fun freeze (frozenRealm: io.realm.internal.RealmReference): io.realm.internal.RealmObjectInternal? declared in io.realm.internal.RealmObjectInternal
-        $this: VALUE_PARAMETER IR_EXTERNAL_DECLARATION_STUB name:<this> type:io.realm.internal.RealmObjectInternal
-        VALUE_PARAMETER name:frozenRealm index:0 type:io.realm.internal.RealmReference
-      FUN FAKE_OVERRIDE name:isFrozen visibility:public modality:OPEN <> ($this:io.realm.internal.RealmObjectInternal) returnType:kotlin.Boolean [fake_override]
-        overridden:
-          public open fun isFrozen (): kotlin.Boolean [fake_override] declared in io.realm.internal.RealmObjectInternal
-        $this: VALUE_PARAMETER IR_EXTERNAL_DECLARATION_STUB name:<this> type:io.realm.internal.RealmObjectInternal
-      FUN FAKE_OVERRIDE name:propertyInfoOrThrow visibility:public modality:OPEN <> ($this:io.realm.internal.RealmObjectInternal, propertyName:kotlin.String) returnType:io.realm.internal.interop.PropertyInfo [fake_override]
-        overridden:
-          public open fun propertyInfoOrThrow (propertyName: kotlin.String): io.realm.internal.interop.PropertyInfo declared in io.realm.internal.RealmObjectInternal
-        $this: VALUE_PARAMETER IR_EXTERNAL_DECLARATION_STUB name:<this> type:io.realm.internal.RealmObjectInternal
-        VALUE_PARAMETER name:propertyName index:0 type:kotlin.String
-      FUN FAKE_OVERRIDE name:realmState visibility:public modality:OPEN <> ($this:io.realm.internal.RealmObjectInternal) returnType:io.realm.internal.RealmState [fake_override]
-        overridden:
-          public open fun realmState (): io.realm.internal.RealmState declared in io.realm.internal.RealmObjectInternal
-        $this: VALUE_PARAMETER IR_EXTERNAL_DECLARATION_STUB name:<this> type:io.realm.internal.RealmObjectInternal
-      FUN FAKE_OVERRIDE name:registerForNotification visibility:public modality:OPEN <> ($this:io.realm.internal.RealmObjectInternal, callback:io.realm.internal.interop.Callback) returnType:io.realm.internal.interop.NativePointer [fake_override]
-        overridden:
-          public open fun registerForNotification (callback: io.realm.internal.interop.Callback): io.realm.internal.interop.NativePointer declared in io.realm.internal.RealmObjectInternal
-        $this: VALUE_PARAMETER IR_EXTERNAL_DECLARATION_STUB name:<this> type:io.realm.internal.RealmObjectInternal
-        VALUE_PARAMETER name:callback index:0 type:io.realm.internal.interop.Callback
-      FUN FAKE_OVERRIDE name:thaw visibility:public modality:OPEN <> ($this:io.realm.internal.RealmObjectInternal, liveRealm:io.realm.internal.RealmReference) returnType:io.realm.internal.RealmObjectInternal? [fake_override]
-        overridden:
-          public open fun thaw (liveRealm: io.realm.internal.RealmReference): io.realm.internal.RealmObjectInternal? declared in io.realm.internal.RealmObjectInternal
-        $this: VALUE_PARAMETER IR_EXTERNAL_DECLARATION_STUB name:<this> type:io.realm.internal.RealmObjectInternal
-        VALUE_PARAMETER name:liveRealm index:0 type:io.realm.internal.RealmReference
-      FUN FAKE_OVERRIDE name:thaw visibility:public modality:OPEN <> ($this:io.realm.internal.RealmObjectInternal, liveRealm:io.realm.internal.RealmReference, clazz:kotlin.reflect.KClass<out io.realm.RealmObject>) returnType:io.realm.internal.RealmObjectInternal? [fake_override]
-        overridden:
-          public open fun thaw (liveRealm: io.realm.internal.RealmReference, clazz: kotlin.reflect.KClass<out io.realm.RealmObject>): io.realm.internal.RealmObjectInternal? declared in io.realm.internal.RealmObjectInternal
-        $this: VALUE_PARAMETER IR_EXTERNAL_DECLARATION_STUB name:<this> type:io.realm.internal.RealmObjectInternal
-        VALUE_PARAMETER name:liveRealm index:0 type:io.realm.internal.RealmReference
-        VALUE_PARAMETER name:clazz index:1 type:kotlin.reflect.KClass<out io.realm.RealmObject>
-      FUN FAKE_OVERRIDE name:version visibility:public modality:OPEN <> ($this:io.realm.internal.RealmObjectInternal) returnType:io.realm.VersionId [fake_override]
-        overridden:
-          public open fun version (): io.realm.VersionId [fake_override] declared in io.realm.internal.RealmObjectInternal
-        $this: VALUE_PARAMETER IR_EXTERNAL_DECLARATION_STUB name:<this> type:io.realm.internal.RealmObjectInternal
-=======
-            SET_FIELD 'FIELD PROPERTY_BACKING_FIELD name:$realm$objectReference type:io.realm.internal.RealmObjectReference<T of io.realm.internal.RealmObjectReference>? visibility:private' type=kotlin.Unit origin=null
-              receiver: GET_VAR '<this>: schema.input.B declared in schema.input.B.<set-$realm$objectReference>' type=schema.input.B origin=null
-              value: GET_VAR '<set-?>: io.realm.internal.RealmObjectReference<T of io.realm.internal.RealmObjectReference>? declared in schema.input.B.<set-$realm$objectReference>' type=io.realm.internal.RealmObjectReference<T of io.realm.internal.RealmObjectReference>? origin=null
->>>>>>> 9bec7eab
+            SET_FIELD 'FIELD PROPERTY_BACKING_FIELD name:io_realm_kotlin_objectReference type:io.realm.internal.RealmObjectReference<T of io.realm.internal.RealmObjectReference>? visibility:private' type=kotlin.Unit origin=null
+              receiver: GET_VAR '<this>: schema.input.B declared in schema.input.B.<set-io_realm_kotlin_objectReference>' type=schema.input.B origin=null
+              value: GET_VAR '<set-?>: io.realm.internal.RealmObjectReference<T of io.realm.internal.RealmObjectReference>? declared in schema.input.B.<set-io_realm_kotlin_objectReference>' type=io.realm.internal.RealmObjectReference<T of io.realm.internal.RealmObjectReference>? origin=null
     CLASS CLASS name:C modality:OPEN visibility:public superTypes:[io.realm.RealmObject; io.realm.internal.RealmObjectInternal]
       $this: VALUE_PARAMETER INSTANCE_RECEIVER name:<this> type:schema.input.C
       CONSTRUCTOR visibility:public <> () returnType:schema.input.C [primary]
@@ -730,220 +350,29 @@
         overridden:
           public open fun toString (): kotlin.String [fake_override] declared in io.realm.RealmObject
         $this: VALUE_PARAMETER name:<this> type:kotlin.Any
-<<<<<<< HEAD
-      PROPERTY name:io_realm_kotlin_ObjectPointer visibility:public modality:OPEN [var]
-        FIELD PROPERTY_BACKING_FIELD name:io_realm_kotlin_ObjectPointer type:io.realm.internal.interop.NativePointer? visibility:private
+      PROPERTY name:io_realm_kotlin_objectReference visibility:public modality:OPEN [var]
+        FIELD PROPERTY_BACKING_FIELD name:io_realm_kotlin_objectReference type:io.realm.internal.RealmObjectReference<T of io.realm.internal.RealmObjectReference>? visibility:private
           EXPRESSION_BODY
             CONST Null type=kotlin.Nothing? value=null
-        FUN DEFAULT_PROPERTY_ACCESSOR name:<get-io_realm_kotlin_ObjectPointer> visibility:public modality:OPEN <> ($this:schema.input.C) returnType:io.realm.internal.interop.NativePointer?
-          correspondingProperty: PROPERTY name:io_realm_kotlin_ObjectPointer visibility:public modality:OPEN [var]
-          overridden:
-            public abstract fun <get-io_realm_kotlin_ObjectPointer> (): io.realm.internal.interop.NativePointer? [fake_override] declared in io.realm.internal.RealmObjectInternal
+        FUN DEFAULT_PROPERTY_ACCESSOR name:<get-io_realm_kotlin_objectReference> visibility:public modality:OPEN <> ($this:schema.input.C) returnType:io.realm.internal.RealmObjectReference<T of io.realm.internal.RealmObjectReference>?
+          correspondingProperty: PROPERTY name:io_realm_kotlin_objectReference visibility:public modality:OPEN [var]
+          overridden:
+            public abstract fun <get-io_realm_kotlin_objectReference> (): io.realm.internal.RealmObjectReference<out io.realm.RealmObject>? declared in io.realm.internal.RealmObjectInternal
           $this: VALUE_PARAMETER INSTANCE_RECEIVER name:<this> type:schema.input.C
           BLOCK_BODY
-            RETURN type=kotlin.Nothing from='public open fun <get-io_realm_kotlin_ObjectPointer> (): io.realm.internal.interop.NativePointer? declared in schema.input.C'
-              GET_FIELD 'FIELD PROPERTY_BACKING_FIELD name:io_realm_kotlin_ObjectPointer type:io.realm.internal.interop.NativePointer? visibility:private' type=io.realm.internal.interop.NativePointer? origin=null
-                receiver: GET_VAR '<this>: schema.input.C declared in schema.input.C.<get-io_realm_kotlin_ObjectPointer>' type=schema.input.C origin=null
-        FUN DEFAULT_PROPERTY_ACCESSOR name:<set-io_realm_kotlin_ObjectPointer> visibility:public modality:OPEN <> ($this:schema.input.C, <set-?>:io.realm.internal.interop.NativePointer?) returnType:kotlin.Unit
-          correspondingProperty: PROPERTY name:io_realm_kotlin_ObjectPointer visibility:public modality:OPEN [var]
-          overridden:
-            public abstract fun <set-io_realm_kotlin_ObjectPointer> (<set-?>: io.realm.internal.interop.NativePointer?): kotlin.Unit [fake_override] declared in io.realm.internal.RealmObjectInternal
-          $this: VALUE_PARAMETER INSTANCE_RECEIVER name:<this> type:schema.input.C
-          VALUE_PARAMETER name:<set-?> index:0 type:io.realm.internal.interop.NativePointer?
-          BLOCK_BODY
-            SET_FIELD 'FIELD PROPERTY_BACKING_FIELD name:io_realm_kotlin_ObjectPointer type:io.realm.internal.interop.NativePointer? visibility:private' type=kotlin.Unit origin=null
-              receiver: GET_VAR '<this>: schema.input.C declared in schema.input.C.<set-io_realm_kotlin_ObjectPointer>' type=schema.input.C origin=null
-              value: GET_VAR '<set-?>: io.realm.internal.interop.NativePointer? declared in schema.input.C.<set-io_realm_kotlin_ObjectPointer>' type=io.realm.internal.interop.NativePointer? origin=null
-      PROPERTY name:io_realm_kotlin_Owner visibility:public modality:OPEN [var]
-        FIELD PROPERTY_BACKING_FIELD name:io_realm_kotlin_Owner type:io.realm.internal.RealmReference? visibility:private
-          EXPRESSION_BODY
-            CONST Null type=kotlin.Nothing? value=null
-        FUN DEFAULT_PROPERTY_ACCESSOR name:<get-io_realm_kotlin_Owner> visibility:public modality:OPEN <> ($this:schema.input.C) returnType:io.realm.internal.RealmReference?
-          correspondingProperty: PROPERTY name:io_realm_kotlin_Owner visibility:public modality:OPEN [var]
-          overridden:
-            public abstract fun <get-io_realm_kotlin_Owner> (): io.realm.internal.RealmReference? declared in io.realm.internal.RealmObjectInternal
-          $this: VALUE_PARAMETER INSTANCE_RECEIVER name:<this> type:schema.input.C
-          BLOCK_BODY
-            RETURN type=kotlin.Nothing from='public open fun <get-io_realm_kotlin_Owner> (): io.realm.internal.RealmReference? declared in schema.input.C'
-              GET_FIELD 'FIELD PROPERTY_BACKING_FIELD name:io_realm_kotlin_Owner type:io.realm.internal.RealmReference? visibility:private' type=io.realm.internal.RealmReference? origin=null
-                receiver: GET_VAR '<this>: schema.input.C declared in schema.input.C.<get-io_realm_kotlin_Owner>' type=schema.input.C origin=null
-        FUN DEFAULT_PROPERTY_ACCESSOR name:<set-io_realm_kotlin_Owner> visibility:public modality:OPEN <> ($this:schema.input.C, <set-?>:io.realm.internal.RealmReference?) returnType:kotlin.Unit
-          correspondingProperty: PROPERTY name:io_realm_kotlin_Owner visibility:public modality:OPEN [var]
-          overridden:
-            public abstract fun <set-io_realm_kotlin_Owner> (<set-?>: io.realm.internal.RealmReference?): kotlin.Unit declared in io.realm.internal.RealmObjectInternal
-          $this: VALUE_PARAMETER INSTANCE_RECEIVER name:<this> type:schema.input.C
-          VALUE_PARAMETER name:<set-?> index:0 type:io.realm.internal.RealmReference?
-          BLOCK_BODY
-            SET_FIELD 'FIELD PROPERTY_BACKING_FIELD name:io_realm_kotlin_Owner type:io.realm.internal.RealmReference? visibility:private' type=kotlin.Unit origin=null
-              receiver: GET_VAR '<this>: schema.input.C declared in schema.input.C.<set-io_realm_kotlin_Owner>' type=schema.input.C origin=null
-              value: GET_VAR '<set-?>: io.realm.internal.RealmReference? declared in schema.input.C.<set-io_realm_kotlin_Owner>' type=io.realm.internal.RealmReference? origin=null
-      PROPERTY name:io_realm_kotlin_ClassName visibility:public modality:OPEN [var]
-        FIELD PROPERTY_BACKING_FIELD name:io_realm_kotlin_ClassName type:kotlin.String? visibility:private
-          EXPRESSION_BODY
-            CONST Null type=kotlin.Nothing? value=null
-        FUN DEFAULT_PROPERTY_ACCESSOR name:<get-io_realm_kotlin_ClassName> visibility:public modality:OPEN <> ($this:schema.input.C) returnType:kotlin.String?
-          correspondingProperty: PROPERTY name:io_realm_kotlin_ClassName visibility:public modality:OPEN [var]
-          overridden:
-            public abstract fun <get-io_realm_kotlin_ClassName> (): kotlin.String? declared in io.realm.internal.RealmObjectInternal
-=======
-      PROPERTY name:$realm$objectReference visibility:public modality:OPEN [var]
-        FIELD PROPERTY_BACKING_FIELD name:$realm$objectReference type:io.realm.internal.RealmObjectReference<T of io.realm.internal.RealmObjectReference>? visibility:private
-          EXPRESSION_BODY
-            CONST Null type=kotlin.Nothing? value=null
-        FUN DEFAULT_PROPERTY_ACCESSOR name:<get-$realm$objectReference> visibility:public modality:OPEN <> ($this:schema.input.C) returnType:io.realm.internal.RealmObjectReference<T of io.realm.internal.RealmObjectReference>?
-          correspondingProperty: PROPERTY name:$realm$objectReference visibility:public modality:OPEN [var]
-          overridden:
-            public abstract fun <get-$realm$objectReference> (): io.realm.internal.RealmObjectReference<out io.realm.RealmObject>? declared in io.realm.internal.RealmObjectInternal
-          $this: VALUE_PARAMETER INSTANCE_RECEIVER name:<this> type:schema.input.C
-          BLOCK_BODY
-            RETURN type=kotlin.Nothing from='public open fun <get-$realm$objectReference> (): io.realm.internal.RealmObjectReference<T of io.realm.internal.RealmObjectReference>? declared in schema.input.C'
-              GET_FIELD 'FIELD PROPERTY_BACKING_FIELD name:$realm$objectReference type:io.realm.internal.RealmObjectReference<T of io.realm.internal.RealmObjectReference>? visibility:private' type=io.realm.internal.RealmObjectReference<T of io.realm.internal.RealmObjectReference>? origin=null
-                receiver: GET_VAR '<this>: schema.input.C declared in schema.input.C.<get-$realm$objectReference>' type=schema.input.C origin=null
-        FUN DEFAULT_PROPERTY_ACCESSOR name:<set-$realm$objectReference> visibility:public modality:OPEN <> ($this:schema.input.C, <set-?>:io.realm.internal.RealmObjectReference<T of io.realm.internal.RealmObjectReference>?) returnType:kotlin.Unit
-          correspondingProperty: PROPERTY name:$realm$objectReference visibility:public modality:OPEN [var]
-          overridden:
-            public abstract fun <set-$realm$objectReference> (<set-?>: io.realm.internal.RealmObjectReference<out io.realm.RealmObject>?): kotlin.Unit declared in io.realm.internal.RealmObjectInternal
->>>>>>> 9bec7eab
+            RETURN type=kotlin.Nothing from='public open fun <get-io_realm_kotlin_objectReference> (): io.realm.internal.RealmObjectReference<T of io.realm.internal.RealmObjectReference>? declared in schema.input.C'
+              GET_FIELD 'FIELD PROPERTY_BACKING_FIELD name:io_realm_kotlin_objectReference type:io.realm.internal.RealmObjectReference<T of io.realm.internal.RealmObjectReference>? visibility:private' type=io.realm.internal.RealmObjectReference<T of io.realm.internal.RealmObjectReference>? origin=null
+                receiver: GET_VAR '<this>: schema.input.C declared in schema.input.C.<get-io_realm_kotlin_objectReference>' type=schema.input.C origin=null
+        FUN DEFAULT_PROPERTY_ACCESSOR name:<set-io_realm_kotlin_objectReference> visibility:public modality:OPEN <> ($this:schema.input.C, <set-?>:io.realm.internal.RealmObjectReference<T of io.realm.internal.RealmObjectReference>?) returnType:kotlin.Unit
+          correspondingProperty: PROPERTY name:io_realm_kotlin_objectReference visibility:public modality:OPEN [var]
+          overridden:
+            public abstract fun <set-io_realm_kotlin_objectReference> (<set-?>: io.realm.internal.RealmObjectReference<out io.realm.RealmObject>?): kotlin.Unit declared in io.realm.internal.RealmObjectInternal
           $this: VALUE_PARAMETER INSTANCE_RECEIVER name:<this> type:schema.input.C
           VALUE_PARAMETER name:<set-?> index:0 type:io.realm.internal.RealmObjectReference<T of io.realm.internal.RealmObjectReference>?
           BLOCK_BODY
-<<<<<<< HEAD
-            RETURN type=kotlin.Nothing from='public open fun <get-io_realm_kotlin_ClassName> (): kotlin.String? declared in schema.input.C'
-              GET_FIELD 'FIELD PROPERTY_BACKING_FIELD name:io_realm_kotlin_ClassName type:kotlin.String? visibility:private' type=kotlin.String? origin=null
-                receiver: GET_VAR '<this>: schema.input.C declared in schema.input.C.<get-io_realm_kotlin_ClassName>' type=schema.input.C origin=null
-        FUN DEFAULT_PROPERTY_ACCESSOR name:<set-io_realm_kotlin_ClassName> visibility:public modality:OPEN <> ($this:schema.input.C, <set-?>:kotlin.String?) returnType:kotlin.Unit
-          correspondingProperty: PROPERTY name:io_realm_kotlin_ClassName visibility:public modality:OPEN [var]
-          overridden:
-            public abstract fun <set-io_realm_kotlin_ClassName> (<set-?>: kotlin.String?): kotlin.Unit declared in io.realm.internal.RealmObjectInternal
-          $this: VALUE_PARAMETER INSTANCE_RECEIVER name:<this> type:schema.input.C
-          VALUE_PARAMETER name:<set-?> index:0 type:kotlin.String?
-          BLOCK_BODY
-            SET_FIELD 'FIELD PROPERTY_BACKING_FIELD name:io_realm_kotlin_ClassName type:kotlin.String? visibility:private' type=kotlin.Unit origin=null
-              receiver: GET_VAR '<this>: schema.input.C declared in schema.input.C.<set-io_realm_kotlin_ClassName>' type=schema.input.C origin=null
-              value: GET_VAR '<set-?>: kotlin.String? declared in schema.input.C.<set-io_realm_kotlin_ClassName>' type=kotlin.String? origin=null
-      PROPERTY name:io_realm_kotlin_IsManaged visibility:public modality:OPEN [var]
-        FIELD PROPERTY_BACKING_FIELD name:io_realm_kotlin_IsManaged type:kotlin.Boolean visibility:private
-          EXPRESSION_BODY
-            CONST Boolean type=kotlin.Boolean value=false
-        FUN DEFAULT_PROPERTY_ACCESSOR name:<get-io_realm_kotlin_IsManaged> visibility:public modality:OPEN <> ($this:schema.input.C) returnType:kotlin.Boolean
-          correspondingProperty: PROPERTY name:io_realm_kotlin_IsManaged visibility:public modality:OPEN [var]
-          overridden:
-            public abstract fun <get-io_realm_kotlin_IsManaged> (): kotlin.Boolean declared in io.realm.internal.RealmObjectInternal
-          $this: VALUE_PARAMETER INSTANCE_RECEIVER name:<this> type:schema.input.C
-          BLOCK_BODY
-            RETURN type=kotlin.Nothing from='public open fun <get-io_realm_kotlin_IsManaged> (): kotlin.Boolean declared in schema.input.C'
-              GET_FIELD 'FIELD PROPERTY_BACKING_FIELD name:io_realm_kotlin_IsManaged type:kotlin.Boolean visibility:private' type=kotlin.Boolean origin=null
-                receiver: GET_VAR '<this>: schema.input.C declared in schema.input.C.<get-io_realm_kotlin_IsManaged>' type=schema.input.C origin=null
-        FUN DEFAULT_PROPERTY_ACCESSOR name:<set-io_realm_kotlin_IsManaged> visibility:public modality:OPEN <> ($this:schema.input.C, <set-?>:kotlin.Boolean) returnType:kotlin.Unit
-          correspondingProperty: PROPERTY name:io_realm_kotlin_IsManaged visibility:public modality:OPEN [var]
-          overridden:
-            public abstract fun <set-io_realm_kotlin_IsManaged> (<set-?>: kotlin.Boolean): kotlin.Unit declared in io.realm.internal.RealmObjectInternal
-          $this: VALUE_PARAMETER INSTANCE_RECEIVER name:<this> type:schema.input.C
-          VALUE_PARAMETER name:<set-?> index:0 type:kotlin.Boolean
-          BLOCK_BODY
-            SET_FIELD 'FIELD PROPERTY_BACKING_FIELD name:io_realm_kotlin_IsManaged type:kotlin.Boolean visibility:private' type=kotlin.Unit origin=null
-              receiver: GET_VAR '<this>: schema.input.C declared in schema.input.C.<set-io_realm_kotlin_IsManaged>' type=schema.input.C origin=null
-              value: GET_VAR '<set-?>: kotlin.Boolean declared in schema.input.C.<set-io_realm_kotlin_IsManaged>' type=kotlin.Boolean origin=null
-      PROPERTY name:io_realm_kotlin_Mediator visibility:public modality:OPEN [var]
-        FIELD PROPERTY_BACKING_FIELD name:io_realm_kotlin_Mediator type:io.realm.internal.Mediator? visibility:private
-          EXPRESSION_BODY
-            CONST Null type=kotlin.Nothing? value=null
-        FUN DEFAULT_PROPERTY_ACCESSOR name:<get-io_realm_kotlin_Mediator> visibility:public modality:OPEN <> ($this:schema.input.C) returnType:io.realm.internal.Mediator?
-          correspondingProperty: PROPERTY name:io_realm_kotlin_Mediator visibility:public modality:OPEN [var]
-          overridden:
-            public abstract fun <get-io_realm_kotlin_Mediator> (): io.realm.internal.Mediator? declared in io.realm.internal.RealmObjectInternal
-          $this: VALUE_PARAMETER INSTANCE_RECEIVER name:<this> type:schema.input.C
-          BLOCK_BODY
-            RETURN type=kotlin.Nothing from='public open fun <get-io_realm_kotlin_Mediator> (): io.realm.internal.Mediator? declared in schema.input.C'
-              GET_FIELD 'FIELD PROPERTY_BACKING_FIELD name:io_realm_kotlin_Mediator type:io.realm.internal.Mediator? visibility:private' type=io.realm.internal.Mediator? origin=null
-                receiver: GET_VAR '<this>: schema.input.C declared in schema.input.C.<get-io_realm_kotlin_Mediator>' type=schema.input.C origin=null
-        FUN DEFAULT_PROPERTY_ACCESSOR name:<set-io_realm_kotlin_Mediator> visibility:public modality:OPEN <> ($this:schema.input.C, <set-?>:io.realm.internal.Mediator?) returnType:kotlin.Unit
-          correspondingProperty: PROPERTY name:io_realm_kotlin_Mediator visibility:public modality:OPEN [var]
-          overridden:
-            public abstract fun <set-io_realm_kotlin_Mediator> (<set-?>: io.realm.internal.Mediator?): kotlin.Unit declared in io.realm.internal.RealmObjectInternal
-          $this: VALUE_PARAMETER INSTANCE_RECEIVER name:<this> type:schema.input.C
-          VALUE_PARAMETER name:<set-?> index:0 type:io.realm.internal.Mediator?
-          BLOCK_BODY
-            SET_FIELD 'FIELD PROPERTY_BACKING_FIELD name:io_realm_kotlin_Mediator type:io.realm.internal.Mediator? visibility:private' type=kotlin.Unit origin=null
-              receiver: GET_VAR '<this>: schema.input.C declared in schema.input.C.<set-io_realm_kotlin_Mediator>' type=schema.input.C origin=null
-              value: GET_VAR '<set-?>: io.realm.internal.Mediator? declared in schema.input.C.<set-io_realm_kotlin_Mediator>' type=io.realm.internal.Mediator? origin=null
-      PROPERTY name:io_realm_kotlin_metadata visibility:public modality:OPEN [var]
-        FIELD PROPERTY_BACKING_FIELD name:io_realm_kotlin_metadata type:io.realm.internal.schema.ClassMetadata? visibility:private
-          EXPRESSION_BODY
-            CONST Null type=kotlin.Nothing? value=null
-        FUN DEFAULT_PROPERTY_ACCESSOR name:<get-io_realm_kotlin_metadata> visibility:public modality:OPEN <> ($this:schema.input.C) returnType:io.realm.internal.schema.ClassMetadata?
-          correspondingProperty: PROPERTY name:io_realm_kotlin_metadata visibility:public modality:OPEN [var]
-          overridden:
-            public abstract fun <get-io_realm_kotlin_metadata> (): io.realm.internal.schema.ClassMetadata? declared in io.realm.internal.RealmObjectInternal
-          $this: VALUE_PARAMETER INSTANCE_RECEIVER name:<this> type:schema.input.C
-          BLOCK_BODY
-            RETURN type=kotlin.Nothing from='public open fun <get-io_realm_kotlin_metadata> (): io.realm.internal.schema.ClassMetadata? declared in schema.input.C'
-              GET_FIELD 'FIELD PROPERTY_BACKING_FIELD name:io_realm_kotlin_metadata type:io.realm.internal.schema.ClassMetadata? visibility:private' type=io.realm.internal.schema.ClassMetadata? origin=null
-                receiver: GET_VAR '<this>: schema.input.C declared in schema.input.C.<get-io_realm_kotlin_metadata>' type=schema.input.C origin=null
-        FUN DEFAULT_PROPERTY_ACCESSOR name:<set-io_realm_kotlin_metadata> visibility:public modality:OPEN <> ($this:schema.input.C, <set-?>:io.realm.internal.schema.ClassMetadata?) returnType:kotlin.Unit
-          correspondingProperty: PROPERTY name:io_realm_kotlin_metadata visibility:public modality:OPEN [var]
-          overridden:
-            public abstract fun <set-io_realm_kotlin_metadata> (<set-?>: io.realm.internal.schema.ClassMetadata?): kotlin.Unit declared in io.realm.internal.RealmObjectInternal
-          $this: VALUE_PARAMETER INSTANCE_RECEIVER name:<this> type:schema.input.C
-          VALUE_PARAMETER name:<set-?> index:0 type:io.realm.internal.schema.ClassMetadata?
-          BLOCK_BODY
-            SET_FIELD 'FIELD PROPERTY_BACKING_FIELD name:io_realm_kotlin_metadata type:io.realm.internal.schema.ClassMetadata? visibility:private' type=kotlin.Unit origin=null
-              receiver: GET_VAR '<this>: schema.input.C declared in schema.input.C.<set-io_realm_kotlin_metadata>' type=schema.input.C origin=null
-              value: GET_VAR '<set-?>: io.realm.internal.schema.ClassMetadata? declared in schema.input.C.<set-io_realm_kotlin_metadata>' type=io.realm.internal.schema.ClassMetadata? origin=null
-      FUN FAKE_OVERRIDE name:delete visibility:public modality:OPEN <> ($this:io.realm.internal.RealmObjectInternal) returnType:kotlin.Unit [fake_override]
-        overridden:
-          public open fun delete (): kotlin.Unit declared in io.realm.internal.RealmObjectInternal
-        $this: VALUE_PARAMETER IR_EXTERNAL_DECLARATION_STUB name:<this> type:io.realm.internal.RealmObjectInternal
-      FUN FAKE_OVERRIDE name:emitFrozenUpdate visibility:public modality:OPEN <> ($this:io.realm.internal.RealmObjectInternal, frozenRealm:io.realm.internal.RealmReference, change:io.realm.internal.interop.NativePointer, channel:kotlinx.coroutines.channels.SendChannel<io.realm.notifications.ObjectChange<io.realm.internal.RealmObjectInternal>>) returnType:kotlinx.coroutines.channels.ChannelResult<kotlin.Unit>? [fake_override]
-        overridden:
-          public open fun emitFrozenUpdate (frozenRealm: io.realm.internal.RealmReference, change: io.realm.internal.interop.NativePointer, channel: kotlinx.coroutines.channels.SendChannel<io.realm.notifications.ObjectChange<io.realm.internal.RealmObjectInternal>>): kotlinx.coroutines.channels.ChannelResult<kotlin.Unit>? declared in io.realm.internal.RealmObjectInternal
-        $this: VALUE_PARAMETER IR_EXTERNAL_DECLARATION_STUB name:<this> type:io.realm.internal.RealmObjectInternal
-        VALUE_PARAMETER name:frozenRealm index:0 type:io.realm.internal.RealmReference
-        VALUE_PARAMETER name:change index:1 type:io.realm.internal.interop.NativePointer
-        VALUE_PARAMETER name:channel index:2 type:kotlinx.coroutines.channels.SendChannel<io.realm.notifications.ObjectChange<io.realm.internal.RealmObjectInternal>>
-      FUN FAKE_OVERRIDE name:freeze visibility:public modality:OPEN <> ($this:io.realm.internal.RealmObjectInternal, frozenRealm:io.realm.internal.RealmReference) returnType:io.realm.internal.RealmObjectInternal? [fake_override]
-        overridden:
-          public open fun freeze (frozenRealm: io.realm.internal.RealmReference): io.realm.internal.RealmObjectInternal? declared in io.realm.internal.RealmObjectInternal
-        $this: VALUE_PARAMETER IR_EXTERNAL_DECLARATION_STUB name:<this> type:io.realm.internal.RealmObjectInternal
-        VALUE_PARAMETER name:frozenRealm index:0 type:io.realm.internal.RealmReference
-      FUN FAKE_OVERRIDE name:isFrozen visibility:public modality:OPEN <> ($this:io.realm.internal.RealmObjectInternal) returnType:kotlin.Boolean [fake_override]
-        overridden:
-          public open fun isFrozen (): kotlin.Boolean [fake_override] declared in io.realm.internal.RealmObjectInternal
-        $this: VALUE_PARAMETER IR_EXTERNAL_DECLARATION_STUB name:<this> type:io.realm.internal.RealmObjectInternal
-      FUN FAKE_OVERRIDE name:propertyInfoOrThrow visibility:public modality:OPEN <> ($this:io.realm.internal.RealmObjectInternal, propertyName:kotlin.String) returnType:io.realm.internal.interop.PropertyInfo [fake_override]
-        overridden:
-          public open fun propertyInfoOrThrow (propertyName: kotlin.String): io.realm.internal.interop.PropertyInfo declared in io.realm.internal.RealmObjectInternal
-        $this: VALUE_PARAMETER IR_EXTERNAL_DECLARATION_STUB name:<this> type:io.realm.internal.RealmObjectInternal
-        VALUE_PARAMETER name:propertyName index:0 type:kotlin.String
-      FUN FAKE_OVERRIDE name:realmState visibility:public modality:OPEN <> ($this:io.realm.internal.RealmObjectInternal) returnType:io.realm.internal.RealmState [fake_override]
-        overridden:
-          public open fun realmState (): io.realm.internal.RealmState declared in io.realm.internal.RealmObjectInternal
-        $this: VALUE_PARAMETER IR_EXTERNAL_DECLARATION_STUB name:<this> type:io.realm.internal.RealmObjectInternal
-      FUN FAKE_OVERRIDE name:registerForNotification visibility:public modality:OPEN <> ($this:io.realm.internal.RealmObjectInternal, callback:io.realm.internal.interop.Callback) returnType:io.realm.internal.interop.NativePointer [fake_override]
-        overridden:
-          public open fun registerForNotification (callback: io.realm.internal.interop.Callback): io.realm.internal.interop.NativePointer declared in io.realm.internal.RealmObjectInternal
-        $this: VALUE_PARAMETER IR_EXTERNAL_DECLARATION_STUB name:<this> type:io.realm.internal.RealmObjectInternal
-        VALUE_PARAMETER name:callback index:0 type:io.realm.internal.interop.Callback
-      FUN FAKE_OVERRIDE name:thaw visibility:public modality:OPEN <> ($this:io.realm.internal.RealmObjectInternal, liveRealm:io.realm.internal.RealmReference) returnType:io.realm.internal.RealmObjectInternal? [fake_override]
-        overridden:
-          public open fun thaw (liveRealm: io.realm.internal.RealmReference): io.realm.internal.RealmObjectInternal? declared in io.realm.internal.RealmObjectInternal
-        $this: VALUE_PARAMETER IR_EXTERNAL_DECLARATION_STUB name:<this> type:io.realm.internal.RealmObjectInternal
-        VALUE_PARAMETER name:liveRealm index:0 type:io.realm.internal.RealmReference
-      FUN FAKE_OVERRIDE name:thaw visibility:public modality:OPEN <> ($this:io.realm.internal.RealmObjectInternal, liveRealm:io.realm.internal.RealmReference, clazz:kotlin.reflect.KClass<out io.realm.RealmObject>) returnType:io.realm.internal.RealmObjectInternal? [fake_override]
-        overridden:
-          public open fun thaw (liveRealm: io.realm.internal.RealmReference, clazz: kotlin.reflect.KClass<out io.realm.RealmObject>): io.realm.internal.RealmObjectInternal? declared in io.realm.internal.RealmObjectInternal
-        $this: VALUE_PARAMETER IR_EXTERNAL_DECLARATION_STUB name:<this> type:io.realm.internal.RealmObjectInternal
-        VALUE_PARAMETER name:liveRealm index:0 type:io.realm.internal.RealmReference
-        VALUE_PARAMETER name:clazz index:1 type:kotlin.reflect.KClass<out io.realm.RealmObject>
-      FUN FAKE_OVERRIDE name:version visibility:public modality:OPEN <> ($this:io.realm.internal.RealmObjectInternal) returnType:io.realm.VersionId [fake_override]
-        overridden:
-          public open fun version (): io.realm.VersionId [fake_override] declared in io.realm.internal.RealmObjectInternal
-        $this: VALUE_PARAMETER IR_EXTERNAL_DECLARATION_STUB name:<this> type:io.realm.internal.RealmObjectInternal
-=======
-            SET_FIELD 'FIELD PROPERTY_BACKING_FIELD name:$realm$objectReference type:io.realm.internal.RealmObjectReference<T of io.realm.internal.RealmObjectReference>? visibility:private' type=kotlin.Unit origin=null
-              receiver: GET_VAR '<this>: schema.input.C declared in schema.input.C.<set-$realm$objectReference>' type=schema.input.C origin=null
-              value: GET_VAR '<set-?>: io.realm.internal.RealmObjectReference<T of io.realm.internal.RealmObjectReference>? declared in schema.input.C.<set-$realm$objectReference>' type=io.realm.internal.RealmObjectReference<T of io.realm.internal.RealmObjectReference>? origin=null
->>>>>>> 9bec7eab
+            SET_FIELD 'FIELD PROPERTY_BACKING_FIELD name:io_realm_kotlin_objectReference type:io.realm.internal.RealmObjectReference<T of io.realm.internal.RealmObjectReference>? visibility:private' type=kotlin.Unit origin=null
+              receiver: GET_VAR '<this>: schema.input.C declared in schema.input.C.<set-io_realm_kotlin_objectReference>' type=schema.input.C origin=null
+              value: GET_VAR '<set-?>: io.realm.internal.RealmObjectReference<T of io.realm.internal.RealmObjectReference>? declared in schema.input.C.<set-io_realm_kotlin_objectReference>' type=io.realm.internal.RealmObjectReference<T of io.realm.internal.RealmObjectReference>? origin=null
     PROPERTY name:conf1 visibility:public modality:FINAL [val]
       FIELD PROPERTY_BACKING_FIELD name:conf1 type:io.realm.RealmConfiguration visibility:private [final,static]
         EXPRESSION_BODY
