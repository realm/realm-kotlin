--- conflicted
+++ resolved
@@ -437,11 +437,7 @@
     PROPERTY name:conf2 visibility:public modality:FINAL [val]
       FIELD PROPERTY_BACKING_FIELD name:conf2 type:io.realm.kotlin.RealmConfiguration visibility:private [final,static]
         EXPRESSION_BODY
-<<<<<<< HEAD
-          CALL 'public final fun with (schema: kotlin.collections.Set<kotlin.reflect.KClass<out io.realm.kotlin.types.BaseRealmObject>>): io.realm.kotlin.RealmConfiguration declared in io.realm.kotlin.RealmConfiguration.Companion' type=io.realm.kotlin.RealmConfiguration origin=null
-=======
-          CALL 'public final fun create (schema: kotlin.collections.Set<kotlin.reflect.KClass<out io.realm.kotlin.BaseRealmObject>>): io.realm.kotlin.RealmConfiguration declared in io.realm.kotlin.RealmConfiguration.Companion' type=io.realm.kotlin.RealmConfiguration origin=null
->>>>>>> 9b72c879
+          CALL 'public final fun create (schema: kotlin.collections.Set<kotlin.reflect.KClass<out io.realm.kotlin.types.BaseRealmObject>>): io.realm.kotlin.RealmConfiguration declared in io.realm.kotlin.RealmConfiguration.Companion' type=io.realm.kotlin.RealmConfiguration origin=null
             $this: GET_OBJECT 'CLASS IR_EXTERNAL_DECLARATION_STUB OBJECT name:Companion modality:FINAL visibility:public [companion] superTypes:[kotlin.Any]' type=io.realm.kotlin.RealmConfiguration.Companion
             schema: CALL 'public final fun setOf <T> (vararg elements: T of kotlin.collections.SetsKt.setOf): kotlin.collections.Set<T of kotlin.collections.SetsKt.setOf> declared in kotlin.collections.SetsKt' type=kotlin.collections.Set<kotlin.reflect.KClass<out io.realm.kotlin.types.RealmObject>> origin=null
               <T>: kotlin.reflect.KClass<out io.realm.kotlin.types.RealmObject>
