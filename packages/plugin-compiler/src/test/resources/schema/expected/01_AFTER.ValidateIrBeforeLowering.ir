// --- IR for <main> after Validate IR before lowering
MODULE_FRAGMENT name:<main>
  FILE fqName:schema.input fileName:input/Schema.kt
    CLASS CLASS name:A modality:OPEN visibility:public superTypes:[io.realm.kotlin.types.RealmObject; io.realm.kotlin.internal.RealmObjectInternal]
      $this: VALUE_PARAMETER INSTANCE_RECEIVER name:<this> type:schema.input.A
      CONSTRUCTOR visibility:public <> () returnType:schema.input.A [primary]
        BLOCK_BODY
          DELEGATING_CONSTRUCTOR_CALL 'public constructor <init> () [primary] declared in kotlin.Any'
          INSTANCE_INITIALIZER_CALL classDescriptor='CLASS CLASS name:A modality:OPEN visibility:public superTypes:[io.realm.kotlin.types.RealmObject; io.realm.kotlin.internal.RealmObjectInternal]'
      CLASS OBJECT name:Companion modality:FINAL visibility:public [companion] superTypes:[kotlin.Any; io.realm.kotlin.internal.RealmObjectCompanion]
        $this: VALUE_PARAMETER INSTANCE_RECEIVER name:<this> type:schema.input.A.Companion
        CONSTRUCTOR visibility:private <> () returnType:schema.input.A.Companion [primary]
          BLOCK_BODY
            DELEGATING_CONSTRUCTOR_CALL 'public constructor <init> () [primary] declared in kotlin.Any'
            INSTANCE_INITIALIZER_CALL classDescriptor='CLASS OBJECT name:Companion modality:FINAL visibility:public [companion] superTypes:[kotlin.Any; io.realm.kotlin.internal.RealmObjectCompanion]'
        FUN FAKE_OVERRIDE name:equals visibility:public modality:OPEN <> ($this:kotlin.Any, other:kotlin.Any?) returnType:kotlin.Boolean [fake_override,operator]
          overridden:
            public open fun equals (other: kotlin.Any?): kotlin.Boolean [operator] declared in kotlin.Any
          $this: VALUE_PARAMETER name:<this> type:kotlin.Any
          VALUE_PARAMETER name:other index:0 type:kotlin.Any?
        FUN FAKE_OVERRIDE name:hashCode visibility:public modality:OPEN <> ($this:kotlin.Any) returnType:kotlin.Int [fake_override]
          overridden:
            public open fun hashCode (): kotlin.Int declared in kotlin.Any
          $this: VALUE_PARAMETER name:<this> type:kotlin.Any
        FUN FAKE_OVERRIDE name:toString visibility:public modality:OPEN <> ($this:kotlin.Any) returnType:kotlin.String [fake_override]
          overridden:
            public open fun toString (): kotlin.String declared in kotlin.Any
          $this: VALUE_PARAMETER name:<this> type:kotlin.Any
        FUN name:io_realm_kotlin_schema visibility:public modality:OPEN <> ($this:schema.input.A.Companion) returnType:kotlin.Any
          overridden:
            public abstract fun io_realm_kotlin_schema (): io.realm.kotlin.internal.schema.RealmClassImpl declared in io.realm.kotlin.internal.RealmObjectCompanion
          $this: VALUE_PARAMETER INSTANCE_RECEIVER name:<this> type:schema.input.A.Companion
          BLOCK_BODY
            RETURN type=kotlin.Nothing from='public open fun io_realm_kotlin_schema (): kotlin.Any declared in schema.input.A.Companion'
              CONSTRUCTOR_CALL 'public constructor <init> (cinteropClass: io.realm.kotlin.internal.interop.ClassInfo, cinteropProperties: kotlin.collections.List<io.realm.kotlin.internal.interop.PropertyInfo>) [primary] declared in io.realm.kotlin.internal.schema.RealmClassImpl' type=io.realm.kotlin.internal.schema.RealmClassImpl origin=null
                cinteropClass: CALL 'public final fun create (name: kotlin.String, primaryKey: kotlin.String?, numProperties: kotlin.Long, isEmbedded: kotlin.Boolean, isAsymmetric: kotlin.Boolean): io.realm.kotlin.internal.interop.ClassInfo declared in io.realm.kotlin.internal.interop.ClassInfo.Companion' type=io.realm.kotlin.internal.interop.ClassInfo origin=null
                  $this: GET_OBJECT 'CLASS IR_EXTERNAL_DECLARATION_STUB OBJECT name:Companion modality:FINAL visibility:public [companion] superTypes:[kotlin.Any]' type=io.realm.kotlin.internal.interop.ClassInfo.Companion
                  name: CONST String type=kotlin.String value="A"
                  primaryKey: CONST Null type=kotlin.Nothing? value=null
                  numProperties: CONST Long type=kotlin.Long value=0
                  isEmbedded: CONST Boolean type=kotlin.Boolean value=false
                  isAsymmetric: CONST Boolean type=kotlin.Boolean value=false
                cinteropProperties: CALL 'public final fun listOf <T> (vararg elements: T of kotlin.collections.CollectionsKt.listOf): kotlin.collections.List<T of kotlin.collections.CollectionsKt.listOf> declared in kotlin.collections.CollectionsKt' type=kotlin.collections.List<io.realm.kotlin.internal.interop.PropertyInfo> origin=null
                  <T>: io.realm.kotlin.internal.interop.PropertyInfo
                  elements: VARARG type=kotlin.Array<io.realm.kotlin.internal.interop.PropertyInfo> varargElementType=kotlin.collections.List<io.realm.kotlin.internal.interop.PropertyInfo>
        FUN name:io_realm_kotlin_newInstance visibility:public modality:OPEN <> ($this:schema.input.A.Companion) returnType:kotlin.Any
          overridden:
            public abstract fun io_realm_kotlin_newInstance (): kotlin.Any declared in io.realm.kotlin.internal.RealmObjectCompanion
          $this: VALUE_PARAMETER INSTANCE_RECEIVER name:<this> type:schema.input.A.Companion
          BLOCK_BODY
            RETURN type=kotlin.Nothing from='public open fun io_realm_kotlin_newInstance (): kotlin.Any declared in schema.input.A.Companion'
              CONSTRUCTOR_CALL 'public constructor <init> () [primary] declared in schema.input.A' type=schema.input.A origin=null
        PROPERTY name:io_realm_kotlin_class visibility:public modality:FINAL [var]
          FIELD name:io_realm_kotlin_class type:kotlin.reflect.KClass<schema.input.A> visibility:private
            EXPRESSION_BODY
              CLASS_REFERENCE 'CLASS CLASS name:A modality:OPEN visibility:public superTypes:[io.realm.kotlin.types.RealmObject; io.realm.kotlin.internal.RealmObjectInternal]' type=schema.input.A
          FUN name:<get-io_realm_kotlin_class> visibility:public modality:FINAL <> ($this:schema.input.A.Companion) returnType:kotlin.reflect.KClass<schema.input.A>
            correspondingProperty: PROPERTY name:io_realm_kotlin_class visibility:public modality:FINAL [var]
            overridden:
              public abstract fun <get-io_realm_kotlin_class> (): kotlin.reflect.KClass<out io.realm.kotlin.types.TypedRealmObject> declared in io.realm.kotlin.internal.RealmObjectCompanion
            $this: VALUE_PARAMETER INSTANCE_RECEIVER name:<this> type:schema.input.A.Companion
            BLOCK_BODY
              RETURN type=kotlin.Nothing from='public final fun <get-io_realm_kotlin_class> (): kotlin.reflect.KClass<schema.input.A> declared in schema.input.A.Companion'
                GET_FIELD 'FIELD name:io_realm_kotlin_class type:kotlin.reflect.KClass<schema.input.A> visibility:private' type=kotlin.reflect.KClass<schema.input.A> origin=null
                  receiver: GET_VAR '<this>: schema.input.A.Companion declared in schema.input.A.Companion.<get-io_realm_kotlin_class>' type=schema.input.A.Companion origin=null
        PROPERTY name:io_realm_kotlin_className visibility:public modality:FINAL [var]
          FIELD name:io_realm_kotlin_className type:kotlin.String visibility:private
            EXPRESSION_BODY
              CONST String type=kotlin.String value="A"
          FUN name:<get-io_realm_kotlin_className> visibility:public modality:FINAL <> ($this:schema.input.A.Companion) returnType:kotlin.String
            correspondingProperty: PROPERTY name:io_realm_kotlin_className visibility:public modality:FINAL [var]
            overridden:
              public abstract fun <get-io_realm_kotlin_className> (): kotlin.String declared in io.realm.kotlin.internal.RealmObjectCompanion
            $this: VALUE_PARAMETER INSTANCE_RECEIVER name:<this> type:schema.input.A.Companion
            BLOCK_BODY
              RETURN type=kotlin.Nothing from='public final fun <get-io_realm_kotlin_className> (): kotlin.String declared in schema.input.A.Companion'
                GET_FIELD 'FIELD name:io_realm_kotlin_className type:kotlin.String visibility:private' type=kotlin.String origin=null
                  receiver: GET_VAR '<this>: schema.input.A.Companion declared in schema.input.A.Companion.<get-io_realm_kotlin_className>' type=schema.input.A.Companion origin=null
        PROPERTY name:io_realm_kotlin_fields visibility:public modality:FINAL [var]
<<<<<<< HEAD
          FIELD PROPERTY_BACKING_FIELD name:io_realm_kotlin_fields type:kotlin.collections.Map<kotlin.String, kotlin.Pair<kotlin.reflect.KClass<*>, kotlin.reflect.KMutableProperty1<io.realm.kotlin.types.RealmObject, kotlin.Any?>>> visibility:private
=======
          FIELD name:io_realm_kotlin_fields type:kotlin.collections.Map<kotlin.String, kotlin.reflect.KMutableProperty1<io.realm.kotlin.types.RealmObject, kotlin.Any?>> visibility:private
>>>>>>> 52ad45b1
            EXPRESSION_BODY
              CALL 'public final fun mapOf <K, V> (vararg pairs: kotlin.Pair<K of kotlin.collections.MapsKt.mapOf, V of kotlin.collections.MapsKt.mapOf>): kotlin.collections.Map<K of kotlin.collections.MapsKt.mapOf, V of kotlin.collections.MapsKt.mapOf> declared in kotlin.collections.MapsKt' type=kotlin.collections.Map<kotlin.String, kotlin.Pair<kotlin.reflect.KClass<*>, kotlin.reflect.KMutableProperty1<io.realm.kotlin.types.RealmObject, kotlin.Any?>>> origin=null
                <K>: kotlin.String
<<<<<<< HEAD
                <V>: kotlin.Pair<kotlin.reflect.KClass<*>, kotlin.reflect.KMutableProperty1<io.realm.kotlin.types.RealmObject, kotlin.Any?>>
                pairs: VARARG type=kotlin.Array<kotlin.Pair<kotlin.String, kotlin.Pair<kotlin.reflect.KClass<*>, kotlin.reflect.KMutableProperty1<io.realm.kotlin.types.RealmObject, kotlin.Any?>>>> varargElementType=kotlin.collections.Map<kotlin.String, kotlin.Pair<kotlin.reflect.KClass<*>, kotlin.reflect.KMutableProperty1<io.realm.kotlin.types.RealmObject, kotlin.Any?>>>
          FUN DEFAULT_PROPERTY_ACCESSOR name:<get-io_realm_kotlin_fields> visibility:public modality:FINAL <> ($this:schema.input.A.Companion) returnType:kotlin.collections.Map<kotlin.String, kotlin.Pair<kotlin.reflect.KClass<*>, kotlin.reflect.KMutableProperty1<io.realm.kotlin.types.RealmObject, kotlin.Any?>>>
=======
                <V>: kotlin.reflect.KProperty1<io.realm.kotlin.types.RealmObject, kotlin.Any?>
                pairs: VARARG type=kotlin.Array<kotlin.Pair<kotlin.String, kotlin.reflect.KMutableProperty1<io.realm.kotlin.types.RealmObject, kotlin.Any?>>> varargElementType=kotlin.collections.Map<kotlin.String, kotlin.reflect.KMutableProperty1<io.realm.kotlin.types.RealmObject, kotlin.Any?>>
          FUN name:<get-io_realm_kotlin_fields> visibility:public modality:FINAL <> ($this:schema.input.A.Companion) returnType:kotlin.collections.Map<kotlin.String, kotlin.reflect.KMutableProperty1<io.realm.kotlin.types.RealmObject, kotlin.Any?>>
>>>>>>> 52ad45b1
            correspondingProperty: PROPERTY name:io_realm_kotlin_fields visibility:public modality:FINAL [var]
            overridden:
              public abstract fun <get-io_realm_kotlin_fields> (): kotlin.collections.Map<kotlin.String, kotlin.Pair<kotlin.reflect.KClass<*>, kotlin.reflect.KProperty1<io.realm.kotlin.types.BaseRealmObject, kotlin.Any?>>> declared in io.realm.kotlin.internal.RealmObjectCompanion
            $this: VALUE_PARAMETER INSTANCE_RECEIVER name:<this> type:schema.input.A.Companion
            BLOCK_BODY
<<<<<<< HEAD
              RETURN type=kotlin.Nothing from='public final fun <get-io_realm_kotlin_fields> (): kotlin.collections.Map<kotlin.String, kotlin.Pair<kotlin.reflect.KClass<*>, kotlin.reflect.KMutableProperty1<io.realm.kotlin.types.RealmObject, kotlin.Any?>>> declared in schema.input.A.Companion'
                GET_FIELD 'FIELD PROPERTY_BACKING_FIELD name:io_realm_kotlin_fields type:kotlin.collections.Map<kotlin.String, kotlin.Pair<kotlin.reflect.KClass<*>, kotlin.reflect.KMutableProperty1<io.realm.kotlin.types.RealmObject, kotlin.Any?>>> visibility:private' type=kotlin.collections.Map<kotlin.String, kotlin.Pair<kotlin.reflect.KClass<*>, kotlin.reflect.KMutableProperty1<io.realm.kotlin.types.RealmObject, kotlin.Any?>>> origin=null
=======
              RETURN type=kotlin.Nothing from='public final fun <get-io_realm_kotlin_fields> (): kotlin.collections.Map<kotlin.String, kotlin.reflect.KMutableProperty1<io.realm.kotlin.types.RealmObject, kotlin.Any?>> declared in schema.input.A.Companion'
                GET_FIELD 'FIELD name:io_realm_kotlin_fields type:kotlin.collections.Map<kotlin.String, kotlin.reflect.KMutableProperty1<io.realm.kotlin.types.RealmObject, kotlin.Any?>> visibility:private' type=kotlin.collections.Map<kotlin.String, kotlin.reflect.KMutableProperty1<io.realm.kotlin.types.RealmObject, kotlin.Any?>> origin=null
>>>>>>> 52ad45b1
                  receiver: GET_VAR '<this>: schema.input.A.Companion declared in schema.input.A.Companion.<get-io_realm_kotlin_fields>' type=schema.input.A.Companion origin=null
        PROPERTY name:io_realm_kotlin_primaryKey visibility:public modality:FINAL [var]
          FIELD name:io_realm_kotlin_primaryKey type:kotlin.reflect.KMutableProperty1<schema.input.A, kotlin.Any?> visibility:private
            EXPRESSION_BODY
              CONST Null type=kotlin.Nothing? value=null
          FUN name:<get-io_realm_kotlin_primaryKey> visibility:public modality:FINAL <> ($this:schema.input.A.Companion) returnType:kotlin.reflect.KMutableProperty1<schema.input.A, kotlin.Any?>
            correspondingProperty: PROPERTY name:io_realm_kotlin_primaryKey visibility:public modality:FINAL [var]
            overridden:
              public abstract fun <get-io_realm_kotlin_primaryKey> (): kotlin.reflect.KMutableProperty1<*, *>? declared in io.realm.kotlin.internal.RealmObjectCompanion
            $this: VALUE_PARAMETER INSTANCE_RECEIVER name:<this> type:schema.input.A.Companion
            BLOCK_BODY
              RETURN type=kotlin.Nothing from='public final fun <get-io_realm_kotlin_primaryKey> (): kotlin.reflect.KMutableProperty1<schema.input.A, kotlin.Any?> declared in schema.input.A.Companion'
                GET_FIELD 'FIELD name:io_realm_kotlin_primaryKey type:kotlin.reflect.KMutableProperty1<schema.input.A, kotlin.Any?> visibility:private' type=kotlin.reflect.KMutableProperty1<schema.input.A, kotlin.Any?> origin=null
                  receiver: GET_VAR '<this>: schema.input.A.Companion declared in schema.input.A.Companion.<get-io_realm_kotlin_primaryKey>' type=schema.input.A.Companion origin=null
        PROPERTY name:io_realm_kotlin_classKind visibility:public modality:FINAL [var]
          FIELD name:io_realm_kotlin_classKind type:io.realm.kotlin.schema.RealmClassKind visibility:private
            EXPRESSION_BODY
              GET_ENUM 'ENUM_ENTRY IR_EXTERNAL_DECLARATION_STUB name:STANDARD' type=io.realm.kotlin.schema.RealmClassKind
          FUN name:<get-io_realm_kotlin_classKind> visibility:public modality:FINAL <> ($this:schema.input.A.Companion) returnType:io.realm.kotlin.schema.RealmClassKind
            correspondingProperty: PROPERTY name:io_realm_kotlin_classKind visibility:public modality:FINAL [var]
            overridden:
              public abstract fun <get-io_realm_kotlin_classKind> (): io.realm.kotlin.schema.RealmClassKind declared in io.realm.kotlin.internal.RealmObjectCompanion
            $this: VALUE_PARAMETER INSTANCE_RECEIVER name:<this> type:schema.input.A.Companion
            BLOCK_BODY
              RETURN type=kotlin.Nothing from='public final fun <get-io_realm_kotlin_classKind> (): io.realm.kotlin.schema.RealmClassKind declared in schema.input.A.Companion'
                GET_FIELD 'FIELD name:io_realm_kotlin_classKind type:io.realm.kotlin.schema.RealmClassKind visibility:private' type=io.realm.kotlin.schema.RealmClassKind origin=null
                  receiver: GET_VAR '<this>: schema.input.A.Companion declared in schema.input.A.Companion.<get-io_realm_kotlin_classKind>' type=schema.input.A.Companion origin=null
      FUN name:equals visibility:public modality:OPEN <> ($this:schema.input.A, other:kotlin.Any?) returnType:kotlin.Boolean [operator]
        overridden:
          public open fun equals (other: kotlin.Any?): kotlin.Boolean [fake_override,operator] declared in io.realm.kotlin.types.RealmObject
        $this: VALUE_PARAMETER name:<this> type:schema.input.A
        VALUE_PARAMETER name:other index:0 type:kotlin.Any?
        BLOCK_BODY
          RETURN type=kotlin.Nothing from='public open fun equals (other: kotlin.Any?): kotlin.Boolean [operator] declared in schema.input.A'
            CALL 'internal final fun realmEquals (obj: io.realm.kotlin.types.BaseRealmObject, other: kotlin.Any?): kotlin.Boolean declared in io.realm.kotlin.internal.RealmObjectHelper' type=kotlin.Boolean origin=null
              $this: GET_OBJECT 'CLASS IR_EXTERNAL_DECLARATION_STUB OBJECT name:RealmObjectHelper modality:FINAL visibility:internal superTypes:[kotlin.Any]' type=io.realm.kotlin.internal.RealmObjectHelper
              obj: GET_VAR '<this>: schema.input.A declared in schema.input.A.equals' type=schema.input.A origin=null
              other: GET_VAR 'other: kotlin.Any? declared in schema.input.A.equals' type=kotlin.Any? origin=null
      FUN name:hashCode visibility:public modality:OPEN <> ($this:schema.input.A) returnType:kotlin.Int
        overridden:
          public open fun hashCode (): kotlin.Int [fake_override] declared in io.realm.kotlin.types.RealmObject
        $this: VALUE_PARAMETER name:<this> type:schema.input.A
        BLOCK_BODY
          RETURN type=kotlin.Nothing from='public open fun hashCode (): kotlin.Int declared in schema.input.A'
            CALL 'internal final fun realmHashCode (obj: io.realm.kotlin.types.BaseRealmObject): kotlin.Int declared in io.realm.kotlin.internal.RealmObjectHelper' type=kotlin.Int origin=null
              $this: GET_OBJECT 'CLASS IR_EXTERNAL_DECLARATION_STUB OBJECT name:RealmObjectHelper modality:FINAL visibility:internal superTypes:[kotlin.Any]' type=io.realm.kotlin.internal.RealmObjectHelper
              obj: GET_VAR '<this>: schema.input.A declared in schema.input.A.hashCode' type=schema.input.A origin=null
      FUN name:toString visibility:public modality:OPEN <> ($this:schema.input.A) returnType:kotlin.String
        overridden:
          public open fun toString (): kotlin.String [fake_override] declared in io.realm.kotlin.types.RealmObject
        $this: VALUE_PARAMETER name:<this> type:schema.input.A
        BLOCK_BODY
          RETURN type=kotlin.Nothing from='public open fun toString (): kotlin.String declared in schema.input.A'
            CALL 'internal final fun realmToString (obj: io.realm.kotlin.types.BaseRealmObject): kotlin.String declared in io.realm.kotlin.internal.RealmObjectHelper' type=kotlin.String origin=null
              $this: GET_OBJECT 'CLASS IR_EXTERNAL_DECLARATION_STUB OBJECT name:RealmObjectHelper modality:FINAL visibility:internal superTypes:[kotlin.Any]' type=io.realm.kotlin.internal.RealmObjectHelper
              obj: GET_VAR '<this>: schema.input.A declared in schema.input.A.toString' type=schema.input.A origin=null
      PROPERTY name:io_realm_kotlin_objectReference visibility:public modality:OPEN [var]
        FIELD name:io_realm_kotlin_objectReference type:io.realm.kotlin.internal.RealmObjectReference<schema.input.A>? visibility:private
          EXPRESSION_BODY
            CONST Null type=kotlin.Nothing? value=null
        FUN name:<get-io_realm_kotlin_objectReference> visibility:public modality:OPEN <> ($this:schema.input.A) returnType:io.realm.kotlin.internal.RealmObjectReference<schema.input.A>?
          correspondingProperty: PROPERTY name:io_realm_kotlin_objectReference visibility:public modality:OPEN [var]
          overridden:
            public abstract fun <get-io_realm_kotlin_objectReference> (): io.realm.kotlin.internal.RealmObjectReference<out io.realm.kotlin.types.BaseRealmObject>? declared in io.realm.kotlin.internal.RealmObjectInternal
          $this: VALUE_PARAMETER INSTANCE_RECEIVER name:<this> type:schema.input.A
          BLOCK_BODY
            RETURN type=kotlin.Nothing from='public open fun <get-io_realm_kotlin_objectReference> (): io.realm.kotlin.internal.RealmObjectReference<schema.input.A>? declared in schema.input.A'
              GET_FIELD 'FIELD name:io_realm_kotlin_objectReference type:io.realm.kotlin.internal.RealmObjectReference<schema.input.A>? visibility:private' type=io.realm.kotlin.internal.RealmObjectReference<schema.input.A>? origin=null
                receiver: GET_VAR '<this>: schema.input.A declared in schema.input.A.<get-io_realm_kotlin_objectReference>' type=schema.input.A origin=null
        FUN name:<set-io_realm_kotlin_objectReference> visibility:public modality:OPEN <> ($this:schema.input.A, <set-?>:io.realm.kotlin.internal.RealmObjectReference<schema.input.A>?) returnType:kotlin.Unit
          correspondingProperty: PROPERTY name:io_realm_kotlin_objectReference visibility:public modality:OPEN [var]
          overridden:
            public abstract fun <set-io_realm_kotlin_objectReference> (<set-?>: io.realm.kotlin.internal.RealmObjectReference<out io.realm.kotlin.types.BaseRealmObject>?): kotlin.Unit declared in io.realm.kotlin.internal.RealmObjectInternal
          $this: VALUE_PARAMETER INSTANCE_RECEIVER name:<this> type:schema.input.A
          VALUE_PARAMETER name:<set-?> index:0 type:io.realm.kotlin.internal.RealmObjectReference<schema.input.A>?
          BLOCK_BODY
            SET_FIELD 'FIELD name:io_realm_kotlin_objectReference type:io.realm.kotlin.internal.RealmObjectReference<schema.input.A>? visibility:private' type=kotlin.Unit origin=null
              receiver: GET_VAR '<this>: schema.input.A declared in schema.input.A.<set-io_realm_kotlin_objectReference>' type=schema.input.A origin=null
              value: GET_VAR '<set-?>: io.realm.kotlin.internal.RealmObjectReference<schema.input.A>? declared in schema.input.A.<set-io_realm_kotlin_objectReference>' type=io.realm.kotlin.internal.RealmObjectReference<schema.input.A>? origin=null
    CLASS CLASS name:B modality:OPEN visibility:public superTypes:[io.realm.kotlin.types.RealmObject; io.realm.kotlin.internal.RealmObjectInternal]
      $this: VALUE_PARAMETER INSTANCE_RECEIVER name:<this> type:schema.input.B
      CONSTRUCTOR visibility:public <> () returnType:schema.input.B [primary]
        BLOCK_BODY
          DELEGATING_CONSTRUCTOR_CALL 'public constructor <init> () [primary] declared in kotlin.Any'
          INSTANCE_INITIALIZER_CALL classDescriptor='CLASS CLASS name:B modality:OPEN visibility:public superTypes:[io.realm.kotlin.types.RealmObject; io.realm.kotlin.internal.RealmObjectInternal]'
      CLASS OBJECT name:Companion modality:FINAL visibility:public [companion] superTypes:[kotlin.Any; io.realm.kotlin.internal.RealmObjectCompanion]
        $this: VALUE_PARAMETER INSTANCE_RECEIVER name:<this> type:schema.input.B.Companion
        CONSTRUCTOR visibility:private <> () returnType:schema.input.B.Companion [primary]
          BLOCK_BODY
            DELEGATING_CONSTRUCTOR_CALL 'public constructor <init> () [primary] declared in kotlin.Any'
            INSTANCE_INITIALIZER_CALL classDescriptor='CLASS OBJECT name:Companion modality:FINAL visibility:public [companion] superTypes:[kotlin.Any; io.realm.kotlin.internal.RealmObjectCompanion]'
        FUN FAKE_OVERRIDE name:equals visibility:public modality:OPEN <> ($this:kotlin.Any, other:kotlin.Any?) returnType:kotlin.Boolean [fake_override,operator]
          overridden:
            public open fun equals (other: kotlin.Any?): kotlin.Boolean [operator] declared in kotlin.Any
          $this: VALUE_PARAMETER name:<this> type:kotlin.Any
          VALUE_PARAMETER name:other index:0 type:kotlin.Any?
        FUN FAKE_OVERRIDE name:hashCode visibility:public modality:OPEN <> ($this:kotlin.Any) returnType:kotlin.Int [fake_override]
          overridden:
            public open fun hashCode (): kotlin.Int declared in kotlin.Any
          $this: VALUE_PARAMETER name:<this> type:kotlin.Any
        FUN FAKE_OVERRIDE name:toString visibility:public modality:OPEN <> ($this:kotlin.Any) returnType:kotlin.String [fake_override]
          overridden:
            public open fun toString (): kotlin.String declared in kotlin.Any
          $this: VALUE_PARAMETER name:<this> type:kotlin.Any
        FUN name:io_realm_kotlin_schema visibility:public modality:OPEN <> ($this:schema.input.B.Companion) returnType:kotlin.Any
          overridden:
            public abstract fun io_realm_kotlin_schema (): io.realm.kotlin.internal.schema.RealmClassImpl declared in io.realm.kotlin.internal.RealmObjectCompanion
          $this: VALUE_PARAMETER INSTANCE_RECEIVER name:<this> type:schema.input.B.Companion
          BLOCK_BODY
            RETURN type=kotlin.Nothing from='public open fun io_realm_kotlin_schema (): kotlin.Any declared in schema.input.B.Companion'
              CONSTRUCTOR_CALL 'public constructor <init> (cinteropClass: io.realm.kotlin.internal.interop.ClassInfo, cinteropProperties: kotlin.collections.List<io.realm.kotlin.internal.interop.PropertyInfo>) [primary] declared in io.realm.kotlin.internal.schema.RealmClassImpl' type=io.realm.kotlin.internal.schema.RealmClassImpl origin=null
                cinteropClass: CALL 'public final fun create (name: kotlin.String, primaryKey: kotlin.String?, numProperties: kotlin.Long, isEmbedded: kotlin.Boolean, isAsymmetric: kotlin.Boolean): io.realm.kotlin.internal.interop.ClassInfo declared in io.realm.kotlin.internal.interop.ClassInfo.Companion' type=io.realm.kotlin.internal.interop.ClassInfo origin=null
                  $this: GET_OBJECT 'CLASS IR_EXTERNAL_DECLARATION_STUB OBJECT name:Companion modality:FINAL visibility:public [companion] superTypes:[kotlin.Any]' type=io.realm.kotlin.internal.interop.ClassInfo.Companion
                  name: CONST String type=kotlin.String value="B"
                  primaryKey: CONST Null type=kotlin.Nothing? value=null
                  numProperties: CONST Long type=kotlin.Long value=0
                  isEmbedded: CONST Boolean type=kotlin.Boolean value=false
                  isAsymmetric: CONST Boolean type=kotlin.Boolean value=false
                cinteropProperties: CALL 'public final fun listOf <T> (vararg elements: T of kotlin.collections.CollectionsKt.listOf): kotlin.collections.List<T of kotlin.collections.CollectionsKt.listOf> declared in kotlin.collections.CollectionsKt' type=kotlin.collections.List<io.realm.kotlin.internal.interop.PropertyInfo> origin=null
                  <T>: io.realm.kotlin.internal.interop.PropertyInfo
                  elements: VARARG type=kotlin.Array<io.realm.kotlin.internal.interop.PropertyInfo> varargElementType=kotlin.collections.List<io.realm.kotlin.internal.interop.PropertyInfo>
        FUN name:io_realm_kotlin_newInstance visibility:public modality:OPEN <> ($this:schema.input.B.Companion) returnType:kotlin.Any
          overridden:
            public abstract fun io_realm_kotlin_newInstance (): kotlin.Any declared in io.realm.kotlin.internal.RealmObjectCompanion
          $this: VALUE_PARAMETER INSTANCE_RECEIVER name:<this> type:schema.input.B.Companion
          BLOCK_BODY
            RETURN type=kotlin.Nothing from='public open fun io_realm_kotlin_newInstance (): kotlin.Any declared in schema.input.B.Companion'
              CONSTRUCTOR_CALL 'public constructor <init> () [primary] declared in schema.input.B' type=schema.input.B origin=null
        PROPERTY name:io_realm_kotlin_class visibility:public modality:FINAL [var]
          FIELD name:io_realm_kotlin_class type:kotlin.reflect.KClass<schema.input.B> visibility:private
            EXPRESSION_BODY
              CLASS_REFERENCE 'CLASS CLASS name:B modality:OPEN visibility:public superTypes:[io.realm.kotlin.types.RealmObject; io.realm.kotlin.internal.RealmObjectInternal]' type=schema.input.B
          FUN name:<get-io_realm_kotlin_class> visibility:public modality:FINAL <> ($this:schema.input.B.Companion) returnType:kotlin.reflect.KClass<schema.input.B>
            correspondingProperty: PROPERTY name:io_realm_kotlin_class visibility:public modality:FINAL [var]
            overridden:
              public abstract fun <get-io_realm_kotlin_class> (): kotlin.reflect.KClass<out io.realm.kotlin.types.TypedRealmObject> declared in io.realm.kotlin.internal.RealmObjectCompanion
            $this: VALUE_PARAMETER INSTANCE_RECEIVER name:<this> type:schema.input.B.Companion
            BLOCK_BODY
              RETURN type=kotlin.Nothing from='public final fun <get-io_realm_kotlin_class> (): kotlin.reflect.KClass<schema.input.B> declared in schema.input.B.Companion'
                GET_FIELD 'FIELD name:io_realm_kotlin_class type:kotlin.reflect.KClass<schema.input.B> visibility:private' type=kotlin.reflect.KClass<schema.input.B> origin=null
                  receiver: GET_VAR '<this>: schema.input.B.Companion declared in schema.input.B.Companion.<get-io_realm_kotlin_class>' type=schema.input.B.Companion origin=null
        PROPERTY name:io_realm_kotlin_className visibility:public modality:FINAL [var]
          FIELD name:io_realm_kotlin_className type:kotlin.String visibility:private
            EXPRESSION_BODY
              CONST String type=kotlin.String value="B"
          FUN name:<get-io_realm_kotlin_className> visibility:public modality:FINAL <> ($this:schema.input.B.Companion) returnType:kotlin.String
            correspondingProperty: PROPERTY name:io_realm_kotlin_className visibility:public modality:FINAL [var]
            overridden:
              public abstract fun <get-io_realm_kotlin_className> (): kotlin.String declared in io.realm.kotlin.internal.RealmObjectCompanion
            $this: VALUE_PARAMETER INSTANCE_RECEIVER name:<this> type:schema.input.B.Companion
            BLOCK_BODY
              RETURN type=kotlin.Nothing from='public final fun <get-io_realm_kotlin_className> (): kotlin.String declared in schema.input.B.Companion'
                GET_FIELD 'FIELD name:io_realm_kotlin_className type:kotlin.String visibility:private' type=kotlin.String origin=null
                  receiver: GET_VAR '<this>: schema.input.B.Companion declared in schema.input.B.Companion.<get-io_realm_kotlin_className>' type=schema.input.B.Companion origin=null
        PROPERTY name:io_realm_kotlin_fields visibility:public modality:FINAL [var]
<<<<<<< HEAD
          FIELD PROPERTY_BACKING_FIELD name:io_realm_kotlin_fields type:kotlin.collections.Map<kotlin.String, kotlin.Pair<kotlin.reflect.KClass<*>, kotlin.reflect.KMutableProperty1<io.realm.kotlin.types.RealmObject, kotlin.Any?>>> visibility:private
=======
          FIELD name:io_realm_kotlin_fields type:kotlin.collections.Map<kotlin.String, kotlin.reflect.KMutableProperty1<io.realm.kotlin.types.RealmObject, kotlin.Any?>> visibility:private
>>>>>>> 52ad45b1
            EXPRESSION_BODY
              CALL 'public final fun mapOf <K, V> (vararg pairs: kotlin.Pair<K of kotlin.collections.MapsKt.mapOf, V of kotlin.collections.MapsKt.mapOf>): kotlin.collections.Map<K of kotlin.collections.MapsKt.mapOf, V of kotlin.collections.MapsKt.mapOf> declared in kotlin.collections.MapsKt' type=kotlin.collections.Map<kotlin.String, kotlin.Pair<kotlin.reflect.KClass<*>, kotlin.reflect.KMutableProperty1<io.realm.kotlin.types.RealmObject, kotlin.Any?>>> origin=null
                <K>: kotlin.String
<<<<<<< HEAD
                <V>: kotlin.Pair<kotlin.reflect.KClass<*>, kotlin.reflect.KMutableProperty1<io.realm.kotlin.types.RealmObject, kotlin.Any?>>
                pairs: VARARG type=kotlin.Array<kotlin.Pair<kotlin.String, kotlin.Pair<kotlin.reflect.KClass<*>, kotlin.reflect.KMutableProperty1<io.realm.kotlin.types.RealmObject, kotlin.Any?>>>> varargElementType=kotlin.collections.Map<kotlin.String, kotlin.Pair<kotlin.reflect.KClass<*>, kotlin.reflect.KMutableProperty1<io.realm.kotlin.types.RealmObject, kotlin.Any?>>>
          FUN DEFAULT_PROPERTY_ACCESSOR name:<get-io_realm_kotlin_fields> visibility:public modality:FINAL <> ($this:schema.input.B.Companion) returnType:kotlin.collections.Map<kotlin.String, kotlin.Pair<kotlin.reflect.KClass<*>, kotlin.reflect.KMutableProperty1<io.realm.kotlin.types.RealmObject, kotlin.Any?>>>
=======
                <V>: kotlin.reflect.KProperty1<io.realm.kotlin.types.RealmObject, kotlin.Any?>
                pairs: VARARG type=kotlin.Array<kotlin.Pair<kotlin.String, kotlin.reflect.KMutableProperty1<io.realm.kotlin.types.RealmObject, kotlin.Any?>>> varargElementType=kotlin.collections.Map<kotlin.String, kotlin.reflect.KMutableProperty1<io.realm.kotlin.types.RealmObject, kotlin.Any?>>
          FUN name:<get-io_realm_kotlin_fields> visibility:public modality:FINAL <> ($this:schema.input.B.Companion) returnType:kotlin.collections.Map<kotlin.String, kotlin.reflect.KMutableProperty1<io.realm.kotlin.types.RealmObject, kotlin.Any?>>
>>>>>>> 52ad45b1
            correspondingProperty: PROPERTY name:io_realm_kotlin_fields visibility:public modality:FINAL [var]
            overridden:
              public abstract fun <get-io_realm_kotlin_fields> (): kotlin.collections.Map<kotlin.String, kotlin.Pair<kotlin.reflect.KClass<*>, kotlin.reflect.KProperty1<io.realm.kotlin.types.BaseRealmObject, kotlin.Any?>>> declared in io.realm.kotlin.internal.RealmObjectCompanion
            $this: VALUE_PARAMETER INSTANCE_RECEIVER name:<this> type:schema.input.B.Companion
            BLOCK_BODY
<<<<<<< HEAD
              RETURN type=kotlin.Nothing from='public final fun <get-io_realm_kotlin_fields> (): kotlin.collections.Map<kotlin.String, kotlin.Pair<kotlin.reflect.KClass<*>, kotlin.reflect.KMutableProperty1<io.realm.kotlin.types.RealmObject, kotlin.Any?>>> declared in schema.input.B.Companion'
                GET_FIELD 'FIELD PROPERTY_BACKING_FIELD name:io_realm_kotlin_fields type:kotlin.collections.Map<kotlin.String, kotlin.Pair<kotlin.reflect.KClass<*>, kotlin.reflect.KMutableProperty1<io.realm.kotlin.types.RealmObject, kotlin.Any?>>> visibility:private' type=kotlin.collections.Map<kotlin.String, kotlin.Pair<kotlin.reflect.KClass<*>, kotlin.reflect.KMutableProperty1<io.realm.kotlin.types.RealmObject, kotlin.Any?>>> origin=null
=======
              RETURN type=kotlin.Nothing from='public final fun <get-io_realm_kotlin_fields> (): kotlin.collections.Map<kotlin.String, kotlin.reflect.KMutableProperty1<io.realm.kotlin.types.RealmObject, kotlin.Any?>> declared in schema.input.B.Companion'
                GET_FIELD 'FIELD name:io_realm_kotlin_fields type:kotlin.collections.Map<kotlin.String, kotlin.reflect.KMutableProperty1<io.realm.kotlin.types.RealmObject, kotlin.Any?>> visibility:private' type=kotlin.collections.Map<kotlin.String, kotlin.reflect.KMutableProperty1<io.realm.kotlin.types.RealmObject, kotlin.Any?>> origin=null
>>>>>>> 52ad45b1
                  receiver: GET_VAR '<this>: schema.input.B.Companion declared in schema.input.B.Companion.<get-io_realm_kotlin_fields>' type=schema.input.B.Companion origin=null
        PROPERTY name:io_realm_kotlin_primaryKey visibility:public modality:FINAL [var]
          FIELD name:io_realm_kotlin_primaryKey type:kotlin.reflect.KMutableProperty1<schema.input.B, kotlin.Any?> visibility:private
            EXPRESSION_BODY
              CONST Null type=kotlin.Nothing? value=null
          FUN name:<get-io_realm_kotlin_primaryKey> visibility:public modality:FINAL <> ($this:schema.input.B.Companion) returnType:kotlin.reflect.KMutableProperty1<schema.input.B, kotlin.Any?>
            correspondingProperty: PROPERTY name:io_realm_kotlin_primaryKey visibility:public modality:FINAL [var]
            overridden:
              public abstract fun <get-io_realm_kotlin_primaryKey> (): kotlin.reflect.KMutableProperty1<*, *>? declared in io.realm.kotlin.internal.RealmObjectCompanion
            $this: VALUE_PARAMETER INSTANCE_RECEIVER name:<this> type:schema.input.B.Companion
            BLOCK_BODY
              RETURN type=kotlin.Nothing from='public final fun <get-io_realm_kotlin_primaryKey> (): kotlin.reflect.KMutableProperty1<schema.input.B, kotlin.Any?> declared in schema.input.B.Companion'
                GET_FIELD 'FIELD name:io_realm_kotlin_primaryKey type:kotlin.reflect.KMutableProperty1<schema.input.B, kotlin.Any?> visibility:private' type=kotlin.reflect.KMutableProperty1<schema.input.B, kotlin.Any?> origin=null
                  receiver: GET_VAR '<this>: schema.input.B.Companion declared in schema.input.B.Companion.<get-io_realm_kotlin_primaryKey>' type=schema.input.B.Companion origin=null
        PROPERTY name:io_realm_kotlin_classKind visibility:public modality:FINAL [var]
          FIELD name:io_realm_kotlin_classKind type:io.realm.kotlin.schema.RealmClassKind visibility:private
            EXPRESSION_BODY
              GET_ENUM 'ENUM_ENTRY IR_EXTERNAL_DECLARATION_STUB name:STANDARD' type=io.realm.kotlin.schema.RealmClassKind
          FUN name:<get-io_realm_kotlin_classKind> visibility:public modality:FINAL <> ($this:schema.input.B.Companion) returnType:io.realm.kotlin.schema.RealmClassKind
            correspondingProperty: PROPERTY name:io_realm_kotlin_classKind visibility:public modality:FINAL [var]
            overridden:
              public abstract fun <get-io_realm_kotlin_classKind> (): io.realm.kotlin.schema.RealmClassKind declared in io.realm.kotlin.internal.RealmObjectCompanion
            $this: VALUE_PARAMETER INSTANCE_RECEIVER name:<this> type:schema.input.B.Companion
            BLOCK_BODY
              RETURN type=kotlin.Nothing from='public final fun <get-io_realm_kotlin_classKind> (): io.realm.kotlin.schema.RealmClassKind declared in schema.input.B.Companion'
                GET_FIELD 'FIELD name:io_realm_kotlin_classKind type:io.realm.kotlin.schema.RealmClassKind visibility:private' type=io.realm.kotlin.schema.RealmClassKind origin=null
                  receiver: GET_VAR '<this>: schema.input.B.Companion declared in schema.input.B.Companion.<get-io_realm_kotlin_classKind>' type=schema.input.B.Companion origin=null
      FUN name:equals visibility:public modality:OPEN <> ($this:schema.input.B, other:kotlin.Any?) returnType:kotlin.Boolean [operator]
        overridden:
          public open fun equals (other: kotlin.Any?): kotlin.Boolean [fake_override,operator] declared in io.realm.kotlin.types.RealmObject
        $this: VALUE_PARAMETER name:<this> type:schema.input.B
        VALUE_PARAMETER name:other index:0 type:kotlin.Any?
        BLOCK_BODY
          RETURN type=kotlin.Nothing from='public open fun equals (other: kotlin.Any?): kotlin.Boolean [operator] declared in schema.input.B'
            CALL 'internal final fun realmEquals (obj: io.realm.kotlin.types.BaseRealmObject, other: kotlin.Any?): kotlin.Boolean declared in io.realm.kotlin.internal.RealmObjectHelper' type=kotlin.Boolean origin=null
              $this: GET_OBJECT 'CLASS IR_EXTERNAL_DECLARATION_STUB OBJECT name:RealmObjectHelper modality:FINAL visibility:internal superTypes:[kotlin.Any]' type=io.realm.kotlin.internal.RealmObjectHelper
              obj: GET_VAR '<this>: schema.input.B declared in schema.input.B.equals' type=schema.input.B origin=null
              other: GET_VAR 'other: kotlin.Any? declared in schema.input.B.equals' type=kotlin.Any? origin=null
      FUN name:hashCode visibility:public modality:OPEN <> ($this:schema.input.B) returnType:kotlin.Int
        overridden:
          public open fun hashCode (): kotlin.Int [fake_override] declared in io.realm.kotlin.types.RealmObject
        $this: VALUE_PARAMETER name:<this> type:schema.input.B
        BLOCK_BODY
          RETURN type=kotlin.Nothing from='public open fun hashCode (): kotlin.Int declared in schema.input.B'
            CALL 'internal final fun realmHashCode (obj: io.realm.kotlin.types.BaseRealmObject): kotlin.Int declared in io.realm.kotlin.internal.RealmObjectHelper' type=kotlin.Int origin=null
              $this: GET_OBJECT 'CLASS IR_EXTERNAL_DECLARATION_STUB OBJECT name:RealmObjectHelper modality:FINAL visibility:internal superTypes:[kotlin.Any]' type=io.realm.kotlin.internal.RealmObjectHelper
              obj: GET_VAR '<this>: schema.input.B declared in schema.input.B.hashCode' type=schema.input.B origin=null
      FUN name:toString visibility:public modality:OPEN <> ($this:schema.input.B) returnType:kotlin.String
        overridden:
          public open fun toString (): kotlin.String [fake_override] declared in io.realm.kotlin.types.RealmObject
        $this: VALUE_PARAMETER name:<this> type:schema.input.B
        BLOCK_BODY
          RETURN type=kotlin.Nothing from='public open fun toString (): kotlin.String declared in schema.input.B'
            CALL 'internal final fun realmToString (obj: io.realm.kotlin.types.BaseRealmObject): kotlin.String declared in io.realm.kotlin.internal.RealmObjectHelper' type=kotlin.String origin=null
              $this: GET_OBJECT 'CLASS IR_EXTERNAL_DECLARATION_STUB OBJECT name:RealmObjectHelper modality:FINAL visibility:internal superTypes:[kotlin.Any]' type=io.realm.kotlin.internal.RealmObjectHelper
              obj: GET_VAR '<this>: schema.input.B declared in schema.input.B.toString' type=schema.input.B origin=null
      PROPERTY name:io_realm_kotlin_objectReference visibility:public modality:OPEN [var]
        FIELD name:io_realm_kotlin_objectReference type:io.realm.kotlin.internal.RealmObjectReference<schema.input.B>? visibility:private
          EXPRESSION_BODY
            CONST Null type=kotlin.Nothing? value=null
        FUN name:<get-io_realm_kotlin_objectReference> visibility:public modality:OPEN <> ($this:schema.input.B) returnType:io.realm.kotlin.internal.RealmObjectReference<schema.input.B>?
          correspondingProperty: PROPERTY name:io_realm_kotlin_objectReference visibility:public modality:OPEN [var]
          overridden:
            public abstract fun <get-io_realm_kotlin_objectReference> (): io.realm.kotlin.internal.RealmObjectReference<out io.realm.kotlin.types.BaseRealmObject>? declared in io.realm.kotlin.internal.RealmObjectInternal
          $this: VALUE_PARAMETER INSTANCE_RECEIVER name:<this> type:schema.input.B
          BLOCK_BODY
            RETURN type=kotlin.Nothing from='public open fun <get-io_realm_kotlin_objectReference> (): io.realm.kotlin.internal.RealmObjectReference<schema.input.B>? declared in schema.input.B'
              GET_FIELD 'FIELD name:io_realm_kotlin_objectReference type:io.realm.kotlin.internal.RealmObjectReference<schema.input.B>? visibility:private' type=io.realm.kotlin.internal.RealmObjectReference<schema.input.B>? origin=null
                receiver: GET_VAR '<this>: schema.input.B declared in schema.input.B.<get-io_realm_kotlin_objectReference>' type=schema.input.B origin=null
        FUN name:<set-io_realm_kotlin_objectReference> visibility:public modality:OPEN <> ($this:schema.input.B, <set-?>:io.realm.kotlin.internal.RealmObjectReference<schema.input.B>?) returnType:kotlin.Unit
          correspondingProperty: PROPERTY name:io_realm_kotlin_objectReference visibility:public modality:OPEN [var]
          overridden:
            public abstract fun <set-io_realm_kotlin_objectReference> (<set-?>: io.realm.kotlin.internal.RealmObjectReference<out io.realm.kotlin.types.BaseRealmObject>?): kotlin.Unit declared in io.realm.kotlin.internal.RealmObjectInternal
          $this: VALUE_PARAMETER INSTANCE_RECEIVER name:<this> type:schema.input.B
          VALUE_PARAMETER name:<set-?> index:0 type:io.realm.kotlin.internal.RealmObjectReference<schema.input.B>?
          BLOCK_BODY
            SET_FIELD 'FIELD name:io_realm_kotlin_objectReference type:io.realm.kotlin.internal.RealmObjectReference<schema.input.B>? visibility:private' type=kotlin.Unit origin=null
              receiver: GET_VAR '<this>: schema.input.B declared in schema.input.B.<set-io_realm_kotlin_objectReference>' type=schema.input.B origin=null
              value: GET_VAR '<set-?>: io.realm.kotlin.internal.RealmObjectReference<schema.input.B>? declared in schema.input.B.<set-io_realm_kotlin_objectReference>' type=io.realm.kotlin.internal.RealmObjectReference<schema.input.B>? origin=null
    CLASS CLASS name:C modality:OPEN visibility:public superTypes:[io.realm.kotlin.types.RealmObject; io.realm.kotlin.internal.RealmObjectInternal]
      $this: VALUE_PARAMETER INSTANCE_RECEIVER name:<this> type:schema.input.C
      CONSTRUCTOR visibility:public <> () returnType:schema.input.C [primary]
        BLOCK_BODY
          DELEGATING_CONSTRUCTOR_CALL 'public constructor <init> () [primary] declared in kotlin.Any'
          INSTANCE_INITIALIZER_CALL classDescriptor='CLASS CLASS name:C modality:OPEN visibility:public superTypes:[io.realm.kotlin.types.RealmObject; io.realm.kotlin.internal.RealmObjectInternal]'
      CLASS OBJECT name:Companion modality:FINAL visibility:public [companion] superTypes:[kotlin.Any; io.realm.kotlin.internal.RealmObjectCompanion]
        $this: VALUE_PARAMETER INSTANCE_RECEIVER name:<this> type:schema.input.C.Companion
        CONSTRUCTOR visibility:private <> () returnType:schema.input.C.Companion [primary]
          BLOCK_BODY
            DELEGATING_CONSTRUCTOR_CALL 'public constructor <init> () [primary] declared in kotlin.Any'
            INSTANCE_INITIALIZER_CALL classDescriptor='CLASS OBJECT name:Companion modality:FINAL visibility:public [companion] superTypes:[kotlin.Any; io.realm.kotlin.internal.RealmObjectCompanion]'
        FUN FAKE_OVERRIDE name:equals visibility:public modality:OPEN <> ($this:kotlin.Any, other:kotlin.Any?) returnType:kotlin.Boolean [fake_override,operator]
          overridden:
            public open fun equals (other: kotlin.Any?): kotlin.Boolean [operator] declared in kotlin.Any
          $this: VALUE_PARAMETER name:<this> type:kotlin.Any
          VALUE_PARAMETER name:other index:0 type:kotlin.Any?
        FUN FAKE_OVERRIDE name:hashCode visibility:public modality:OPEN <> ($this:kotlin.Any) returnType:kotlin.Int [fake_override]
          overridden:
            public open fun hashCode (): kotlin.Int declared in kotlin.Any
          $this: VALUE_PARAMETER name:<this> type:kotlin.Any
        FUN FAKE_OVERRIDE name:toString visibility:public modality:OPEN <> ($this:kotlin.Any) returnType:kotlin.String [fake_override]
          overridden:
            public open fun toString (): kotlin.String declared in kotlin.Any
          $this: VALUE_PARAMETER name:<this> type:kotlin.Any
        FUN name:io_realm_kotlin_schema visibility:public modality:OPEN <> ($this:schema.input.C.Companion) returnType:kotlin.Any
          overridden:
            public abstract fun io_realm_kotlin_schema (): io.realm.kotlin.internal.schema.RealmClassImpl declared in io.realm.kotlin.internal.RealmObjectCompanion
          $this: VALUE_PARAMETER INSTANCE_RECEIVER name:<this> type:schema.input.C.Companion
          BLOCK_BODY
            RETURN type=kotlin.Nothing from='public open fun io_realm_kotlin_schema (): kotlin.Any declared in schema.input.C.Companion'
              CONSTRUCTOR_CALL 'public constructor <init> (cinteropClass: io.realm.kotlin.internal.interop.ClassInfo, cinteropProperties: kotlin.collections.List<io.realm.kotlin.internal.interop.PropertyInfo>) [primary] declared in io.realm.kotlin.internal.schema.RealmClassImpl' type=io.realm.kotlin.internal.schema.RealmClassImpl origin=null
                cinteropClass: CALL 'public final fun create (name: kotlin.String, primaryKey: kotlin.String?, numProperties: kotlin.Long, isEmbedded: kotlin.Boolean, isAsymmetric: kotlin.Boolean): io.realm.kotlin.internal.interop.ClassInfo declared in io.realm.kotlin.internal.interop.ClassInfo.Companion' type=io.realm.kotlin.internal.interop.ClassInfo origin=null
                  $this: GET_OBJECT 'CLASS IR_EXTERNAL_DECLARATION_STUB OBJECT name:Companion modality:FINAL visibility:public [companion] superTypes:[kotlin.Any]' type=io.realm.kotlin.internal.interop.ClassInfo.Companion
                  name: CONST String type=kotlin.String value="C"
                  primaryKey: CONST Null type=kotlin.Nothing? value=null
                  numProperties: CONST Long type=kotlin.Long value=0
                  isEmbedded: CONST Boolean type=kotlin.Boolean value=false
                  isAsymmetric: CONST Boolean type=kotlin.Boolean value=false
                cinteropProperties: CALL 'public final fun listOf <T> (vararg elements: T of kotlin.collections.CollectionsKt.listOf): kotlin.collections.List<T of kotlin.collections.CollectionsKt.listOf> declared in kotlin.collections.CollectionsKt' type=kotlin.collections.List<io.realm.kotlin.internal.interop.PropertyInfo> origin=null
                  <T>: io.realm.kotlin.internal.interop.PropertyInfo
                  elements: VARARG type=kotlin.Array<io.realm.kotlin.internal.interop.PropertyInfo> varargElementType=kotlin.collections.List<io.realm.kotlin.internal.interop.PropertyInfo>
        FUN name:io_realm_kotlin_newInstance visibility:public modality:OPEN <> ($this:schema.input.C.Companion) returnType:kotlin.Any
          overridden:
            public abstract fun io_realm_kotlin_newInstance (): kotlin.Any declared in io.realm.kotlin.internal.RealmObjectCompanion
          $this: VALUE_PARAMETER INSTANCE_RECEIVER name:<this> type:schema.input.C.Companion
          BLOCK_BODY
            RETURN type=kotlin.Nothing from='public open fun io_realm_kotlin_newInstance (): kotlin.Any declared in schema.input.C.Companion'
              CONSTRUCTOR_CALL 'public constructor <init> () [primary] declared in schema.input.C' type=schema.input.C origin=null
        PROPERTY name:io_realm_kotlin_class visibility:public modality:FINAL [var]
          FIELD name:io_realm_kotlin_class type:kotlin.reflect.KClass<schema.input.C> visibility:private
            EXPRESSION_BODY
              CLASS_REFERENCE 'CLASS CLASS name:C modality:OPEN visibility:public superTypes:[io.realm.kotlin.types.RealmObject; io.realm.kotlin.internal.RealmObjectInternal]' type=schema.input.C
          FUN name:<get-io_realm_kotlin_class> visibility:public modality:FINAL <> ($this:schema.input.C.Companion) returnType:kotlin.reflect.KClass<schema.input.C>
            correspondingProperty: PROPERTY name:io_realm_kotlin_class visibility:public modality:FINAL [var]
            overridden:
              public abstract fun <get-io_realm_kotlin_class> (): kotlin.reflect.KClass<out io.realm.kotlin.types.TypedRealmObject> declared in io.realm.kotlin.internal.RealmObjectCompanion
            $this: VALUE_PARAMETER INSTANCE_RECEIVER name:<this> type:schema.input.C.Companion
            BLOCK_BODY
              RETURN type=kotlin.Nothing from='public final fun <get-io_realm_kotlin_class> (): kotlin.reflect.KClass<schema.input.C> declared in schema.input.C.Companion'
                GET_FIELD 'FIELD name:io_realm_kotlin_class type:kotlin.reflect.KClass<schema.input.C> visibility:private' type=kotlin.reflect.KClass<schema.input.C> origin=null
                  receiver: GET_VAR '<this>: schema.input.C.Companion declared in schema.input.C.Companion.<get-io_realm_kotlin_class>' type=schema.input.C.Companion origin=null
        PROPERTY name:io_realm_kotlin_className visibility:public modality:FINAL [var]
          FIELD name:io_realm_kotlin_className type:kotlin.String visibility:private
            EXPRESSION_BODY
              CONST String type=kotlin.String value="C"
          FUN name:<get-io_realm_kotlin_className> visibility:public modality:FINAL <> ($this:schema.input.C.Companion) returnType:kotlin.String
            correspondingProperty: PROPERTY name:io_realm_kotlin_className visibility:public modality:FINAL [var]
            overridden:
              public abstract fun <get-io_realm_kotlin_className> (): kotlin.String declared in io.realm.kotlin.internal.RealmObjectCompanion
            $this: VALUE_PARAMETER INSTANCE_RECEIVER name:<this> type:schema.input.C.Companion
            BLOCK_BODY
              RETURN type=kotlin.Nothing from='public final fun <get-io_realm_kotlin_className> (): kotlin.String declared in schema.input.C.Companion'
                GET_FIELD 'FIELD name:io_realm_kotlin_className type:kotlin.String visibility:private' type=kotlin.String origin=null
                  receiver: GET_VAR '<this>: schema.input.C.Companion declared in schema.input.C.Companion.<get-io_realm_kotlin_className>' type=schema.input.C.Companion origin=null
        PROPERTY name:io_realm_kotlin_fields visibility:public modality:FINAL [var]
<<<<<<< HEAD
          FIELD PROPERTY_BACKING_FIELD name:io_realm_kotlin_fields type:kotlin.collections.Map<kotlin.String, kotlin.Pair<kotlin.reflect.KClass<*>, kotlin.reflect.KMutableProperty1<io.realm.kotlin.types.RealmObject, kotlin.Any?>>> visibility:private
=======
          FIELD name:io_realm_kotlin_fields type:kotlin.collections.Map<kotlin.String, kotlin.reflect.KMutableProperty1<io.realm.kotlin.types.RealmObject, kotlin.Any?>> visibility:private
>>>>>>> 52ad45b1
            EXPRESSION_BODY
              CALL 'public final fun mapOf <K, V> (vararg pairs: kotlin.Pair<K of kotlin.collections.MapsKt.mapOf, V of kotlin.collections.MapsKt.mapOf>): kotlin.collections.Map<K of kotlin.collections.MapsKt.mapOf, V of kotlin.collections.MapsKt.mapOf> declared in kotlin.collections.MapsKt' type=kotlin.collections.Map<kotlin.String, kotlin.Pair<kotlin.reflect.KClass<*>, kotlin.reflect.KMutableProperty1<io.realm.kotlin.types.RealmObject, kotlin.Any?>>> origin=null
                <K>: kotlin.String
<<<<<<< HEAD
                <V>: kotlin.Pair<kotlin.reflect.KClass<*>, kotlin.reflect.KMutableProperty1<io.realm.kotlin.types.RealmObject, kotlin.Any?>>
                pairs: VARARG type=kotlin.Array<kotlin.Pair<kotlin.String, kotlin.Pair<kotlin.reflect.KClass<*>, kotlin.reflect.KMutableProperty1<io.realm.kotlin.types.RealmObject, kotlin.Any?>>>> varargElementType=kotlin.collections.Map<kotlin.String, kotlin.Pair<kotlin.reflect.KClass<*>, kotlin.reflect.KMutableProperty1<io.realm.kotlin.types.RealmObject, kotlin.Any?>>>
          FUN DEFAULT_PROPERTY_ACCESSOR name:<get-io_realm_kotlin_fields> visibility:public modality:FINAL <> ($this:schema.input.C.Companion) returnType:kotlin.collections.Map<kotlin.String, kotlin.Pair<kotlin.reflect.KClass<*>, kotlin.reflect.KMutableProperty1<io.realm.kotlin.types.RealmObject, kotlin.Any?>>>
=======
                <V>: kotlin.reflect.KProperty1<io.realm.kotlin.types.RealmObject, kotlin.Any?>
                pairs: VARARG type=kotlin.Array<kotlin.Pair<kotlin.String, kotlin.reflect.KMutableProperty1<io.realm.kotlin.types.RealmObject, kotlin.Any?>>> varargElementType=kotlin.collections.Map<kotlin.String, kotlin.reflect.KMutableProperty1<io.realm.kotlin.types.RealmObject, kotlin.Any?>>
          FUN name:<get-io_realm_kotlin_fields> visibility:public modality:FINAL <> ($this:schema.input.C.Companion) returnType:kotlin.collections.Map<kotlin.String, kotlin.reflect.KMutableProperty1<io.realm.kotlin.types.RealmObject, kotlin.Any?>>
>>>>>>> 52ad45b1
            correspondingProperty: PROPERTY name:io_realm_kotlin_fields visibility:public modality:FINAL [var]
            overridden:
              public abstract fun <get-io_realm_kotlin_fields> (): kotlin.collections.Map<kotlin.String, kotlin.Pair<kotlin.reflect.KClass<*>, kotlin.reflect.KProperty1<io.realm.kotlin.types.BaseRealmObject, kotlin.Any?>>> declared in io.realm.kotlin.internal.RealmObjectCompanion
            $this: VALUE_PARAMETER INSTANCE_RECEIVER name:<this> type:schema.input.C.Companion
            BLOCK_BODY
<<<<<<< HEAD
              RETURN type=kotlin.Nothing from='public final fun <get-io_realm_kotlin_fields> (): kotlin.collections.Map<kotlin.String, kotlin.Pair<kotlin.reflect.KClass<*>, kotlin.reflect.KMutableProperty1<io.realm.kotlin.types.RealmObject, kotlin.Any?>>> declared in schema.input.C.Companion'
                GET_FIELD 'FIELD PROPERTY_BACKING_FIELD name:io_realm_kotlin_fields type:kotlin.collections.Map<kotlin.String, kotlin.Pair<kotlin.reflect.KClass<*>, kotlin.reflect.KMutableProperty1<io.realm.kotlin.types.RealmObject, kotlin.Any?>>> visibility:private' type=kotlin.collections.Map<kotlin.String, kotlin.Pair<kotlin.reflect.KClass<*>, kotlin.reflect.KMutableProperty1<io.realm.kotlin.types.RealmObject, kotlin.Any?>>> origin=null
=======
              RETURN type=kotlin.Nothing from='public final fun <get-io_realm_kotlin_fields> (): kotlin.collections.Map<kotlin.String, kotlin.reflect.KMutableProperty1<io.realm.kotlin.types.RealmObject, kotlin.Any?>> declared in schema.input.C.Companion'
                GET_FIELD 'FIELD name:io_realm_kotlin_fields type:kotlin.collections.Map<kotlin.String, kotlin.reflect.KMutableProperty1<io.realm.kotlin.types.RealmObject, kotlin.Any?>> visibility:private' type=kotlin.collections.Map<kotlin.String, kotlin.reflect.KMutableProperty1<io.realm.kotlin.types.RealmObject, kotlin.Any?>> origin=null
>>>>>>> 52ad45b1
                  receiver: GET_VAR '<this>: schema.input.C.Companion declared in schema.input.C.Companion.<get-io_realm_kotlin_fields>' type=schema.input.C.Companion origin=null
        PROPERTY name:io_realm_kotlin_primaryKey visibility:public modality:FINAL [var]
          FIELD name:io_realm_kotlin_primaryKey type:kotlin.reflect.KMutableProperty1<schema.input.C, kotlin.Any?> visibility:private
            EXPRESSION_BODY
              CONST Null type=kotlin.Nothing? value=null
          FUN name:<get-io_realm_kotlin_primaryKey> visibility:public modality:FINAL <> ($this:schema.input.C.Companion) returnType:kotlin.reflect.KMutableProperty1<schema.input.C, kotlin.Any?>
            correspondingProperty: PROPERTY name:io_realm_kotlin_primaryKey visibility:public modality:FINAL [var]
            overridden:
              public abstract fun <get-io_realm_kotlin_primaryKey> (): kotlin.reflect.KMutableProperty1<*, *>? declared in io.realm.kotlin.internal.RealmObjectCompanion
            $this: VALUE_PARAMETER INSTANCE_RECEIVER name:<this> type:schema.input.C.Companion
            BLOCK_BODY
              RETURN type=kotlin.Nothing from='public final fun <get-io_realm_kotlin_primaryKey> (): kotlin.reflect.KMutableProperty1<schema.input.C, kotlin.Any?> declared in schema.input.C.Companion'
                GET_FIELD 'FIELD name:io_realm_kotlin_primaryKey type:kotlin.reflect.KMutableProperty1<schema.input.C, kotlin.Any?> visibility:private' type=kotlin.reflect.KMutableProperty1<schema.input.C, kotlin.Any?> origin=null
                  receiver: GET_VAR '<this>: schema.input.C.Companion declared in schema.input.C.Companion.<get-io_realm_kotlin_primaryKey>' type=schema.input.C.Companion origin=null
        PROPERTY name:io_realm_kotlin_classKind visibility:public modality:FINAL [var]
          FIELD name:io_realm_kotlin_classKind type:io.realm.kotlin.schema.RealmClassKind visibility:private
            EXPRESSION_BODY
              GET_ENUM 'ENUM_ENTRY IR_EXTERNAL_DECLARATION_STUB name:STANDARD' type=io.realm.kotlin.schema.RealmClassKind
          FUN name:<get-io_realm_kotlin_classKind> visibility:public modality:FINAL <> ($this:schema.input.C.Companion) returnType:io.realm.kotlin.schema.RealmClassKind
            correspondingProperty: PROPERTY name:io_realm_kotlin_classKind visibility:public modality:FINAL [var]
            overridden:
              public abstract fun <get-io_realm_kotlin_classKind> (): io.realm.kotlin.schema.RealmClassKind declared in io.realm.kotlin.internal.RealmObjectCompanion
            $this: VALUE_PARAMETER INSTANCE_RECEIVER name:<this> type:schema.input.C.Companion
            BLOCK_BODY
              RETURN type=kotlin.Nothing from='public final fun <get-io_realm_kotlin_classKind> (): io.realm.kotlin.schema.RealmClassKind declared in schema.input.C.Companion'
                GET_FIELD 'FIELD name:io_realm_kotlin_classKind type:io.realm.kotlin.schema.RealmClassKind visibility:private' type=io.realm.kotlin.schema.RealmClassKind origin=null
                  receiver: GET_VAR '<this>: schema.input.C.Companion declared in schema.input.C.Companion.<get-io_realm_kotlin_classKind>' type=schema.input.C.Companion origin=null
      FUN name:equals visibility:public modality:OPEN <> ($this:schema.input.C, other:kotlin.Any?) returnType:kotlin.Boolean [operator]
        overridden:
          public open fun equals (other: kotlin.Any?): kotlin.Boolean [fake_override,operator] declared in io.realm.kotlin.types.RealmObject
        $this: VALUE_PARAMETER name:<this> type:schema.input.C
        VALUE_PARAMETER name:other index:0 type:kotlin.Any?
        BLOCK_BODY
          RETURN type=kotlin.Nothing from='public open fun equals (other: kotlin.Any?): kotlin.Boolean [operator] declared in schema.input.C'
            CALL 'internal final fun realmEquals (obj: io.realm.kotlin.types.BaseRealmObject, other: kotlin.Any?): kotlin.Boolean declared in io.realm.kotlin.internal.RealmObjectHelper' type=kotlin.Boolean origin=null
              $this: GET_OBJECT 'CLASS IR_EXTERNAL_DECLARATION_STUB OBJECT name:RealmObjectHelper modality:FINAL visibility:internal superTypes:[kotlin.Any]' type=io.realm.kotlin.internal.RealmObjectHelper
              obj: GET_VAR '<this>: schema.input.C declared in schema.input.C.equals' type=schema.input.C origin=null
              other: GET_VAR 'other: kotlin.Any? declared in schema.input.C.equals' type=kotlin.Any? origin=null
      FUN name:hashCode visibility:public modality:OPEN <> ($this:schema.input.C) returnType:kotlin.Int
        overridden:
          public open fun hashCode (): kotlin.Int [fake_override] declared in io.realm.kotlin.types.RealmObject
        $this: VALUE_PARAMETER name:<this> type:schema.input.C
        BLOCK_BODY
          RETURN type=kotlin.Nothing from='public open fun hashCode (): kotlin.Int declared in schema.input.C'
            CALL 'internal final fun realmHashCode (obj: io.realm.kotlin.types.BaseRealmObject): kotlin.Int declared in io.realm.kotlin.internal.RealmObjectHelper' type=kotlin.Int origin=null
              $this: GET_OBJECT 'CLASS IR_EXTERNAL_DECLARATION_STUB OBJECT name:RealmObjectHelper modality:FINAL visibility:internal superTypes:[kotlin.Any]' type=io.realm.kotlin.internal.RealmObjectHelper
              obj: GET_VAR '<this>: schema.input.C declared in schema.input.C.hashCode' type=schema.input.C origin=null
      FUN name:toString visibility:public modality:OPEN <> ($this:schema.input.C) returnType:kotlin.String
        overridden:
          public open fun toString (): kotlin.String [fake_override] declared in io.realm.kotlin.types.RealmObject
        $this: VALUE_PARAMETER name:<this> type:schema.input.C
        BLOCK_BODY
          RETURN type=kotlin.Nothing from='public open fun toString (): kotlin.String declared in schema.input.C'
            CALL 'internal final fun realmToString (obj: io.realm.kotlin.types.BaseRealmObject): kotlin.String declared in io.realm.kotlin.internal.RealmObjectHelper' type=kotlin.String origin=null
              $this: GET_OBJECT 'CLASS IR_EXTERNAL_DECLARATION_STUB OBJECT name:RealmObjectHelper modality:FINAL visibility:internal superTypes:[kotlin.Any]' type=io.realm.kotlin.internal.RealmObjectHelper
              obj: GET_VAR '<this>: schema.input.C declared in schema.input.C.toString' type=schema.input.C origin=null
      PROPERTY name:io_realm_kotlin_objectReference visibility:public modality:OPEN [var]
        FIELD name:io_realm_kotlin_objectReference type:io.realm.kotlin.internal.RealmObjectReference<schema.input.C>? visibility:private
          EXPRESSION_BODY
            CONST Null type=kotlin.Nothing? value=null
        FUN name:<get-io_realm_kotlin_objectReference> visibility:public modality:OPEN <> ($this:schema.input.C) returnType:io.realm.kotlin.internal.RealmObjectReference<schema.input.C>?
          correspondingProperty: PROPERTY name:io_realm_kotlin_objectReference visibility:public modality:OPEN [var]
          overridden:
            public abstract fun <get-io_realm_kotlin_objectReference> (): io.realm.kotlin.internal.RealmObjectReference<out io.realm.kotlin.types.BaseRealmObject>? declared in io.realm.kotlin.internal.RealmObjectInternal
          $this: VALUE_PARAMETER INSTANCE_RECEIVER name:<this> type:schema.input.C
          BLOCK_BODY
            RETURN type=kotlin.Nothing from='public open fun <get-io_realm_kotlin_objectReference> (): io.realm.kotlin.internal.RealmObjectReference<schema.input.C>? declared in schema.input.C'
              GET_FIELD 'FIELD name:io_realm_kotlin_objectReference type:io.realm.kotlin.internal.RealmObjectReference<schema.input.C>? visibility:private' type=io.realm.kotlin.internal.RealmObjectReference<schema.input.C>? origin=null
                receiver: GET_VAR '<this>: schema.input.C declared in schema.input.C.<get-io_realm_kotlin_objectReference>' type=schema.input.C origin=null
        FUN name:<set-io_realm_kotlin_objectReference> visibility:public modality:OPEN <> ($this:schema.input.C, <set-?>:io.realm.kotlin.internal.RealmObjectReference<schema.input.C>?) returnType:kotlin.Unit
          correspondingProperty: PROPERTY name:io_realm_kotlin_objectReference visibility:public modality:OPEN [var]
          overridden:
            public abstract fun <set-io_realm_kotlin_objectReference> (<set-?>: io.realm.kotlin.internal.RealmObjectReference<out io.realm.kotlin.types.BaseRealmObject>?): kotlin.Unit declared in io.realm.kotlin.internal.RealmObjectInternal
          $this: VALUE_PARAMETER INSTANCE_RECEIVER name:<this> type:schema.input.C
          VALUE_PARAMETER name:<set-?> index:0 type:io.realm.kotlin.internal.RealmObjectReference<schema.input.C>?
          BLOCK_BODY
            SET_FIELD 'FIELD name:io_realm_kotlin_objectReference type:io.realm.kotlin.internal.RealmObjectReference<schema.input.C>? visibility:private' type=kotlin.Unit origin=null
              receiver: GET_VAR '<this>: schema.input.C declared in schema.input.C.<set-io_realm_kotlin_objectReference>' type=schema.input.C origin=null
              value: GET_VAR '<set-?>: io.realm.kotlin.internal.RealmObjectReference<schema.input.C>? declared in schema.input.C.<set-io_realm_kotlin_objectReference>' type=io.realm.kotlin.internal.RealmObjectReference<schema.input.C>? origin=null
    PROPERTY name:conf1 visibility:public modality:FINAL [val]
      FIELD PROPERTY_BACKING_FIELD name:conf1 type:io.realm.kotlin.RealmConfiguration visibility:private [final,static]
        EXPRESSION_BODY
          CALL 'public open fun build (): io.realm.kotlin.RealmConfiguration declared in io.realm.kotlin.RealmConfiguration.Builder' type=io.realm.kotlin.RealmConfiguration origin=null
            $this: CONSTRUCTOR_CALL 'public constructor <init> (schema: kotlin.collections.Set<kotlin.reflect.KClass<out io.realm.kotlin.types.TypedRealmObject>>) [primary] declared in io.realm.kotlin.RealmConfiguration.Builder' type=io.realm.kotlin.RealmConfiguration.Builder origin=null
              schema: CALL 'public final fun setOf <T> (vararg elements: T of kotlin.collections.SetsKt.setOf): kotlin.collections.Set<T of kotlin.collections.SetsKt.setOf> declared in kotlin.collections.SetsKt' type=kotlin.collections.Set<kotlin.reflect.KClass<out io.realm.kotlin.types.RealmObject>> origin=null
                <T>: kotlin.reflect.KClass<out io.realm.kotlin.types.RealmObject>
                elements: VARARG type=kotlin.Array<out kotlin.reflect.KClass<out io.realm.kotlin.types.RealmObject>> varargElementType=kotlin.reflect.KClass<out io.realm.kotlin.types.RealmObject>
                  CLASS_REFERENCE 'CLASS CLASS name:A modality:OPEN visibility:public superTypes:[io.realm.kotlin.types.RealmObject; io.realm.kotlin.internal.RealmObjectInternal]' type=kotlin.reflect.KClass<schema.input.A>
                  CLASS_REFERENCE 'CLASS CLASS name:B modality:OPEN visibility:public superTypes:[io.realm.kotlin.types.RealmObject; io.realm.kotlin.internal.RealmObjectInternal]' type=kotlin.reflect.KClass<schema.input.B>
                  CLASS_REFERENCE 'CLASS CLASS name:C modality:OPEN visibility:public superTypes:[io.realm.kotlin.types.RealmObject; io.realm.kotlin.internal.RealmObjectInternal]' type=kotlin.reflect.KClass<schema.input.C>
      FUN DEFAULT_PROPERTY_ACCESSOR name:<get-conf1> visibility:public modality:FINAL <> () returnType:io.realm.kotlin.RealmConfiguration
        correspondingProperty: PROPERTY name:conf1 visibility:public modality:FINAL [val]
        BLOCK_BODY
          RETURN type=kotlin.Nothing from='public final fun <get-conf1> (): io.realm.kotlin.RealmConfiguration declared in schema.input'
            GET_FIELD 'FIELD PROPERTY_BACKING_FIELD name:conf1 type:io.realm.kotlin.RealmConfiguration visibility:private [final,static]' type=io.realm.kotlin.RealmConfiguration origin=null
    PROPERTY name:conf2 visibility:public modality:FINAL [val]
      FIELD PROPERTY_BACKING_FIELD name:conf2 type:io.realm.kotlin.RealmConfiguration visibility:private [final,static]
        EXPRESSION_BODY
          CALL 'public final fun create (schema: kotlin.collections.Set<kotlin.reflect.KClass<out io.realm.kotlin.types.TypedRealmObject>>): io.realm.kotlin.RealmConfiguration declared in io.realm.kotlin.RealmConfiguration.Companion' type=io.realm.kotlin.RealmConfiguration origin=null
            $this: GET_OBJECT 'CLASS IR_EXTERNAL_DECLARATION_STUB OBJECT name:Companion modality:FINAL visibility:public [companion] superTypes:[kotlin.Any]' type=io.realm.kotlin.RealmConfiguration.Companion
            schema: CALL 'public final fun setOf <T> (vararg elements: T of kotlin.collections.SetsKt.setOf): kotlin.collections.Set<T of kotlin.collections.SetsKt.setOf> declared in kotlin.collections.SetsKt' type=kotlin.collections.Set<kotlin.reflect.KClass<out io.realm.kotlin.types.RealmObject>> origin=null
              <T>: kotlin.reflect.KClass<out io.realm.kotlin.types.RealmObject>
              elements: VARARG type=kotlin.Array<out kotlin.reflect.KClass<out io.realm.kotlin.types.RealmObject>> varargElementType=kotlin.reflect.KClass<out io.realm.kotlin.types.RealmObject>
                CLASS_REFERENCE 'CLASS CLASS name:A modality:OPEN visibility:public superTypes:[io.realm.kotlin.types.RealmObject; io.realm.kotlin.internal.RealmObjectInternal]' type=kotlin.reflect.KClass<schema.input.A>
                CLASS_REFERENCE 'CLASS CLASS name:C modality:OPEN visibility:public superTypes:[io.realm.kotlin.types.RealmObject; io.realm.kotlin.internal.RealmObjectInternal]' type=kotlin.reflect.KClass<schema.input.C>
      FUN DEFAULT_PROPERTY_ACCESSOR name:<get-conf2> visibility:public modality:FINAL <> () returnType:io.realm.kotlin.RealmConfiguration
        correspondingProperty: PROPERTY name:conf2 visibility:public modality:FINAL [val]
        BLOCK_BODY
          RETURN type=kotlin.Nothing from='public final fun <get-conf2> (): io.realm.kotlin.RealmConfiguration declared in schema.input'
            GET_FIELD 'FIELD PROPERTY_BACKING_FIELD name:conf2 type:io.realm.kotlin.RealmConfiguration visibility:private [final,static]' type=io.realm.kotlin.RealmConfiguration origin=null<|MERGE_RESOLUTION|>--- conflicted
+++ resolved
@@ -77,35 +77,20 @@
                 GET_FIELD 'FIELD name:io_realm_kotlin_className type:kotlin.String visibility:private' type=kotlin.String origin=null
                   receiver: GET_VAR '<this>: schema.input.A.Companion declared in schema.input.A.Companion.<get-io_realm_kotlin_className>' type=schema.input.A.Companion origin=null
         PROPERTY name:io_realm_kotlin_fields visibility:public modality:FINAL [var]
-<<<<<<< HEAD
-          FIELD PROPERTY_BACKING_FIELD name:io_realm_kotlin_fields type:kotlin.collections.Map<kotlin.String, kotlin.Pair<kotlin.reflect.KClass<*>, kotlin.reflect.KMutableProperty1<io.realm.kotlin.types.RealmObject, kotlin.Any?>>> visibility:private
-=======
-          FIELD name:io_realm_kotlin_fields type:kotlin.collections.Map<kotlin.String, kotlin.reflect.KMutableProperty1<io.realm.kotlin.types.RealmObject, kotlin.Any?>> visibility:private
->>>>>>> 52ad45b1
+          FIELD name:io_realm_kotlin_fields type:kotlin.collections.Map<kotlin.String, kotlin.Pair<kotlin.reflect.KClass<*>, kotlin.reflect.KMutableProperty1<io.realm.kotlin.types.RealmObject, kotlin.Any?>>> visibility:private
             EXPRESSION_BODY
               CALL 'public final fun mapOf <K, V> (vararg pairs: kotlin.Pair<K of kotlin.collections.MapsKt.mapOf, V of kotlin.collections.MapsKt.mapOf>): kotlin.collections.Map<K of kotlin.collections.MapsKt.mapOf, V of kotlin.collections.MapsKt.mapOf> declared in kotlin.collections.MapsKt' type=kotlin.collections.Map<kotlin.String, kotlin.Pair<kotlin.reflect.KClass<*>, kotlin.reflect.KMutableProperty1<io.realm.kotlin.types.RealmObject, kotlin.Any?>>> origin=null
                 <K>: kotlin.String
-<<<<<<< HEAD
                 <V>: kotlin.Pair<kotlin.reflect.KClass<*>, kotlin.reflect.KMutableProperty1<io.realm.kotlin.types.RealmObject, kotlin.Any?>>
                 pairs: VARARG type=kotlin.Array<kotlin.Pair<kotlin.String, kotlin.Pair<kotlin.reflect.KClass<*>, kotlin.reflect.KMutableProperty1<io.realm.kotlin.types.RealmObject, kotlin.Any?>>>> varargElementType=kotlin.collections.Map<kotlin.String, kotlin.Pair<kotlin.reflect.KClass<*>, kotlin.reflect.KMutableProperty1<io.realm.kotlin.types.RealmObject, kotlin.Any?>>>
-          FUN DEFAULT_PROPERTY_ACCESSOR name:<get-io_realm_kotlin_fields> visibility:public modality:FINAL <> ($this:schema.input.A.Companion) returnType:kotlin.collections.Map<kotlin.String, kotlin.Pair<kotlin.reflect.KClass<*>, kotlin.reflect.KMutableProperty1<io.realm.kotlin.types.RealmObject, kotlin.Any?>>>
-=======
-                <V>: kotlin.reflect.KProperty1<io.realm.kotlin.types.RealmObject, kotlin.Any?>
-                pairs: VARARG type=kotlin.Array<kotlin.Pair<kotlin.String, kotlin.reflect.KMutableProperty1<io.realm.kotlin.types.RealmObject, kotlin.Any?>>> varargElementType=kotlin.collections.Map<kotlin.String, kotlin.reflect.KMutableProperty1<io.realm.kotlin.types.RealmObject, kotlin.Any?>>
-          FUN name:<get-io_realm_kotlin_fields> visibility:public modality:FINAL <> ($this:schema.input.A.Companion) returnType:kotlin.collections.Map<kotlin.String, kotlin.reflect.KMutableProperty1<io.realm.kotlin.types.RealmObject, kotlin.Any?>>
->>>>>>> 52ad45b1
+          FUN name:<get-io_realm_kotlin_fields> visibility:public modality:FINAL <> ($this:schema.input.A.Companion) returnType:kotlin.collections.Map<kotlin.String, kotlin.Pair<kotlin.reflect.KClass<*>, kotlin.reflect.KMutableProperty1<io.realm.kotlin.types.RealmObject, kotlin.Any?>>>
             correspondingProperty: PROPERTY name:io_realm_kotlin_fields visibility:public modality:FINAL [var]
             overridden:
               public abstract fun <get-io_realm_kotlin_fields> (): kotlin.collections.Map<kotlin.String, kotlin.Pair<kotlin.reflect.KClass<*>, kotlin.reflect.KProperty1<io.realm.kotlin.types.BaseRealmObject, kotlin.Any?>>> declared in io.realm.kotlin.internal.RealmObjectCompanion
             $this: VALUE_PARAMETER INSTANCE_RECEIVER name:<this> type:schema.input.A.Companion
             BLOCK_BODY
-<<<<<<< HEAD
               RETURN type=kotlin.Nothing from='public final fun <get-io_realm_kotlin_fields> (): kotlin.collections.Map<kotlin.String, kotlin.Pair<kotlin.reflect.KClass<*>, kotlin.reflect.KMutableProperty1<io.realm.kotlin.types.RealmObject, kotlin.Any?>>> declared in schema.input.A.Companion'
-                GET_FIELD 'FIELD PROPERTY_BACKING_FIELD name:io_realm_kotlin_fields type:kotlin.collections.Map<kotlin.String, kotlin.Pair<kotlin.reflect.KClass<*>, kotlin.reflect.KMutableProperty1<io.realm.kotlin.types.RealmObject, kotlin.Any?>>> visibility:private' type=kotlin.collections.Map<kotlin.String, kotlin.Pair<kotlin.reflect.KClass<*>, kotlin.reflect.KMutableProperty1<io.realm.kotlin.types.RealmObject, kotlin.Any?>>> origin=null
-=======
-              RETURN type=kotlin.Nothing from='public final fun <get-io_realm_kotlin_fields> (): kotlin.collections.Map<kotlin.String, kotlin.reflect.KMutableProperty1<io.realm.kotlin.types.RealmObject, kotlin.Any?>> declared in schema.input.A.Companion'
-                GET_FIELD 'FIELD name:io_realm_kotlin_fields type:kotlin.collections.Map<kotlin.String, kotlin.reflect.KMutableProperty1<io.realm.kotlin.types.RealmObject, kotlin.Any?>> visibility:private' type=kotlin.collections.Map<kotlin.String, kotlin.reflect.KMutableProperty1<io.realm.kotlin.types.RealmObject, kotlin.Any?>> origin=null
->>>>>>> 52ad45b1
+                GET_FIELD 'FIELD name:io_realm_kotlin_fields type:kotlin.collections.Map<kotlin.String, kotlin.Pair<kotlin.reflect.KClass<*>, kotlin.reflect.KMutableProperty1<io.realm.kotlin.types.RealmObject, kotlin.Any?>>> visibility:private' type=kotlin.collections.Map<kotlin.String, kotlin.Pair<kotlin.reflect.KClass<*>, kotlin.reflect.KMutableProperty1<io.realm.kotlin.types.RealmObject, kotlin.Any?>>> origin=null
                   receiver: GET_VAR '<this>: schema.input.A.Companion declared in schema.input.A.Companion.<get-io_realm_kotlin_fields>' type=schema.input.A.Companion origin=null
         PROPERTY name:io_realm_kotlin_primaryKey visibility:public modality:FINAL [var]
           FIELD name:io_realm_kotlin_primaryKey type:kotlin.reflect.KMutableProperty1<schema.input.A, kotlin.Any?> visibility:private
@@ -261,35 +246,20 @@
                 GET_FIELD 'FIELD name:io_realm_kotlin_className type:kotlin.String visibility:private' type=kotlin.String origin=null
                   receiver: GET_VAR '<this>: schema.input.B.Companion declared in schema.input.B.Companion.<get-io_realm_kotlin_className>' type=schema.input.B.Companion origin=null
         PROPERTY name:io_realm_kotlin_fields visibility:public modality:FINAL [var]
-<<<<<<< HEAD
-          FIELD PROPERTY_BACKING_FIELD name:io_realm_kotlin_fields type:kotlin.collections.Map<kotlin.String, kotlin.Pair<kotlin.reflect.KClass<*>, kotlin.reflect.KMutableProperty1<io.realm.kotlin.types.RealmObject, kotlin.Any?>>> visibility:private
-=======
-          FIELD name:io_realm_kotlin_fields type:kotlin.collections.Map<kotlin.String, kotlin.reflect.KMutableProperty1<io.realm.kotlin.types.RealmObject, kotlin.Any?>> visibility:private
->>>>>>> 52ad45b1
+          FIELD name:io_realm_kotlin_fields type:kotlin.collections.Map<kotlin.String, kotlin.Pair<kotlin.reflect.KClass<*>, kotlin.reflect.KMutableProperty1<io.realm.kotlin.types.RealmObject, kotlin.Any?>>> visibility:private
             EXPRESSION_BODY
               CALL 'public final fun mapOf <K, V> (vararg pairs: kotlin.Pair<K of kotlin.collections.MapsKt.mapOf, V of kotlin.collections.MapsKt.mapOf>): kotlin.collections.Map<K of kotlin.collections.MapsKt.mapOf, V of kotlin.collections.MapsKt.mapOf> declared in kotlin.collections.MapsKt' type=kotlin.collections.Map<kotlin.String, kotlin.Pair<kotlin.reflect.KClass<*>, kotlin.reflect.KMutableProperty1<io.realm.kotlin.types.RealmObject, kotlin.Any?>>> origin=null
                 <K>: kotlin.String
-<<<<<<< HEAD
                 <V>: kotlin.Pair<kotlin.reflect.KClass<*>, kotlin.reflect.KMutableProperty1<io.realm.kotlin.types.RealmObject, kotlin.Any?>>
                 pairs: VARARG type=kotlin.Array<kotlin.Pair<kotlin.String, kotlin.Pair<kotlin.reflect.KClass<*>, kotlin.reflect.KMutableProperty1<io.realm.kotlin.types.RealmObject, kotlin.Any?>>>> varargElementType=kotlin.collections.Map<kotlin.String, kotlin.Pair<kotlin.reflect.KClass<*>, kotlin.reflect.KMutableProperty1<io.realm.kotlin.types.RealmObject, kotlin.Any?>>>
-          FUN DEFAULT_PROPERTY_ACCESSOR name:<get-io_realm_kotlin_fields> visibility:public modality:FINAL <> ($this:schema.input.B.Companion) returnType:kotlin.collections.Map<kotlin.String, kotlin.Pair<kotlin.reflect.KClass<*>, kotlin.reflect.KMutableProperty1<io.realm.kotlin.types.RealmObject, kotlin.Any?>>>
-=======
-                <V>: kotlin.reflect.KProperty1<io.realm.kotlin.types.RealmObject, kotlin.Any?>
-                pairs: VARARG type=kotlin.Array<kotlin.Pair<kotlin.String, kotlin.reflect.KMutableProperty1<io.realm.kotlin.types.RealmObject, kotlin.Any?>>> varargElementType=kotlin.collections.Map<kotlin.String, kotlin.reflect.KMutableProperty1<io.realm.kotlin.types.RealmObject, kotlin.Any?>>
-          FUN name:<get-io_realm_kotlin_fields> visibility:public modality:FINAL <> ($this:schema.input.B.Companion) returnType:kotlin.collections.Map<kotlin.String, kotlin.reflect.KMutableProperty1<io.realm.kotlin.types.RealmObject, kotlin.Any?>>
->>>>>>> 52ad45b1
+          FUN name:<get-io_realm_kotlin_fields> visibility:public modality:FINAL <> ($this:schema.input.B.Companion) returnType:kotlin.collections.Map<kotlin.String, kotlin.Pair<kotlin.reflect.KClass<*>, kotlin.reflect.KMutableProperty1<io.realm.kotlin.types.RealmObject, kotlin.Any?>>>
             correspondingProperty: PROPERTY name:io_realm_kotlin_fields visibility:public modality:FINAL [var]
             overridden:
               public abstract fun <get-io_realm_kotlin_fields> (): kotlin.collections.Map<kotlin.String, kotlin.Pair<kotlin.reflect.KClass<*>, kotlin.reflect.KProperty1<io.realm.kotlin.types.BaseRealmObject, kotlin.Any?>>> declared in io.realm.kotlin.internal.RealmObjectCompanion
             $this: VALUE_PARAMETER INSTANCE_RECEIVER name:<this> type:schema.input.B.Companion
             BLOCK_BODY
-<<<<<<< HEAD
               RETURN type=kotlin.Nothing from='public final fun <get-io_realm_kotlin_fields> (): kotlin.collections.Map<kotlin.String, kotlin.Pair<kotlin.reflect.KClass<*>, kotlin.reflect.KMutableProperty1<io.realm.kotlin.types.RealmObject, kotlin.Any?>>> declared in schema.input.B.Companion'
-                GET_FIELD 'FIELD PROPERTY_BACKING_FIELD name:io_realm_kotlin_fields type:kotlin.collections.Map<kotlin.String, kotlin.Pair<kotlin.reflect.KClass<*>, kotlin.reflect.KMutableProperty1<io.realm.kotlin.types.RealmObject, kotlin.Any?>>> visibility:private' type=kotlin.collections.Map<kotlin.String, kotlin.Pair<kotlin.reflect.KClass<*>, kotlin.reflect.KMutableProperty1<io.realm.kotlin.types.RealmObject, kotlin.Any?>>> origin=null
-=======
-              RETURN type=kotlin.Nothing from='public final fun <get-io_realm_kotlin_fields> (): kotlin.collections.Map<kotlin.String, kotlin.reflect.KMutableProperty1<io.realm.kotlin.types.RealmObject, kotlin.Any?>> declared in schema.input.B.Companion'
-                GET_FIELD 'FIELD name:io_realm_kotlin_fields type:kotlin.collections.Map<kotlin.String, kotlin.reflect.KMutableProperty1<io.realm.kotlin.types.RealmObject, kotlin.Any?>> visibility:private' type=kotlin.collections.Map<kotlin.String, kotlin.reflect.KMutableProperty1<io.realm.kotlin.types.RealmObject, kotlin.Any?>> origin=null
->>>>>>> 52ad45b1
+                GET_FIELD 'FIELD name:io_realm_kotlin_fields type:kotlin.collections.Map<kotlin.String, kotlin.Pair<kotlin.reflect.KClass<*>, kotlin.reflect.KMutableProperty1<io.realm.kotlin.types.RealmObject, kotlin.Any?>>> visibility:private' type=kotlin.collections.Map<kotlin.String, kotlin.Pair<kotlin.reflect.KClass<*>, kotlin.reflect.KMutableProperty1<io.realm.kotlin.types.RealmObject, kotlin.Any?>>> origin=null
                   receiver: GET_VAR '<this>: schema.input.B.Companion declared in schema.input.B.Companion.<get-io_realm_kotlin_fields>' type=schema.input.B.Companion origin=null
         PROPERTY name:io_realm_kotlin_primaryKey visibility:public modality:FINAL [var]
           FIELD name:io_realm_kotlin_primaryKey type:kotlin.reflect.KMutableProperty1<schema.input.B, kotlin.Any?> visibility:private
@@ -445,35 +415,20 @@
                 GET_FIELD 'FIELD name:io_realm_kotlin_className type:kotlin.String visibility:private' type=kotlin.String origin=null
                   receiver: GET_VAR '<this>: schema.input.C.Companion declared in schema.input.C.Companion.<get-io_realm_kotlin_className>' type=schema.input.C.Companion origin=null
         PROPERTY name:io_realm_kotlin_fields visibility:public modality:FINAL [var]
-<<<<<<< HEAD
-          FIELD PROPERTY_BACKING_FIELD name:io_realm_kotlin_fields type:kotlin.collections.Map<kotlin.String, kotlin.Pair<kotlin.reflect.KClass<*>, kotlin.reflect.KMutableProperty1<io.realm.kotlin.types.RealmObject, kotlin.Any?>>> visibility:private
-=======
-          FIELD name:io_realm_kotlin_fields type:kotlin.collections.Map<kotlin.String, kotlin.reflect.KMutableProperty1<io.realm.kotlin.types.RealmObject, kotlin.Any?>> visibility:private
->>>>>>> 52ad45b1
+          FIELD name:io_realm_kotlin_fields type:kotlin.collections.Map<kotlin.String, kotlin.Pair<kotlin.reflect.KClass<*>, kotlin.reflect.KMutableProperty1<io.realm.kotlin.types.RealmObject, kotlin.Any?>>> visibility:private
             EXPRESSION_BODY
               CALL 'public final fun mapOf <K, V> (vararg pairs: kotlin.Pair<K of kotlin.collections.MapsKt.mapOf, V of kotlin.collections.MapsKt.mapOf>): kotlin.collections.Map<K of kotlin.collections.MapsKt.mapOf, V of kotlin.collections.MapsKt.mapOf> declared in kotlin.collections.MapsKt' type=kotlin.collections.Map<kotlin.String, kotlin.Pair<kotlin.reflect.KClass<*>, kotlin.reflect.KMutableProperty1<io.realm.kotlin.types.RealmObject, kotlin.Any?>>> origin=null
                 <K>: kotlin.String
-<<<<<<< HEAD
                 <V>: kotlin.Pair<kotlin.reflect.KClass<*>, kotlin.reflect.KMutableProperty1<io.realm.kotlin.types.RealmObject, kotlin.Any?>>
                 pairs: VARARG type=kotlin.Array<kotlin.Pair<kotlin.String, kotlin.Pair<kotlin.reflect.KClass<*>, kotlin.reflect.KMutableProperty1<io.realm.kotlin.types.RealmObject, kotlin.Any?>>>> varargElementType=kotlin.collections.Map<kotlin.String, kotlin.Pair<kotlin.reflect.KClass<*>, kotlin.reflect.KMutableProperty1<io.realm.kotlin.types.RealmObject, kotlin.Any?>>>
-          FUN DEFAULT_PROPERTY_ACCESSOR name:<get-io_realm_kotlin_fields> visibility:public modality:FINAL <> ($this:schema.input.C.Companion) returnType:kotlin.collections.Map<kotlin.String, kotlin.Pair<kotlin.reflect.KClass<*>, kotlin.reflect.KMutableProperty1<io.realm.kotlin.types.RealmObject, kotlin.Any?>>>
-=======
-                <V>: kotlin.reflect.KProperty1<io.realm.kotlin.types.RealmObject, kotlin.Any?>
-                pairs: VARARG type=kotlin.Array<kotlin.Pair<kotlin.String, kotlin.reflect.KMutableProperty1<io.realm.kotlin.types.RealmObject, kotlin.Any?>>> varargElementType=kotlin.collections.Map<kotlin.String, kotlin.reflect.KMutableProperty1<io.realm.kotlin.types.RealmObject, kotlin.Any?>>
-          FUN name:<get-io_realm_kotlin_fields> visibility:public modality:FINAL <> ($this:schema.input.C.Companion) returnType:kotlin.collections.Map<kotlin.String, kotlin.reflect.KMutableProperty1<io.realm.kotlin.types.RealmObject, kotlin.Any?>>
->>>>>>> 52ad45b1
+          FUN name:<get-io_realm_kotlin_fields> visibility:public modality:FINAL <> ($this:schema.input.C.Companion) returnType:kotlin.collections.Map<kotlin.String, kotlin.Pair<kotlin.reflect.KClass<*>, kotlin.reflect.KMutableProperty1<io.realm.kotlin.types.RealmObject, kotlin.Any?>>>
             correspondingProperty: PROPERTY name:io_realm_kotlin_fields visibility:public modality:FINAL [var]
             overridden:
               public abstract fun <get-io_realm_kotlin_fields> (): kotlin.collections.Map<kotlin.String, kotlin.Pair<kotlin.reflect.KClass<*>, kotlin.reflect.KProperty1<io.realm.kotlin.types.BaseRealmObject, kotlin.Any?>>> declared in io.realm.kotlin.internal.RealmObjectCompanion
             $this: VALUE_PARAMETER INSTANCE_RECEIVER name:<this> type:schema.input.C.Companion
             BLOCK_BODY
-<<<<<<< HEAD
               RETURN type=kotlin.Nothing from='public final fun <get-io_realm_kotlin_fields> (): kotlin.collections.Map<kotlin.String, kotlin.Pair<kotlin.reflect.KClass<*>, kotlin.reflect.KMutableProperty1<io.realm.kotlin.types.RealmObject, kotlin.Any?>>> declared in schema.input.C.Companion'
-                GET_FIELD 'FIELD PROPERTY_BACKING_FIELD name:io_realm_kotlin_fields type:kotlin.collections.Map<kotlin.String, kotlin.Pair<kotlin.reflect.KClass<*>, kotlin.reflect.KMutableProperty1<io.realm.kotlin.types.RealmObject, kotlin.Any?>>> visibility:private' type=kotlin.collections.Map<kotlin.String, kotlin.Pair<kotlin.reflect.KClass<*>, kotlin.reflect.KMutableProperty1<io.realm.kotlin.types.RealmObject, kotlin.Any?>>> origin=null
-=======
-              RETURN type=kotlin.Nothing from='public final fun <get-io_realm_kotlin_fields> (): kotlin.collections.Map<kotlin.String, kotlin.reflect.KMutableProperty1<io.realm.kotlin.types.RealmObject, kotlin.Any?>> declared in schema.input.C.Companion'
-                GET_FIELD 'FIELD name:io_realm_kotlin_fields type:kotlin.collections.Map<kotlin.String, kotlin.reflect.KMutableProperty1<io.realm.kotlin.types.RealmObject, kotlin.Any?>> visibility:private' type=kotlin.collections.Map<kotlin.String, kotlin.reflect.KMutableProperty1<io.realm.kotlin.types.RealmObject, kotlin.Any?>> origin=null
->>>>>>> 52ad45b1
+                GET_FIELD 'FIELD name:io_realm_kotlin_fields type:kotlin.collections.Map<kotlin.String, kotlin.Pair<kotlin.reflect.KClass<*>, kotlin.reflect.KMutableProperty1<io.realm.kotlin.types.RealmObject, kotlin.Any?>>> visibility:private' type=kotlin.collections.Map<kotlin.String, kotlin.Pair<kotlin.reflect.KClass<*>, kotlin.reflect.KMutableProperty1<io.realm.kotlin.types.RealmObject, kotlin.Any?>>> origin=null
                   receiver: GET_VAR '<this>: schema.input.C.Companion declared in schema.input.C.Companion.<get-io_realm_kotlin_fields>' type=schema.input.C.Companion origin=null
         PROPERTY name:io_realm_kotlin_primaryKey visibility:public modality:FINAL [var]
           FIELD name:io_realm_kotlin_primaryKey type:kotlin.reflect.KMutableProperty1<schema.input.C, kotlin.Any?> visibility:private
