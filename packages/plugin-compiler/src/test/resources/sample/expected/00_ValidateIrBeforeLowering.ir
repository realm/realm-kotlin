--- conflicted
+++ resolved
@@ -2053,12 +2053,8 @@
                   $this: GET_OBJECT 'CLASS IR_EXTERNAL_DECLARATION_STUB OBJECT name:Companion modality:FINAL visibility:public [companion] superTypes:[kotlin.Any]' type=io.realm.internal.interop.ClassInfo.Companion
                   name: CONST String type=kotlin.String value="Sample"
                   primaryKey: CONST String type=kotlin.String value="id"
-<<<<<<< HEAD
-                  numProperties: CONST Long type=kotlin.Long value=34
+                  numProperties: CONST Long type=kotlin.Long value=37
                   isEmbedded: CONST Boolean type=kotlin.Boolean value=false
-=======
-                  numProperties: CONST Long type=kotlin.Long value=36
->>>>>>> f0fcabb2
                 cinteropProperties: CALL 'public final fun listOf <T> (vararg elements: T of kotlin.collections.CollectionsKt.listOf): kotlin.collections.List<T of kotlin.collections.CollectionsKt.listOf> declared in kotlin.collections.CollectionsKt' type=kotlin.collections.List<io.realm.internal.interop.PropertyInfo> origin=null
                   <T>: io.realm.internal.interop.PropertyInfo
                   elements: VARARG type=kotlin.Array<io.realm.internal.interop.PropertyInfo> varargElementType=kotlin.collections.List<io.realm.internal.interop.PropertyInfo>
