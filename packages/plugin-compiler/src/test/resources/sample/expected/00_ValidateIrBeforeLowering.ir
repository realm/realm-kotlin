--- conflicted
+++ resolved
@@ -1391,12 +1391,12 @@
           $this: VALUE_PARAMETER INSTANCE_RECEIVER name:<this> type:sample.input.Sample.Companion
           BLOCK_BODY
             RETURN type=kotlin.Nothing from='public open fun $realm$schema (): kotlin.Any declared in sample.input.Sample.Companion'
-              CONSTRUCTOR_CALL 'public constructor <init> (cinterosClass: io.realm.internal.interop.ClassInfo, cinteropProperties: kotlin.collections.List<io.realm.internal.interop.PropertyInfo>) [primary] declared in io.realm.internal.schema.RealmClassImpl' type=io.realm.internal.schema.RealmClassImpl origin=null
-                cinterosClass: CALL 'public final fun create (name: kotlin.String, primaryKey: kotlin.String?, numProperties: kotlin.Long): io.realm.internal.interop.ClassInfo declared in io.realm.internal.interop.ClassInfo.Companion' type=io.realm.internal.interop.ClassInfo origin=null
+              CONSTRUCTOR_CALL 'public constructor <init> (cinteropClass: io.realm.internal.interop.ClassInfo, cinteropProperties: kotlin.collections.List<io.realm.internal.interop.PropertyInfo>) [primary] declared in io.realm.internal.schema.RealmClassImpl' type=io.realm.internal.schema.RealmClassImpl origin=null
+                cinteropClass: CALL 'public final fun create (name: kotlin.String, primaryKey: kotlin.String?, numProperties: kotlin.Long): io.realm.internal.interop.ClassInfo declared in io.realm.internal.interop.ClassInfo.Companion' type=io.realm.internal.interop.ClassInfo origin=null
                   $this: GET_OBJECT 'CLASS IR_EXTERNAL_DECLARATION_STUB OBJECT name:Companion modality:FINAL visibility:public [companion] superTypes:[kotlin.Any]' type=io.realm.internal.interop.ClassInfo.Companion
                   name: CONST String type=kotlin.String value="Sample"
                   primaryKey: CONST String type=kotlin.String value="id"
-                  numProperties: CONST Long type=kotlin.Long value=30
+                  numProperties: CONST Long type=kotlin.Long value=33
                 cinteropProperties: CALL 'public final fun listOf <T> (vararg elements: T of kotlin.collections.CollectionsKt.listOf): kotlin.collections.List<T of kotlin.collections.CollectionsKt.listOf> declared in kotlin.collections.CollectionsKt' type=kotlin.collections.List<io.realm.internal.interop.PropertyInfo> origin=null
                   <T>: io.realm.internal.interop.PropertyInfo
                   elements: VARARG type=kotlin.Array<io.realm.internal.interop.PropertyInfo> varargElementType=kotlin.collections.List<io.realm.internal.interop.PropertyInfo>
@@ -1507,30 +1507,22 @@
                       collectionType: GET_ENUM 'ENUM_ENTRY IR_EXTERNAL_DECLARATION_STUB name:RLM_COLLECTION_TYPE_NONE' type=io.realm.internal.interop.CollectionType
                       linkTarget: CONST String type=kotlin.String value=""
                       linkOriginPropertyName: CONST String type=kotlin.String value=""
-<<<<<<< HEAD
                       isNullable: CONST Boolean type=kotlin.Boolean value=true
                       isPrimaryKey: CONST Boolean type=kotlin.Boolean value=false
                       isIndexed: CONST Boolean type=kotlin.Boolean value=false
                     CALL 'public final fun create (name: kotlin.String, publicName: kotlin.String?, type: io.realm.internal.interop.PropertyType, collectionType: io.realm.internal.interop.CollectionType, linkTarget: kotlin.String?, linkOriginPropertyName: kotlin.String?, isNullable: kotlin.Boolean, isPrimaryKey: kotlin.Boolean, isIndexed: kotlin.Boolean): io.realm.internal.interop.PropertyInfo declared in io.realm.internal.interop.PropertyInfo.Companion' type=io.realm.internal.interop.PropertyInfo origin=null
                       $this: GET_OBJECT 'CLASS IR_EXTERNAL_DECLARATION_STUB OBJECT name:Companion modality:FINAL visibility:public [companion] superTypes:[kotlin.Any]' type=io.realm.internal.interop.PropertyInfo.Companion
-=======
-                      flags: CALL 'public final fun setOf <T> (vararg elements: T of kotlin.collections.SetsKt.setOf): kotlin.collections.Set<T of kotlin.collections.SetsKt.setOf> declared in kotlin.collections.SetsKt' type=kotlin.collections.Set<io.realm.internal.interop.PropertyFlag> origin=null
-                        <T>: io.realm.internal.interop.PropertyFlag
-                        elements: VARARG type=kotlin.Array<io.realm.internal.interop.PropertyFlag> varargElementType=kotlin.collections.Set<io.realm.internal.interop.PropertyFlag>
-                          GET_ENUM 'ENUM_ENTRY IR_EXTERNAL_DECLARATION_STUB name:RLM_PROPERTY_NULLABLE' type=io.realm.internal.interop.PropertyFlag
-                    CONSTRUCTOR_CALL 'public constructor <init> (name: kotlin.String, publicName: kotlin.String, type: io.realm.internal.interop.PropertyType, collectionType: io.realm.internal.interop.CollectionType, linkTarget: kotlin.String, linkOriginPropertyName: kotlin.String, flags: kotlin.collections.Set<io.realm.internal.interop.PropertyFlag>) [primary] declared in io.realm.internal.interop.Property' type=io.realm.internal.interop.Property origin=null
                       name: CONST String type=kotlin.String value="timestampField"
                       publicName: CONST String type=kotlin.String value=""
                       type: GET_ENUM 'ENUM_ENTRY IR_EXTERNAL_DECLARATION_STUB name:RLM_PROPERTY_TYPE_TIMESTAMP' type=io.realm.internal.interop.PropertyType
                       collectionType: GET_ENUM 'ENUM_ENTRY IR_EXTERNAL_DECLARATION_STUB name:RLM_COLLECTION_TYPE_NONE' type=io.realm.internal.interop.CollectionType
                       linkTarget: CONST String type=kotlin.String value=""
                       linkOriginPropertyName: CONST String type=kotlin.String value=""
-                      flags: CALL 'public final fun setOf <T> (vararg elements: T of kotlin.collections.SetsKt.setOf): kotlin.collections.Set<T of kotlin.collections.SetsKt.setOf> declared in kotlin.collections.SetsKt' type=kotlin.collections.Set<io.realm.internal.interop.PropertyFlag> origin=null
-                        <T>: io.realm.internal.interop.PropertyFlag
-                        elements: VARARG type=kotlin.Array<io.realm.internal.interop.PropertyFlag> varargElementType=kotlin.collections.Set<io.realm.internal.interop.PropertyFlag>
-                          GET_ENUM 'ENUM_ENTRY IR_EXTERNAL_DECLARATION_STUB name:RLM_PROPERTY_NULLABLE' type=io.realm.internal.interop.PropertyFlag
-                    CONSTRUCTOR_CALL 'public constructor <init> (name: kotlin.String, publicName: kotlin.String, type: io.realm.internal.interop.PropertyType, collectionType: io.realm.internal.interop.CollectionType, linkTarget: kotlin.String, linkOriginPropertyName: kotlin.String, flags: kotlin.collections.Set<io.realm.internal.interop.PropertyFlag>) [primary] declared in io.realm.internal.interop.Property' type=io.realm.internal.interop.Property origin=null
->>>>>>> 90e23ead
+                      isNullable: CONST Boolean type=kotlin.Boolean value=true
+                      isPrimaryKey: CONST Boolean type=kotlin.Boolean value=false
+                      isIndexed: CONST Boolean type=kotlin.Boolean value=false
+                    CALL 'public final fun create (name: kotlin.String, publicName: kotlin.String?, type: io.realm.internal.interop.PropertyType, collectionType: io.realm.internal.interop.CollectionType, linkTarget: kotlin.String?, linkOriginPropertyName: kotlin.String?, isNullable: kotlin.Boolean, isPrimaryKey: kotlin.Boolean, isIndexed: kotlin.Boolean): io.realm.internal.interop.PropertyInfo declared in io.realm.internal.interop.PropertyInfo.Companion' type=io.realm.internal.interop.PropertyInfo origin=null
+                      $this: GET_OBJECT 'CLASS IR_EXTERNAL_DECLARATION_STUB OBJECT name:Companion modality:FINAL visibility:public [companion] superTypes:[kotlin.Any]' type=io.realm.internal.interop.PropertyInfo.Companion
                       name: CONST String type=kotlin.String value="child"
                       publicName: CONST String type=kotlin.String value=""
                       type: GET_ENUM 'ENUM_ENTRY IR_EXTERNAL_DECLARATION_STUB name:RLM_PROPERTY_TYPE_OBJECT' type=io.realm.internal.interop.PropertyType
@@ -1636,28 +1628,22 @@
                       collectionType: GET_ENUM 'ENUM_ENTRY IR_EXTERNAL_DECLARATION_STUB name:RLM_COLLECTION_TYPE_LIST' type=io.realm.internal.interop.CollectionType
                       linkTarget: CONST String type=kotlin.String value=""
                       linkOriginPropertyName: CONST String type=kotlin.String value=""
-<<<<<<< HEAD
                       isNullable: CONST Boolean type=kotlin.Boolean value=false
                       isPrimaryKey: CONST Boolean type=kotlin.Boolean value=false
                       isIndexed: CONST Boolean type=kotlin.Boolean value=false
                     CALL 'public final fun create (name: kotlin.String, publicName: kotlin.String?, type: io.realm.internal.interop.PropertyType, collectionType: io.realm.internal.interop.CollectionType, linkTarget: kotlin.String?, linkOriginPropertyName: kotlin.String?, isNullable: kotlin.Boolean, isPrimaryKey: kotlin.Boolean, isIndexed: kotlin.Boolean): io.realm.internal.interop.PropertyInfo declared in io.realm.internal.interop.PropertyInfo.Companion' type=io.realm.internal.interop.PropertyInfo origin=null
                       $this: GET_OBJECT 'CLASS IR_EXTERNAL_DECLARATION_STUB OBJECT name:Companion modality:FINAL visibility:public [companion] superTypes:[kotlin.Any]' type=io.realm.internal.interop.PropertyInfo.Companion
-=======
-                      flags: CALL 'public final fun setOf <T> (vararg elements: T of kotlin.collections.SetsKt.setOf): kotlin.collections.Set<T of kotlin.collections.SetsKt.setOf> declared in kotlin.collections.SetsKt' type=kotlin.collections.Set<io.realm.internal.interop.PropertyFlag> origin=null
-                        <T>: io.realm.internal.interop.PropertyFlag
-                        elements: VARARG type=kotlin.Array<io.realm.internal.interop.PropertyFlag> varargElementType=kotlin.collections.Set<io.realm.internal.interop.PropertyFlag>
-                    CONSTRUCTOR_CALL 'public constructor <init> (name: kotlin.String, publicName: kotlin.String, type: io.realm.internal.interop.PropertyType, collectionType: io.realm.internal.interop.CollectionType, linkTarget: kotlin.String, linkOriginPropertyName: kotlin.String, flags: kotlin.collections.Set<io.realm.internal.interop.PropertyFlag>) [primary] declared in io.realm.internal.interop.Property' type=io.realm.internal.interop.Property origin=null
                       name: CONST String type=kotlin.String value="timestampListField"
                       publicName: CONST String type=kotlin.String value=""
                       type: GET_ENUM 'ENUM_ENTRY IR_EXTERNAL_DECLARATION_STUB name:RLM_PROPERTY_TYPE_TIMESTAMP' type=io.realm.internal.interop.PropertyType
                       collectionType: GET_ENUM 'ENUM_ENTRY IR_EXTERNAL_DECLARATION_STUB name:RLM_COLLECTION_TYPE_LIST' type=io.realm.internal.interop.CollectionType
                       linkTarget: CONST String type=kotlin.String value=""
                       linkOriginPropertyName: CONST String type=kotlin.String value=""
-                      flags: CALL 'public final fun setOf <T> (vararg elements: T of kotlin.collections.SetsKt.setOf): kotlin.collections.Set<T of kotlin.collections.SetsKt.setOf> declared in kotlin.collections.SetsKt' type=kotlin.collections.Set<io.realm.internal.interop.PropertyFlag> origin=null
-                        <T>: io.realm.internal.interop.PropertyFlag
-                        elements: VARARG type=kotlin.Array<io.realm.internal.interop.PropertyFlag> varargElementType=kotlin.collections.Set<io.realm.internal.interop.PropertyFlag>
-                    CONSTRUCTOR_CALL 'public constructor <init> (name: kotlin.String, publicName: kotlin.String, type: io.realm.internal.interop.PropertyType, collectionType: io.realm.internal.interop.CollectionType, linkTarget: kotlin.String, linkOriginPropertyName: kotlin.String, flags: kotlin.collections.Set<io.realm.internal.interop.PropertyFlag>) [primary] declared in io.realm.internal.interop.Property' type=io.realm.internal.interop.Property origin=null
->>>>>>> 90e23ead
+                      isNullable: CONST Boolean type=kotlin.Boolean value=false
+                      isPrimaryKey: CONST Boolean type=kotlin.Boolean value=false
+                      isIndexed: CONST Boolean type=kotlin.Boolean value=false
+                    CALL 'public final fun create (name: kotlin.String, publicName: kotlin.String?, type: io.realm.internal.interop.PropertyType, collectionType: io.realm.internal.interop.CollectionType, linkTarget: kotlin.String?, linkOriginPropertyName: kotlin.String?, isNullable: kotlin.Boolean, isPrimaryKey: kotlin.Boolean, isIndexed: kotlin.Boolean): io.realm.internal.interop.PropertyInfo declared in io.realm.internal.interop.PropertyInfo.Companion' type=io.realm.internal.interop.PropertyInfo origin=null
+                      $this: GET_OBJECT 'CLASS IR_EXTERNAL_DECLARATION_STUB OBJECT name:Companion modality:FINAL visibility:public [companion] superTypes:[kotlin.Any]' type=io.realm.internal.interop.PropertyInfo.Companion
                       name: CONST String type=kotlin.String value="objectListField"
                       publicName: CONST String type=kotlin.String value=""
                       type: GET_ENUM 'ENUM_ENTRY IR_EXTERNAL_DECLARATION_STUB name:RLM_PROPERTY_TYPE_OBJECT' type=io.realm.internal.interop.PropertyType
@@ -1763,27 +1749,20 @@
                       collectionType: GET_ENUM 'ENUM_ENTRY IR_EXTERNAL_DECLARATION_STUB name:RLM_COLLECTION_TYPE_LIST' type=io.realm.internal.interop.CollectionType
                       linkTarget: CONST String type=kotlin.String value=""
                       linkOriginPropertyName: CONST String type=kotlin.String value=""
-<<<<<<< HEAD
                       isNullable: CONST Boolean type=kotlin.Boolean value=true
                       isPrimaryKey: CONST Boolean type=kotlin.Boolean value=false
                       isIndexed: CONST Boolean type=kotlin.Boolean value=false
-=======
-                      flags: CALL 'public final fun setOf <T> (vararg elements: T of kotlin.collections.SetsKt.setOf): kotlin.collections.Set<T of kotlin.collections.SetsKt.setOf> declared in kotlin.collections.SetsKt' type=kotlin.collections.Set<io.realm.internal.interop.PropertyFlag> origin=null
-                        <T>: io.realm.internal.interop.PropertyFlag
-                        elements: VARARG type=kotlin.Array<io.realm.internal.interop.PropertyFlag> varargElementType=kotlin.collections.Set<io.realm.internal.interop.PropertyFlag>
-                          GET_ENUM 'ENUM_ENTRY IR_EXTERNAL_DECLARATION_STUB name:RLM_PROPERTY_NULLABLE' type=io.realm.internal.interop.PropertyFlag
-                    CONSTRUCTOR_CALL 'public constructor <init> (name: kotlin.String, publicName: kotlin.String, type: io.realm.internal.interop.PropertyType, collectionType: io.realm.internal.interop.CollectionType, linkTarget: kotlin.String, linkOriginPropertyName: kotlin.String, flags: kotlin.collections.Set<io.realm.internal.interop.PropertyFlag>) [primary] declared in io.realm.internal.interop.Property' type=io.realm.internal.interop.Property origin=null
+                    CALL 'public final fun create (name: kotlin.String, publicName: kotlin.String?, type: io.realm.internal.interop.PropertyType, collectionType: io.realm.internal.interop.CollectionType, linkTarget: kotlin.String?, linkOriginPropertyName: kotlin.String?, isNullable: kotlin.Boolean, isPrimaryKey: kotlin.Boolean, isIndexed: kotlin.Boolean): io.realm.internal.interop.PropertyInfo declared in io.realm.internal.interop.PropertyInfo.Companion' type=io.realm.internal.interop.PropertyInfo origin=null
+                      $this: GET_OBJECT 'CLASS IR_EXTERNAL_DECLARATION_STUB OBJECT name:Companion modality:FINAL visibility:public [companion] superTypes:[kotlin.Any]' type=io.realm.internal.interop.PropertyInfo.Companion
                       name: CONST String type=kotlin.String value="nullableTimestampListField"
                       publicName: CONST String type=kotlin.String value=""
                       type: GET_ENUM 'ENUM_ENTRY IR_EXTERNAL_DECLARATION_STUB name:RLM_PROPERTY_TYPE_TIMESTAMP' type=io.realm.internal.interop.PropertyType
                       collectionType: GET_ENUM 'ENUM_ENTRY IR_EXTERNAL_DECLARATION_STUB name:RLM_COLLECTION_TYPE_LIST' type=io.realm.internal.interop.CollectionType
                       linkTarget: CONST String type=kotlin.String value=""
                       linkOriginPropertyName: CONST String type=kotlin.String value=""
-                      flags: CALL 'public final fun setOf <T> (vararg elements: T of kotlin.collections.SetsKt.setOf): kotlin.collections.Set<T of kotlin.collections.SetsKt.setOf> declared in kotlin.collections.SetsKt' type=kotlin.collections.Set<io.realm.internal.interop.PropertyFlag> origin=null
-                        <T>: io.realm.internal.interop.PropertyFlag
-                        elements: VARARG type=kotlin.Array<io.realm.internal.interop.PropertyFlag> varargElementType=kotlin.collections.Set<io.realm.internal.interop.PropertyFlag>
-                          GET_ENUM 'ENUM_ENTRY IR_EXTERNAL_DECLARATION_STUB name:RLM_PROPERTY_NULLABLE' type=io.realm.internal.interop.PropertyFlag
->>>>>>> 90e23ead
+                      isNullable: CONST Boolean type=kotlin.Boolean value=true
+                      isPrimaryKey: CONST Boolean type=kotlin.Boolean value=false
+                      isIndexed: CONST Boolean type=kotlin.Boolean value=false
         FUN name:$realm$newInstance visibility:public modality:OPEN <> ($this:sample.input.Sample.Companion) returnType:kotlin.Any
           overridden:
             public abstract fun $realm$newInstance (): kotlin.Any declared in io.realm.internal.RealmObjectCompanion
@@ -2090,8 +2069,8 @@
           $this: VALUE_PARAMETER INSTANCE_RECEIVER name:<this> type:sample.input.Child.Companion
           BLOCK_BODY
             RETURN type=kotlin.Nothing from='public open fun $realm$schema (): kotlin.Any declared in sample.input.Child.Companion'
-              CONSTRUCTOR_CALL 'public constructor <init> (cinterosClass: io.realm.internal.interop.ClassInfo, cinteropProperties: kotlin.collections.List<io.realm.internal.interop.PropertyInfo>) [primary] declared in io.realm.internal.schema.RealmClassImpl' type=io.realm.internal.schema.RealmClassImpl origin=null
-                cinterosClass: CALL 'public final fun create (name: kotlin.String, primaryKey: kotlin.String?, numProperties: kotlin.Long): io.realm.internal.interop.ClassInfo declared in io.realm.internal.interop.ClassInfo.Companion' type=io.realm.internal.interop.ClassInfo origin=null
+              CONSTRUCTOR_CALL 'public constructor <init> (cinteropClass: io.realm.internal.interop.ClassInfo, cinteropProperties: kotlin.collections.List<io.realm.internal.interop.PropertyInfo>) [primary] declared in io.realm.internal.schema.RealmClassImpl' type=io.realm.internal.schema.RealmClassImpl origin=null
+                cinteropClass: CALL 'public final fun create (name: kotlin.String, primaryKey: kotlin.String?, numProperties: kotlin.Long): io.realm.internal.interop.ClassInfo declared in io.realm.internal.interop.ClassInfo.Companion' type=io.realm.internal.interop.ClassInfo origin=null
                   $this: GET_OBJECT 'CLASS IR_EXTERNAL_DECLARATION_STUB OBJECT name:Companion modality:FINAL visibility:public [companion] superTypes:[kotlin.Any]' type=io.realm.internal.interop.ClassInfo.Companion
                   name: CONST String type=kotlin.String value="Child"
                   primaryKey: CONST Null type=kotlin.Nothing? value=null
