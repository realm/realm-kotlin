/*
 * Copyright 2020 Realm Inc.
 *
 * Licensed under the Apache License, Version 2.0 (the "License");
 * you may not use this file except in compliance with the License.
 * You may obtain a copy of the License at
 *
 * http://www.apache.org/licenses/LICENSE-2.0
 *
 * Unless required by applicable law or agreed to in writing, software
 * distributed under the License is distributed on an "AS IS" BASIS,
 * WITHOUT WARRANTIES OR CONDITIONS OF ANY KIND, either express or implied.
 * See the License for the specific language governing permissions and
 * limitations under the License.
 */
import io.realm.kotlin.getPropertyValue

plugins {
    id("com.android.library") apply false
    id("realm-lint")
    `java-gradle-plugin`
    id("realm-publisher")
    id("org.jetbrains.dokka") version Versions.dokka
    id("com.dorongold.task-tree") version "2.1.1"
}

allprojects {
    version = Realm.version
    group = Realm.group

    // Define JVM bytecode target for all Kotlin targets
    tasks.withType<org.jetbrains.kotlin.gradle.tasks.KotlinCompile> {
        kotlinOptions.jvmTarget = "${Versions.kotlinJvmTarget}"
    }
}

<<<<<<< HEAD
=======
/**
 * Task that will build and publish the defined packages to <root>/packages/build/m2-buildrepo`.
 * This is mostly suited for CI jobs that wants to build select publications on specific runners.
 *
 *
 * See `gradle.properties` for specific configuration options available to this task.
 *
 * For local development, using:
 *
 * ```
 * > ./gradlew publishAllPublicationsToTestRepository
 * ```
 *
 * will build and publish all targets available to the builder platform.
 */
>>>>>>> fdcd3893
tasks.register("publishCIPackages") {
    group = "Publishing"
    description = "Publish packages that has been configured for this CI node. See `gradle.properties`."

    // Figure out which targets are configured. This will impact which sub modules will be published
    val availableTargets = setOf(
        "iosArm64",
        "iosX64",
        "jvm",
        "macosX64",
        "macosArm64",
        "android",
        "metadata",
        "compilerPlugin",
        "gradlePlugin"
    )

    val mainHostTarget: Set<String> = setOf("metadata") // "kotlinMultiplatform"

<<<<<<< HEAD
    val isMainHost: Boolean? = if (project.properties.containsKey("realm.kotlin.mainHost"))  {
        project.properties["realm.kotlin.mainHost"] == "true"
    } else {
        null
    }
=======
    val isMainHost: Boolean = project.properties["realm.kotlin.mainHost"]?.let { it == "true" } ?: false

>>>>>>> fdcd3893
    // Find user configured platforms (if any)
    val userTargets: Set<String>? = (project.properties["realm.kotlin.targets"] as String?)
        ?.split(",")
        ?.map { it.trim() }
        ?.filter { it.isNotEmpty() }
        ?.toSet()
<<<<<<< HEAD
=======

>>>>>>> fdcd3893
    userTargets?.forEach {
        if (!availableTargets.contains(it)) {
            project.logger.error("Unknown publication: $it")
            throw IllegalArgumentException("Unknown publication: $it")
        }
    }
<<<<<<< HEAD
    // Configure which platforms publications we do want to publish
    val wantedTargets: Collection<String> = when (isMainHost) {
        true -> mainHostTarget + (userTargets ?: availableTargets)
        false -> userTargets ?: (availableTargets - mainHostTarget)
        null -> availableTargets
    }

    wantedTargets.forEach { target: String ->
=======

    // Configure which platforms publications we do want to publish
    val publicationTargets = (userTargets ?: availableTargets).let {
        when (isMainHost) {
            true -> it + mainHostTarget
            false -> it - mainHostTarget
        }
    }

    publicationTargets.forEach { target: String ->
>>>>>>> fdcd3893
        when(target) {
            "iosArm64" -> {
                dependsOn(
                    ":cinterop:publishIosArm64PublicationToTestRepository",
                    ":cinterop:publishIosSimulatorArm64PublicationToTestRepository",
                    ":library-base:publishIosArm64PublicationToTestRepository",
                    ":library-base:publishIosSimulatorArm64PublicationToTestRepository",
                    ":library-sync:publishIosArm64PublicationToTestRepository",
                    ":library-sync:publishIosSimulatorArm64PublicationToTestRepository",
                )
            }
            "iosX64" -> {
                dependsOn(
                    ":cinterop:publishIosX64PublicationToTestRepository",
                    ":library-base:publishIosX64PublicationToTestRepository",
                    ":library-sync:publishIosX64PublicationToTestRepository",
                )
            }
            "jvm" -> {
                dependsOn(
                    ":jni-swig-stub:publishAllPublicationsToTestRepository",
                    ":cinterop:publishJvmPublicationToTestRepository",
                    ":library-base:publishJvmPublicationToTestRepository",
                    ":library-sync:publishJvmPublicationToTestRepository",
                )
            }
            "macosX64" -> {
                dependsOn(
                    ":cinterop:publishMacosX64PublicationToTestRepository",
                    ":library-base:publishMacosX64PublicationToTestRepository",
                    ":library-sync:publishMacosX64PublicationToTestRepository",
                )
            }
            "macosArm64" -> {
                dependsOn(
                    ":cinterop:publishMacosArm64PublicationToTestRepository",
                    ":library-base:publishMacosArm64PublicationToTestRepository",
                    ":library-sync:publishMacosArm64PublicationToTestRepository",
                )
            }
            "android" -> {
                dependsOn(
                    ":jni-swig-stub:publishAllPublicationsToTestRepository",
                    ":cinterop:publishAndroidReleasePublicationToTestRepository",
                    ":library-base:publishAndroidReleasePublicationToTestRepository",
                    ":library-sync:publishAndroidReleasePublicationToTestRepository",
                )
            }
            "metadata" -> {
                dependsOn(
                    ":cinterop:publishKotlinMultiplatformPublicationToTestRepository",
                    ":library-base:publishKotlinMultiplatformPublicationToTestRepository",
                    ":library-sync:publishKotlinMultiplatformPublicationToTestRepository",
                )
            }
            "compilerPlugin" -> {
                dependsOn(
                    ":plugin-compiler:publishAllPublicationsToTestRepository",
                    ":plugin-compiler-shaded:publishAllPublicationsToTestRepository"
                )
            }
            "gradlePlugin" -> {
                dependsOn(":gradle-plugin:publishAllPublicationsToTestRepository")
            }
            else -> {
                throw IllegalArgumentException("Unsupported target: $target")
            }
        }
    }
}

tasks.register("uploadDokka") {
    dependsOn("dokkaHtmlMultiModule")
    group = "Release"
    description = "Upload SDK docs to S3"
    doLast {
        val awsAccessKey = getPropertyValue(this.project, "SDK_DOCS_AWS_ACCESS_KEY")
        val awsSecretKey = getPropertyValue(this.project, "SDK_DOCS_AWS_SECRET_KEY")

        // Failsafe check, ensuring that we catch if the path ever changes, which it might since it is an
        // implementation detail of the Kotlin Gradle Plugin
        val dokkaDir = File("$rootDir/build/dokka/htmlMultiModule/")
        if (!dokkaDir.exists() || !dokkaDir.isDirectory || dokkaDir.listFiles().isEmpty()) {
            throw GradleException("Could not locate dir with dokka files in: ${dokkaDir.path}")
        }

        // Upload two copies, to 'latest' and a versioned folder for posterity.
        // Symlinks would have been safer and faster, but this is not supported by S3.
        listOf(Realm.version, "latest").forEach { version: String ->
            exec {
                commandLine = listOf(
                    "s3cmd",
                    "put",
                    "--recursive",
                    "--acl-public",
                    "--access_key=$awsAccessKey",
                    "--secret_key=$awsSecretKey",
                    "${dokkaDir.absolutePath}/", // Add / to only upload content of the folder, not the folder itself.
                    "s3://realm-sdks/docs/realm-sdks/kotlin/$version/"
                )
            }
        }
    }
}<|MERGE_RESOLUTION|>--- conflicted
+++ resolved
@@ -21,7 +21,6 @@
     `java-gradle-plugin`
     id("realm-publisher")
     id("org.jetbrains.dokka") version Versions.dokka
-    id("com.dorongold.task-tree") version "2.1.1"
 }
 
 allprojects {
@@ -34,8 +33,6 @@
     }
 }
 
-<<<<<<< HEAD
-=======
 /**
  * Task that will build and publish the defined packages to <root>/packages/build/m2-buildrepo`.
  * This is mostly suited for CI jobs that wants to build select publications on specific runners.
@@ -51,7 +48,6 @@
  *
  * will build and publish all targets available to the builder platform.
  */
->>>>>>> fdcd3893
 tasks.register("publishCIPackages") {
     group = "Publishing"
     description = "Publish packages that has been configured for this CI node. See `gradle.properties`."
@@ -71,42 +67,21 @@
 
     val mainHostTarget: Set<String> = setOf("metadata") // "kotlinMultiplatform"
 
-<<<<<<< HEAD
-    val isMainHost: Boolean? = if (project.properties.containsKey("realm.kotlin.mainHost"))  {
-        project.properties["realm.kotlin.mainHost"] == "true"
-    } else {
-        null
-    }
-=======
     val isMainHost: Boolean = project.properties["realm.kotlin.mainHost"]?.let { it == "true" } ?: false
 
->>>>>>> fdcd3893
     // Find user configured platforms (if any)
     val userTargets: Set<String>? = (project.properties["realm.kotlin.targets"] as String?)
         ?.split(",")
         ?.map { it.trim() }
         ?.filter { it.isNotEmpty() }
         ?.toSet()
-<<<<<<< HEAD
-=======
 
->>>>>>> fdcd3893
     userTargets?.forEach {
         if (!availableTargets.contains(it)) {
             project.logger.error("Unknown publication: $it")
             throw IllegalArgumentException("Unknown publication: $it")
         }
     }
-<<<<<<< HEAD
-    // Configure which platforms publications we do want to publish
-    val wantedTargets: Collection<String> = when (isMainHost) {
-        true -> mainHostTarget + (userTargets ?: availableTargets)
-        false -> userTargets ?: (availableTargets - mainHostTarget)
-        null -> availableTargets
-    }
-
-    wantedTargets.forEach { target: String ->
-=======
 
     // Configure which platforms publications we do want to publish
     val publicationTargets = (userTargets ?: availableTargets).let {
@@ -117,7 +92,6 @@
     }
 
     publicationTargets.forEach { target: String ->
->>>>>>> fdcd3893
         when(target) {
             "iosArm64" -> {
                 dependsOn(
