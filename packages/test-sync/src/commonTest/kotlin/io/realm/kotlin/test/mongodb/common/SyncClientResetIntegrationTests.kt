--- conflicted
+++ resolved
@@ -1188,10 +1188,6 @@
                 // Validate that files have been moved after explicit reset
                 assertFalse(fileExists(originalFilePath))
                 assertTrue(fileExists(recoveryFilePath))
-<<<<<<< HEAD
-                println(exception.message)
-=======
->>>>>>> 06aacec9
                 assertContains(exception.message!!, "User-provided callback failed")
 
                 channel.trySendOrFail(ClientResetEvents.ON_MANUAL_RESET_FALLBACK)
