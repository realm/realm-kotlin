/*
 * Copyright 2022 Realm Inc.
 *
 * Licensed under the Apache License, Version 2.0 (the "License");
 * you may not use this file except in compliance with the License.
 * You may obtain a copy of the License at
 *
 * http://www.apache.org/licenses/LICENSE-2.0
 *
 * Unless required by applicable law or agreed to in writing, software
 * distributed under the License is distributed on an "AS IS" BASIS,
 * WITHOUT WARRANTIES OR CONDITIONS OF ANY KIND, either express or implied.
 * See the License for the specific language governing permissions and
 * limitations under the License.
 */
@file:Suppress("invisible_member", "invisible_reference")
@file:OptIn(ExperimentalKBsonSerializerApi::class, ExperimentalRealmSerializerApi::class)

package io.realm.kotlin.test.mongodb.common

import io.realm.kotlin.annotations.ExperimentalRealmSerializerApi
import io.realm.kotlin.ext.toRealmDictionary
import io.realm.kotlin.ext.toRealmList
import io.realm.kotlin.ext.toRealmSet
import io.realm.kotlin.internal.asBsonDateTime
import io.realm.kotlin.internal.interop.CollectionType
import io.realm.kotlin.internal.platform.runBlocking
import io.realm.kotlin.internal.restrictToMillisPrecision
import io.realm.kotlin.mongodb.Credentials
import io.realm.kotlin.mongodb.Functions
import io.realm.kotlin.mongodb.User
import io.realm.kotlin.mongodb.exceptions.FunctionExecutionException
import io.realm.kotlin.mongodb.exceptions.ServiceException
import io.realm.kotlin.mongodb.ext.CallBuilder
import io.realm.kotlin.mongodb.ext.call
import io.realm.kotlin.serializers.RealmDictionaryKSerializer
import io.realm.kotlin.serializers.RealmListKSerializer
import io.realm.kotlin.serializers.RealmSetKSerializer
import io.realm.kotlin.test.mongodb.TestApp
import io.realm.kotlin.test.mongodb.common.utils.assertFailsWithMessage
import io.realm.kotlin.test.mongodb.createUserAndLogIn
import io.realm.kotlin.test.mongodb.syncServerAppName
import io.realm.kotlin.test.mongodb.util.AUTHORIZED_ONLY_FUNCTION
import io.realm.kotlin.test.mongodb.util.BaseAppInitializer
import io.realm.kotlin.test.mongodb.util.ERROR_FUNCTION
import io.realm.kotlin.test.mongodb.util.FIRST_ARG_FUNCTION
import io.realm.kotlin.test.mongodb.util.NULL_FUNCTION
import io.realm.kotlin.test.mongodb.util.SUM_FUNCTION
import io.realm.kotlin.test.mongodb.util.VOID_FUNCTION
import io.realm.kotlin.test.mongodb.util.addEmailProvider
import io.realm.kotlin.test.util.TypeDescriptor
import io.realm.kotlin.types.MutableRealmInt
import io.realm.kotlin.types.RealmAny
import io.realm.kotlin.types.RealmDictionary
import io.realm.kotlin.types.RealmInstant
import io.realm.kotlin.types.RealmList
import io.realm.kotlin.types.RealmObject
import io.realm.kotlin.types.RealmSet
import io.realm.kotlin.types.RealmUUID
import kotlinx.serialization.Serializable
import kotlinx.serialization.SerializationException
import kotlinx.serialization.builtins.nullable
import kotlinx.serialization.builtins.serializer
import kotlinx.serialization.modules.SerializersModule
import kotlinx.serialization.modules.polymorphic
import kotlinx.serialization.modules.subclass
import org.mongodb.kbson.BsonArray
import org.mongodb.kbson.BsonBinary
import org.mongodb.kbson.BsonBinarySubType
import org.mongodb.kbson.BsonBoolean
import org.mongodb.kbson.BsonDBPointer
import org.mongodb.kbson.BsonDecimal128
import org.mongodb.kbson.BsonDocument
import org.mongodb.kbson.BsonDouble
import org.mongodb.kbson.BsonInt32
import org.mongodb.kbson.BsonInt64
import org.mongodb.kbson.BsonJavaScript
import org.mongodb.kbson.BsonJavaScriptWithScope
import org.mongodb.kbson.BsonMaxKey
import org.mongodb.kbson.BsonMinKey
import org.mongodb.kbson.BsonNull
import org.mongodb.kbson.BsonObjectId
import org.mongodb.kbson.BsonRegularExpression
import org.mongodb.kbson.BsonString
import org.mongodb.kbson.BsonSymbol
import org.mongodb.kbson.BsonTimestamp
import org.mongodb.kbson.BsonType
import org.mongodb.kbson.BsonUndefined
import org.mongodb.kbson.Decimal128
import org.mongodb.kbson.ExperimentalKBsonSerializerApi
import org.mongodb.kbson.serialization.EJson
import org.mongodb.kbson.serialization.encodeToBsonValue
import kotlin.test.AfterTest
import kotlin.test.BeforeTest
import kotlin.test.Test
import kotlin.test.assertContentEquals
import kotlin.test.assertEquals
import kotlin.test.assertNotNull
import kotlin.test.assertTrue

const val STRING_VALUE = "Hello world"
const val BYTE_VALUE = Byte.MAX_VALUE
const val SHORT_VALUE = Short.MAX_VALUE
const val INT_VALUE = Int.MAX_VALUE
const val LONG_VALUE = Long.MAX_VALUE
const val CHAR_VALUE = 'a'
const val FLOAT_VALUE = 1.4f
const val DOUBLE_VALUE = 1.4
val REALM_INSTANT_VALUE = RealmInstant.now().restrictToMillisPrecision()
val REALM_UUID_VALUE = RealmUUID.random()
val BYTE_ARRAY_VALUE = byteArrayOf(0, 1, 0)
val MUTABLE_REALM_INT_VALUE = MutableRealmInt.create(50)
val REALM_OBJECT_VALUE = SerializablePerson()
val LIST_VALUE = listOf("hello", "world", null)
val SET_VALUE = LIST_VALUE.toSet()
val REALM_LIST_VALUE = LIST_VALUE.toRealmList()
val REALM_SET_VALUE = SET_VALUE.toRealmSet()
val BSON_ARRAY_VALUE = BsonArray(
    LIST_VALUE.map { value ->
        value?.let { stringValue: String -> BsonString(stringValue) } ?: BsonNull
    }
)

val MAP_VALUE: Map<String, String?> = LIST_VALUE.mapIndexed { index, stringValue ->
    "$index" to stringValue
}.toMap()

val REALM_MAP_VALUE = MAP_VALUE.toRealmDictionary()

val BSON_DOCUMENT_VALUE = BsonDocument(
    MAP_VALUE.map { entry ->
        entry.key to (entry.value?.let { BsonString(it) } ?: BsonNull)
    }.toMap()
)

@Serializable
class SerializablePerson : RealmObject {
    var firstName: String = "FIRST NAME"
    var lastName: String = "LAST NAME"

    // Supplying custom companion object to work around that multiple K2 FIR extension clashes if
    // they both generate a Companion.
    // https://youtrack.jetbrains.com/issue/KT-62194/K2-Two-compiler-plugins-interference-in-generated-companion-object
    companion object
}

class FunctionsTests {
    private data class Dog(var name: String? = null)

//    private val looperThread = BlockingLooperThread()

    private lateinit var app: TestApp
    private lateinit var functions: Functions
    private lateinit var anonUser: User

//    private lateinit var admin: ServerAdmin

//    // Custom registry with support for encoding/decoding Dogs
//    private val pojoRegistry by lazy {
//        CodecRegistries.fromRegistries(
//            app.configuration.defaultCodecRegistry,
//            CodecRegistries.fromProviders(
//                PojoCodecProvider.builder()
//                    .register(Dog::class.java)
//                    .build()
//            )
//        )
//    }

//    // Custom string decoder returning hardcoded value
//    private class CustomStringDecoder(val value: String) : Decoder<String> {
//        override fun decode(reader: BsonReader, decoderContext: DecoderContext): String {
//            reader.readString()
//            return value
//        }
//    }
//
//    // Custom codec that throws an exception when encoding/decoding integers
//    private val faultyIntegerCodec = object : Codec<Integer> {
//        override fun decode(reader: BsonReader, decoderContext: DecoderContext): Integer {
//            throw RuntimeException("Simulated error")
//        }
//
//        override fun getEncoderClass(): Class<Integer> {
//            return Integer::class.java
//        }
//
//        override fun encode(writer: BsonWriter?, value: Integer?, encoderContext: EncoderContext?) {
//            throw RuntimeException("Simulated error")
//        }
//    }
//
//    // Custom registry that throws an exception when encoding/decoding integers
//    private val faultyIntegerRegistry = CodecRegistries.fromRegistries(
//        CodecRegistries.fromProviders(IterableCodecProvider()),
//        CodecRegistries.fromCodecs(StringCodec(), faultyIntegerCodec)
//    )

    @BeforeTest
    fun setup() {
        app = TestApp(
            FunctionsTests::class.simpleName,
            object : BaseAppInitializer(
                syncServerAppName("funcs"),
<<<<<<< HEAD
                {
                    addEmailProvider(it)
                    it.addFunction(FIRST_ARG_FUNCTION)
                    it.addFunction(NULL_FUNCTION)
                    it.addFunction(SUM_FUNCTION)
                    it.addFunction(ERROR_FUNCTION)
                    it.addFunction(VOID_FUNCTION)
                    it.addFunction(AUTHORIZED_ONLY_FUNCTION)
=======
                { app ->
                    addEmailProvider(app)
                    app.addFunction(FIRST_ARG_FUNCTION)
                    app.addFunction(NULL_FUNCTION)
                    app.addFunction(SUM_FUNCTION)
                    app.addFunction(ERROR_FUNCTION)
                    app.addFunction(VOID_FUNCTION)
                    app.addFunction(AUTHORIZED_ONLY_FUNCTION)
>>>>>>> 11b38162
                }
            ) {},
            ejson = EJson(
                serializersModule = SerializersModule {
                    polymorphic(RealmObject::class) {
                        subclass(SerializablePerson::class)
                    }
                }
            )
        )
        anonUser = runBlocking {
            app.login(Credentials.anonymous())
        }
        functions = anonUser.functions
    }

    @AfterTest
    fun tearDown() {
        if (this::app.isInitialized) {
            app.close()
        }
    }

    @Test
    fun exhaustiveElementClassifiersTest() {
        runBlocking {
            TypeDescriptor.elementClassifiers
                .filterNot { classifier ->
                    classifier in listOf(
                        Decimal128::class,
                        BsonObjectId::class //
                    )
                }
                .forEach { classifier ->
                    when (classifier) {
                        String::class -> testFunctionCall_String()
                        Char::class -> testFunctionCall_Char()
                        Byte::class -> testFunctionCall_Byte()
                        Short::class -> testFunctionCall_Short()
                        Int::class -> testFunctionCall_Int()
                        Long::class -> testFunctionCall_Long()
                        Float::class -> testFunctionCall_Float()
                        Double::class -> testFunctionCall_Double()
                        Boolean::class -> testFunctionCall_Boolean()
                        RealmInstant::class -> testFunctionCall_RealmInstant()
                        RealmUUID::class -> testFunctionCall_RealmUUID()
                        ByteArray::class -> testFunctionCall_ByteArray()
                        MutableRealmInt::class -> testFunctionCall_MutableRealmInt()
                        RealmObject::class -> testFunctionCall_RealmObject()
                        RealmAny::class -> testFunctionCall_RealmAny()
                        else -> error("Untested classifier $classifier")
                    }
                }
        }
    }

    @Test
    fun exhaustiveCollectionTest() {
        runBlocking {
            CollectionType.values()
                .forEach { collectionType ->
                    when (collectionType) {
                        CollectionType.RLM_COLLECTION_TYPE_NONE -> {}
                        CollectionType.RLM_COLLECTION_TYPE_LIST -> testFunctionCall_List()
                        CollectionType.RLM_COLLECTION_TYPE_SET -> testFunctionCall_Set()
                        CollectionType.RLM_COLLECTION_TYPE_DICTIONARY -> testFunctionCall_Dictionary()
                        else -> error("Untested collection type $collectionType")
                    }
                }
        }
    }

    @Test
    fun exhaustiveBsonTypesTest() {
        runBlocking {
            BsonType.values()
                .forEach {
                    when (it) {
                        BsonType.END_OF_DOCUMENT -> {} // it is not an actual BsonType
                        BsonType.DOUBLE -> testFunctionCall_BsonDouble()
                        BsonType.STRING -> testFunctionCall_BsonString()
                        BsonType.DOCUMENT -> testFunctionCall_BsonDocument()
                        BsonType.ARRAY -> testFunctionCall_BsonArray()
                        BsonType.BINARY -> testFunctionCall_BsonBinary()
                        BsonType.UNDEFINED -> testFunctionCall_BsonUndefined()
                        BsonType.OBJECT_ID -> testFunctionCall_BsonObjectId()
                        BsonType.BOOLEAN -> testFunctionCall_BsonBoolean()
                        BsonType.DATE_TIME -> testFunctionCall_BsonDateTime()
                        BsonType.NULL -> testFunctionCall_BsonNull()
                        BsonType.REGULAR_EXPRESSION -> testFunctionCall_BsonRegularExpresion()
                        BsonType.DB_POINTER -> testFunctionCall_BsonDBPointer()
                        BsonType.JAVASCRIPT -> testFunctionCall_BsonJavaScript()
                        BsonType.SYMBOL -> testFunctionCall_BsonSymbol()
                        BsonType.JAVASCRIPT_WITH_SCOPE -> testFunctionCall_BsonJavaScriptWithScope()
                        BsonType.INT32 -> testFunctionCall_BsonInt32()
                        BsonType.TIMESTAMP -> testFunctionCall_BsonTimestamp()
                        BsonType.INT64 -> testFunctionCall_BsonInt64()
                        BsonType.DECIMAL128 -> testFunctionCall_BsonDecimal128()
                        BsonType.MIN_KEY -> testFunctionCall_BsonMinKey()
                        BsonType.MAX_KEY -> testFunctionCall_BsonMaxKey()
                    }
                }
        }
    }

    private fun testFunctionCall_BsonMaxKey() {
        functionCallRoundTrip(BsonMaxKey, BsonMaxKey)
    }

    private fun testFunctionCall_BsonMinKey() {
        functionCallRoundTrip(BsonMinKey, BsonMinKey)
    }

    private fun testFunctionCall_BsonDecimal128() {
        BsonDecimal128(LONG_VALUE.toString()).let { decimal128 ->
            functionCallRoundTrip(decimal128, decimal128)
        }
    }

    private fun testFunctionCall_BsonInt64() {
        functionCallRoundTrip(BsonInt64(LONG_VALUE), LONG_VALUE)
        functionCallRoundTrip(BsonInt64(LONG_VALUE), LONG_VALUE.toLong())
        functionCallRoundTrip(BsonInt64(LONG_VALUE), LONG_VALUE.toFloat())
        functionCallRoundTrip(BsonInt64(LONG_VALUE), LONG_VALUE.toDouble())
    }

    private fun testFunctionCall_BsonTimestamp() {
        BsonTimestamp().let { timestamp ->
            functionCallRoundTrip(timestamp, timestamp)
        }
    }

    private fun testFunctionCall_BsonInt32() {
        functionCallRoundTrip(BsonInt32(BYTE_VALUE.toInt()), BYTE_VALUE)
        functionCallRoundTrip(BsonInt32(SHORT_VALUE.toInt()), SHORT_VALUE)
        functionCallRoundTrip(BsonInt32(INT_VALUE), INT_VALUE)
        functionCallRoundTrip(BsonInt32(INT_VALUE), BsonInt64(INT_VALUE.toLong()))
        functionCallRoundTrip(BsonInt32(INT_VALUE), INT_VALUE.toLong())
        functionCallRoundTrip(BsonInt32(INT_VALUE), INT_VALUE.toFloat())
        functionCallRoundTrip(BsonInt32(INT_VALUE), INT_VALUE.toDouble())
    }

    private fun testFunctionCall_BsonJavaScriptWithScope() {
        BsonJavaScriptWithScope("", BsonDocument()).let { javaScriptWithScope ->
            functionCallRoundTrip(javaScriptWithScope, javaScriptWithScope)
        }
    }

    private fun testFunctionCall_BsonSymbol() {
        BsonSymbol("").let { bsonSymbol ->
            functionCallRoundTrip(bsonSymbol, bsonSymbol)
        }
    }

    private fun testFunctionCall_BsonJavaScript() {
        BsonJavaScript("").let { bsonJavaScript ->
            functionCallRoundTrip(bsonJavaScript, bsonJavaScript)
        }
    }

    private fun testFunctionCall_BsonDBPointer() {
        BsonDBPointer(
            namespace = "namespace",
            id = BsonObjectId()
        ).let { bsonDBPointer ->
            functionCallRoundTrip(bsonDBPointer, bsonDBPointer)
        }
    }

    private fun testFunctionCall_BsonRegularExpresion() {
        BsonRegularExpression("").let { bsonRegularExpression ->
            functionCallRoundTrip(bsonRegularExpression, bsonRegularExpression)
        }
    }

    private fun testFunctionCall_BsonNull() {
        functionCallRoundTrip(BsonNull, BsonNull)
        functionCallRoundTrip(BsonNull, null as String?)
    }

    private fun testFunctionCall_BsonDateTime() {
        REALM_INSTANT_VALUE.asBsonDateTime().let { bsonDateTimeValue ->
            functionCallRoundTrip(
                bsonDateTimeValue,
                bsonDateTimeValue
            )

            functionCallRoundTrip(bsonDateTimeValue, REALM_INSTANT_VALUE)
        }
    }

    private fun testFunctionCall_BsonBoolean() {
        functionCallRoundTrip(BsonBoolean(true), BsonBoolean(true))
        functionCallRoundTrip(BsonBoolean(true), true)
    }

    private fun testFunctionCall_BsonObjectId() {
        BsonObjectId().let { objectId ->
            functionCallRoundTrip(objectId, objectId)
        }
    }

    private fun testFunctionCall_BsonUndefined() {
        functionCallRoundTrip(BsonUndefined, BsonUndefined)
    }

    private fun testFunctionCall_BsonBinary() {
        functionCallRoundTrip(
            argument = BsonBinary(BYTE_ARRAY_VALUE),
            expectedResult = BsonBinary(BYTE_ARRAY_VALUE)
        )
        functionCallRoundTrip(
            argument = BsonBinary(BYTE_ARRAY_VALUE),
            expectedResult = BYTE_ARRAY_VALUE
        )
    }

    private fun testFunctionCall_BsonString() {
        functionCallRoundTrip(
            BsonString(STRING_VALUE),
            BsonString(STRING_VALUE)
        )
        functionCallRoundTrip(BsonString(STRING_VALUE), STRING_VALUE)
    }

    private fun testFunctionCall_BsonDocument() {
        functionCallRoundTrip(BSON_DOCUMENT_VALUE, BSON_DOCUMENT_VALUE)

        assertKSerializerFunctionCall(
            BSON_DOCUMENT_VALUE,
            MAP_VALUE
        )
        assertKSerializerFunctionCall(
            argument = BSON_DOCUMENT_VALUE,
            expectedResult = REALM_MAP_VALUE
        ) { arg: BsonDocument ->
            add(arg)
            returnValueSerializer = RealmDictionaryKSerializer<String?>(String.serializer().nullable)
        }
    }

    private fun testFunctionCall_BsonArray() {
        functionCallRoundTrip(BSON_ARRAY_VALUE, BSON_ARRAY_VALUE)

        // only kserializer can deserialize RealmList and lists
        assertKSerializerFunctionCall(BSON_ARRAY_VALUE, LIST_VALUE)
        assertKSerializerFunctionCall(
            argument = BSON_ARRAY_VALUE,
            expectedResult = REALM_LIST_VALUE
        ) { arg: BsonArray ->
            add(arg)
            returnValueSerializer = RealmListKSerializer<String?>(String.serializer().nullable)
        }

        // only kserializer can deserialize RealmSet and sets
        assertKSerializerFunctionCall(BSON_ARRAY_VALUE, SET_VALUE)
        assertKSerializerFunctionCall(
            argument = BSON_ARRAY_VALUE,
            expectedResult = REALM_SET_VALUE
        ) { arg: BsonArray ->
            add(arg)
            returnValueSerializer = RealmSetKSerializer<String?>(String.serializer().nullable)
        }
    }

    private fun testFunctionCall_BsonDouble() {
        functionCallRoundTrip(
            BsonDouble(DOUBLE_VALUE),
            BsonDouble(DOUBLE_VALUE)
        )
        functionCallRoundTrip(BsonDouble(DOUBLE_VALUE), DOUBLE_VALUE)
    }

    private fun testFunctionCall_RealmObject(): BsonDocument {
        // The "stable" serializer does not support RealmObject serialization

        assertKSerializerFunctionCall(
            REALM_OBJECT_VALUE,
            REALM_OBJECT_VALUE
        )
        return assertKSerializerFunctionCall(
            argument = REALM_OBJECT_VALUE,
            expectedResult = EJson.encodeToBsonValue(
                REALM_OBJECT_VALUE
            ).asDocument()
        )
    }

    private fun testFunctionCall_RealmAny() {
        functionCallRoundTrip(
            RealmAny.create(STRING_VALUE),
            RealmAny.create(STRING_VALUE)
        )
        functionCallRoundTrip(
            RealmAny.create(INT_VALUE),
            RealmAny.create(INT_VALUE)
        )
        assertFailsWithMessage<SerializationException>("Polymorphic values are not supported.") {
            assertKSerializerFunctionCall(
                RealmAny.create(REALM_OBJECT_VALUE),
                RealmAny.create(REALM_OBJECT_VALUE)
            )
        }
    }

    private fun testFunctionCall_MutableRealmInt() {
        assertStableSerializerFunctionCall(
            argument = MUTABLE_REALM_INT_VALUE,
            expectedResult = MUTABLE_REALM_INT_VALUE,
        )

        assertKSerializerFunctionCall(
            argument = MUTABLE_REALM_INT_VALUE,
            expectedResult = MUTABLE_REALM_INT_VALUE
        )
    }

    private fun testFunctionCall_ByteArray() {
        functionCallRoundTrip(
            argument = BYTE_ARRAY_VALUE,
            expectedResult = BYTE_ARRAY_VALUE
        )

        functionCallRoundTrip(
            argument = BYTE_ARRAY_VALUE,
            expectedResult = BsonBinary(
                type = BsonBinarySubType.BINARY,
                data = BYTE_ARRAY_VALUE
            )
        )
    }

    private fun testFunctionCall_RealmUUID() {
        functionCallRoundTrip(REALM_UUID_VALUE, REALM_UUID_VALUE)
        functionCallRoundTrip(
            argument = REALM_UUID_VALUE,
            expectedResult = BsonBinary(
                type = BsonBinarySubType.UUID_STANDARD,
                data = REALM_UUID_VALUE.bytes
            )
        )
    }

    private fun testFunctionCall_RealmInstant() {
        functionCallRoundTrip(REALM_INSTANT_VALUE, REALM_INSTANT_VALUE)
        functionCallRoundTrip(REALM_INSTANT_VALUE, REALM_INSTANT_VALUE.asBsonDateTime())
    }

    private fun testFunctionCall_Boolean() {
        functionCallRoundTrip(
            argument = true,
            expectedResult = true
        )
        functionCallRoundTrip(
            argument = true,
            expectedResult = BsonBoolean(true)
        )
    }

    private fun testFunctionCall_Double() {
        functionCallRoundTrip(DOUBLE_VALUE, DOUBLE_VALUE)
        functionCallRoundTrip(DOUBLE_VALUE, BsonDouble(DOUBLE_VALUE))
        // TODO coercion with Decimal128
    }

    private fun testFunctionCall_Float() {
        functionCallRoundTrip(FLOAT_VALUE, FLOAT_VALUE)
        functionCallRoundTrip(FLOAT_VALUE, BsonDouble(FLOAT_VALUE.toDouble()))
        // TODO coercion with Decimal128
    }

    private fun testFunctionCall_Long() {
        functionCallRoundTrip(LONG_VALUE, LONG_VALUE)
        functionCallRoundTrip(LONG_VALUE, BsonInt64(LONG_VALUE))
        functionCallRoundTrip(LONG_VALUE, LONG_VALUE.toFloat())
        functionCallRoundTrip(LONG_VALUE, LONG_VALUE.toDouble())
        // TODO coercion with Decimal128
    }

    private fun testFunctionCall_Int() {
        functionCallRoundTrip(INT_VALUE, INT_VALUE)
        functionCallRoundTrip(INT_VALUE, BsonInt32(INT_VALUE))
        functionCallRoundTrip(INT_VALUE, BsonInt64(INT_VALUE.toLong()))
        functionCallRoundTrip(INT_VALUE, INT_VALUE.toLong())
        functionCallRoundTrip(INT_VALUE, INT_VALUE.toFloat())
        functionCallRoundTrip(INT_VALUE, INT_VALUE.toDouble())
        // TODO coercion with Decimal128
    }

    private fun testFunctionCall_Short() {
        functionCallRoundTrip(SHORT_VALUE, SHORT_VALUE)
        functionCallRoundTrip(SHORT_VALUE, BsonInt32(SHORT_VALUE.toInt()))
        functionCallRoundTrip(SHORT_VALUE, BsonInt64(SHORT_VALUE.toLong()))
        functionCallRoundTrip(SHORT_VALUE, SHORT_VALUE.toInt())
        functionCallRoundTrip(SHORT_VALUE, SHORT_VALUE.toLong())
        functionCallRoundTrip(SHORT_VALUE, SHORT_VALUE.toFloat())
        functionCallRoundTrip(SHORT_VALUE, SHORT_VALUE.toDouble())
        // TODO coercion with Decimal128
    }

    private fun testFunctionCall_Byte() {
        functionCallRoundTrip(BYTE_VALUE, BYTE_VALUE)
        functionCallRoundTrip(BYTE_VALUE, BsonInt32(BYTE_VALUE.toInt()))
        functionCallRoundTrip(BYTE_VALUE, BsonInt64(BYTE_VALUE.toLong()))
        functionCallRoundTrip(BYTE_VALUE, BYTE_VALUE.toShort())
        functionCallRoundTrip(BYTE_VALUE, BYTE_VALUE.toInt())
        functionCallRoundTrip(BYTE_VALUE, BYTE_VALUE.toLong())
        functionCallRoundTrip(BYTE_VALUE, BYTE_VALUE.toFloat())
        functionCallRoundTrip(BYTE_VALUE, BYTE_VALUE.toDouble())
        // TODO coercion with Decimal128
    }

    private fun testFunctionCall_Char() {
        functionCallRoundTrip(CHAR_VALUE, CHAR_VALUE)
    }

    private fun testFunctionCall_String() {
        functionCallRoundTrip(STRING_VALUE, STRING_VALUE)
        functionCallRoundTrip(STRING_VALUE, BsonString(STRING_VALUE))
    }

    private fun testFunctionCall_List() {
        // common roundtrips
        functionCallRoundTrip(LIST_VALUE, BSON_ARRAY_VALUE)

        val serializer = RealmListKSerializer<String?>(String.serializer().nullable)

        // only kserializer can deserialize RealmList and lists
        assertKSerializerFunctionCall(LIST_VALUE, LIST_VALUE)
        assertKSerializerFunctionCall(
            argument = LIST_VALUE,
            expectedResult = REALM_LIST_VALUE
        ) { arg: List<String?> ->
            add(arg)
            returnValueSerializer = serializer
        }

        assertKSerializerFunctionCall(
            argument = REALM_LIST_VALUE,
            expectedResult = LIST_VALUE
        ) { arg: RealmList<String?> ->
            add(arg, serializer)
        }

        assertKSerializerFunctionCall(
            argument = REALM_LIST_VALUE,
            expectedResult = REALM_LIST_VALUE
        ) { arg: RealmList<String?> ->
            add(arg, serializer)
            returnValueSerializer = serializer
        }
    }

    private fun testFunctionCall_Set() {
        // common roundtrips
        functionCallRoundTrip(SET_VALUE, BSON_ARRAY_VALUE)

        // these roundtrips are only possible with the kserializer function call
        val serializer = RealmSetKSerializer<String?>(String.serializer().nullable)

        assertKSerializerFunctionCall(
            SET_VALUE,
            SET_VALUE
        )
        assertKSerializerFunctionCall(
            argument = SET_VALUE,
            expectedResult = REALM_SET_VALUE
        ) { arg: Set<String?> ->
            add(arg)
            returnValueSerializer = serializer
        }

        assertKSerializerFunctionCall(
            argument = REALM_SET_VALUE,
            expectedResult = SET_VALUE
        ) { arg: RealmSet<String?> ->
            add(arg, serializer)
        }

        assertKSerializerFunctionCall(
            argument = REALM_SET_VALUE,
            expectedResult = REALM_SET_VALUE
        ) { arg: RealmSet<String?> ->
            add(arg, serializer)
            returnValueSerializer = serializer
        }
    }

    private fun testFunctionCall_Dictionary() {
        // common roundtrips
        functionCallRoundTrip(MAP_VALUE, BSON_DOCUMENT_VALUE)

        // these roundtrips are only possible with the kserializer function call
        val serializer = RealmDictionaryKSerializer<String?>(String.serializer().nullable)

        assertKSerializerFunctionCall(MAP_VALUE, MAP_VALUE)
        assertKSerializerFunctionCall(
            argument = MAP_VALUE,
            expectedResult = REALM_MAP_VALUE
        ) { arg: Map<String, String?> ->
            add(arg)
            returnValueSerializer = serializer
        }

        assertKSerializerFunctionCall(
            argument = REALM_MAP_VALUE,
            expectedResult = MAP_VALUE
        ) { arg: RealmDictionary<String?> ->
            add(arg, serializer)
        }

        assertKSerializerFunctionCall(
            argument = REALM_MAP_VALUE,
            expectedResult = REALM_MAP_VALUE
        ) { arg: RealmDictionary<String?> ->
            add(arg, serializer)
            returnValueSerializer = serializer
        }
    }

    private inline fun <reified A : Any, reified R> functionCallRoundTrip(
        argument: A,
        expectedResult: R
    ) {
        assertStableSerializerFunctionCall(
            argument = argument,
            expectedResult = expectedResult
        )
        assertKSerializerFunctionCall(
            argument = argument,
            expectedResult = expectedResult
        )
    }

    // Invokes [functions.call] with a given argument and validates that the result matches a given
    // expected result.
    private inline fun <reified A : Any, reified R> assertKSerializerFunctionCall(
        argument: A,
        expectedResult: R,
        crossinline callBuilderBlock: CallBuilder<R>.(arg: A) -> Unit = { arg ->
            add(arg)
        }
    ) = runBlocking {
        functions.call<R>(FIRST_ARG_FUNCTION.name) {
            this.callBuilderBlock(argument)
        }
    }.also { returnValue: R ->
        assertValueEquals(expectedResult, returnValue)
    }

    private fun <T> assertValueEquals(expected: T, actual: T) {
        when (expected) {
            is SerializablePerson -> {
                actual as SerializablePerson

                assertEquals(expected.firstName, actual.firstName)
                assertEquals(expected.lastName, actual.lastName)
            }
            is BsonBinary -> {
                actual as BsonBinary
                assertContentEquals(expected.data, actual.data)
            }
            is ByteArray -> {
                actual as ByteArray
                assertContentEquals(expected, actual)
            }
            is RealmUUID -> {
                actual as RealmUUID
                assertEquals(expected, actual)
            }
            is Iterable<*> -> {
                actual as Iterable<*>
                assertContentEquals(expected, actual)
            }
            else -> assertEquals(expected, actual)
        }
    }

    // Invokes [functions.call] (kserializer version) with a given argument and validates that the
    // result matches a given expected result.
    private inline fun <reified A : Any, reified R> assertStableSerializerFunctionCall(
        argument: A,
        expectedResult: R
    ) = runBlocking { functions.call<R>(FIRST_ARG_FUNCTION.name, argument) }
        .also { returnValue: R ->
            assertValueEquals(expectedResult, returnValue)
        }

    // Facilitates debugging by executing the functions on its own block.
    private inline fun <reified T> Functions.callBlocking(
        name: String,
        vararg args: Any?,
    ): T = runBlocking {
        call(name, *args)
    }

    @Test
    fun unsupportedArgumentTypeThrows() {
        assertFailsWithMessage<IllegalArgumentException>("Failed to convert arguments, type 'Dog' not supported. Only Bson, MutableRealmInt, RealmUUID, ObjectId, RealmInstant, RealmAny, Array, Collection, Map and primitives are valid arguments types.") {
            functions.callBlocking<Int>(FIRST_ARG_FUNCTION.name, Dog())
        }
    }

    @Test
    fun unsupportedReturnTypeThrows() {
        assertFailsWithMessage<IllegalArgumentException>("Unsupported type 'RealmList'. Only Bson, MutableRealmInt, RealmUUID, ObjectId, RealmInstant, RealmAny, and primitives are valid decoding types.") {
            functions.callBlocking<RealmList<String>>(FIRST_ARG_FUNCTION.name, "hello world")
        }
    }

//    @Test
//    fun asyncCallFunction() = looperThread.runBlocking {
//        functions.callFunctionAsync(FIRST_ARG_FUNCTION, listOf(32), Integer::class.java) { result ->
//            try {
//                assertEquals(32, result.orThrow.toInt())
//            } finally {
//                looperThread.testComplete()
//            }
//        }
//    }
//
//
//    @Test
//    fun codecArgumentFailure() {
//        assertFailsWithErrorCode(ErrorCode.BSON_CODEC_NOT_FOUND) {
//            functions.callFunction(FIRST_ARG_FUNCTION, listOf(Dog("PojoFido")), Dog::class.java)
//        }
//    }
//
//    @Test
//    fun asyncCodecArgumentFailure() = looperThread.runBlocking {
//        functions.callFunctionAsync(FIRST_ARG_FUNCTION, listOf(Dog("PojoFido")), Integer::class.java) { result ->
//            try {
//                assertEquals(ErrorCode.BSON_CODEC_NOT_FOUND, result.error.errorCode)
//                assertTrue(result.error.exception is CodecConfigurationException)
//            } finally {
//                looperThread.testComplete()
//            }
//        }
//    }
//
//    @Test
//    fun codecResponseFailure() {
//        assertFailsWithErrorCode(ErrorCode.BSON_CODEC_NOT_FOUND) {
//            functions.callFunction(FIRST_ARG_FUNCTION, listOf(32), Dog::class.java)
//        }
//    }
//
//    @Test
//    fun asyncCodecResponseFailure() = looperThread.runBlocking {
//        functions.callFunctionAsync(FIRST_ARG_FUNCTION, listOf(Dog("PojoFido")), Integer::class.java) { result ->
//            try {
//                assertEquals(ErrorCode.BSON_CODEC_NOT_FOUND, result.error.errorCode)
//                assertTrue(result.error.exception is CodecConfigurationException)
//            } finally {
//                looperThread.testComplete()
//            }
//        }
//    }
//
//    @Test
//    fun codecBsonEncodingFailure() {
//        assertFailsWithErrorCode(ErrorCode.BSON_ENCODING) {
//            functions.callFunction(FIRST_ARG_FUNCTION, listOf(32), String::class.java, faultyIntegerRegistry)
//        }
//    }
//
//    @Test
//    fun asyncCodecBsonEncodingFailure() = looperThread.runBlocking {
//        functions.callFunctionAsync(FIRST_ARG_FUNCTION, listOf(32), String::class.java, faultyIntegerRegistry) { result ->
//            try {
//                assertEquals(ErrorCode.BSON_ENCODING, result.error.errorCode)
//            } finally {
//                looperThread.testComplete()
//            }
//        }
//    }
//
//    @Test
//    fun codecBsonDecodingFailure() {
//        assertFailsWithErrorCode(ErrorCode.BSON_DECODING) {
//            functions.callFunction(FIRST_ARG_FUNCTION, listOf(32), String::class.java)
//        }
//    }
//
//    @Test
//    fun asyncCodecBsonDecodingFailure() = looperThread.runBlocking {
//        functions.callFunctionAsync(FIRST_ARG_FUNCTION, listOf(32), String::class.java) { result ->
//            try {
//                assertEquals(ErrorCode.BSON_DECODING, result.error.errorCode)
//                assertTrue(result.error.exception is BSONException)
//            } finally {
//                looperThread.testComplete()
//            }
//        }
//    }
//
//    @Test
//    fun localCodecRegistry() {
//        val input = Dog("PojoFido")
//        assertEquals(input, functions.callFunction(FIRST_ARG_FUNCTION, listOf(input), Dog::class.java, pojoRegistry))
//    }
//
//    @Test
//    fun asyncLocalCodecRegistry() = looperThread.runBlocking {
//        val input = Dog("PojoFido")
//        functions.callFunctionAsync(FIRST_ARG_FUNCTION, listOf(input), Dog::class.java, pojoRegistry) { result ->
//            try {
//                assertEquals(input, result.orThrow)
//            } finally {
//                looperThread.testComplete()
//            }
//        }
//    }
//
//    @Test
//    fun instanceCodecRegistry() {
//        val input = Dog("PojoFido")
//        val functionsWithCodecRegistry = anonUser.getFunctions(pojoRegistry)
//        assertEquals(input, functionsWithCodecRegistry.callFunction(FIRST_ARG_FUNCTION, listOf(input), Dog::class.java))
//    }
//
//    @Test
//    fun resultDecoder() {
//        val input = "Realm"
//        val output = "Custom Realm"
//        assertEquals(output, functions.callFunction(FIRST_ARG_FUNCTION, listOf(input), CustomStringDecoder(output)))
//    }
//
//    @Test
//    fun asyncResultDecoder() = looperThread.runBlocking {
//        val input = "Realm"
//        val output = "Custom Realm"
//        functions.callFunctionAsync(FIRST_ARG_FUNCTION, listOf(input), CustomStringDecoder(output), App.Callback<String> { result ->
//            try {
//                assertEquals(output, result.orThrow)
//            } finally {
//                looperThread.testComplete()
//            }
//        })
//    }

    @Test
    fun unknownFunction() {
        assertFailsWithMessage<FunctionExecutionException>("function not found") {
            runBlocking {
                functions.call<String>("unknown", 32)
            }
        }
    }

//    @Test
//    fun asyncUnknownFunction() = looperThread.runBlocking {
//        val input = Dog("PojoFido")
//        functions.callFunctionAsync("unknown", listOf(input), Dog::class.java, pojoRegistry) { result ->
//            try {
//                assertEquals(ErrorCode.FUNCTION_NOT_FOUND, result.error.errorCode)
//            } finally {
//                looperThread.testComplete()
//            }
//        }
//    }
//
//    @Test
//    fun asyncNonLoopers() {
//        assertFailsWith<IllegalStateException> {
//            functions.callFunctionAsync(FIRST_ARG_FUNCTION, listOf(32), Integer::class.java, pojoRegistry) { result ->
//                fail()
//            }
//        }
//    }

    @Test
    fun callFunction_sum() {
        runBlocking {
            assertEquals(10, functions.call<Int>(SUM_FUNCTION.name, 1, 2, 3, 4))
        }
    }

    @Test
    fun callFunction_remoteError() {
        assertFailsWithMessage<FunctionExecutionException>("ReferenceError: 'unknown' is not defined") {
            runBlocking {
                functions.call<String>(ERROR_FUNCTION.name)
            }
        }
    }

    @Test
    fun callFunction_null() {
        runBlocking {
            assertTrue(functions.call<BsonNull>(NULL_FUNCTION.name, emptyList<Any>()).isNull())
        }
    }

    @Test
    fun callFunction_void() {
        runBlocking {
            assertEquals(
                BsonType.UNDEFINED,
                functions.call<BsonUndefined>(VOID_FUNCTION.name).bsonType
            )
        }
    }

    @Test
    fun callFunction_afterLogout() {
        runBlocking {
            anonUser.logOut()
        }
        assertFailsWithMessage<ServiceException>("[Service][Unknown(4351)] unauthorized") {
            runBlocking {
                functions.call(FIRST_ARG_FUNCTION.name, 1, 2, 3)
            }
        }
    }

    // Tests that functions that should not execute based on "canevalute"-expression fails.
    @Test
    fun callFunction_authorizedOnly() {
        // Not allow for anonymous user
        assertFailsWithMessage<FunctionExecutionException>("[Service][FunctionExecutionError(4313)] rule not matched for function \"authorizedOnly\"") {
            runBlocking {
                functions.call<BsonDocument>(AUTHORIZED_ONLY_FUNCTION.name, 1, 2, 3)
            }
        }

        runBlocking {
            // User email must match "canevaluate" section of servers "functions/authorizedOnly/config.json"
            val authorizedUser = app.createUserAndLogIn(
                email = "authorizeduser@example.org",
                password = "asdfasdf"
            )
            assertNotNull(
                authorizedUser.functions.call<BsonDocument>(
                    AUTHORIZED_ONLY_FUNCTION.name,
                    1,
                    2,
                    3
                )
            )
        }
    }

    @Test
    fun getApp() {
        assertEquals(app.app, functions.app)
    }

    @Test
    fun getUser() {
        assertEquals(anonUser, functions.user)
    }
//
//    @Test
//    fun defaultCodecRegistry() {
//        // TODO Maybe we should test that setting configuration specific would propagate all the way
//        //  to here, but we do not have infrastructure to easily override TestApp configuration,
//        //  and actual configuration is verified in AppConfigurationTests
//        assertEquals(app.configuration.defaultCodecRegistry, functions.defaultCodecRegistry)
//    }
//
//    @Test
//    fun customCodecRegistry() {
//        val configCodecRegistry = CodecRegistries.fromCodecs(StringCodec())
//        val customCodecRegistryFunctions = anonUser.getFunctions(configCodecRegistry)
//        assertEquals(configCodecRegistry, customCodecRegistryFunctions.defaultCodecRegistry)
//    }
//
//    @Test
//    fun illegalBsonArgument() {
//        // Coded that will generate non-BsonArray from list
//        val faultyListCodec = object : Codec<Iterable<*>> {
//            override fun getEncoderClass(): Class<Iterable<*>> {
//                return Iterable::class.java
//            }
//
//            override fun encode(writer: BsonWriter, value: Iterable<*>, encoderContext: EncoderContext) {
//                writer.writeString("Not an array")
//            }
//
//            override fun decode(reader: BsonReader?, decoderContext: DecoderContext?): ArrayList<*> {
//                TODO("Not yet implemented")
//            }
//        }
//        // Codec registry that will use the above faulty codec for lists
//        val faultyCodecRegistry = CodecRegistries.fromProviders(
//            object : CodecProvider {
//                override fun <T : Any> get(clazz: Class<T>?, registry: CodecRegistry?): Codec<T> {
//                    @Suppress("UNCHECKED_CAST")
//                    return faultyListCodec as Codec<T>
//                }
//            }
//        )
//        assertFailsWith<IllegalArgumentException> {
//            functions.callFunction(FIRST_ARG_FUNCTION, listOf("Realm"), String::class.java, faultyCodecRegistry)
//        }
//    }
//
//    // Test cases previously failing due to C++ parsing
//    @Test
//    fun roundtrip_arrayOfBinary() {
//        val value = byteArrayOf(1, 2, 3)
//        val listOf = listOf(value)
//        val actual = functions.callFunction(FIRST_ARG_FUNCTION, listOf, ByteArray::class.java)
//        assertEquals(value.toList(), actual.toList())
//    }
//
//    @Test
//    fun roundtrip_arrayOfDocuments() {
//        val map = mapOf("foo" to 5, "bar" to 7)
//        assertEquals(map, functions.callFunction(FIRST_ARG_FUNCTION, listOf(map), Map::class.java))
//    }
//
//    @Test
//    @Ignore("C++ parser does not support binary subtypes yet")
//    fun roundtrip_binaryUuid() {
//        // arg      = "{"value": {"$binary": {"base64": "JmS8oQitTny4IPS2tyjmdA==", "subType": "04"}}}"
//        // response = "{"value":{"$binary":{"base64":"JmS8oQitTny4IPS2tyjmdA==","subType":"00"}}}"
//        assertTypeOfFirstArgFunction(BsonBinary(UUID.randomUUID()), BsonBinary::class.java)
//    }
}<|MERGE_RESOLUTION|>--- conflicted
+++ resolved
@@ -202,16 +202,6 @@
             FunctionsTests::class.simpleName,
             object : BaseAppInitializer(
                 syncServerAppName("funcs"),
-<<<<<<< HEAD
-                {
-                    addEmailProvider(it)
-                    it.addFunction(FIRST_ARG_FUNCTION)
-                    it.addFunction(NULL_FUNCTION)
-                    it.addFunction(SUM_FUNCTION)
-                    it.addFunction(ERROR_FUNCTION)
-                    it.addFunction(VOID_FUNCTION)
-                    it.addFunction(AUTHORIZED_ONLY_FUNCTION)
-=======
                 { app ->
                     addEmailProvider(app)
                     app.addFunction(FIRST_ARG_FUNCTION)
@@ -220,7 +210,6 @@
                     app.addFunction(ERROR_FUNCTION)
                     app.addFunction(VOID_FUNCTION)
                     app.addFunction(AUTHORIZED_ONLY_FUNCTION)
->>>>>>> 11b38162
                 }
             ) {},
             ejson = EJson(
