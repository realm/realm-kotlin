--- conflicted
+++ resolved
@@ -125,19 +125,11 @@
     private fun initApp(): TestApp {
         return TestApp(
             this::class.simpleName,
-<<<<<<< HEAD
-            object : BaseAppInitializer(syncServerAppName("obfsctr"), {
-                addEmailProvider(it)
-                it.addFunction(FIRST_ARG_FUNCTION)
-                it.addFunction(SUM_FUNCTION)
-                it.addFunction(NULL_FUNCTION)
-=======
             object : BaseAppInitializer(syncServerAppName("obfsctr"), { app ->
                 addEmailProvider(app)
                 app.addFunction(FIRST_ARG_FUNCTION)
                 app.addFunction(SUM_FUNCTION)
                 app.addFunction(NULL_FUNCTION)
->>>>>>> 11b38162
             }) {}
         )
     }
@@ -160,19 +152,11 @@
             "nullObfuscator",
             object : BaseAppInitializer(
                 syncServerAppName("null-obf"),
-<<<<<<< HEAD
-                {
-                    addEmailProvider(it)
-                    it.addFunction(FIRST_ARG_FUNCTION)
-                    it.addFunction(SUM_FUNCTION)
-                    it.addFunction(NULL_FUNCTION)
-=======
                 { app ->
                     addEmailProvider(app)
                     app.addFunction(FIRST_ARG_FUNCTION)
                     app.addFunction(SUM_FUNCTION)
                     app.addFunction(NULL_FUNCTION)
->>>>>>> 11b38162
                 }
             ) {},
             builder = { it.httpLogObfuscator(null) },
