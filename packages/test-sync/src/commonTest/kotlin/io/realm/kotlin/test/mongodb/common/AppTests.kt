/*
 * Copyright 2021 Realm Inc.
 *
 * Licensed under the Apache License, Version 2.0 (the "License");
 * you may not use this file except in compliance with the License.
 * You may obtain a copy of the License at
 *
 * http://www.apache.org/licenses/LICENSE-2.0
 *
 * Unless required by applicable law or agreed to in writing, software
 * distributed under the License is distributed on an "AS IS" BASIS,
 * WITHOUT WARRANTIES OR CONDITIONS OF ANY KIND, either express or implied.
 * See the License for the specific language governing permissions and
 * limitations under the License.
 */

package io.realm.kotlin.test.mongodb.common

import io.realm.kotlin.Realm
import io.realm.kotlin.RealmConfiguration
import io.realm.kotlin.internal.platform.appFilesDirectory
import io.realm.kotlin.internal.platform.fileExists
import io.realm.kotlin.internal.platform.runBlocking
import io.realm.kotlin.log.LogLevel
import io.realm.kotlin.log.RealmLog
import io.realm.kotlin.mongodb.App
import io.realm.kotlin.mongodb.AppConfiguration
import io.realm.kotlin.mongodb.AuthenticationChange
import io.realm.kotlin.mongodb.AuthenticationProvider
import io.realm.kotlin.mongodb.Credentials
import io.realm.kotlin.mongodb.LoggedIn
import io.realm.kotlin.mongodb.LoggedOut
import io.realm.kotlin.mongodb.Removed
import io.realm.kotlin.mongodb.User
import io.realm.kotlin.mongodb.annotations.ExperimentalEdgeServerApi
import io.realm.kotlin.mongodb.exceptions.InvalidCredentialsException
import io.realm.kotlin.mongodb.exceptions.ServiceException
import io.realm.kotlin.mongodb.sync.SyncConfiguration
import io.realm.kotlin.test.mongodb.SyncServerConfig
import io.realm.kotlin.test.mongodb.TEST_APP_FLEX
import io.realm.kotlin.test.mongodb.TestApp
import io.realm.kotlin.test.mongodb.asTestApp
import io.realm.kotlin.test.mongodb.common.utils.assertFailsWithMessage
import io.realm.kotlin.test.mongodb.createUserAndLogIn
import io.realm.kotlin.test.mongodb.use
import io.realm.kotlin.test.util.TestChannel
import io.realm.kotlin.test.util.TestHelper
import io.realm.kotlin.test.util.TestHelper.randomEmail
import io.realm.kotlin.test.util.receiveOrFail
import kotlinx.coroutines.async
import kotlinx.coroutines.sync.Mutex
import kotlinx.coroutines.sync.withLock
import kotlin.test.AfterTest
import kotlin.test.BeforeTest
import kotlin.test.Ignore
import kotlin.test.Test
import kotlin.test.assertEquals
import kotlin.test.assertFailsWith
import kotlin.test.assertFalse
import kotlin.test.assertNotEquals
import kotlin.test.assertNull
import kotlin.test.assertSame
import kotlin.test.assertTrue

class AppTests {

    private lateinit var app: App

    @BeforeTest
    fun setup() {
        app = TestApp(this::class.simpleName)
    }

    @AfterTest
    fun tearDown() {
        if (this::app.isInitialized) {
            app.asTestApp.close()
        }
    }

    @Test
    fun defaultApp() {
        App.create("foo").use { defaultApp ->
            assertEquals("foo", defaultApp.configuration.appId)
            assertEquals(AppConfiguration.DEFAULT_BASE_URL, defaultApp.configuration.baseUrl)
        }
    }

    @Test
    fun defaultApp_emptyIdThrows() {
        assertFailsWith<IllegalArgumentException> {
            App.create("")
        }
    }

    // TODO Minimal subset of login tests. Migrate AppTest from realm-java, when full API is in
    //  place
    // TODO Exhaustive test on io.realm.kotlin.mongodb.internal.Provider
    @Test
    fun login_Anonymous() {
        runBlocking {
            app.login(Credentials.anonymous())
        }
    }

    @Test
    fun login_NonCredentialImplThrows() {
        runBlocking {
            assertFailsWith<IllegalArgumentException> {
                app.login(object : Credentials {
                    override val authenticationProvider: AuthenticationProvider =
                        AuthenticationProvider.ANONYMOUS
                })
            }
        }
    }

    // Check that all auth providers throw the same exception for when invalid credentials are
    // presented.
    @Suppress("LoopWithTooManyJumpStatements")
    @Test
    fun login_invalidCredentialsThrows() = runBlocking {
        for (provider in AuthenticationProvider.entries) {
            when (provider) {
                AuthenticationProvider.ANONYMOUS -> {
                    // No user input, so invalid credentials are not possible.
                    null
                }
                AuthenticationProvider.API_KEY -> Credentials.apiKey("foo")
                AuthenticationProvider.EMAIL_PASSWORD ->
                    Credentials.emailPassword("foo@bar.com", "123456")
                AuthenticationProvider.JWT -> {
                    // There doesn't seem to be easy way to test this.
                    null
                }
                AuthenticationProvider.APPLE,
                AuthenticationProvider.FACEBOOK,
                AuthenticationProvider.GOOGLE -> {
                    // There doesn't seem to be a reliable way to throw "InvalidCredentials" for these.
                    null
                }
                AuthenticationProvider.CUSTOM_FUNCTION -> {
                    // There is no way to capture custom authentication credentials exceptions.
                    null
                }
            }?.let { credentials: Credentials ->
                assertFailsWith<InvalidCredentialsException> {
                    app.login(credentials)
                }
            }
        }
    }

    @Test
    fun currentUser() = runBlocking {
        assertNull(app.currentUser)
        val user: User = app.login(Credentials.anonymous())
        assertEquals(user, app.currentUser)
        user.logOut()
        assertNull(app.currentUser)
    }

    @Test
    fun allUsers() = runBlocking {
        assertEquals(0, app.allUsers().size)

        val user1 = app.login(Credentials.anonymous())
        var allUsers = app.allUsers()
        assertEquals(1, allUsers.size)
        assertTrue(allUsers.contains(user1))

        // Only 1 anonymous user exists, so logging in again just returns the old one
        val user2 = app.login(Credentials.anonymous())
        allUsers = app.allUsers()
        assertEquals(1, allUsers.size)
        assertTrue(allUsers.contains(user2))

        val user3: User = app.asTestApp.createUserAndLogIn(TestHelper.randomEmail(), "123456")
        allUsers = app.allUsers()
        assertEquals(2, allUsers.size)
        assertTrue(allUsers.contains(user3))

        // Logging out users that registered with email/password will just put them in LOGGED_OUT state
        user3.logOut()
        allUsers = app.allUsers()
        assertEquals(2, allUsers.size)
        assertTrue(allUsers.contains(user3))
        assertEquals(User.State.LOGGED_OUT, user3.state)

        // Logging out anonymous users will remove them completely
        user1.logOut()
        allUsers = app.allUsers()
        assertEquals(1, allUsers.size)
        assertTrue(allUsers.contains(user3))
        assertFalse(allUsers.contains(user2))
        assertFalse(allUsers.contains(user1))
    }

    @Test
    fun allUsers_retrieveRemovedUser() = runBlocking {
        val user1: User = app.login(Credentials.anonymous())
        val allUsers = app.allUsers()
        assertEquals(1, allUsers.size)
        user1.logOut()
        assertEquals(1, allUsers.size)
        val userCopy: User = allUsers.first()
        assertEquals(user1, userCopy)
        assertEquals(User.State.REMOVED, userCopy.state)
        assertTrue(app.allUsers().isEmpty())
    }

//    @Test
//    fun switchUser() {
//        val user1: User = app.login(Credentials.anonymous())
//        assertEquals(user1, app.currentUser())
//        val user2: User = app.login(Credentials.anonymous())
//        assertEquals(user2, app.currentUser())
//
//        assertEquals(user1, app.switchUser(user1))
//        assertEquals(user1, app.currentUser())
//    }
//
//    @Test
//    fun switchUser_throwIfUserNotLoggedIn() = runBlocking {
//        val user1 = app.login(Credentials.anonymous())
//        val user2 = app.login(Credentials.anonymous())
//        assertEquals(user2, app.currentUser)
//
//        user1.logOut()
//        try {
//            app.switchUser(user1)
//            fail()
//        } catch (ignore: IllegalArgumentException) {
//        }
//    }

    @Test
    fun currentUser_FallbackToNextValidUser() = runBlocking {
        assertNull(app.currentUser)

        val user1 = app.createUserAndLogIn(randomEmail(), "123456")
        assertEquals(user1, app.currentUser)

        val user2 = app.createUserAndLogIn(randomEmail(), "123456")
        assertEquals(user2, app.currentUser)

        user2.logOut()
        assertEquals(user1, app.currentUser)

        user1.logOut()
        assertNull(app.currentUser)
    }

    @Test
    @Ignore // Waiting for https://github.com/realm/realm-core/issues/6514
    fun currentUser_clearedAfterUserIsRemoved() = runBlocking {
        assertNull(app.currentUser)
        val user1 = app.login(Credentials.anonymous())
        assertEquals(user1, app.currentUser)
        user1.remove()
        assertNull(app.currentUser)
    }

//    @Test
//    fun switchUser_nullThrows() {
//        try {
//            app.switchUser(TestHelper.getNull())
//            fail()
//        } catch (ignore: IllegalArgumentException) {
//        }
//    }
//
//    @Ignore("Add this test once we have support for both EmailPassword and ApiKey Auth Providers")
//    @Test
//    fun switchUser_authProvidersLockUsers() {
//        TODO("FIXME")
//    }
//
    @Test
    fun authenticationChangeAsFlow() = runBlocking<Unit> {
        val c = TestChannel<AuthenticationChange>()
        val job = async {
            app.authenticationChangeAsFlow().collect {
                c.send(it)
            }
        }

        val user1 = app.login(Credentials.anonymous())
        val loggedInEvent = c.receiveOrFail()
        assertTrue(loggedInEvent is LoggedIn)
        assertSame(user1, loggedInEvent.user)

        user1.logOut()
        val loggedOutEvent = c.receiveOrFail()
        assertTrue(loggedOutEvent is LoggedOut)
        assertSame(user1, loggedOutEvent.user)

        // Repeating logout does not trigger a new event
        user1.logOut()
        val user2 = app.login(Credentials.anonymous())
        val reloginEvent = c.receiveOrFail()
        assertEquals(user2, reloginEvent.user)
        assertTrue(reloginEvent is LoggedIn)

        job.cancel()
        c.close()
    }

    @Test
    fun authenticationChangeAsFlow_removeUser() = runBlocking<Unit> {
        val c = TestChannel<AuthenticationChange>()
        val job = async {
            app.authenticationChangeAsFlow().collect {
                c.send(it)
            }
        }
        val user1 = app.login(Credentials.anonymous(reuseExisting = true))
        val loggedInEvent = c.receiveOrFail()
        assertTrue(loggedInEvent is LoggedIn)

        user1.remove()
        val loggedOutEvent = c.receiveOrFail()
        assertTrue(loggedOutEvent is Removed)
        assertSame(user1, loggedOutEvent.user)

        job.cancel()
        c.close()

        // Work-around for https://github.com/realm/realm-core/issues/6514
        // By logging the user back in, the TestApp teardown can correctly remove it.
        app.login(Credentials.anonymous(reuseExisting = true)).logOut()
    }

    @Test
    fun authenticationChangeAsFlow_deleteUser() = runBlocking<Unit> {
        val c = TestChannel<AuthenticationChange>()
        val job = async {
            app.authenticationChangeAsFlow().collect {
                c.send(it)
            }
        }
        val user = app.login(Credentials.anonymous(reuseExisting = true))
        val loggedInEvent = c.receiveOrFail()
        assertTrue(loggedInEvent is LoggedIn)

        user.delete()
        val loggedOutEvent = c.receiveOrFail()
        assertTrue(loggedOutEvent is Removed)
        assertSame(user, loggedOutEvent.user)

        job.cancel()
        c.close()
    }

    @Test
    fun authenticationChangeAsFlow_throwsWhenExceedCapacity() = runBlocking<Unit> {
        val latch = Mutex(locked = true)
        val job = async {
            app.authenticationChangeAsFlow().collect {
                // Block `flow` from collecting any more events beside the first.
                latch.withLock {
                    // Allow flow to continue
                }
            }
        }
        // Logging in 9 users should hit the capacity of the flow, causing the next
        // login to fail.
        repeat(9) {
            app.createUserAndLogIn()
        }
        assertFailsWith<IllegalStateException> {
            app.createUserAndLogIn()
        }
        job.cancel()
    }

    @Test
    fun encryptedMetadataRealm() {
        // Create new test app with a random encryption key
        val key = TestHelper.getRandomKey()
        TestApp(
            "encryptedMetadataRealm",
            appName = TEST_APP_FLEX,
            builder = {
                it
                    .encryptionKey(key)
                    .syncRootDirectory("${appFilesDirectory()}/foo")
            }
        ).use { app ->
            // Create Realm in order to create the sync metadata Realm
            val user = app.asTestApp.createUserAndLogin()
            val syncConfig = SyncConfiguration
                .Builder(user, FLEXIBLE_SYNC_SCHEMA)
                .build()
            Realm.open(syncConfig).close()

            // Create a configuration pointing to the metadata Realm for that app
            val lastSetSchemaVersion = 7L
            val metadataDir = "${app.configuration.syncRootDirectory}/mongodb-realm/${app.configuration.appId}/server-utility/metadata/"
            val config = RealmConfiguration
                .Builder(setOf())
                .name("sync_metadata.realm")
                .directory(metadataDir)
                .schemaVersion(lastSetSchemaVersion)
                .encryptionKey(key)
                .build()
            assertTrue(fileExists(config.path))

            // Should be possible to open the encrypted metadata realm file with the encryption key
            Realm.open(config).close()
        }
    }

    @Test
    fun encryptedMetadataRealm_openWithWrongKeyThrows() {
        // Create new test app with a random encryption key
        val correctKey = TestHelper.getRandomKey()
        TestApp(
            "encryptedMetadataRealm_openWithWrongKeyThrows",
            appName = TEST_APP_FLEX,
            builder = {
                it
                    .encryptionKey(correctKey)
                    .syncRootDirectory("${appFilesDirectory()}/foo")
            }
        ).use { app ->
            // Create Realm in order to create the sync metadata Realm
            val user = app.asTestApp.createUserAndLogin()
            val syncConfig = SyncConfiguration
                .Builder(user, FLEXIBLE_SYNC_SCHEMA)
                .build()
            Realm.open(syncConfig).close()

            // Create a configuration pointing to the metadata Realm for that app
            val metadataDir = "${app.configuration.syncRootDirectory}/mongodb-realm/${app.configuration.appId}/server-utility/metadata/"
            val wrongKey = TestHelper.getRandomKey()
            val config = RealmConfiguration
                .Builder(setOf())
                .name("sync_metadata.realm")
                .directory(metadataDir)
                .encryptionKey(wrongKey)
                .build()
            assertTrue(fileExists(config.path))

            // Open the metadata realm file with an invalid encryption key
            assertNotEquals(correctKey, wrongKey)
            assertFailsWithMessage<IllegalStateException>("Failed to open Realm file at path") {
                Realm.open(config)
            }
        }
    }

    @Test
    fun encryptedMetadataRealm_openWithoutKeyThrows() {
        // Create new test app with a random encryption key
        TestApp(
            "encryptedMetadataRealm_openWithoutKeyThrows",
            appName = TEST_APP_FLEX,
            builder = {
                it
                    .encryptionKey(TestHelper.getRandomKey())
                    .syncRootDirectory("${appFilesDirectory()}/foo")
            }
        ).use { app ->
            // Create Realm in order to create the sync metadata Realm
            val user = app.asTestApp.createUserAndLogin()
            val syncConfig = SyncConfiguration
                .Builder(user, FLEXIBLE_SYNC_SCHEMA)
                .build()
            Realm.open(syncConfig).close()

            // Create a configuration pointing to the metadata Realm for that app
            val metadataDir = "${app.configuration.syncRootDirectory}/mongodb-realm/${app.configuration.appId}/server-utility/metadata/"
            val config = RealmConfiguration
                .Builder(setOf())
                .name("sync_metadata.realm")
                .directory(metadataDir)
                .build()
            assertTrue(fileExists(config.path))

            // Open the metadata realm file without a valid encryption key
            assertFailsWithMessage<IllegalStateException>("Failed to open Realm file at path") {
                Realm.open(config)
            }
        }
    }

    /**
     * The app id must exist on the new base url, it is validated and an exception would be thrown.
     *
     * This test case circumvents this issue by initializing an app to a url that does not contain the
     * app, as it is not validated on initialization. And then updating the base url the the test server.
     */
    @Test
    @OptIn(ExperimentalEdgeServerApi::class)
    fun changeBaseUrl() {
        TestApp(
            testId = "changeBaseUrl",
            builder = { builder ->
                // We create a test app that points to the default base url
                // this app is not going to be validated yet.
                builder.baseUrl(AppConfiguration.DEFAULT_BASE_URL)
            }
        ).use { testApp ->
            assertEquals(AppConfiguration.DEFAULT_BASE_URL, testApp.baseUrl)

            runBlocking {
                // Update the base url, this method will validate the app
                // if the app id is not available it would fail.
                testApp.updateBaseUrl(app.configuration.baseUrl)
            }
            assertEquals(app.configuration.baseUrl, testApp.baseUrl)
        }
    }

    @Test
    // We don't have a way to test this on CI, so for now just verify manually that the
    // request towards the server after setting the URL to null is using the default URL.
    @Ignore
    @OptIn(ExperimentalEdgeServerApi::class)
    fun changeBaseUrl_null() {
        TestApp(
            testId = "changeBaseUrl",
        ).use { testApp ->
            assertEquals(SyncServerConfig.url, testApp.baseUrl)

<<<<<<< HEAD
            RealmLog.level = LogLevel.ALL
=======
            RealmLog.setLevel(LogLevel.ALL)
>>>>>>> cd6cc639
            runBlocking {
                testApp.updateBaseUrl(null)
            }
        }
    }

    @Test
    @Ignore // See https://github.com/realm/realm-kotlin/issues/1734
    @OptIn(ExperimentalEdgeServerApi::class)
    fun changeBaseUrl_trailing_slashes_trimmed() {
        assertFailsWithMessage<ServiceException>("cannot find app using Client App ID") {
            runBlocking {
                app.updateBaseUrl(AppConfiguration.DEFAULT_BASE_URL + "///")
            }
        }
    }

    @Test
    @Ignore // see https://github.com/realm/realm-kotlin/issues/1734
    @OptIn(ExperimentalEdgeServerApi::class)
    fun changeBaseUrl_empty() {
        assertFailsWithMessage<ServiceException>("cannot find app using Client App ID") {
            runBlocking {
                app.updateBaseUrl("")
            }
        }
    }

    @Test
    @OptIn(ExperimentalEdgeServerApi::class)
    fun changeBaseUrl_invalidUrl() {
        assertFailsWithMessage<IllegalArgumentException>("URL missing scheme") {
            runBlocking {
                app.updateBaseUrl("hello world")
            }
        }
    }

    @Test
    @Ignore // see https://github.com/realm/realm-kotlin/issues/1734
    @OptIn(ExperimentalEdgeServerApi::class)
    fun changeBaseUrl_nonAppServicesUrl() {
        assertFailsWithMessage<ServiceException>("http error code considered fatal") {
            runBlocking {
                app.updateBaseUrl("https://www.google.com/")
            }
        }
    }
}<|MERGE_RESOLUTION|>--- conflicted
+++ resolved
@@ -524,11 +524,7 @@
         ).use { testApp ->
             assertEquals(SyncServerConfig.url, testApp.baseUrl)
 
-<<<<<<< HEAD
-            RealmLog.level = LogLevel.ALL
-=======
             RealmLog.setLevel(LogLevel.ALL)
->>>>>>> cd6cc639
             runBlocking {
                 testApp.updateBaseUrl(null)
             }
