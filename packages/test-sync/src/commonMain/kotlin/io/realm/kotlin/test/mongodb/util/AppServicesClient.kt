--- conflicted
+++ resolved
@@ -42,12 +42,7 @@
 import io.realm.kotlin.schema.RealmClassKind
 import io.realm.kotlin.test.mongodb.SyncServerConfig
 import io.realm.kotlin.test.mongodb.TEST_APP_CLUSTER_NAME
-<<<<<<< HEAD
-import io.realm.kotlin.test.mongodb.common.FLEXIBLE_SYNC_SCHEMA_COUNT
-=======
-import io.realm.kotlin.test.mongodb.util.TestAppInitializer.initialize
 import io.realm.kotlin.types.BaseRealmObject
->>>>>>> 195b2217
 import kotlinx.coroutines.CoroutineDispatcher
 import kotlinx.coroutines.delay
 import kotlinx.coroutines.withContext
@@ -355,48 +350,8 @@
     val dispatcher: CoroutineDispatcher,
 ) {
 
-<<<<<<< HEAD
     val groupUrl: String
         get() = baseUrl + ADMIN_PATH + "/groups/$groupId"
-=======
-            val httpClient = defaultClient("realm-baas-authorized", debug) {
-                expectSuccess = true
-
-                defaultRequest {
-                    headers {
-                        append("Authorization", "Bearer $accessToken")
-                    }
-                }
-                install(ContentNegotiation) {
-                    json(
-                        Json {
-                            prettyPrint = true
-                            isLenient = true
-                        }
-                    )
-                }
-                install(Logging) {
-                    // Set to LogLevel.ALL to debug Admin API requests. All relevant
-                    // data for each request/response will be console or LogCat.
-                    level = LogLevel.INFO
-                }
-            }
-
-            // Collect app group id
-            val groupId = httpClient.typedRequest<Profile>(Get, "$adminUrl/auth/profile")
-                .roles
-                .first()
-                .group_id
-
-            return AppServicesClient(
-                baseUrl,
-                "$adminUrl/groups/$groupId",
-                httpClient,
-                dispatcher
-            )
-        }
-    }
->>>>>>> 195b2217
 
     fun closeClient() {
         httpClient.close()
@@ -436,19 +391,6 @@
         }
     }
 
-<<<<<<< HEAD
-    suspend fun BaasApp.toggleFeatures(features: Set<String>, enable: Boolean) {
-        withContext(dispatcher) {
-            httpClient.typedRequest<Unit>(
-                Post,
-                "$privateUrl/features"
-            ) {
-                setBody(Json.parseToJsonElement("""{ "action": "${if (enable) "enable" else "disable"}", "feature_flags": [ ${features.joinToString { "\"$it\"" }} ] }"""))
-                contentType(ContentType.Application.Json)
-            }
-        }
-    }
-=======
     suspend fun BaasApp.setSchema(
         schema: Set<KClass<out BaseRealmObject>>,
         extraProperties: Map<String, PrimitivePropertyType.Type> = emptyMap()
@@ -490,7 +432,17 @@
 
     val BaasApp.url: String
         get() = "$groupUrl/apps/${this._id}"
->>>>>>> 195b2217
+    suspend fun BaasApp.toggleFeatures(features: Set<String>, enable: Boolean) {
+        withContext(dispatcher) {
+            httpClient.typedRequest<Unit>(
+                Post,
+                "$privateUrl/features"
+            ) {
+                setBody(Json.parseToJsonElement("""{ "action": "${if (enable) "enable" else "disable"}", "feature_flags": [ ${features.joinToString { "\"$it\"" }} ] }"""))
+                contentType(ContentType.Application.Json)
+            }
+        }
+    }
 
     suspend fun BaasApp.addFunction(function: Function): Function =
         withContext(dispatcher) {
@@ -951,6 +903,8 @@
             unauthorizedClient.close()
 
             val httpClient = defaultClient("realm-baas-authorized", debug) {
+                expectSuccess = true
+
                 defaultRequest {
                     headers {
                         append("Authorization", "Bearer $accessToken")
