--- conflicted
+++ resolved
@@ -13,7 +13,6 @@
  * See the License for the specific language governing permissions and
  * limitations under the License.
  */
-@file:Suppress("invisible_member", "invisible_reference")
 
 package io.realm.kotlin.test.mongodb.util
 
@@ -74,22 +73,10 @@
 import kotlinx.serialization.serializer
 import kotlin.reflect.KClass
 import kotlin.time.Duration.Companion.minutes
-<<<<<<< HEAD
+import kotlin.time.Duration.Companion.seconds
 
 private const val ADMIN_PATH = "/api/admin/v3.0"
 private const val PRIVATE_PATH = "/api/private/v1.0"
-
-@OptIn(ExperimentalSerializationApi::class)
-private val json = Json {
-    classDiscriminatorMode = ClassDiscriminatorMode.NONE
-    encodeDefaults = true
-}
-=======
-import kotlin.time.Duration.Companion.seconds
-
-private const val ADMIN_PATH = "/api/admin/v3.0"
-private const val PRIVATE_PATH = "/api/private/v1.0"
->>>>>>> 9600dd19
 
 data class SyncPermissions(
     val read: Boolean,
@@ -351,205 +338,6 @@
     val privateUrl: String
         get() = client.baseUrl + PRIVATE_PATH + "/groups/${this.groupId}/apps/${this._id}"
 }
-<<<<<<< HEAD
-
-@Serializable
-data class Schema(
-    val metadata: SchemaMetadata = SchemaMetadata(
-        database = "database",
-        collection = "title"
-    ),
-    val schema: SchemaData,
-    val relationships: Map<String, SchemaRelationship> = emptyMap(),
-) {
-    constructor(
-        database: String,
-        schema: SchemaData,
-        relationships: Map<String, SchemaRelationship>,
-    ) : this(
-        metadata = SchemaMetadata(
-            database = database,
-            collection = schema.title
-        ),
-        schema = schema,
-        relationships = relationships
-    )
-}
-
-@Serializable
-data class SchemaMetadata(
-    var database: String = "",
-    @SerialName("data_source")
-    var dataSource: String = "BackingDB",
-    var collection: String = "SyncDog",
-)
-
-@Serializable
-data class SchemaRelationship(
-    @SerialName("source_key")
-    val sourceKey: String,
-    @SerialName("foreign_key")
-    val foreignKey: String,
-    @SerialName("is_list")
-    val isList: Boolean,
-    val ref: String = "",
-) {
-    constructor(
-        target: String,
-        database: String,
-        sourceKey: String,
-        foreignKey: String,
-        isList: Boolean,
-    ) : this(
-        sourceKey = sourceKey,
-        foreignKey = foreignKey,
-        isList = isList,
-        ref = "#/relationship/BackingDB/$database/$target"
-    )
-}
-
-@Serializable
-sealed interface SchemaPropertyType {
-    @Transient val isRequired: Boolean
-}
-
-@Serializable
-class ObjectReferenceType(
-    @Transient val sourceKey: String = "",
-    @Transient val targetKey: String = "",
-    @Transient val target: String = "",
-    @Transient val isList: Boolean = false,
-    val bsonType: PrimitivePropertyType.Type,
-) : SchemaPropertyType {
-    constructor(sourceKey: String, targetSchema: RealmClassImpl, isCollection: Boolean) : this(
-        sourceKey = sourceKey,
-        targetKey = targetSchema.cinteropClass.primaryKey,
-        target = targetSchema.name,
-        bsonType = targetSchema.cinteropProperties
-            .first { it.name == targetSchema.cinteropClass.primaryKey }
-            .type
-            .toSchemaType(),
-        isList = isCollection
-    )
-
-    @Transient
-    override val isRequired: Boolean = false
-}
-
-@Serializable
-data class SchemaData(
-    var title: String = "",
-    var properties: Map<String, SchemaPropertyType> = mutableMapOf(),
-    val required: List<String> = mutableListOf(),
-    @Transient val kind: RealmClassKind = RealmClassKind.STANDARD,
-    val type: PrimitivePropertyType.Type = PrimitivePropertyType.Type.OBJECT,
-) : SchemaPropertyType {
-    @Transient
-    override val isRequired: Boolean = false
-}
-
-@Serializable
-data class CollectionPropertyType(
-    val items: SchemaPropertyType,
-    val uniqueItems: Boolean = false,
-) : SchemaPropertyType {
-    val bsonType = PrimitivePropertyType.Type.ARRAY
-    @Transient
-    override val isRequired: Boolean = false
-}
-
-@Serializable
-data class MapPropertyType(
-    val additionalProperties: SchemaPropertyType,
-) : SchemaPropertyType {
-    val bsonType = PrimitivePropertyType.Type.OBJECT
-    @Transient
-    override val isRequired: Boolean = false
-}
-
-@Serializable
-open class PrimitivePropertyType(
-    val bsonType: Type,
-    @Transient override val isRequired: Boolean = false,
-) : SchemaPropertyType {
-
-    enum class Type {
-        @SerialName("string")
-        STRING,
-
-        @SerialName("object")
-        OBJECT,
-
-        @SerialName("array")
-        ARRAY,
-
-        @SerialName("objectId")
-        OBJECT_ID,
-
-        @SerialName("boolean")
-        BOOLEAN,
-
-        @SerialName("bool")
-        BOOL,
-
-        @SerialName("null")
-        NULL,
-
-        @SerialName("regex")
-        REGEX,
-
-        @SerialName("date")
-        DATE,
-
-        @SerialName("timestamp")
-        TIMESTAMP,
-
-        @SerialName("int")
-        INT,
-
-        @SerialName("long")
-        LONG,
-
-        @SerialName("decimal")
-        DECIMAL,
-
-        @SerialName("double")
-        DOUBLE,
-
-        @SerialName("number")
-        NUMBER,
-
-        @SerialName("binData")
-        BIN_DATA,
-
-        @SerialName("uuid")
-        UUID,
-
-        @SerialName("mixed")
-        MIXED,
-
-        @SerialName("float")
-        FLOAT;
-    }
-}
-
-fun PropertyType.toSchemaType() =
-    when (this) {
-        PropertyType.RLM_PROPERTY_TYPE_BOOL -> PrimitivePropertyType.Type.BOOL
-        PropertyType.RLM_PROPERTY_TYPE_INT -> PrimitivePropertyType.Type.INT
-        PropertyType.RLM_PROPERTY_TYPE_STRING -> PrimitivePropertyType.Type.STRING
-        PropertyType.RLM_PROPERTY_TYPE_BINARY -> PrimitivePropertyType.Type.BIN_DATA
-        PropertyType.RLM_PROPERTY_TYPE_OBJECT -> PrimitivePropertyType.Type.OBJECT
-        PropertyType.RLM_PROPERTY_TYPE_FLOAT -> PrimitivePropertyType.Type.FLOAT
-        PropertyType.RLM_PROPERTY_TYPE_DOUBLE -> PrimitivePropertyType.Type.DOUBLE
-        PropertyType.RLM_PROPERTY_TYPE_DECIMAL128 -> PrimitivePropertyType.Type.DECIMAL
-        PropertyType.RLM_PROPERTY_TYPE_TIMESTAMP -> PrimitivePropertyType.Type.DATE
-        PropertyType.RLM_PROPERTY_TYPE_OBJECT_ID -> PrimitivePropertyType.Type.OBJECT_ID
-        PropertyType.RLM_PROPERTY_TYPE_UUID -> PrimitivePropertyType.Type.UUID
-        PropertyType.RLM_PROPERTY_TYPE_MIXED -> PrimitivePropertyType.Type.MIXED
-        else -> throw IllegalArgumentException("Unsupported type")
-    }
-=======
 
 /**
  * Client to interact with App Services Server. It allows to create Applications and tweak their
@@ -564,21 +352,6 @@
 
     val groupUrl: String
         get() = baseUrl + ADMIN_PATH + "/groups/$groupId"
->>>>>>> 9600dd19
-
-/**
- * Client to interact with App Services Server. It allows to create Applications and tweak their
- * configurations.
- */
-class AppServicesClient(
-    val baseUrl: String,
-    private val groupId: String,
-    internal val httpClient: HttpClient,
-    val dispatcher: CoroutineDispatcher,
-) {
-
-    val groupUrl: String
-        get() = baseUrl + ADMIN_PATH + "/groups/$groupId"
 
     fun closeClient() {
         httpClient.close()
@@ -618,29 +391,10 @@
         }
     }
 
-<<<<<<< HEAD
-    suspend fun BaasApp.toggleFeatures(features: Set<String>, enable: Boolean) {
-        withContext(dispatcher) {
-            httpClient.typedRequest<Unit>(
-                Post,
-                "$privateUrl/features"
-            ) {
-                setBody(Json.parseToJsonElement("""{ "action": "${if (enable) "enable" else "disable"}", "feature_flags": [ ${features.joinToString { "\"$it\"" }} ] }"""))
-                contentType(ContentType.Application.Json)
-            }
-        }
-    }
-
     suspend fun BaasApp.setSchema(
         schema: Set<KClass<out BaseRealmObject>>,
         extraProperties: Map<String, PrimitivePropertyType.Type> = emptyMap()
     ): Map<String, String> {
-=======
-    suspend fun BaasApp.setSchema(
-        schema: Set<KClass<out BaseRealmObject>>,
-        extraProperties: Map<String, PrimitivePropertyType.Type> = emptyMap()
-    ) {
->>>>>>> 9600dd19
         val schemas = SchemaProcessor.process(
             databaseName = clientAppId,
             classes = schema,
@@ -660,7 +414,6 @@
                 schema = schema
             )
         }
-<<<<<<< HEAD
 
         return ids
     }
@@ -683,50 +436,9 @@
                 schema = schema,
                 bypassServiceChange = true
             )
-=======
-    }
-
-    suspend fun BaasApp.updateSchema(
-        id: String,
-        schema: Schema,
-    ): HttpResponse =
-        withContext(dispatcher) {
-            httpClient.request(
-                "$url/schemas/$id"
-            ) {
-                this.method = HttpMethod.Put
-                setBody(json.encodeToJsonElement(schema))
-                contentType(ContentType.Application.Json)
-            }
-        }
-
-    val BaasApp.url: String
-        get() = "$groupUrl/apps/${this._id}"
-    suspend fun BaasApp.toggleFeatures(features: Set<String>, enable: Boolean) {
-        withContext(dispatcher) {
-            httpClient.typedRequest<Unit>(
-                Post,
-                "$privateUrl/features"
-            ) {
-                setBody(Json.parseToJsonElement("""{ "action": "${if (enable) "enable" else "disable"}", "feature_flags": [ ${features.joinToString { "\"$it\"" }} ] }"""))
-                contentType(ContentType.Application.Json)
-            }
->>>>>>> 9600dd19
-        }
-    }
-
-    suspend fun BaasApp.addFunction(function: Function): Function =
-        withContext(dispatcher) {
-            httpClient.typedRequest<Function>(
-                Post,
-                "$url/functions"
-            ) {
-                setBody(function)
-                contentType(ContentType.Application.Json)
-            }
-        }
-
-<<<<<<< HEAD
+        }
+    }
+
     suspend fun BaasApp.waitForSchemaVersion(expectedVersion: Int) {
         return withTimeout(1.minutes) {
             withContext(dispatcher) {
@@ -760,7 +472,7 @@
     suspend fun BaasApp.updateSchema(
         id: String,
         schema: Schema,
-        bypassServiceChange: Boolean = false,
+        bypassServiceChange: Boolean = false
     ): HttpResponse =
         withContext(dispatcher) {
             httpClient.request(
@@ -772,8 +484,31 @@
             }
         }
 
-=======
->>>>>>> 9600dd19
+    val BaasApp.url: String
+        get() = "$groupUrl/apps/${this._id}"
+    suspend fun BaasApp.toggleFeatures(features: Set<String>, enable: Boolean) {
+        withContext(dispatcher) {
+            httpClient.typedRequest<Unit>(
+                Post,
+                "$privateUrl/features"
+            ) {
+                setBody(Json.parseToJsonElement("""{ "action": "${if (enable) "enable" else "disable"}", "feature_flags": [ ${features.joinToString { "\"$it\"" }} ] }"""))
+                contentType(ContentType.Application.Json)
+            }
+        }
+    }
+
+    suspend fun BaasApp.addFunction(function: Function): Function =
+        withContext(dispatcher) {
+            httpClient.typedRequest<Function>(
+                Post,
+                "$url/functions"
+            ) {
+                setBody(function)
+                contentType(ContentType.Application.Json)
+            }
+        }
+
     suspend fun BaasApp.addSchema(schema: Schema): String =
         withContext(dispatcher) {
             httpClient.typedRequest<JsonObject>(
@@ -1139,10 +874,6 @@
                     Get,
                     "$url/sync/progress"
                 ).let { obj: JsonObject ->
-<<<<<<< HEAD
-                    println(obj)
-=======
->>>>>>> 9600dd19
                     obj["accepting_clients"]?.jsonPrimitive?.boolean ?: false
                 }
             } catch (ex: IllegalStateException) {
@@ -1227,10 +958,7 @@
 
             val httpClient = defaultClient("realm-baas-authorized", debug) {
                 expectSuccess = true
-<<<<<<< HEAD
-=======
-
->>>>>>> 9600dd19
+
                 defaultRequest {
                     headers {
                         append("Authorization", "Bearer $accessToken")
