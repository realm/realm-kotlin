/*
 * Copyright 2021 Realm Inc.
 *
 * Licensed under the Apache License, Version 2.0 (the "License");
 * you may not use this file except in compliance with the License.
 * You may obtain a copy of the License at
 *
 * http://www.apache.org/licenses/LICENSE-2.0
 *
 * Unless required by applicable law or agreed to in writing, software
 * distributed under the License is distributed on an "AS IS" BASIS,
 * WITHOUT WARRANTIES OR CONDITIONS OF ANY KIND, either express or implied.
 * See the License for the specific language governing permissions and
 * limitations under the License.
 */

package io.realm.kotlin.test.mongodb.util

import io.realm.kotlin.mongodb.sync.SyncMode
import io.realm.kotlin.mongodb.sync.SyncSession
import kotlinx.coroutines.delay
import kotlinx.serialization.json.JsonObject
import kotlin.time.Duration.Companion.seconds

/**
 * Wrapper around App Services Server Admin functions needed for tests.
 */
interface AppAdmin {
    val clientAppId: String

    /**
     * Deletes all currently registered and pending users on the App Services Application .
     *
     * Warning: This will run using `runBlocking`.
     */
    suspend fun deleteAllUsers()

    /**
     * Deactivates Sync on the server. This will not cause existing sessions to fail,
     * they will instead attempt to reconnect later.
     */
    suspend fun pauseSync()

    /**
     * Activates Sync on the server.
     */
    suspend fun startSync()

    /**
     * Trigger a client reset by deleting user-related files in the server.
     */
    suspend fun triggerClientReset(userId: String)
    suspend fun triggerClientReset(
        syncMode: SyncMode,
        session: SyncSession,
        userId: String,
        block: (suspend () -> Unit)? = null
    )

    /**
     * Changes the permissions for sync. Receives a lambda block which with your test logic.
     * It will safely revert to the original permissions even when an exception was thrown.
     */
    suspend fun changeSyncPermissions(permissions: SyncPermissions, block: () -> Unit)

    /**
     * Set whether or not automatic confirmation is enabled.
     */
    suspend fun setAutomaticConfirmation(enabled: Boolean)

    /**
     * Set whether or not custom confirmation is enabled.
     */
    suspend fun setCustomConfirmation(enabled: Boolean)

    /**
     * Set whether or not using a reset function is available.
     */
    suspend fun setResetFunction(enabled: Boolean)

    /**
     * Return the JSON configuration for the Email/Password auth provider.
     */
    suspend fun getAuthConfigData(): String

    /**
     * Insert a MongoDB document which will be eventually synced as RealmObject.
     */
    suspend fun insertDocument(clazz: String, json: String): JsonObject?

    /**
     * Query the specified database and collection.
     */
    suspend fun queryDocument(clazz: String, query: String): JsonObject?

    /**
     * Count the number of documents of a given type.
     */
    suspend fun countDocuments(clazz: String): Int

<<<<<<< HEAD
    suspend fun deleteDocuments(database: String, clazz: String, query: String): JsonObject?

=======
    /**
     * Delete documents of a given type.
     */
    suspend fun deleteDocuments(database: String, clazz: String, query: String): JsonObject?

    /**
     * Wait for Sync bootstrap to complete for all model classes.
     */
    suspend fun waitForSyncBootstrap()

>>>>>>> 3d7df67e
    fun closeClient()
}

class AppAdminImpl(
    private val baasClient: AppServicesClient,
    val app: BaasApp
) : AppAdmin {
    override val clientAppId: String
        get() = app.clientAppId

    override suspend fun deleteAllUsers() {
        baasClient.run {
            app.deleteAllUsers()
        }
    }

    override suspend fun pauseSync() {
        baasClient.run {
            app.pauseSync()
        }
    }

    override suspend fun startSync() {
        baasClient.run {
            app.startSync()
        }
    }

    override suspend fun triggerClientReset(userId: String) {
        baasClient.run {
            app.triggerClientReset(userId)
        }
    }

    override suspend fun triggerClientReset(
        syncMode: SyncMode,
        session: SyncSession,
        userId: String,
        block: (suspend () -> Unit)?
    ) {
        baasClient.run {
            try {
                session.pause()
                app.triggerClientReset(syncMode, userId)
                block?.invoke()
            } finally {
                session.resume()
            }
        }
    }

    override suspend fun changeSyncPermissions(permissions: SyncPermissions, block: () -> Unit) {
        baasClient.run {
            app.changeSyncPermissions(permissions, block)
        }
    }

    override suspend fun setAutomaticConfirmation(enabled: Boolean) {
        baasClient.run {
            app.setAutomaticConfirmation(enabled)
        }
    }

    override suspend fun setCustomConfirmation(enabled: Boolean) {
        baasClient.run {
            app.setCustomConfirmation(enabled)
        }
    }

    override suspend fun setResetFunction(enabled: Boolean) {
        baasClient.run {
            app.setResetFunction(enabled)
        }
    }

    override suspend fun getAuthConfigData(): String =
        baasClient.run {
            app.getAuthConfigData()
        }

    override suspend fun insertDocument(clazz: String, json: String): JsonObject? =
        baasClient.run {
            app.insertDocument(clazz, json)
        }

    override suspend fun queryDocument(clazz: String, query: String): JsonObject? =
        baasClient.run {
            app.queryDocument(clazz, query)
        }

    override suspend fun countDocuments(clazz: String): Int =
        baasClient.run {
            app.countDocuments(clazz)
        }

    override suspend fun deleteDocuments(database: String, clazz: String, query: String): JsonObject? =
        baasClient.run {
            app.deleteDocument(database, clazz, query)
        }

<<<<<<< HEAD
=======
    override suspend fun waitForSyncBootstrap() {
        baasClient.run {
            var limit = 300
            var i = 0
            while (!app.initialSyncComplete() && i < limit) {
                delay(1.seconds)
                i++
            }
            if (!app.initialSyncComplete()) {
                throw IllegalStateException("Test server did not finish bootstrapping sync in time: $limit s.")
            }
        }
    }

>>>>>>> 3d7df67e
    override fun closeClient() {
        baasClient.closeClient()
    }
}<|MERGE_RESOLUTION|>--- conflicted
+++ resolved
@@ -98,21 +98,16 @@
      */
     suspend fun countDocuments(clazz: String): Int
 
-<<<<<<< HEAD
+    /**
+     * Delete documents of a given type.
+     */
     suspend fun deleteDocuments(database: String, clazz: String, query: String): JsonObject?
 
-=======
-    /**
-     * Delete documents of a given type.
-     */
-    suspend fun deleteDocuments(database: String, clazz: String, query: String): JsonObject?
-
     /**
      * Wait for Sync bootstrap to complete for all model classes.
      */
     suspend fun waitForSyncBootstrap()
 
->>>>>>> 3d7df67e
     fun closeClient()
 }
 
@@ -213,8 +208,6 @@
             app.deleteDocument(database, clazz, query)
         }
 
-<<<<<<< HEAD
-=======
     override suspend fun waitForSyncBootstrap() {
         baasClient.run {
             var limit = 300
@@ -229,7 +222,6 @@
         }
     }
 
->>>>>>> 3d7df67e
     override fun closeClient() {
         baasClient.closeClient()
     }
