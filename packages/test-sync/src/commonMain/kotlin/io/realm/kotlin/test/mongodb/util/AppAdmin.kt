--- conflicted
+++ resolved
@@ -201,23 +201,6 @@
             app.deleteDocument(database, clazz, query)
         }
 
-<<<<<<< HEAD
-    override suspend fun waitForSyncBootstrap() {
-        baasClient.run {
-            val limit = 300
-            var i = 0
-            while (!app.initialSyncComplete() && i < limit) {
-                delay(1.seconds)
-                i++
-            }
-            if (!app.initialSyncComplete()) {
-                throw IllegalStateException("Test server did not finish bootstrapping sync in time: $limit s.")
-            }
-        }
-    }
-
-=======
->>>>>>> 9600dd19
     override fun closeClient() {
         baasClient.closeClient()
     }
