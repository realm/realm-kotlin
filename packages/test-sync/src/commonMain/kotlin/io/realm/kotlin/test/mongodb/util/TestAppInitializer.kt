/*
 * Copyright 2022 Realm Inc.
 *
 * Licensed under the Apache License, Version 2.0 (the "License");
 * you may not use this file except in compliance with the License.
 * You may obtain a copy of the License at
 *
 * http://www.apache.org/licenses/LICENSE-2.0
 *
 * Unless required by applicable law or agreed to in writing, software
 * distributed under the License is distributed on an "AS IS" BASIS,
 * WITHOUT WARRANTIES OR CONDITIONS OF ANY KIND, either express or implied.
 * See the License for the specific language governing permissions and
 * limitations under the License.
 */
package io.realm.kotlin.test.mongodb.util

import io.realm.kotlin.test.mongodb.TEST_APP_CLUSTER_NAME
import io.realm.kotlin.test.mongodb.TEST_APP_FLEX
import io.realm.kotlin.test.mongodb.TEST_APP_PARTITION
import kotlinx.serialization.decodeFromString
import kotlinx.serialization.json.Json

object TestAppInitializer {
    // Setups a test app
    suspend fun AppServicesClient.initializeDefault(app: BaasApp, service: Service) {
        addEmailProvider(app)

        when (app.name) {
            TEST_APP_PARTITION -> initializePartitionSync(app, service)
            TEST_APP_FLEX -> initializeFlexibleSync(app, service)
        }
    }

    @Suppress("LongMethod")
    suspend fun AppServicesClient.initializeFlexibleSync(
        app: BaasApp,
        service: Service,
        recoveryDisabled: Boolean = false // TODO
    ) {
        val databaseName = app.clientAppId
        service.setSyncConfig(
            """
            {
                "flexible_sync": {
                    "state": "enabled",
                    "database_name": "$databaseName",
                    "is_recovery_mode_disabled": $recoveryDisabled,
                    "queryable_fields_names": [
                        "name",
                        "section"
                    ]
                }
            }
            """.trimIndent()
        )
<<<<<<< HEAD

        app.addSchema(
            """
            {
                "metadata": {
                    "data_source": "BackingDB",
                    "database": "$databaseName",
                    "collection": "FlexChildObject"
                },
                "schema": {
                    "properties": {
                      "_id": {
                        "bsonType": "objectId"
                      },
                      "name": {
                        "bsonType": "string"
                      },
                      "realm_id": {
                        "bsonType": "string"
                      }
                    },
                    "required": [
                      "name",
                      "_id"
                    ],
                    "title": "FlexChildObject"
                }
            }
            """.trimIndent()
        )

        app.addSchema(
            """
            {
                "metadata": {
                    "data_source": "BackingDB",
                    "database": "$databaseName",
                    "collection": "FlexParentObject"
                },
                "relationships": {
                    "child": {
                        "ref": "#/relationship/BackingDB/$databaseName/FlexChildObject",
                        "source_key": "child",
                        "foreign_key": "_id",
                        "is_list": false
                    }
                },
                "schema": {
                    "properties": {
                        "_id": {
                          "bsonType": "objectId"
                        },
                        "age": {
                          "bsonType": "int"
                        },
                        "child": {
                          "bsonType": "objectId"
                        },
                        "name": {
                          "bsonType": "string"
                        },
                        "realm_id": {
                          "bsonType": "string"
                        },
                        "section": {
                          "bsonType": "int"
                        },
                        "embedded": {
                            "title": "FlexEmbeddedObject",
                            "bsonType": "object",
                            "required": [
                                "embeddedName"
                            ],
                            "properties": {
                                "embeddedName": {
                                    "bsonType": "string"
                                }
                            }
                        }
                    },
                    "required": [
                        "name",
                        "section",
                        "age",
                        "_id"
                    ],
                    "title": "FlexParentObject"
                
                }
            }
            """.trimIndent()
        )

        app.addSchema(
            """
            {
                "metadata": {
                    "data_source": "BackingDB",
                    "database": "$databaseName",
                    "collection": "CollectionDataType"
                },
                "schema": {
                    "properties": {
                        "_id": {
                            "bsonType": "int"
                        },
                        "name": {
                            "bsonType": "string"
                        }
                    },
                    "required": [
                        "name"
                    ],
                    "title": "CollectionDataType"
                }
            }
            """.trimIndent()
        )
=======
>>>>>>> 3d7df67e
    }

    @Suppress("LongMethod")
    suspend fun AppServicesClient.initializePartitionSync(
        app: BaasApp,
        service: Service,
        recoveryDisabled: Boolean = false // TODO
    ) {
        val databaseName = app.clientAppId

        app.addFunction(canReadPartition)
        app.addFunction(canWritePartition)

        service.setSyncConfig(
            """
            {
                "sync": {
                    "state": "enabled",
                    "database_name": "$databaseName",
                    "is_recovery_mode_disabled": $recoveryDisabled,
                    "partition": {
                        "key": "realm_id",
                        "type": "string",
                        "permissions": {
                            "read": {
                                "%%true": {
                                    "%function": {
                                        "arguments": [
                                            "%%partition"
                                        ],
                                        "name": "canReadPartition"
                                    }
                                }
                            },
                            "write": {
                                "%%true": {
                                    "%function": {
                                        "arguments": [
                                            "%%partition"
                                        ],
                                        "name": "canWritePartition"
                                    }
                                }
                            }
                        }
                    }
                }
            }
            """.trimIndent()
        )

        app.addSchema(
            """
            {
                "metadata": {
                    "data_source": "BackingDB",
                    "database": "$databaseName",
                    "collection": "SyncDog"
                },
                "schema": {
                    "properties": {
                        "_id": {
                            "bsonType": "objectId"
                        },
                        "breed": {
                            "bsonType": "string"
                        },
                        "name": {
                            "bsonType": "string"
                        },
                        "realm_id": {
                            "bsonType": "string"
                        }
                    },
                    "required": [
                        "name"
                    ],
                    "title": "SyncDog"
                }
            }
            """.trimIndent()
        )

        app.addSchema(
            """
            {
                "metadata": {
                    "data_source": "BackingDB",
                    "database": "$databaseName",
                    "collection": "CollectionDataType"
                },
                "schema": {
                    "properties": {
                        "_id": {
                            "bsonType": "int"
                        },
                        "realm_id": {
                            "bsonType": "string"
                        },
                        "name": {
                            "bsonType": "string"
                        }
                    },
                    "required": [
                        "name"
                    ],
                    "title": "CollectionDataType"
                }
            }
            """.trimIndent()
        )

        app.addSchema(
            """
            {
                "metadata": {
                    "data_source": "BackingDB",
                    "database": "$databaseName",
                    "collection": "SyncPerson"
                },
                "relationships": {
                    "dogs": {
                        "ref": "#/relationship/BackingDB/$databaseName/SyncDog",
                        "source_key": "dogs",
                        "foreign_key": "_id",
                        "is_list": true
                    }
                },
                "schema": {
                    "properties": {
                        "_id": {
                            "bsonType": "objectId"
                        },
                        "age": {
                            "bsonType": "int"
                        },
                        "dogs": {
                            "bsonType": "array",
                            "items": {
                                "bsonType": "objectId"
                            }
                        },
                        "firstName": {
                            "bsonType": "string"
                        },
                        "lastName": {
                            "bsonType": "string"
                        },
                        "realm_id": {
                            "bsonType": "string"
                        }
                    },
                    "required": [
                        "firstName",
                        "lastName",
                        "age"
                    ],
                    "title": "SyncPerson"
                }
            }
            """.trimIndent()
        )
    }

    suspend fun AppServicesClient.addEmailProvider(
        app: BaasApp,
        autoConfirm: Boolean = true,
        runConfirmationFunction: Boolean = false
    ) = with(app) {
        val confirmFuncId = addFunction(confirmFunc)._id
        val resetFuncId = addFunction(resetFunc)._id

        addAuthProvider(
            """
            {
                "type": "local-userpass",
                "config": {
                    "autoConfirm": $autoConfirm,
                    "confirmationFunctionId": "$confirmFuncId",
                    "confirmationFunctionName": "${confirmFunc.name}",
                    "emailConfirmationUrl": "http://realm.io/confirm-user",
                    "resetFunctionId": "$resetFuncId",
                    "resetFunctionName": "${resetFunc.name}",
                    "resetPasswordSubject": "Reset Password",
                    "resetPasswordUrl": "http://realm.io/reset-password",
                    "runConfirmationFunction": $runConfirmationFunction,
                    "runResetFunction": false
                }
            }
            """.trimIndent()
        )
    }

    suspend fun AppServicesClient.initialize(
        app: BaasApp,
        block: suspend AppServicesClient.(app: BaasApp, service: Service) -> Unit
    ) = with(app) {
        addFunction(insertDocument)
        addFunction(queryDocument)
        addFunction(deleteDocument)
        addFunction(countDocuments)

        val testAuthFuncId = addFunction(testAuthFunc)._id
        addAuthProvider(
            """
            {
                "type": "custom-function",
                "config": {
                    "authFunctionId": "$testAuthFuncId",
                    "authFunctionName": "${testAuthFunc.name}"
                }
            }
            """.trimIndent()
        )

        addAuthProvider("""{"type": "anon-user"}""")

        // Enable 'API-KEY' by updating it. It exists by default in the server so we cannot add.
        getAuthProvider("api-key").run {
            enable(true)
        }

        val (type: String, config: String) = if (TEST_APP_CLUSTER_NAME.isEmpty()) {
            "mongodb" to """{ "uri": "mongodb://localhost:26000" }"""
        } else {
            "mongodb-atlas" to """{ "clusterName": "$TEST_APP_CLUSTER_NAME" }"""
        }
        addService(
            """
            {
                "name": "BackingDB",
                "type": "$type",
                "config": $config
            }
            """.trimIndent()
        ).let { service: Service ->
            val dbName = app.clientAppId
            service.addDefaultRule(
                """
                {
                    "roles": [{
                        "name": "defaultRole",
                        "apply_when": {},
                        "document_filters": {
                            "read": true,
                            "write": true
                        },
                        "write": true,
                        "read": true,
                        "insert": true,
                        "delete": true
                    }]
                }
                """.trimIndent()
            )

            app.setCustomUserData(
                """
                {
                    "mongo_service_id": ${service._id},
                    "enabled": true,
                    "database_name": "$dbName",
                    "collection_name": "UserData",
                    "user_id_field": "user_id"
                }
                """.trimIndent()
            )

            block(app, service)
        }

        setDevelopmentMode(true)
    }

    private val insertDocument = Function(
        name = "insertDocument",
        source =
        """
        exports = function (service, db, collection, document) {
            const mongodb = context.services.get(service);
            const result = mongodb
                .db(db)
                .collection(collection)
                .insertOne(document);
        
            return result;
        }
        
        """.trimIndent()
    )

    private val deleteDocument = Function(
        name = "deleteDocument",
        source =
        """
        exports = function (service, db, collection, query) {
            const mongodb = context.services.get(service);
            const result = mongodb
                .db(db)
                .collection(collection)
                .deleteMany(EJSON.parse(query));
        
            return result;
        }
        
        """.trimIndent()
    )

    private val queryDocument = Function(
        name = "queryDocument",
        source =
        """
        exports = function (service, db, collection, query) {
            const mongodb = context.services.get(service);
            const result = mongodb
                .db(db)
                .collection(collection)
                .findOne(EJSON.parse(query));
        
            return result;
        }
        
        """.trimIndent()
    )

    private val countDocuments = Function(
        name = "countDocuments",
        source =
        """
        exports = function (service, db, collection) {
            const mongodb = context.services.get(service);
            const result = mongodb
                .db(db)
                .collection(collection)
                .count();
            return { value: result };
        }
        
        """.trimIndent()
    )

    private val testAuthFunc = Function(
        name = "testAuthFunc",
        source =
        """
        exports = ({mail, id}) => {
            // Auth function will fail for emails with a domain different to @10gen.com
            // or with id lower than 666
            if (!new RegExp("@10gen.com${'$'}").test(mail) || id < 666) {
                throw new Error(`Authentication failed`);
            } else {
                // Use the users email as UID
                return mail;
            }
        }
        
        """.trimIndent()
    )

    private val confirmFunc = Function(
        name = "confirmFunc",
        source =
        """
        exports = async ({ token, tokenId, username }) => {
          // process the confirm token, tokenId and username
          
          if (username.includes("realm_verify")) {
            // Automatically confirm users with `realm_verify` in their email.
            return { status: 'success' }
          } else if (username.includes("realm_pending")) {
            // Emails with `realm_pending` in their email will be placed in Pending
            // the first time they register and will then be fully confirmed when
            // they retry their confirmation logic.
            const mdb = context.services.get("BackingDB");
            const collection = mdb.db("custom-auth").collection("users");
            const existing = await collection.findOne({ username: username });
            if (existing) {
                return { status: 'success' };
            }
            await collection.insertOne({ username: username });
            return { status: 'pending' }
          } else if (username.endsWith("@10gen.com")) {
            return { status: 'success' }
          } else {
            // All other emails should fail to confirm outright.
            return { status: 'fail' };
          }
        }
        
        """.trimIndent()
    )

    private val resetFunc = Function(
        name = "resetFunc",
        source =
        """
        exports = ({ token, tokenId, username, password }, customParam1, customParam2) => {
            if (customParam1 != "say-the-magic-word" || customParam2 != 42) {
                return { status: 'fail' };
            } else {
                return { status: 'success' };
            }
        }
        
        """.trimIndent()
    )

    private val canReadPartition = Function(
        name = "canReadPartition",
        source =
        """
        /**
         * Users with an email that contains `_noread_` do not have read access,
         * all others do.
         */
        exports = async (partition) => {
          const email = context.user.data.email;
          if (email != undefined) {
            return !email.includes("_noread_");
          } else {
            return true;
          }
        }
        
        """.trimIndent()
    )

    private val canWritePartition = Function(
        name = "canWritePartition",
        source =
        """
        /**
         * Users with an email that contains `_nowrite_` do not have write access,
         * all others do.
         */
        exports = async (partition) => {
          const email = context.user.data.email;
          if (email != undefined) {
            return(!email.includes("_nowrite_"));
          } else {
            return true;
          }  
        }
        
        """.trimIndent()
    )

    val FIRST_ARG_FUNCTION = Function(
        name = "firstArg",
        source =
        """
        exports = function(arg){
          // Returns first argument
          return arg
        };
        
        """.trimIndent()
    )

    val SUM_FUNCTION = Function(
        name = "sum",
        source =
        """
        exports = function(...args) {
            return parseInt(args.reduce((a,b) => a + b, 0));
        };
        
        """.trimIndent()
    )

    val NULL_FUNCTION = Function(
        name = "null",
        source =
        """
        exports = function(arg){
          return null;
        };
        
        """.trimIndent()
    )

    val ERROR_FUNCTION = Function(
        name = "error",
        source =
        """
        exports = function(arg){
          return unknown;
        };
        
        """.trimIndent()
    )

    val VOID_FUNCTION = Function(
        name = "void",
        source =
        """
        exports = function(arg){
          return void(0);
        };
        
        """.trimIndent()
    )

    val AUTHORIZED_ONLY_FUNCTION = Function(
        name = "authorizedOnly",
        source =
        """
        exports = function(arg){
          /*
            Accessing application's values:
            var x = context.values.get("value_name");
        
            Accessing a mongodb service:
            var collection = context.services.get("mongodb-atlas").db("dbname").collection("coll_name");
            var doc = collection.findOne({owner_id: context.user.id});
        
            To call other named functions:
            var result = context.functions.execute("function_name", arg1, arg2);
        
            Try running in the console below.
          */
          return {arg: context.user};
        };
        
        """.trimIndent(),
        canEvaluate = Json.decodeFromString(
            """
            {
                "%%user.data.email": {
                    "%in": [
                        "authorizeduser@example.org"
                    ]
                }
            }
            """.trimIndent()
        )
    )
}<|MERGE_RESOLUTION|>--- conflicted
+++ resolved
@@ -54,127 +54,6 @@
             }
             """.trimIndent()
         )
-<<<<<<< HEAD
-
-        app.addSchema(
-            """
-            {
-                "metadata": {
-                    "data_source": "BackingDB",
-                    "database": "$databaseName",
-                    "collection": "FlexChildObject"
-                },
-                "schema": {
-                    "properties": {
-                      "_id": {
-                        "bsonType": "objectId"
-                      },
-                      "name": {
-                        "bsonType": "string"
-                      },
-                      "realm_id": {
-                        "bsonType": "string"
-                      }
-                    },
-                    "required": [
-                      "name",
-                      "_id"
-                    ],
-                    "title": "FlexChildObject"
-                }
-            }
-            """.trimIndent()
-        )
-
-        app.addSchema(
-            """
-            {
-                "metadata": {
-                    "data_source": "BackingDB",
-                    "database": "$databaseName",
-                    "collection": "FlexParentObject"
-                },
-                "relationships": {
-                    "child": {
-                        "ref": "#/relationship/BackingDB/$databaseName/FlexChildObject",
-                        "source_key": "child",
-                        "foreign_key": "_id",
-                        "is_list": false
-                    }
-                },
-                "schema": {
-                    "properties": {
-                        "_id": {
-                          "bsonType": "objectId"
-                        },
-                        "age": {
-                          "bsonType": "int"
-                        },
-                        "child": {
-                          "bsonType": "objectId"
-                        },
-                        "name": {
-                          "bsonType": "string"
-                        },
-                        "realm_id": {
-                          "bsonType": "string"
-                        },
-                        "section": {
-                          "bsonType": "int"
-                        },
-                        "embedded": {
-                            "title": "FlexEmbeddedObject",
-                            "bsonType": "object",
-                            "required": [
-                                "embeddedName"
-                            ],
-                            "properties": {
-                                "embeddedName": {
-                                    "bsonType": "string"
-                                }
-                            }
-                        }
-                    },
-                    "required": [
-                        "name",
-                        "section",
-                        "age",
-                        "_id"
-                    ],
-                    "title": "FlexParentObject"
-                
-                }
-            }
-            """.trimIndent()
-        )
-
-        app.addSchema(
-            """
-            {
-                "metadata": {
-                    "data_source": "BackingDB",
-                    "database": "$databaseName",
-                    "collection": "CollectionDataType"
-                },
-                "schema": {
-                    "properties": {
-                        "_id": {
-                            "bsonType": "int"
-                        },
-                        "name": {
-                            "bsonType": "string"
-                        }
-                    },
-                    "required": [
-                        "name"
-                    ],
-                    "title": "CollectionDataType"
-                }
-            }
-            """.trimIndent()
-        )
-=======
->>>>>>> 3d7df67e
     }
 
     @Suppress("LongMethod")
@@ -264,35 +143,6 @@
                 "metadata": {
                     "data_source": "BackingDB",
                     "database": "$databaseName",
-                    "collection": "CollectionDataType"
-                },
-                "schema": {
-                    "properties": {
-                        "_id": {
-                            "bsonType": "int"
-                        },
-                        "realm_id": {
-                            "bsonType": "string"
-                        },
-                        "name": {
-                            "bsonType": "string"
-                        }
-                    },
-                    "required": [
-                        "name"
-                    ],
-                    "title": "CollectionDataType"
-                }
-            }
-            """.trimIndent()
-        )
-
-        app.addSchema(
-            """
-            {
-                "metadata": {
-                    "data_source": "BackingDB",
-                    "database": "$databaseName",
                     "collection": "SyncPerson"
                 },
                 "relationships": {
