/*
 * Copyright 2021 Realm Inc.
 *
 * Licensed under the Apache License, Version 2.0 (the "License");
 * you may not use this file except in compliance with the License.
 * You may obtain a copy of the License at
 *
 * http://www.apache.org/licenses/LICENSE-2.0
 *
 * Unless required by applicable law or agreed to in writing, software
 * distributed under the License is distributed on an "AS IS" BASIS,
 * WITHOUT WARRANTIES OR CONDITIONS OF ANY KIND, either express or implied.
 * See the License for the specific language governing permissions and
 * limitations under the License.
 */

package io.realm.kotlin.test.mongodb.shared

import io.realm.kotlin.LogConfiguration
import io.realm.kotlin.Realm
import io.realm.kotlin.RealmConfiguration
import io.realm.kotlin.VersionId
import io.realm.kotlin.entities.sync.BinaryObject
import io.realm.kotlin.entities.sync.ChildPk
import io.realm.kotlin.entities.sync.ParentPk
import io.realm.kotlin.entities.sync.SyncObjectWithAllTypes
import io.realm.kotlin.entities.sync.flx.FlexChildObject
import io.realm.kotlin.entities.sync.flx.FlexEmbeddedObject
import io.realm.kotlin.entities.sync.flx.FlexParentObject
import io.realm.kotlin.ext.query
import io.realm.kotlin.internal.platform.fileExists
import io.realm.kotlin.internal.platform.runBlocking
import io.realm.kotlin.log.LogLevel
import io.realm.kotlin.mongodb.App
import io.realm.kotlin.mongodb.User
import io.realm.kotlin.mongodb.exceptions.DownloadingRealmTimeOutException
import io.realm.kotlin.mongodb.exceptions.SyncException
import io.realm.kotlin.mongodb.exceptions.UnrecoverableSyncException
import io.realm.kotlin.mongodb.subscriptions
import io.realm.kotlin.mongodb.sync.InitialSubscriptionsCallback
import io.realm.kotlin.mongodb.sync.SubscriptionSetState
import io.realm.kotlin.mongodb.sync.SyncConfiguration
import io.realm.kotlin.mongodb.sync.SyncSession
import io.realm.kotlin.mongodb.sync.SyncSession.ErrorHandler
import io.realm.kotlin.mongodb.syncSession
import io.realm.kotlin.notifications.InitialRealm
import io.realm.kotlin.notifications.RealmChange
import io.realm.kotlin.notifications.ResultsChange
import io.realm.kotlin.notifications.UpdatedRealm
import io.realm.kotlin.query.RealmResults
import io.realm.kotlin.schema.RealmClass
import io.realm.kotlin.schema.RealmSchema
import io.realm.kotlin.schema.ValuePropertyType
import io.realm.kotlin.test.CustomLogCollector
import io.realm.kotlin.test.mongodb.TestApp
import io.realm.kotlin.test.mongodb.asTestApp
import io.realm.kotlin.test.mongodb.createUserAndLogIn
import io.realm.kotlin.test.platform.PlatformUtils
import io.realm.kotlin.test.util.TestHelper
import io.realm.kotlin.test.util.TestHelper.randomEmail
import io.realm.kotlin.test.util.receiveOrFail
import io.realm.kotlin.test.util.use
import io.realm.kotlin.types.BaseRealmObject
import kotlinx.coroutines.Dispatchers
import kotlinx.coroutines.async
import kotlinx.coroutines.channels.Channel
import kotlinx.coroutines.delay
import kotlinx.coroutines.flow.filter
import kotlinx.coroutines.flow.first
import kotlinx.coroutines.flow.map
import kotlinx.coroutines.flow.takeWhile
import kotlinx.coroutines.withTimeout
import okio.FileSystem
import okio.Path
import okio.Path.Companion.toPath
import org.mongodb.kbson.ObjectId
import kotlin.random.Random
import kotlin.random.nextULong
import kotlin.reflect.KClass
import kotlin.test.AfterTest
import kotlin.test.BeforeTest
import kotlin.test.Ignore
import kotlin.test.Test
import kotlin.test.assertEquals
import kotlin.test.assertFailsWith
import kotlin.test.assertFalse
import kotlin.test.assertIs
import kotlin.test.assertNotEquals
import kotlin.test.assertNotNull
import kotlin.test.assertNull
import kotlin.test.assertTrue
import kotlin.test.fail
import kotlin.time.Duration.Companion.nanoseconds
import kotlin.time.Duration.Companion.seconds

@Suppress("LargeClass")
class SyncedRealmTests {

    companion object {
        // Initial version of any new typed Realm (due to schema being written)
        private val INITIAL_VERSION = VersionId(2)
    }

    private lateinit var partitionValue: String
    private lateinit var realm: Realm
    private lateinit var syncConfiguration: SyncConfiguration
    private lateinit var app: App

    @BeforeTest
    fun setup() {
        partitionValue = TestHelper.randomPartitionValue()
        app = TestApp()

        val (email, password) = randomEmail() to "password1234"
        val user = runBlocking {
            app.createUserAndLogIn(email, password)
        }

        syncConfiguration = createSyncConfig(
            user = user,
            partitionValue = partitionValue,
        )
    }

    @AfterTest
    fun tearDown() {
        if (this::realm.isInitialized && !realm.isClosed()) {
            realm.close()
        }
        if (this::app.isInitialized) {
            app.asTestApp.close()
        }
    }

    @Test
    fun canOpen() {
        realm = Realm.open(syncConfiguration)
        assertNotNull(realm)
    }

    @Test
    fun canSync() {
        // A user has two realms in different files, 1 stores an object locally and 2 receives the
        // update from the server after the object is synchronized.
        val (email, password) = randomEmail() to "password1234"
        val user = runBlocking {
            app.createUserAndLogIn(email, password)
        }

        val partitionValue = Random.nextULong().toString()

        val config1 = createSyncConfig(
            user = user, partitionValue = partitionValue, name = "db1",
            errorHandler = object : SyncSession.ErrorHandler {
                override fun onError(session: SyncSession, error: SyncException) {
                    fail("Realm 1: $error")
                }
            }
        )
        val realm1 = Realm.open(config1)
        assertNotNull(realm1)

        val config2 = createSyncConfig(
            user = user, partitionValue = partitionValue, name = "db2",
            errorHandler = object : SyncSession.ErrorHandler {
                override fun onError(session: SyncSession, error: SyncException) {
                    fail("Realm 2: $error")
                }
            }
        )
        val realm2 = Realm.open(config2)
        assertNotNull(realm2)

        val child = ChildPk().apply {
            _id = "CHILD_A"
            name = "A"
        }

        val channel = Channel<ResultsChange<ChildPk>>(1)

        // There was a race condition where construction of a query against the user facing frozen
        // version could throw, due to the underlying version being deleted when the live realm was
        // advanced on remote changes.
        // Haven't been able to make a reproducible recipe for triggering this, so just keeping the
        // query around to monitor that we don't reintroduce the issue:
        // https://github.com/realm/realm-kotlin/issues/683
        // For the record, we seemed to hit the race more often when syncing existing data, which
        // can be achieved by just reusing the same partition value and running this test multiple
        // times.
        assertEquals(0, realm1.query<ChildPk>().find().size, realm1.toString())

        runBlocking {
            val observer = async {
                realm2.query<ChildPk>()
                    .asFlow()
                    .collect { childResults: ResultsChange<ChildPk> ->
                        channel.send(childResults)
                    }
            }

            assertEquals(0, channel.receiveOrFail().list.size)

            realm1.write {
                copyToRealm(child)
            }

            val childResults = channel.receiveOrFail()
            val childPk = childResults.list[0]
            assertEquals("CHILD_A", childPk._id)
            observer.cancel()
            channel.close()
        }

        realm1.close()
        realm2.close()
    }

    // Test for https://github.com/realm/realm-kotlin/issues/1070
    @Test
    fun realmAsFlow_acrossSyncedChanges() = runBlocking {
        val (email1, password1) = randomEmail() to "password1234"
        val (email2, password2) = randomEmail() to "password1234"
        val user1 = app.createUserAndLogIn(email1, password1)
        val user2 = app.createUserAndLogIn(email2, password2)

        val config1 = createSyncConfig(
            user = user1,
            name = "db1.realm",
            partitionValue = partitionValue,
            schema = setOf(SyncObjectWithAllTypes::class)
        )
        val realm1 = Realm.open(config1)
        val c = Channel<RealmChange<Realm>>(1)
        val observer = async {
            realm1.asFlow().collect {
                c.send(it)
            }
        }
        val event: RealmChange<Realm> = c.receiveOrFail()
        assertTrue(event is InitialRealm)

        // Write remote change
        createSyncConfig(
            user = user2,
            name = "db2.realm",
            partitionValue = partitionValue,
            schema = setOf(SyncObjectWithAllTypes::class)
        ).let { config ->
            Realm.open(config).use { realm ->
                realm.write {
                    val id = "id-${Random.nextLong()}"
                    copyToRealm(SyncObjectWithAllTypes().apply { _id = id })
                }
                realm.syncSession.uploadAllLocalChanges()
            }
        }

        // Wait for Realm.asFlow() to be updated based on remote change.
        try {
            withTimeout(timeout = 10.seconds) {
                while (true) {
                    val updateEvent: RealmChange<Realm> = c.receiveOrFail()
                    assertTrue(updateEvent is UpdatedRealm)
                    if (updateEvent.realm.query<SyncObjectWithAllTypes>().find().size == 1)
                        break
                }
            }
        } finally {
            realm1.close()
            observer.cancel()
            c.cancel()
        }
    }

    @Test
    fun canOpenWithRemoteSchema() {
        val (email, password) = randomEmail() to "password1234"
        val user = runBlocking {
            app.createUserAndLogIn(email, password)
        }

        val partitionValue = Random.nextLong().toString()
        // Setup two realms that synchronizes with the backend
        val config1 = createSyncConfig(user = user, partitionValue = partitionValue, name = "db1")
        val realm1 = Realm.open(config1)
        assertNotNull(realm1)
        val config2 = createSyncConfig(user = user, partitionValue = partitionValue, name = "db2")
        val realm2 = Realm.open(config2)
        assertNotNull(realm2)

        // Block until we see changed written to one realm in the other to ensure that schema is
        // aligned with backend
        runBlocking {
            val synced = async {
                realm2.query(ChildPk::class).asFlow().takeWhile { it.list.size != 0 }.collect { }
            }
            realm1.write { copyToRealm(ChildPk()) }
            synced.await()
        }

        // Open a third realm to verify that it can open it when there is a schema on the backend
        // There is no guarantee that this wouldn't succeed if all internal realms (user facing,
        // writer and notifier) are opened before the schema is synced from the server, but
        // empirically it has shown not to be the case and cause trouble if opening the second or
        // third realm with the wrong sync-intended schema mode.
        val config3 = createSyncConfig(user = user, partitionValue = partitionValue, name = "db3")
        val realm3 = Realm.open(config3)
        assertNotNull(realm3)

        realm1.close()
        realm2.close()
        realm3.close()
    }

    @Test
    fun errorHandlerReceivesPermissionDeniedSyncError() {
        val channel = Channel<Throwable>(1)
        // Remove permissions to generate a sync error containing ONLY the original path
        // This way we assert we don't read wrong data from the user_info field
        val (email, password) = "test_nowrite_noread_${randomEmail()}" to "password1234"
        val user = runBlocking {
            app.createUserAndLogIn(email, password)
        }

        val config = SyncConfiguration.Builder(
            schema = setOf(ParentPk::class, ChildPk::class),
            user = user,
            partitionValue = partitionValue
        ).errorHandler { _, error ->
            channel.trySend(error)
        }.build()

        runBlocking {
            val deferred = async {
                Realm.open(config)
                // Make sure that the test eventually fail. Coroutines can cancel a delay
                // so this doesn't always block the test for 10 seconds.
                delay(10 * 1000)
                channel.trySend(AssertionError("Realm was successfully opened"))
            }

            val error = channel.receiveOrFail()
            assertTrue(error is UnrecoverableSyncException, "Was $error")
            val message = error.message
            assertNotNull(message)
            assertTrue(
                message.lowercase().contains("permission denied"),
                "The error should be 'PermissionDenied' but it was: $message"
            )
            deferred.cancel()
        }
    }

    @Test
    fun testErrorHandler() {
        // Open a realm with a schema. Close it without doing anything else
        val channel = Channel<SyncException>(1)
        val (email, password) = randomEmail() to "password1234"
        val user = runBlocking {
            app.createUserAndLogIn(email, password)
        }
        val config1 = SyncConfiguration.Builder(
            schema = setOf(ChildPk::class),
            user = user,
            partitionValue = partitionValue
        ).name("test1.realm").build()
        val realm1 = Realm.open(config1)
        assertNotNull(realm1)

        // Open another realm with the same entity but change the type of a field in the schema to
        // trigger a sync error to be caught by the error handler
        runBlocking {
            realm1.syncSession.uploadAllLocalChanges()
            val config2 = SyncConfiguration.Builder(
                schema = setOf(io.realm.kotlin.entities.sync.bogus.ChildPk::class),
                user = user,
                partitionValue = partitionValue
            ).name("test2.realm")
                .errorHandler(object : ErrorHandler {
                    override fun onError(session: SyncSession, error: SyncException) {
                        channel.trySend(error)
                    }
                }).build()
            val realm2 = Realm.open(config2)
            assertNotNull(realm2)

            // Await for exception to happen
            val exception = channel.receiveOrFail()

            channel.close()

            // Validate that the exception was captured and contains serialized fields
            assertIs<SyncException>(exception)
            exception.message.let { errorMessage ->
                assertNotNull(errorMessage)
                // Some race on JVM in particular mean that different errors can be reported.
                if (errorMessage.contains("[Client]")) {
                    assertTrue(errorMessage.contains("[BadChangeset(112)]"), errorMessage)
                    assertTrue(errorMessage.contains("Bad changeset (DOWNLOAD)"), errorMessage)
                } else if (errorMessage.contains("[Session]")) {
                    assertTrue(errorMessage.contains("InvalidSchemaChange(225)"), errorMessage)
                    assertTrue(
                        errorMessage.contains("Invalid schema change (UPLOAD)"),
                        errorMessage
                    )
                } else {
                    fail("Unexpected error message: $errorMessage")
                }
            }

            // Housekeeping for test Realms
            realm1.close()
            realm2.close()
        }
    }

    // It is unclear what we mean by "MainThread" in KMP, until we do, this functionality is
    // disabled. See https://github.com/realm/realm-kotlin/issues/847
    @Test
    @Ignore
    fun waitForInitialRemoteData_mainThreadThrows() = runBlocking(Dispatchers.Main) {
        val user = app.asTestApp.createUserAndLogin()
        val config = SyncConfiguration.Builder(user, TestHelper.randomPartitionValue(), setOf())
            .waitForInitialRemoteData()
            .build()
        assertFailsWith<IllegalStateException> {
            Realm.open(config)
        }
        Unit
    }

    @Test
    fun waitForInitialRemoteData() = runBlocking {
        val partitionValue = TestHelper.randomPartitionValue()
        val schema = setOf(ParentPk::class, ChildPk::class)

        // 1. Copy a valid Realm to the server
        val user1 = app.asTestApp.createUserAndLogin()
        val config1: SyncConfiguration = SyncConfiguration.create(user1, partitionValue, schema)
        Realm.open(config1).use { realm ->
            realm.write {
                for (index in 0..9) {
                    copyToRealm(
                        ParentPk().apply {
                            _id = "$partitionValue-$index"
                        }
                    )
                }
            }
            realm.syncSession.uploadAllLocalChanges()
        }

        // 2. Sometimes it can take a little while for the data to be available to other users,
        // so make sure data has reached server.
        val user2 = app.asTestApp.createUserAndLogin()
        val config2: SyncConfiguration = SyncConfiguration.create(user2, partitionValue, schema)
        assertNotEquals(config1.path, config2.path)
        Realm.open(config2).use { realm ->
            val count = realm.query<ParentPk>()
                .asFlow()
                .map { it.list.size }
                .first { it == 10 }
            assertEquals(10, count)
        }

        // 3. Finally verify `waitForInitialData` is working
        val user3 = app.asTestApp.createUserAndLogin()
        val config3: SyncConfiguration = SyncConfiguration.Builder(user3, partitionValue, schema)
            .waitForInitialRemoteData()
            .build()
        assertNotEquals(config1.path, config3.path)
        Realm.open(config3).use { realm ->
            assertEquals(10, realm.query<ParentPk>().count().find())
        }
    }

    @Test
    fun waitForInitialData_timeOut() = runBlocking {
        val partitionValue = TestHelper.randomPartitionValue()
        val schema = setOf(BinaryObject::class)

        // High enough to introduce latency when download Realm initial data
        // but not too high so that we reach Atlas' transmission limit
        val objectCount = 5

        // 1. Copy a valid Realm to the server
        val user1 = app.asTestApp.createUserAndLogin()
        val config1: SyncConfiguration = SyncConfiguration.create(user1, partitionValue, schema)
        Realm.open(config1).use { realm ->
            realm.write {
                for (index in 0 until objectCount) {
                    copyToRealm(
                        BinaryObject().apply {
                            _id = "$partitionValue-$index"
                        }
                    )
                }
            }
            realm.syncSession.uploadAllLocalChanges()
        }

        // 2. Sometimes it can take a little while for the data to be available to other users,
        // so make sure data has reached server.
        val user2 = app.asTestApp.createUserAndLogin()
        val config2: SyncConfiguration = SyncConfiguration.create(user2, partitionValue, schema)
        assertNotEquals(config1.path, config2.path)
        Realm.open(config2).use { realm ->
            val count = realm.query<BinaryObject>()
                .asFlow()
                .filter { it.list.size == objectCount }
                .map { it.list.size }
                .first()
            assertEquals(objectCount, count)
        }

        // 3. Finally verify `waitForInitialData` is working
        val user3 = app.asTestApp.createUserAndLogin()
        val config3: SyncConfiguration = SyncConfiguration.Builder(user3, partitionValue, schema)
            .waitForInitialRemoteData(1.nanoseconds)
            .build()
        assertNotEquals(config1.path, config3.path)
        assertFailsWith<DownloadingRealmTimeOutException> {
            Realm.open(config3).use {
                fail("Realm should not open in time")
            }
        }
        Unit
    }

    // This tests will start and cancel getting a Realm 10 times. The Realm should be resilient
    // towards that. We cannot do much better since we cannot control the order of events internally
    // which would be needed to correctly test all error paths.
    @Test
    @Ignore // See https://github.com/realm/realm-kotlin/issues/851
    fun waitForInitialData_resilientInCaseOfRetries() = runBlocking {
        val user = app.asTestApp.createUserAndLogin()
        val schema = setOf(ParentPk::class, ChildPk::class)
        val partitionValue = TestHelper.randomPartitionValue()
        val config: SyncConfiguration = SyncConfiguration.Builder(user, partitionValue, schema)
            .waitForInitialRemoteData(1.nanoseconds)
            .build()

        for (i in 0..9) {
            assertFalse(fileExists(config.path), "Index: $i, Path: ${config.path}")
            Realm.open(config).use {
                fail("Index $i")
            }
        }
    }

    // Currently no good way to delete synced Realms that has been opened.
    // See https://github.com/realm/realm-core/issues/5542
    @Test
    @Suppress("LongMethod")
    @Ignore
    fun deleteRealm() {
        val fileSystem = FileSystem.SYSTEM
        val user = app.asTestApp.createUserAndLogin()
        val configuration: SyncConfiguration =
            SyncConfiguration.create(user, partitionValue, setOf())
        val syncDir: Path =
            "${app.configuration.syncRootDirectory}/mongodb-realm/${app.configuration.appId}/${user.identity}".toPath()

        val bgThreadReadyChannel = Channel<Unit>(1)
        val readyToCloseChannel = Channel<Unit>(1)
        val closedChannel = Channel<Unit>(1)

        kotlinx.coroutines.runBlocking {
            val testRealm = Realm.open(configuration)

            val deferred = async {
                // Create another Realm to ensure the log files are generated.
                val anotherRealm = Realm.open(configuration)
                bgThreadReadyChannel.send(Unit)
                readyToCloseChannel.receiveOrFail()
                anotherRealm.close()
                closedChannel.send(Unit)
            }

            // Waits for background thread opening the same Realm.
            bgThreadReadyChannel.receiveOrFail()

            // Check the realm got created correctly and signal that it can be closed.
            fileSystem.list(syncDir)
                .also { testDirPathList ->
                    assertEquals(4, testDirPathList.size) // db file, .lock, .management, .note
                    readyToCloseChannel.send(Unit)
                }
            testRealm.close()
            closedChannel.receiveOrFail()

            // Delete realm now that it's fully closed.
            Realm.deleteRealm(configuration)

            // Lock file should never be deleted.
            fileSystem.list(syncDir)
                .also { testDirPathList ->
                    assertEquals(1, testDirPathList.size) // only .lock file remains
                    assertTrue(fileSystem.exists("${configuration.path}.lock".toPath()))
                }

            deferred.cancel()
            bgThreadReadyChannel.close()
            readyToCloseChannel.close()
            closedChannel.close()
        }
    }

    @Test
    fun schemaRoundTrip() = runBlocking {
        val (email1, password1) = randomEmail() to "password1234"
        val (email2, password2) = randomEmail() to "password1234"
        val user1 = app.createUserAndLogIn(email1, password1)
        val user2 = app.createUserAndLogIn(email2, password2)

        // Create object with all types
        val id = "id-${Random.nextLong()}"
        val masterObject = SyncObjectWithAllTypes.createWithSampleData(id)

        createSyncConfig(
            user = user1,
            partitionValue = partitionValue,
            schema = setOf(SyncObjectWithAllTypes::class)
        ).let { config ->
            Realm.open(config).use { realm ->
                realm.write {
                    copyToRealm(masterObject)
                }
                realm.syncSession.uploadAllLocalChanges()
            }
        }
        createSyncConfig(
            user = user2,
            partitionValue = partitionValue,
            schema = setOf(SyncObjectWithAllTypes::class)
        ).let { config ->
            Realm.open(config).use { realm ->
                val list: RealmResults<SyncObjectWithAllTypes> =
                    realm.query<SyncObjectWithAllTypes>("_id = $0", id)
                        .asFlow()
                        .first {
                            it.list.size >= 1
                        }.list
                assertEquals(1, list.size)
                assertTrue(SyncObjectWithAllTypes.compareAgainstSampleData(list.first()))
            }
        }
    }

    // After https://github.com/realm/realm-core/pull/5784 was merged, ObjectStore will now
    // return the full on-disk schema from ObjectStore, but for typed Realms the user visible schema
    // should still only return classes and properties that was defined by the user.
    @Test
    fun onlyLocalSchemaIsVisible() = runBlocking {
        val (email1, password1) = randomEmail() to "password1234"
        val (email2, password2) = randomEmail() to "password1234"
        val user1 = app.createUserAndLogIn(email1, password1)
        val user2 = app.createUserAndLogIn(email2, password2)

        createSyncConfig(
            user = user1,
            partitionValue = partitionValue,
            schema = setOf(SyncObjectWithAllTypes::class, ChildPk::class)
        ).let { config ->
            Realm.open(config).use { realm ->
                realm.syncSession.uploadAllLocalChanges()
                val schema: RealmSchema = realm.schema()
                val childPkSchema: RealmClass? = schema["ChildPk"]
                assertNotNull(childPkSchema)
                assertNotNull(childPkSchema["name"])
                assertNotNull(childPkSchema["age"])
                assertNotNull(childPkSchema["link"])
                assertNotNull(childPkSchema["linkedFrom"])
            }
        }
        createSyncConfig(
            user = user2,
            partitionValue = partitionValue,
            schema = setOf(io.realm.kotlin.entities.sync.subset.ChildPk::class)
        ).let { config ->
            Realm.open(config).use { realm ->
                // Make sure that server schema changes are integrated
                realm.syncSession.downloadAllServerChanges(60.seconds)
                val schema: RealmSchema = realm.schema()
                assertNull(schema["SyncObjectWithAllTypes"])
                val childPkSchema: RealmClass? = schema["ChildPk"]
                assertNotNull(childPkSchema)
                assertNotNull(childPkSchema["name"])
                assertFalse((childPkSchema["_id"]!!.type as ValuePropertyType).isIndexed)
                assertNull(childPkSchema["age"])
                assertNull(childPkSchema["link"])
                assertNull(childPkSchema["linkedFrom"])
            }
        }
    }

    @Suppress("LongMethod")
    @Test
    fun mutableRealmInt_convergesAcrossClients() = runBlocking {
        // Updates and initial data upload are carried out using this config
        val config0 = createSyncConfig(
            user = app.createUserAndLogIn(randomEmail(), "password1234"),
            partitionValue = partitionValue,
            name = "db1",
            schema = setOf(SyncObjectWithAllTypes::class)
        )

        // Config for update 1
        val config1 = createSyncConfig(
            user = app.createUserAndLogIn(randomEmail(), "password1234"),
            partitionValue = partitionValue,
            name = "db2",
            schema = setOf(SyncObjectWithAllTypes::class)
        )

        // Config for update 2
        val config2 = createSyncConfig(
            user = app.createUserAndLogIn(randomEmail(), "password1234"),
            partitionValue = partitionValue,
            name = "db3",
            schema = setOf(SyncObjectWithAllTypes::class)
        )

        val counterValue = Channel<Long>(1)

        // Asynchronously receive updates
        val updates = async {
            Realm.open(config0).use { realm ->
                realm.query<SyncObjectWithAllTypes>()
                    .first()
                    .asFlow()
                    .collect {
                        if (it.obj != null) {
                            val counter = it.obj!!.mutableRealmIntField
                            counterValue.trySend(counter.get())
                        }
                    }
            }
        }

        // Upload initial data - blocking to ensure the two clients find an object to update
        val masterObject = SyncObjectWithAllTypes().apply { _id = "id-${Random.nextLong()}" }
        Realm.open(config0).use { realm ->
            realm.writeBlocking { copyToRealm(masterObject) }
            realm.syncSession.uploadAllLocalChanges()
        }
        assertEquals(42, counterValue.receiveOrFail())

        // Increment counter asynchronously after download initial data (1)
        val increment1 = async {
            Realm.open(config1).use { realm ->
                realm.syncSession.downloadAllServerChanges(30.seconds)
                realm.write {
                    realm.query<SyncObjectWithAllTypes>()
                        .first()
                        .find()
                        .let { assertNotNull(findLatest(assertNotNull(it))) }
                        .mutableRealmIntField
                        .increment(1)
                }
            }
        }
        assertEquals(43, counterValue.receiveOrFail())

        // Increment counter asynchronously after download initial data (2)
        val increment2 = async {
            Realm.open(config2).use { realm ->
                realm.syncSession.downloadAllServerChanges(30.seconds)
                realm.write {
                    realm.query<SyncObjectWithAllTypes>()
                        .first()
                        .find()
                        .let { assertNotNull(findLatest(assertNotNull(it))) }
                        .mutableRealmIntField
                        .increment(1)
                }
            }
        }
        assertEquals(44, counterValue.receiveOrFail())

        increment1.cancel()
        increment2.cancel()
        updates.cancel()
    }

    private fun createWriteCopyLocalConfig(
        name: String,
        directory: String = PlatformUtils.createTempDir(),
        encryptionKey: ByteArray? = null,
        schemaVersion: Long = 0
    ): RealmConfiguration {
        val builder = RealmConfiguration.Builder(
            schema = setOf(
                SyncObjectWithAllTypes::class,
                FlexParentObject::class,
                FlexChildObject::class,
                FlexEmbeddedObject::class
            )
        ).directory(directory)
            .schemaVersion(schemaVersion)
            .name(name)
        if (encryptionKey != null) {
            builder.encryptionKey(encryptionKey)
        }
        return builder.build()
    }

    @Test
    fun writeCopyTo_localToPartitionBasedSync() = runBlocking {
        val (email1, password1) = randomEmail() to "password1234"
        val (email2, password2) = randomEmail() to "password1234"
        val user1 = app.createUserAndLogIn(email1, password1)
        val user2 = app.createUserAndLogIn(email2, password2)
        val localConfig = createWriteCopyLocalConfig("local.realm")
        val partitionValue = TestHelper.randomPartitionValue()
        val syncConfig1 = createSyncConfig(
            user = user1,
            name = "sync1.realm",
            partitionValue = partitionValue,
            schema = setOf(SyncObjectWithAllTypes::class)
        )
        val syncConfig2 = createSyncConfig(
            user = user2,
            name = "sync2.realm",
            partitionValue = partitionValue,
            schema = setOf(SyncObjectWithAllTypes::class)
        )
        Realm.open(localConfig).use { localRealm ->
            localRealm.writeBlocking {
                copyToRealm(
                    SyncObjectWithAllTypes().apply {
                        stringField = "local object"
                    }
                )
            }
            // Copy to partition-based Realm
            localRealm.writeCopyTo(syncConfig1)
        }
        // Open Sync Realm and ensure that data can be used and uploaded
        Realm.open(syncConfig1).use { syncRealm1: Realm ->
            assertEquals(1, syncRealm1.query<SyncObjectWithAllTypes>().count().find())
            assertEquals(
                "local object",
                syncRealm1.query<SyncObjectWithAllTypes>().first().find()!!.stringField
            )
            syncRealm1.writeBlocking {
                query<SyncObjectWithAllTypes>().first().find()!!.apply {
                    stringField = "updated local object"
                }
            }
            syncRealm1.syncSession.uploadAllLocalChanges(30.seconds)
        }
        // Check that uploaded data can be used
        Realm.open(syncConfig2).use { syncRealm2: Realm ->
            val obj = syncRealm2.query<SyncObjectWithAllTypes>().asFlow()
                .first { it.list.size == 1 }
                .list
                .first()
            assertEquals("updated local object", obj.stringField)
        }
    }

    @Test
    fun writeCopyTo_localToFlexibleSync_throws() = runBlocking {
        val flexApp = TestApp(
            appName = io.realm.kotlin.test.mongodb.TEST_APP_FLEX,
            builder = {
                it.syncRootDirectory(PlatformUtils.createTempDir("flx-sync-"))
            }
        )
        val (email1, password1) = randomEmail() to "password1234"
        val user1 = flexApp.createUserAndLogIn(email1, password1)
        val localConfig = createWriteCopyLocalConfig("local.realm")
        val flexSyncConfig = createFlexibleSyncConfig(
            user = user1,
            schema = setOf(
                FlexParentObject::class,
                FlexChildObject::class,
                FlexEmbeddedObject::class
            )
        )
        Realm.open(localConfig).use { localRealm ->
            localRealm.writeBlocking {
                copyToRealm(
                    SyncObjectWithAllTypes().apply {
                        stringField = "local object"
                    }
                )
            }
            assertFailsWith<IllegalStateException> {
                localRealm.writeCopyTo(flexSyncConfig)
            }
        }
        flexApp.close()
    }

    @Test
    fun writeCopyTo_partitionBasedToLocal() = runBlocking {
        val (email, password) = randomEmail() to "password1234"
        val user = app.createUserAndLogIn(email, password)
        val dir = PlatformUtils.createTempDir()
        val localConfig = createWriteCopyLocalConfig("local.realm", directory = dir)
        val migratedLocalConfig =
            createWriteCopyLocalConfig("local.realm", directory = dir, schemaVersion = 1)
        val partitionValue = TestHelper.randomPartitionValue()
        val syncConfig = createSyncConfig(
            user = user,
            name = "sync1.realm",
            partitionValue = partitionValue,
            schema = setOf(SyncObjectWithAllTypes::class)
        )
        Realm.open(syncConfig).use { syncRealm ->
            // Write local data
            syncRealm.writeBlocking {
                copyToRealm(
                    SyncObjectWithAllTypes().apply {
                        stringField = "local object"
                    }
                )
            }

            // Ensure that we have have synchronized the server schema, including the
            // partition field.
            syncRealm.syncSession.uploadAllLocalChanges(30.seconds)
            syncRealm.syncSession.downloadAllServerChanges(30.seconds)

            // Copy to partition-based Realm
            syncRealm.writeCopyTo(localConfig)
        }

        // Opening the local Realm with the same schema will throw a schema mismatch, because
        // the server schema contains classes and fields not in the local schema.
        assertFailsWith<IllegalStateException> {
            Realm.open(localConfig)
        }

        // Opening with a migration should work fine
        Realm.open(migratedLocalConfig).use { localRealm: Realm ->
            assertEquals(1, localRealm.query<SyncObjectWithAllTypes>().count().find())
            assertEquals(
                "local object",
                localRealm.query<SyncObjectWithAllTypes>().first().find()!!.stringField
            )
        }
    }

    @Test
    fun writeCopyTo_flexibleSyncToLocal() = runBlocking {
        val flexApp = TestApp(
            appName = io.realm.kotlin.test.mongodb.TEST_APP_FLEX,
            builder = {
                it.syncRootDirectory(PlatformUtils.createTempDir("flx-sync-"))
            }
        )
        val (email1, password1) = randomEmail() to "password1234"
        val user = flexApp.createUserAndLogIn(email1, password1)
        val localConfig = createWriteCopyLocalConfig("local.realm")
        val syncConfig = createSyncConfig(
            user = user,
            name = "sync.realm",
            partitionValue = partitionValue,
            schema = setOf(
                FlexParentObject::class,
                FlexChildObject::class,
                FlexEmbeddedObject::class
            )
        )
        Realm.open(syncConfig).use { flexSyncRealm: Realm ->
            flexSyncRealm.writeBlocking {
                copyToRealm(
                    FlexParentObject().apply {
                        name = "local object"
                    }
                )
            }
            // Copy to local Realm
            flexSyncRealm.writeCopyTo(localConfig)
        }
        // Open Local Realm and check that data can read.
        Realm.open(localConfig).use { localRealm: Realm ->
            assertEquals(1, localRealm.query<FlexParentObject>().count().find())
            assertEquals("local object", localRealm.query<FlexParentObject>().first().find()!!.name)
        }
        flexApp.close()
    }

    @Test
    fun writeCopyTo_partitionBasedToDifferentPartitionKey() = runBlocking {
        val (email1, password1) = randomEmail() to "password1234"
        val (email2, password2) = randomEmail() to "password1234"
        val user1 = app.createUserAndLogIn(email1, password1)
        val user2 = app.createUserAndLogIn(email2, password2)
        val syncConfig1 = createSyncConfig(
            user = user1,
            name = "sync1.realm",
            partitionValue = TestHelper.randomPartitionValue(),
            schema = setOf(SyncObjectWithAllTypes::class)
        )
        val syncConfig2 = createSyncConfig(
            user = user2,
            name = "sync2.realm",
            partitionValue = TestHelper.randomPartitionValue(),
            schema = setOf(SyncObjectWithAllTypes::class)
        )
        Realm.open(syncConfig1).use { syncRealm1 ->
            syncRealm1.writeBlocking {
                copyToRealm(
                    SyncObjectWithAllTypes().apply {
                        stringField = "local object"
                    }
                )
            }
            // Copy to partition-based Realm
            syncRealm1.syncSession.uploadAllLocalChanges(30.seconds)
            // Work-around for https://github.com/realm/realm-core/issues/4865
            // Calling syncRealm1.syncSession.downloadAllServerChanges doesn't seem to
            // fix it in all cases
            delay(1000)
            syncRealm1.writeCopyTo(syncConfig2)
        }
        // Open Sync Realm and ensure that data can be used and uploaded
        Realm.open(syncConfig2).use { syncRealm2: Realm ->
            val result = syncRealm2.query<SyncObjectWithAllTypes>().find()
            assertEquals(1, result.size)
            assertEquals("local object", result.first().stringField)
            syncRealm2.syncSession.uploadAllLocalChanges(30.seconds)
        }
    }

    @Test
    fun writeCopyTo_partitionBasedToSamePartitionKey() = runBlocking {
        val (email1, password1) = randomEmail() to "password1234"
        val (email2, password2) = randomEmail() to "password1234"
        val user1 = app.createUserAndLogIn(email1, password1)
        val user2 = app.createUserAndLogIn(email2, password2)
        val partitionValue = TestHelper.randomPartitionValue()
        val syncConfig1 = createSyncConfig(
            user = user1,
            name = "sync1.realm",
            partitionValue = partitionValue,
            schema = setOf(SyncObjectWithAllTypes::class)
        )
        val syncConfig2 = createSyncConfig(
            user = user2,
            name = "sync2.realm",
            partitionValue = partitionValue,
            schema = setOf(SyncObjectWithAllTypes::class)
        )
        Realm.open(syncConfig1).use { syncRealm1 ->
            // Write local data
            syncRealm1.writeBlocking {
                copyToRealm(
                    SyncObjectWithAllTypes().apply {
                        stringField = "local object"
                    }
                )
            }
            // Copy to partition-based Realm
            syncRealm1.syncSession.uploadAllLocalChanges(30.seconds)
            // Work-around for https://github.com/realm/realm-core/issues/4865
            // Calling syncRealm1.syncSession.downloadAllServerChanges doesn't seem to
            // fix it in all cases
            delay(1000)
            syncRealm1.writeCopyTo(syncConfig2)
        }
        // Open Sync Realm and ensure that data can be used and uploaded
        Realm.open(syncConfig2).use { syncRealm2: Realm ->
            val result = syncRealm2.query<SyncObjectWithAllTypes>().find()
            assertEquals(1, result.size)
            assertEquals("local object", result.first().stringField)
            syncRealm2.syncSession.uploadAllLocalChanges(30.seconds)
        }
    }

    @Test
    fun writeCopyTo_flexibleSyncToFlexibleSync() = runBlocking {
        val flexApp = TestApp(
            logLevel = io.realm.kotlin.log.LogLevel.ALL,
            appName = io.realm.kotlin.test.mongodb.TEST_APP_FLEX,
            builder = {
                it.syncRootDirectory(PlatformUtils.createTempDir("flx-sync-"))
            }
        )
        val section = Random.nextInt()
        val (email1, password1) = randomEmail() to "password1234"
        val (email2, password2) = randomEmail() to "password1234"
        val user1 = flexApp.createUserAndLogIn(email1, password1)
        val user2 = flexApp.createUserAndLogIn(email2, password2)
        val syncConfig1 = createFlexibleSyncConfig(
            user = user1,
            name = "sync1.realm",
            errorHandler = { _, error ->
                fail(error.toString())
            },
            schema = setOf(
                FlexParentObject::class,
                FlexChildObject::class,
                FlexEmbeddedObject::class
            ),
            initialSubscriptions = { realm: Realm ->
                realm.query<FlexParentObject>("section = $0", section).subscribe(name = "parentSubscription")
            }
        )
        val syncConfig2 = createFlexibleSyncConfig(
            user = user2,
            name = "sync2.realm",
            errorHandler = { _, error ->
                fail(error.toString())
            },
            schema = setOf(
                FlexParentObject::class,
                FlexChildObject::class,
                FlexEmbeddedObject::class
            )
        )

        Realm.open(syncConfig1).use { flexRealm1: Realm ->
            // It is not possible to use `writeCopyTo` if data is written to the Realm before
            // the SubscriptionSet is `COMPLETE`. Work around the issue for now.
            flexRealm1.subscriptions.waitForSynchronization(30.seconds)
            flexRealm1.write {
                copyToRealm(
                    FlexParentObject(section).apply {
                        name = "User1Object"
                    }
                )
            }
            flexRealm1.syncSession.uploadAllLocalChanges(30.seconds)
            assertEquals(SubscriptionSetState.COMPLETE, flexRealm1.subscriptions.state)
            // Copy to another flex RealmRealm
            flexRealm1.writeCopyTo(syncConfig2)
            assertTrue(fileExists(syncConfig2.path))

            // Open the copied Realm and verify we can read and write data
            Realm.open(syncConfig2).use { flexRealm2: Realm ->
                // Subscriptions are copied
                assertEquals(1, flexRealm2.subscriptions.size)
                assertEquals("parentSubscription", flexRealm2.subscriptions.first().name)
                assertEquals(SubscriptionSetState.COMPLETE, flexRealm2.subscriptions.state)

                // As is data
                assertEquals(1, flexRealm2.query<FlexParentObject>().count().find())
                assertEquals("User1Object", flexRealm2.query<FlexParentObject>().first().find()!!.name)

                flexRealm2.subscriptions.waitForSynchronization(30.seconds)
                flexRealm2.write {
                    copyToRealm(
                        FlexParentObject(section).apply {
                            name = "User2Object"
                        }
                    )
                }
                flexRealm2.syncSession.uploadAllLocalChanges(30.seconds)
                assertEquals(2, flexRealm2.query<FlexParentObject>().count().find())
            }
        }
        flexApp.close()
    }

    @Test
    fun writeCopyTo_dataNotUploaded_throws() = runBlocking {
        val (email1, password1) = randomEmail() to "password1234"
        val user1 = app.createUserAndLogIn(email1, password1)
        val syncConfigA = createSyncConfig(
            user = user1,
            name = "a.realm",
            partitionValue = TestHelper.randomPartitionValue(),
            schema = setOf(SyncObjectWithAllTypes::class)
        )
        val syncConfigB = createSyncConfig(
            user = user1,
            name = "b.realm",
            partitionValue = TestHelper.randomPartitionValue(),
            schema = setOf(SyncObjectWithAllTypes::class)
        )
        Realm.open(syncConfigA).use { realm ->
            realm.syncSession.pause()
            realm.writeBlocking {
                copyToRealm(SyncObjectWithAllTypes())
            }
            assertFailsWith<IllegalStateException> {
                realm.writeCopyTo(syncConfigB)
            }
        }
    }

    // Test for https://github.com/realm/realm-kotlin/issues/1068
    // Note, this test is not 100% sure to surface the bug, but manual testing has shown that it
    // works well enough. Also, even if it doesn't surface the bug, it will not the fail the test.
    @Test
    fun accessSessionAfterRemoteChange() = runBlocking {
        val flexApp = TestApp(
            appName = io.realm.kotlin.test.mongodb.TEST_APP_FLEX,
            builder = {
                it.syncRootDirectory(PlatformUtils.createTempDir("flx-sync-"))
            }
        )
        val section = Random.nextInt()
        val (email1, password1) = randomEmail() to "password1234"
        val (email2, password2) = randomEmail() to "password1234"
        val user1 = flexApp.createUserAndLogIn(email1, password1)
        val user2 = flexApp.createUserAndLogIn(email2, password2)
        val syncConfig1 = createFlexibleSyncConfig(
            user = user1,
            name = "sync1.realm",
            initialSubscriptions = { realm: Realm ->
                realm.query<FlexParentObject>("section = $0", section).subscribe()
            }
        )
        val syncConfig2 = createFlexibleSyncConfig(
            user = user2,
            name = "sync2.realm",
            initialSubscriptions = { realm: Realm ->
                realm.query<FlexParentObject>("section = $0", section).subscribe()
            }
        )
        val realm1 = Realm.open(syncConfig1)

        Realm.open(syncConfig2).use { realm2 ->
            realm2.write {
                copyToRealm(FlexParentObject(section))
            }
            realm2.syncSession.uploadAllLocalChanges()
        }

        // Reading the object means we received it from the other Realm
        withTimeout(30.seconds) {
            val obj: FlexParentObject = realm1.query<FlexParentObject>("section = $0", section).asFlow()
                .map { it.list }
                .filter { it.isNotEmpty() }
                .first().first()
            assertEquals(section, obj.section)

            // 1. Local write to work around https://github.com/realm/realm-kotlin/issues/1070
            realm1.write { }

            // 2. Trigger GC. This will GC the RealmReference JVM object, making the native reference
            //    eligible for closing.
            PlatformUtils.triggerGC()

            // 3. On the next update of Realm, we run through the weak list of all previous
            //    RealmReferences and close all native pointers with their JVM object GC'ed.
            //    This should now include the object created in step 1.
            realm1.write { }
        }

        // 4. With the original native dbPointer now being closed, accessing the syncSession for
        //    the first time should still work.
        try {
            realm1.syncSession.pause()
            assertEquals(SyncSession.State.PAUSED, realm1.syncSession.state)
        } finally {
            realm1.close()
            flexApp.close()
        }
    }

    @Test
    fun customLoggersReceiveSyncLogs() = runBlocking {
        val customLogger = CustomLogCollector("CUSTOM", LogLevel.ALL)
        val section = Random.nextInt()
        val flexApp = TestApp(
            appName = io.realm.kotlin.test.mongodb.TEST_APP_FLEX,
            builder = {
                it.syncRootDirectory(PlatformUtils.createTempDir("flx-sync-"))
                it.log(level = LogLevel.ALL, listOf(customLogger))
                it.appName("MyCustomApp")
                it.appVersion("1.0.0")
            }
        )
        val (email, password) = randomEmail() to "password1234"
        val user = flexApp.createUserAndLogIn(email, password)
        val syncConfig = createFlexibleSyncConfig(
            user = user,
            name = "flex.realm",
            initialSubscriptions = { realm: Realm ->
                realm.query<FlexParentObject>("section = $0", section).subscribe()
            }
        )
        Realm.open(syncConfig).use { flexSyncRealm: Realm ->
            flexSyncRealm.writeBlocking {
                copyToRealm(
                    FlexParentObject().apply {
                        name = "local object"
                    }
                )
            }
            flexSyncRealm.syncSession.uploadAllLocalChanges()
        }
        assertTrue(customLogger.logs.isNotEmpty())
        assertTrue(customLogger.logs.any { it.contains("Connection[1]: Negotiated protocol version:") }, "Missing Connection[1]")
        assertTrue(customLogger.logs.any { it.contains("MyCustomApp/1.0.0") }, "Missing MyCustomApp/1.0.0")
        flexApp.close()
    }

<<<<<<< HEAD
    @Test
    @Ignore // Test to generate a realm file to use in assetFile_partitionBasedSync. Copy the
    // generated file to
    // - test-sync/src/androidMain/assets/asset-pbs.realm
    // - test-sync/src/jvmTest/resources/asset-pbs.realm
    // - test-sync/src/iosTest/resources/asset-pbs.realm
    // - test-sync/src/macosTest/resources/asset-pbs.realm
    fun createInitialRealmPbs() {
=======
    // This test verifies that the user facing Realm instance is actually advanced on an on-needed
    // basis even though there is no actual listener or explicit await download/upload calls.
    @Test
    fun advanceRealmWithoutListening() {
>>>>>>> 73f1aff8
        val (email, password) = randomEmail() to "password1234"
        val user = runBlocking {
            app.createUserAndLogIn(email, password)
        }

<<<<<<< HEAD
        val config1 = RealmConfiguration.Builder(setOf(ParentPk::class, ChildPk::class))
            .directory(PlatformUtils.createTempDir())
            .initialData {
                copyToRealm(ParentPk().apply { _id = ObjectId().toString() })
                copyToRealm(ParentPk().apply { _id = ObjectId().toString() })
            }
            .build()
        val config2 = createSyncConfig(user = user, partitionValue = partitionValue, name = "db1")
        Realm.open(config1).use {
            assertEquals(2, it.query<ParentPk>().find().size)
            it.writeCopyTo(config2)
            assertNotNull(it)
        }
        // Debug this test, breakpoint here and grab the bundled realm from the location
        println("Partition based sync bundled realm is in ${config2.path}")
    }

    @Test
    fun initialRealm_partitionBasedSync() {
        val (email, password) = randomEmail() to "password1234"
        val user = runBlocking {
            app.createUserAndLogIn(email, password)
        }
        val config1 = createSyncConfig(
            user = user, partitionValue = partitionValue, name = "db1",
            errorHandler = object : SyncSession.ErrorHandler {
                override fun onError(session: SyncSession, error: SyncException) {
                    fail("Realm 1: $error")
                }
            },
        ) {
            initialRealmFile("asset-pbs.realm")
            initialData {
                assertEquals(2, query<ParentPk>().find().size)
                copyToRealm(ParentPk().apply { _id = ObjectId().toString() })
                copyToRealm(ParentPk().apply { _id = ObjectId().toString() })
                assertEquals(4, query<ParentPk>().find().size)
            }
        }
        val realm1 = Realm.open(config1)
        runBlocking {
            assertEquals(4, realm1.query<ParentPk>().find().size)
            realm1.syncSession.uploadAllLocalChanges(30.seconds)
        }

        val config2 = createSyncConfig(
            user = user, partitionValue = partitionValue, name = "db1",
            errorHandler = object : SyncSession.ErrorHandler {
                override fun onError(session: SyncSession, error: SyncException) {
                    fail("Realm 1: $error")
                }
            }
        ) {
            waitForInitialRemoteData(30.seconds)
            initialData {
                // Verify that initial data is running before data is synced
                assertEquals(0, query<ParentPk>().find().size)
            }
        }
        Realm.open(config2).use {
            runBlocking {
                it.syncSession.downloadAllServerChanges(30.seconds)
                assertEquals(4, it.query<ParentPk>().find().size)
            }
=======
        partitionValue = TestHelper.randomPartitionValue()

        val config1 = createSyncConfig(user = user, partitionValue = partitionValue, name = "db1")
        val config2 = createSyncConfig(user = user, partitionValue = partitionValue, name = "db2")

        Realm.open(config1).use { realm1 ->
            Realm.open(config2).use { realm2 ->
                runBlocking {
                    async {
                        realm1.write {
                            copyToRealm(ParentPk().apply { _id = ObjectId().toString() })
                            copyToRealm(ParentPk().apply { _id = ObjectId().toString() })
                            copyToRealm(ParentPk().apply { _id = ObjectId().toString() })
                        }
                        realm1.syncSession.uploadAllLocalChanges(30.seconds)
                    }
                    withTimeout(30.seconds) {
                        while (realm2.query<ParentPk>().find().size < 3) {
                            delay(1.seconds)
                        }
                    }
                }
            }
>>>>>>> 73f1aff8
        }
    }

//    @Test
//    fun initialVersion() {
//        assertEquals(INITIAL_VERSION, realm.version())
//    }
//
//    @Test
//    fun versionIncreaseOnWrite() {
//        assertEquals(INITIAL_VERSION, realm.version())
//        realm.writeBlocking { /* Do Nothing */ }
//        assertEquals(VersionId(3), realm.version())
//    }
//
//    @Test
//    fun versionDoesNotChangeWhenCancellingWrite() {
//        assertEquals(INITIAL_VERSION, realm.version())
//        realm.writeBlocking { cancelWrite() }
//        assertEquals(INITIAL_VERSION, realm.version())
//    }
//
//    @Test
//    fun versionThrowsIfRealmIsClosed() {
//        realm.close()
//        assertFailsWith<IllegalStateException> { realm.version() }
//    }
//
//    @Test
//    fun versionInsideWriteIsLatest() {
//        assertEquals(INITIAL_VERSION, realm.version())
//        realm.writeBlocking {
//            assertEquals(INITIAL_VERSION, version())
//            cancelWrite()
//        }
//        assertEquals(INITIAL_VERSION, realm.version())
//    }
//
//    @Test
//    fun numberOfActiveVersions() {
//        assertEquals(2, realm.getNumberOfActiveVersions())
//        realm.writeBlocking {
//            assertEquals(2, getNumberOfActiveVersions())
//        }
//        assertEquals(2, realm.getNumberOfActiveVersions())
//    }
//
//    @Test
//    @Ignore // FIXME This fails on MacOS only. Are versions cleaned up more aggressively there?
//    fun throwsIfMaxNumberOfActiveVersionsAreExceeded() {
//        realm.close()
//        val config = RealmConfiguration.Builder(
//            path = "$tmpDir/exceed-versions.realm",
//            schema = setOf(Parent::class, Child::class)
//        ).maxNumberOfActiveVersions(1).build()
//        realm = Realm.open(config)
//        // Pin the version, so when starting a new transaction on the first Realm,
//        // we don't release older versions.
//        val otherRealm = Realm.open(config)
//
//        try {
//            assertFailsWith<IllegalStateException> { realm.writeBlocking { } }
//        } finally {
//            otherRealm.close()
//        }
//    }
//
//    @Suppress("invisible_member")
//    @Test
//    fun write() = runBlocking {
//        val name = "Realm"
//        val child: Child = realm.write {
//            this.copyToRealm(Child()).apply { this.name = name }
//        }
//        assertEquals(name, child.name)
//        val objects = realm.objects<Child>()
//        val childFromResult = objects[0]
//        assertEquals(name, childFromResult.name)
//    }
//
//    @Suppress("invisible_member")
//    @Test
//    fun exceptionInWriteWillRollback() = runBlocking {
//        class CustomException : Exception()
//
//        assertFailsWith<CustomException> {
//            realm.write {
//                val name = "Realm"
//                this.copyToRealm(Child()).apply { this.name = name }
//                throw CustomException()
//            }
//        }
//        assertEquals(0, realm.objects<Child>().size)
//    }
//
//    @Test
//    fun writeBlocking() {
//        val managedChild = realm.writeBlocking { copyToRealm(Child().apply { name = "John" }) }
//        assertTrue(managedChild.isManaged())
//        assertEquals("John", managedChild.name)
//    }
//
//    @Suppress("invisible_member")
//    @Test
//    fun writeBlockingAfterWrite() = runBlocking {
//        val name = "Realm"
//        val child: Child = realm.write {
//            this.copyToRealm(Child()).apply { this.name = name }
//        }
//        assertEquals(name, child.name)
//        assertEquals(1, realm.objects<Child>().size)
//
//        realm.writeBlocking {
//            this.copyToRealm(Child()).apply { this.name = name }
//        }
//        Unit
//    }
//
//    @Suppress("invisible_member")
//    @Test
//    fun exceptionInWriteBlockingWillRollback() {
//        class CustomException : Exception()
//        assertFailsWith<CustomException> {
//            realm.writeBlocking {
//                val name = "Realm"
//                this.copyToRealm(Child()).apply { this.name = name }
//                throw CustomException()
//            }
//        }
//        assertEquals(0, realm.objects<Child>().size)
//    }
//
//    @Test
//    @Suppress("invisible_member")
//    fun simultaneousWritesAreAllExecuted() = runBlocking {
//        val jobs: List<Job> = IntRange(0, 9).map {
//            launch {
//                realm.write {
//                    copyToRealm(Parent())
//                }
//            }
//        }
//        jobs.map { it.join() }
//
//        // Ensure that all writes are actually committed
//        realm.close()
//        assertTrue(realm.isClosed())
//        realm = Realm.open(configuration)
//        assertEquals(10, realm.objects(Parent::class).size)
//    }
//
//    @Test
//    @Suppress("invisible_member")
//    fun writeBlockingWhileWritingIsSerialized() = runBlocking {
//        val writeStarted = Mutex(true)
//        val writeEnding = Mutex(true)
//        val writeBlockingQueued = Mutex(true)
//        async {
//            realm.write {
//                writeStarted.unlock()
//                while (writeBlockingQueued.isLocked) {
//                    PlatformUtils.sleep(1.milliseconds)
//                }
//                writeEnding.unlock()
//            }
//        }
//        writeStarted.lock()
//        runBlocking {
//            val async = async {
//                realm.writeBlocking {
//                    assertFalse { writeEnding.isLocked }
//                }
//            }
//            writeBlockingQueued.unlock()
//            async.await()
//        }
//    }
//
//    @Test
//    @Suppress("invisible_member")
//    fun close() = runBlocking {
//        realm.write {
//            copyToRealm(Parent())
//        }
//        realm.close()
//        assertTrue(realm.isClosed())
//
//        realm = Realm.open(configuration)
//        assertEquals(1, realm.objects(Parent::class).size)
//    }
//
//    @Test
//    @Suppress("invisible_member")
//    fun closeCausesOngoingWriteToThrow() = runBlocking {
//        val writeStarted = Mutex(true)
//        val write = async {
//            assertFailsWith<IllegalStateException> {
//                realm.write {
//                    writeStarted.unlock()
//                    copyToRealm(Parent())
//                    // realm.close is blocking until write block is done, so we cannot wait on
//                    // specific external events, so just sleep a bit :/
//                    PlatformUtils.sleep(Duration.Companion.milliseconds(100))
//                }
//            }
//        }
//        writeStarted.lock()
//        realm.close()
//        assert(write.await() is RuntimeException)
//        realm = Realm.open(configuration)
//        assertEquals(0, realm.objects<Parent>().size)
//    }
//
//    @Test
//    @Suppress("invisible_member")
//    fun writeAfterCloseThrows() = runBlocking {
//        realm.close()
//        assertTrue(realm.isClosed())
//        assertFailsWith<IllegalStateException> {
//            realm.write {
//                copyToRealm(Child())
//            }
//        }
//        Unit
//    }
//
//    @Test
//    @Suppress("invisible_member")
//    fun coroutineCancelCausesRollback() = runBlocking {
//        val mutex = Mutex(true)
//        val job = async {
//            realm.write {
//                copyToRealm(Parent())
//                mutex.unlock()
//                // Ensure that we keep on going until actually cancelled
//                while (isActive) {
//                    PlatformUtils.sleep(1.milliseconds)
//                }
//            }
//        }
//        mutex.lock()
//        job.cancelAndJoin()
//
//        // Ensure that write is not committed
//        realm.close()
//        assertTrue(realm.isClosed())
//        realm = Realm.open(configuration)
//        // This assertion doesn't hold on MacOS as all code executes on the same thread as the
//        // dispatcher is a run loop on the local thread, thus, the main flow is not picked up when
//        // the mutex is unlocked. Doing so would require the write block to be able to suspend in
//        // some way (or the writer to be backed by another thread).
//        assertEquals(0, realm.objects(Parent::class).size)
//    }
//
//    @Test
//    @Suppress("invisible_member")
//    fun writeAfterCoroutineCancel() = runBlocking {
//        val mutex = Mutex(true)
//        val job = async {
//            realm.write {
//                copyToRealm(Parent())
//                mutex.unlock()
//                // Ensure that we keep on going until actually cancelled
//                while (isActive) {
//                    PlatformUtils.sleep(1.milliseconds)
//                }
//            }
//        }
//
//        mutex.lock()
//        job.cancelAndJoin()
//
//        // Verify that we can do other writes after cancel
//        realm.write {
//            copyToRealm(Parent())
//        }
//
//        // Ensure that only one write is actually committed
//        realm.close()
//        assertTrue(realm.isClosed())
//        realm = Realm.open(configuration)
//        // This assertion doesn't hold on MacOS as all code executes on the same thread as the
//        // dispatcher is a run loop on the local thread, thus, the main flow is not picked up when
//        // the mutex is unlocked. Doing so would require the write block to be able to suspend in
//        // some way (or the writer to be backed by another thread).
//        assertEquals(1, realm.objects(Parent::class).size)
//    }
//
//    @Test
//    @Suppress("invisible_member")
//    fun writesOnFrozenRealm() {
//        val dispatcher = newSingleThreadContext("background")
//        runBlocking {
//            realm.write {
//                copyToRealm(Parent())
//            }
//        }
//        runBlocking(dispatcher) {
//            realm.write {
//                copyToRealm(Parent())
//            }
//        }
//        assertEquals(2, realm.objects<Parent>().size)
//    }
//
//    @Test
//    fun closeClosesAllVersions() {
//        runBlocking {
//            realm.write { copyToRealm(Parent()) }
//        }
//        val parent: Parent = realm.objects<Parent>().first()
//        runBlocking {
//            realm.write { copyToRealm(Parent()) }
//        }
//        realm.close()
//        assertFailsWith<IllegalStateException> {
//            parent.version()
//        }
//    }
//
//    @Test
//    fun closingIntermediateVersionsWhenNoLongerReferenced() {
//        assertEquals(0, intermediateReferences.value.size)
//        var parent: Parent? = realm.writeBlocking { copyToRealm(Parent()) }
//        assertEquals(1, intermediateReferences.value.size)
//        realm.writeBlocking { }
//        assertEquals(2, intermediateReferences.value.size)
//
//        // Clear reference
//        parent = null
//        // Trigger GC
//        triggerGC()
//        // Close of intermediate version is currently only done when updating the realm after a write
//        realm.writeBlocking { }
//        assertEquals(1, intermediateReferences.value.size)
//    }
//
//    @Suppress("invisible_reference")
//    private val intermediateReferences: AtomicRef<Set<Pair<NativePointer, WeakReference<io.realm.kotlin.internal.RealmReference>>>>
//        get() {
//            @Suppress("invisible_member")
//            return (realm as io.realm.kotlin.internal.RealmImpl).intermediateReferences
//        }

    @Suppress("LongParameterList")
    private fun createSyncConfig(
        user: User,
        partitionValue: String,
        name: String = DEFAULT_NAME,
        encryptionKey: ByteArray? = null,
        log: LogConfiguration? = null,
        errorHandler: ErrorHandler? = null,
        schema: Set<KClass<out BaseRealmObject>> = setOf(ParentPk::class, ChildPk::class),
        block: SyncConfiguration.Builder.() -> Unit = {}
    ): SyncConfiguration = SyncConfiguration.Builder(
        schema = schema,
        user = user,
        partitionValue = partitionValue
    ).name(name).also { builder ->
        if (encryptionKey != null) builder.encryptionKey(encryptionKey)
        if (errorHandler != null) builder.errorHandler(errorHandler)
        if (log != null) builder.log(log.level, log.loggers)
        block(builder)
    }.build()

    @Suppress("LongParameterList")
    private fun createFlexibleSyncConfig(
        user: User,
        name: String = DEFAULT_NAME,
        encryptionKey: ByteArray? = null,
        log: LogConfiguration? = null,
        errorHandler: ErrorHandler? = null,
        schema: Set<KClass<out BaseRealmObject>> = setOf(
            FlexParentObject::class,
            FlexChildObject::class,
            FlexEmbeddedObject::class
        ),
        initialSubscriptions: InitialSubscriptionsCallback? = null,
        block: SyncConfiguration.Builder.() -> Unit = {},
    ): SyncConfiguration = SyncConfiguration.Builder(
        user = user,
        schema = schema
    ).name(name).also { builder ->
        if (encryptionKey != null) builder.encryptionKey(encryptionKey)
        if (errorHandler != null) builder.errorHandler(errorHandler)
        if (log != null) builder.log(log.level, log.loggers)
        if (initialSubscriptions != null) builder.initialSubscriptions(false, initialSubscriptions)
        block(builder)
    }.build()
}<|MERGE_RESOLUTION|>--- conflicted
+++ resolved
@@ -1293,92 +1293,15 @@
         flexApp.close()
     }
 
-<<<<<<< HEAD
-    @Test
-    @Ignore // Test to generate a realm file to use in assetFile_partitionBasedSync. Copy the
-    // generated file to
-    // - test-sync/src/androidMain/assets/asset-pbs.realm
-    // - test-sync/src/jvmTest/resources/asset-pbs.realm
-    // - test-sync/src/iosTest/resources/asset-pbs.realm
-    // - test-sync/src/macosTest/resources/asset-pbs.realm
-    fun createInitialRealmPbs() {
-=======
     // This test verifies that the user facing Realm instance is actually advanced on an on-needed
     // basis even though there is no actual listener or explicit await download/upload calls.
     @Test
     fun advanceRealmWithoutListening() {
->>>>>>> 73f1aff8
         val (email, password) = randomEmail() to "password1234"
         val user = runBlocking {
             app.createUserAndLogIn(email, password)
         }
 
-<<<<<<< HEAD
-        val config1 = RealmConfiguration.Builder(setOf(ParentPk::class, ChildPk::class))
-            .directory(PlatformUtils.createTempDir())
-            .initialData {
-                copyToRealm(ParentPk().apply { _id = ObjectId().toString() })
-                copyToRealm(ParentPk().apply { _id = ObjectId().toString() })
-            }
-            .build()
-        val config2 = createSyncConfig(user = user, partitionValue = partitionValue, name = "db1")
-        Realm.open(config1).use {
-            assertEquals(2, it.query<ParentPk>().find().size)
-            it.writeCopyTo(config2)
-            assertNotNull(it)
-        }
-        // Debug this test, breakpoint here and grab the bundled realm from the location
-        println("Partition based sync bundled realm is in ${config2.path}")
-    }
-
-    @Test
-    fun initialRealm_partitionBasedSync() {
-        val (email, password) = randomEmail() to "password1234"
-        val user = runBlocking {
-            app.createUserAndLogIn(email, password)
-        }
-        val config1 = createSyncConfig(
-            user = user, partitionValue = partitionValue, name = "db1",
-            errorHandler = object : SyncSession.ErrorHandler {
-                override fun onError(session: SyncSession, error: SyncException) {
-                    fail("Realm 1: $error")
-                }
-            },
-        ) {
-            initialRealmFile("asset-pbs.realm")
-            initialData {
-                assertEquals(2, query<ParentPk>().find().size)
-                copyToRealm(ParentPk().apply { _id = ObjectId().toString() })
-                copyToRealm(ParentPk().apply { _id = ObjectId().toString() })
-                assertEquals(4, query<ParentPk>().find().size)
-            }
-        }
-        val realm1 = Realm.open(config1)
-        runBlocking {
-            assertEquals(4, realm1.query<ParentPk>().find().size)
-            realm1.syncSession.uploadAllLocalChanges(30.seconds)
-        }
-
-        val config2 = createSyncConfig(
-            user = user, partitionValue = partitionValue, name = "db1",
-            errorHandler = object : SyncSession.ErrorHandler {
-                override fun onError(session: SyncSession, error: SyncException) {
-                    fail("Realm 1: $error")
-                }
-            }
-        ) {
-            waitForInitialRemoteData(30.seconds)
-            initialData {
-                // Verify that initial data is running before data is synced
-                assertEquals(0, query<ParentPk>().find().size)
-            }
-        }
-        Realm.open(config2).use {
-            runBlocking {
-                it.syncSession.downloadAllServerChanges(30.seconds)
-                assertEquals(4, it.query<ParentPk>().find().size)
-            }
-=======
         partitionValue = TestHelper.randomPartitionValue()
 
         val config1 = createSyncConfig(user = user, partitionValue = partitionValue, name = "db1")
@@ -1402,7 +1325,86 @@
                     }
                 }
             }
->>>>>>> 73f1aff8
+        }
+    }
+
+    @Test
+    @Ignore // Test to generate a realm file to use in assetFile_partitionBasedSync. Copy the
+    // generated file to
+    // - test-sync/src/androidMain/assets/asset-pbs.realm
+    // - test-sync/src/jvmTest/resources/asset-pbs.realm
+    // - test-sync/src/iosTest/resources/asset-pbs.realm
+    // - test-sync/src/macosTest/resources/asset-pbs.realm
+    fun createInitialRealmPbs() {
+        val (email, password) = randomEmail() to "password1234"
+        val user = runBlocking {
+            app.createUserAndLogIn(email, password)
+        }
+
+        val config1 = RealmConfiguration.Builder(setOf(ParentPk::class, ChildPk::class))
+            .directory(PlatformUtils.createTempDir())
+            .initialData {
+                copyToRealm(ParentPk().apply { _id = ObjectId().toString() })
+                copyToRealm(ParentPk().apply { _id = ObjectId().toString() })
+            }
+            .build()
+        val config2 = createSyncConfig(user = user, partitionValue = partitionValue, name = "db1")
+        Realm.open(config1).use {
+            assertEquals(2, it.query<ParentPk>().find().size)
+            it.writeCopyTo(config2)
+            assertNotNull(it)
+        }
+        // Debug this test, breakpoint here and grab the bundled realm from the location
+        println("Partition based sync bundled realm is in ${config2.path}")
+    }
+
+    @Test
+    fun initialRealm_partitionBasedSync() {
+        val (email, password) = randomEmail() to "password1234"
+        val user = runBlocking {
+            app.createUserAndLogIn(email, password)
+        }
+        val config1 = createSyncConfig(
+            user = user, partitionValue = partitionValue, name = "db1",
+            errorHandler = object : SyncSession.ErrorHandler {
+                override fun onError(session: SyncSession, error: SyncException) {
+                    fail("Realm 1: $error")
+                }
+            },
+        ) {
+            initialRealmFile("asset-pbs.realm")
+            initialData {
+                assertEquals(2, query<ParentPk>().find().size)
+                copyToRealm(ParentPk().apply { _id = ObjectId().toString() })
+                copyToRealm(ParentPk().apply { _id = ObjectId().toString() })
+                assertEquals(4, query<ParentPk>().find().size)
+            }
+        }
+        val realm1 = Realm.open(config1)
+        runBlocking {
+            assertEquals(4, realm1.query<ParentPk>().find().size)
+            realm1.syncSession.uploadAllLocalChanges(30.seconds)
+        }
+
+        val config2 = createSyncConfig(
+            user = user, partitionValue = partitionValue, name = "db1",
+            errorHandler = object : SyncSession.ErrorHandler {
+                override fun onError(session: SyncSession, error: SyncException) {
+                    fail("Realm 1: $error")
+                }
+            }
+        ) {
+            waitForInitialRemoteData(30.seconds)
+            initialData {
+                // Verify that initial data is running before data is synced
+                assertEquals(0, query<ParentPk>().find().size)
+            }
+        }
+        Realm.open(config2).use {
+            runBlocking {
+                it.syncSession.downloadAllServerChanges(30.seconds)
+                assertEquals(4, it.query<ParentPk>().find().size)
+            }
         }
     }
 
