--- conflicted
+++ resolved
@@ -188,10 +188,6 @@
 }
 
 kotlin {
-<<<<<<< HEAD
-    // define targets depending on the host platform (Apple or Intel)
-=======
->>>>>>> 63a0aa35
     var macOsRunner = false
     if (System.getProperty("os.arch") == "aarch64") {
         iosSimulatorArm64("ios")
@@ -207,17 +203,10 @@
             testRun.deviceId = project.findProperty("iosDevice")?.toString() ?: "iPhone 12"
         }
     }
-<<<<<<< HEAD
-    if (macOsRunner) {
-        sourceSets {
-            val commonMain by getting
-            val commonTest by getting
-=======
     sourceSets {
         val commonMain by getting
         val commonTest by getting
         if (macOsRunner) {
->>>>>>> 63a0aa35
             val nativeDarwin by creating {
                 dependsOn(commonMain)
             }
