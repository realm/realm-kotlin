--- conflicted
+++ resolved
@@ -17,18 +17,6 @@
 //  adding the common parts to macos
 val idea = System.getProperty("idea.active") == "true"
 
-<<<<<<< HEAD
-// It is currently not possible to commonize user-defined libraries to use them across platforms.
-// To get IDE recognition of symbols the cinterop oriented code is put into a specific platform's
-// source set, but as the interface is actually platform agnostic compiling for the other platforms
-// still works
-// https://youtrack.jetbrains.com/issue/KT-40975
-// FIXME Maybe make it possible to switch which platform the common parts are added to. Currently
-//  adding the common parts to macos
-val idea = System.getProperty("idea.active") == "true"
-
-=======
->>>>>>> d5ca33b8
 // Disable Android build when the SDK is not avaiable to allow building native parts on machines
 // without the Android SDK
 val includeAndroidBuild = System.getenv("ANDROID_HOME") != null
