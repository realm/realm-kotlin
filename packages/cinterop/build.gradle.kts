--- conflicted
+++ resolved
@@ -70,12 +70,7 @@
     }
     defaultConfig {
         ndk {
-<<<<<<< HEAD
-            // FIXME MPP-BUILD Extend supported platforms. Currently using local C API build and CMakeLists.txt only targeting x86_64
-            abiFilters.addAll(setOf("x86_64", "arm64-v8a"))
-=======
             abiFilters += setOf("x86_64", "arm64-v8a")
->>>>>>> f186c71e
         }
         // Out externalNativeBuild (outside defaultConfig) does not seem to have correct type for setting cmake arguments
         externalNativeBuild {
@@ -87,11 +82,7 @@
     // Inner externalNativeBuild (inside defaultConfig) does not seem to have correct type for setting path
     externalNativeBuild {
         cmake {
-<<<<<<< HEAD
-            path = File("$projectDir/src/jvmCommon/CMakeLists.txt")
-=======
             path = project.file("src/jvmCommon/CMakeLists.txt")
->>>>>>> f186c71e
         }
     }
 }
