--- conflicted
+++ resolved
@@ -64,11 +64,7 @@
 fun checkIfBuildingNativeLibs(task: Task, action: Task.() -> Unit) {
     // Whether or not to build the underlying native Realm Libs. Generally these are only
     // needed at runtime and thus can be ignored when only building the layers on top
-<<<<<<< HEAD
-    if (project.extra.properties["ignoreNativeLibs"] != "true") {
-=======
     if (project.extra.properties["realm.kotlin.buildRealmCore"] == "true") {
->>>>>>> fdcd3893
         action(task)
     } else {
         logger.warn("Ignore building native libs")
@@ -361,11 +357,7 @@
     val capiSimulatorArm64 by tasks.registering {
         build_C_API_Simulator("arm64", buildType)
     }
-<<<<<<< HEAD
-    
-=======
-
->>>>>>> fdcd3893
+
     // Building for ios device (arm64 only)
     val capiIosArm64 by tasks.registering {
         build_C_API_iOS_Arm64(buildType)
@@ -375,7 +367,6 @@
         checkIfBuildingNativeLibs(this) {
             dependsOn(capiIosArm64)
         }
-<<<<<<< HEAD
     }
 
     tasks.named("cinteropRealm_wrapperIosX64") {
@@ -385,17 +376,6 @@
 
     }
 
-=======
-    }
-
-    tasks.named("cinteropRealm_wrapperIosX64") {
-        checkIfBuildingNativeLibs(this) {
-            dependsOn(capiSimulatorX64)
-        }
-
-    }
-
->>>>>>> fdcd3893
     tasks.named("cinteropRealm_wrapperIosSimulatorArm64") {
         checkIfBuildingNativeLibs(this) {
             dependsOn(capiSimulatorArm64)
