/*
 * Copyright 2020 Realm Inc.
 *
 * Licensed under the Apache License, Version 2.0 (the "License");
 * you may not use this file except in compliance with the License.
 * You may obtain a copy of the License at
 *
 * http://www.apache.org/licenses/LICENSE-2.0
 *
 * Unless required by applicable law or agreed to in writing, software
 * distributed under the License is distributed on an "AS IS" BASIS,
 * WITHOUT WARRANTIES OR CONDITIONS OF ANY KIND, either express or implied.
 * See the License for the specific language governing permissions and
 * limitations under the License.
 */

import org.jetbrains.kotlin.konan.target.KonanTarget
<<<<<<< HEAD
=======
import java.lang.IllegalArgumentException
import java.nio.file.Files
import java.nio.file.Path
import java.nio.file.Paths
import java.security.MessageDigest
>>>>>>> 83575650

plugins {
    id("org.jetbrains.kotlin.multiplatform")
    id("com.android.library")
    id("realm-publisher")
}

buildscript {
    dependencies {
        classpath("org.jetbrains.kotlinx:atomicfu-gradle-plugin:${Versions.atomicfu}")
    }
}

apply(plugin = "kotlinx-atomicfu")
// AtomicFu cannot transform JVM code. Throws
// ClassCastException: org.objectweb.asm.tree.InsnList cannot be cast to java.lang.Iterable
project.extensions.configure(kotlinx.atomicfu.plugin.gradle.AtomicFUPluginExtension::class) {
    transformJvm = false
}

// Directory for generated Version.kt holding VERSION constant
val versionDirectory = "$buildDir/generated/source/version/"

// Types of builds supported
enum class BuildType(val type: String, val buildDirSuffix: String) {
    DEBUG( type ="Debug", buildDirSuffix = "-dbg"),
    RELEASE( type ="Release", buildDirSuffix = "");
}

// CONFIGURATION is an env variable set by XCode or could be passed to the gradle task to force a certain build type
//               * Example: to force build a release
//               realm-kotlin/packages> CONFIGURATION=Release ./gradlew capiIosArm64
//               * to force build a debug (default BTW) use
//               realm-kotlin/packages> CONFIGURATION=Debug ./gradlew capiIosArm64
//               default is 'Release'
val buildType: BuildType = if ((System.getenv("CONFIGURATION") ?: "RELEASE").equals("Release", ignoreCase = true)) {
    BuildType.RELEASE
} else {
    BuildType.DEBUG
}


fun checkIfBuildingNativeLibs(task: Task, action: Task.() -> Unit) {
    // Whether or not to build the underlying native Realm Libs. Generally these are only
    // needed at runtime and thus can be ignored when only building the layers on top
    if (project.extra.properties["realm.kotlin.buildRealmCore"] == "true") {
        action(task)
    } else {
        logger.warn("Ignore building native libs")
    }
}

val corePath = "external/core"
val absoluteCorePath = "$rootDir/$corePath"
val jvmJniPath = "src/jvmMain/resources/jni"

fun includeBinaries(binaries: List<String>): List<String> {
    return binaries.flatMap { listOf("-include-binary", it) }
}
val nativeLibraryIncludesMacosUniversalRelease = includeBinaries(
    listOf(
        "object-store/c_api/Release/librealm-ffi-static.a",
        "Release/librealm.a",
        "parser/Release/librealm-parser.a",
        "object-store/Release/librealm-object-store.a",
        "sync/Release/librealm-sync.a"
    ).map { "$absoluteCorePath/build-macos_universal/src/realm/$it" }
)
val nativeLibraryIncludesMacosUniversalDebug = includeBinaries(
    listOf(
        "object-store/c_api/Debug/librealm-ffi-static-dbg.a",
        "Debug/librealm-dbg.a",
        "parser/Debug/librealm-parser-dbg.a",
        "object-store/Debug/librealm-object-store-dbg.a",
        "sync/Debug/librealm-sync-dbg.a"
    ).map { "$absoluteCorePath/build-macos_universal-dbg/src/realm/$it" }
)
val releaseLibs = listOf(
    "librealm-ffi-static.a",
    "librealm.a",
    "librealm-parser.a",
    "librealm-object-store.a",
    "librealm-sync.a"
)
val debugLibs = listOf(
    "librealm-ffi-static-dbg.a",
    "librealm-dbg.a",
    "librealm-parser-dbg.a",
    "librealm-object-store-dbg.a",
    "librealm-sync-dbg.a"
)
val nativeLibraryIncludesIosArm64Debug =
    includeBinaries(debugLibs.map { "$absoluteCorePath/build-capi_ios_Arm64-dbg/lib/$it" })
val nativeLibraryIncludesIosArm64Release =
    includeBinaries(releaseLibs.map { "$absoluteCorePath/build-capi_ios_Arm64/lib/$it" })
val nativeLibraryIncludesIosSimulatorX86Debug =
    includeBinaries(debugLibs.map { "$absoluteCorePath/build-simulator-x86_64-dbg/lib/$it" })
val nativeLibraryIncludesIosSimulatorX86Release =
    includeBinaries(releaseLibs.map { "$absoluteCorePath/build-simulator-x86_64/lib/$it" })
val nativeLibraryIncludesIosSimulatorArm64Debug =
    includeBinaries(debugLibs.map { "$absoluteCorePath/build-simulator-arm64-dbg/lib/$it" })
val nativeLibraryIncludesIosSimulatorArm64Release =
    includeBinaries(releaseLibs.map { "$absoluteCorePath/build-simulator-arm64/lib/$it" })

kotlin {
    jvm()
    android("android") {
        // Changing this will also requires an update to the publishCIPackages task
        // in /packages/build.gradle.kts
        publishLibraryVariants("release")
    }
    // Cinterops seems sharable across architectures (x86_64/arm) with option of differentiation in
    // the def, but not across platforms in the current target "hierarchy"
    // (https://kotlinlang.org/docs/reference/mpp-dsl-reference.html#targets)
    // FIXME MPP-BUILD Relative paths in def-file resolves differently dependent of task entry point.
    //  https://youtrack.jetbrains.com/issue/KT-43439
    ios { // Shortcut for both iosArm64 and iosX64
        compilations.getByName("main") {
            cinterops.create("realm_wrapper") {
                defFile = project.file("src/native/realm.def")
                packageName = "realm_wrapper"
                includeDirs("$absoluteCorePath/src/")
            }
            // Relative paths in def file depends are resolved differently dependent on execution
            // location
            // https://youtrack.jetbrains.com/issue/KT-43439
            // https://github.com/JetBrains/kotlin-native/issues/2314
            // ... and def file does not support using environment variables
            // https://github.com/JetBrains/kotlin-native/issues/3631
            // so resolving paths through gradle
            kotlinOptions.freeCompilerArgs += if (this.konanTarget == KonanTarget.IOS_ARM64) {
                when (buildType) {
                    BuildType.DEBUG -> nativeLibraryIncludesIosArm64Debug
                    BuildType.RELEASE -> nativeLibraryIncludesIosArm64Release
                }
            } else {
                when (buildType) {
                    BuildType.DEBUG -> nativeLibraryIncludesIosSimulatorX86Debug
                    BuildType.RELEASE -> nativeLibraryIncludesIosSimulatorX86Release
                }
            }
        }
    }
    iosSimulatorArm64 {
        compilations.getByName("main") {
            cinterops.create("realm_wrapper") {
                defFile = project.file("src/native/realm.def")
                packageName = "realm_wrapper"
                includeDirs("$absoluteCorePath/src/")
            }
            kotlinOptions.freeCompilerArgs += when (buildType) {
                BuildType.DEBUG -> nativeLibraryIncludesIosSimulatorArm64Debug
                BuildType.RELEASE -> nativeLibraryIncludesIosSimulatorArm64Release
            }
        }
    }

    macosX64 {
        compilations.getByName("main") {
            cinterops.create("realm_wrapper") {
                defFile = project.file("src/native/realm.def")
                packageName = "realm_wrapper"
                includeDirs("$absoluteCorePath/src/")
            }
            // Relative paths in def file depends are resolved differently dependent on execution
            // location
            // https://youtrack.jetbrains.com/issue/KT-43439
            // https://github.com/JetBrains/kotlin-native/issues/2314
            // ... and def file does not support using environment variables
            // https://github.com/JetBrains/kotlin-native/issues/3631
            // so resolving paths through gradle
            kotlinOptions.freeCompilerArgs += when(buildType) {
                BuildType.DEBUG -> nativeLibraryIncludesMacosUniversalDebug
                BuildType.RELEASE -> nativeLibraryIncludesMacosUniversalRelease
            }
        }
    }
    macosArm64 {
        compilations.getByName("main") {
            cinterops.create("realm_wrapper") {
                defFile = project.file("src/native/realm.def")
                packageName = "realm_wrapper"
                includeDirs("$absoluteCorePath/src/")
            }
            kotlinOptions.freeCompilerArgs += when(buildType) {
                BuildType.DEBUG -> nativeLibraryIncludesMacosUniversalDebug
                BuildType.RELEASE -> nativeLibraryIncludesMacosUniversalRelease
            }
        }
    }

    sourceSets {
        val commonMain by getting {
            dependencies {
                implementation(kotlin("stdlib-common"))
                implementation("org.jetbrains.kotlinx:kotlinx-coroutines-core:${Versions.coroutines}")
                api("org.mongodb.kbson:kbson:${Versions.kbson}")
            }
            kotlin.srcDir(versionDirectory)
        }
        val commonTest by getting
        val jvm by creating {
            dependsOn(commonMain)
            dependencies {
                api(project(":jni-swig-stub"))
            }
        }
        val jvmMain by getting {
            dependsOn(jvm)
        }
        val androidMain by getting {
            dependsOn(jvm)
            dependencies {
                implementation("androidx.startup:startup-runtime:${Versions.androidxStartup}")
                implementation("com.getkeepsafe.relinker:relinker:${Versions.relinker}")
            }
        }
        val androidInstrumentedTest by getting {
            dependencies {
                implementation(kotlin("reflect"))
                implementation(kotlin("test"))
                implementation(kotlin("test-junit"))
                implementation("junit:junit:${Versions.junit}")
                implementation("androidx.test.ext:junit:${Versions.androidxJunit}")
                implementation("androidx.test:runner:${Versions.androidxTest}")
                implementation("androidx.test:rules:${Versions.androidxTest}")
            }
        }
        val nativeDarwin by creating {
            dependsOn(commonMain)
        }
        val nativeDarwinTest by creating {
            dependsOn(commonTest)
        }
        val iosMain by getting {
            dependsOn(nativeDarwin)
        }
        val iosSimulatorArm64Main by getting {
            dependsOn(nativeDarwin)
        }
        val iosTest by getting {
            dependsOn(nativeDarwinTest)
        }
        val iosSimulatorArm64Test by getting {
            dependsOn(nativeDarwinTest)
        }

        val macosX64Main by getting {
            dependsOn(nativeDarwin)
        }
        val macosArm64Main by getting {
            dependsOn(nativeDarwin)
        }
        val macosX64Test by getting {
            dependsOn(nativeDarwinTest)
        }
        val macosArm64Test by getting {
            dependsOn(nativeDarwinTest)
        }
    }

    targets.all {
        compilations.all {
            kotlinOptions {
                freeCompilerArgs += listOf("-opt-in=kotlin.ExperimentalUnsignedTypes")
                freeCompilerArgs += listOf("-opt-in=kotlinx.cinterop.ExperimentalForeignApi")
            }
        }
    }
}

android {
    compileSdk = Versions.Android.compileSdkVersion
    buildToolsVersion = Versions.Android.buildToolsVersion
    ndkVersion = Versions.Android.ndkVersion

    defaultConfig {
        minSdk = Versions.Android.minSdk
        targetSdk = Versions.Android.targetSdk
        testInstrumentationRunner = "androidx.test.runner.AndroidJUnitRunner"

        sourceSets {
            getByName("main") {
                manifest.srcFile("src/androidMain/AndroidManifest.xml")
                // Don't know how to set AndroidTest source dir, probably in its own source set by
                // "val test by getting" instead
                // androidTest.java.srcDirs += "src/androidTest/kotlin"
            }
        }

        ndk {
            abiFilters += setOf("x86_64", "x86", "arm64-v8a", "armeabi-v7a")
        }

        // Out externalNativeBuild (outside defaultConfig) does not seem to have correct type for setting cmake arguments
        externalNativeBuild {
            cmake {
                if (!HOST_OS.isWindows()) {
                    // CCache is not officially supported on Windows and there are problems
                    // using it with the Android NDK. So disable for now.
                    // See https://github.com/ccache/ccache/discussions/447 for more information.
                    arguments("-DCMAKE_CXX_COMPILER_LAUNCHER=ccache")
                    arguments("-DCMAKE_C_COMPILER_LAUNCHER=ccache")
                }
                targets.add("realmc")
            }
        }
    }

    // Inner externalNativeBuild (inside defaultConfig) does not seem to have correct type for setting path
    externalNativeBuild {
        cmake {
            version = Versions.cmake
            path = project.file("src/jvm/CMakeLists.txt")
        }
    }

    compileOptions {
        sourceCompatibility = Versions.sourceCompatibilityVersion
        targetCompatibility = Versions.targetCompatibilityVersion
    }
}

// Building Mach-O universal binary with 2 architectures: [x86_64] [arm64] (Apple M1) for macOS
if (HOST_OS.isMacOs()) {
    val capiMacosUniversal by tasks.registering {
        build_C_API_Macos_Universal(buildVariant = buildType)
    }

    // Building Simulator binaries for iosX64 (x86_64) and iosSimulatorArm64 (i.e Apple silicon arm64)
    val capiSimulatorX64 by tasks.registering {
        build_C_API_Simulator("x86_64", buildType)
    }

    // Building Simulator binaries for iosSimulatorArm64 (i.e Apple silicon arm64)
    val capiSimulatorArm64 by tasks.registering {
        build_C_API_Simulator("arm64", buildType)
    }

    // Building for ios device (arm64 only)
    val capiIosArm64 by tasks.registering {
        build_C_API_iOS_Arm64(buildType)
    }

    tasks.named("cinteropRealm_wrapperIosArm64") {
        checkIfBuildingNativeLibs(this) {
            dependsOn(capiIosArm64)
        }
    }

    tasks.named("cinteropRealm_wrapperIosX64") {
        checkIfBuildingNativeLibs(this) {
            dependsOn(capiSimulatorX64)
        }

    }

    tasks.named("cinteropRealm_wrapperIosSimulatorArm64") {
        checkIfBuildingNativeLibs(this) {
            dependsOn(capiSimulatorArm64)
        }
    }

    tasks.named("cinteropRealm_wrapperMacosX64") {
        checkIfBuildingNativeLibs(this) {
            dependsOn(capiMacosUniversal)
        }
    }

    tasks.named("cinteropRealm_wrapperMacosArm64") {
        checkIfBuildingNativeLibs(this) {
            dependsOn(capiMacosUniversal)
        }
    }
}

val buildJVMSharedLibs: TaskProvider<Task> by tasks.registering {
    if (HOST_OS.isMacOs()) {
        buildSharedLibrariesForJVMMacOs()
    } else if (HOST_OS.isWindows()) {
        buildSharedLibrariesForJVMWindows()
    } else {
        throw IllegalStateException("Building JVM libraries on this platform is not supported: $HOST_OS")
    }
}

/**
 * Task responsible for copying native files for all architectures into the correct location,
 * making the library ready for distribution.
 *
 * The task assumes that some other task already pre-built the binaries, making this task
 * mostly useful on CI.
 */
val copyJVMSharedLibs: TaskProvider<Task> by tasks.registering {
    val copyJvmABIs = project.hasProperty("realm.kotlin.copyNativeJvmLibs")
            && (project.property("realm.kotlin.copyNativeJvmLibs") as String).isNotEmpty()
    logger.info("Copy native Realm JVM libraries: $copyJvmABIs")
    if (copyJvmABIs) {
<<<<<<< HEAD
        // copy MacOS pre-built binaries
        project.file("$buildDir/realmMacOsBuild/librealmc.dylib")
            .copyTo(project.file("$jvmJniPath/macos/librealmc.dylib"), overwrite = true)

        // copy Linux pre-built binaries
        project.file("$buildDir/realmLinuxBuild/librealmc.so")
            .copyTo(project.file("$jvmJniPath/linux/librealmc.so"), overwrite = true)

        // copy Window pre-built binaries
        project.file("$buildDir/realmWindowsBuild/Release/realmc.dll")
            .copyTo(project.file("$jvmJniPath/windows/realmc.dll"), overwrite = true)

        // Register copied libraries as output
        outputs.file(project.file("$jvmJniPath/macos/librealmc.dylib"))
        outputs.file(project.file("$jvmJniPath/linux/librealmc.so"))
        outputs.file(project.file("$jvmJniPath/windows/realmc.dll"))
=======
        val archs = (project.property("realm.kotlin.copyNativeJvmLibs") as String)
            .split(",")
            .map { it.trim() }
            .map { it.toLowerCase() }

        archs.forEach { arch ->
            when(arch) {
                "linux" -> {
                    // copy Linux pre-built binaries
                    project.file("$buildDir/realmLinuxBuild/librealmc.so")
                        .copyTo(project.file("$jvmJniPath/linux/librealmc.so"), overwrite = true)
                    genHashFile(platform = "linux", prefix = "lib", suffix = ".so")
                    outputs.file(project.file("$jvmJniPath/linux/librealmc.so"))
                    outputs.file(project.file("$jvmJniPath/linux/dynamic_libraries.properties"))
                }
                "macos" -> {
                    // copy MacOS pre-built binaries
                    project.file("$buildDir/realmMacOsBuild/librealmc.dylib")
                        .copyTo(project.file("$jvmJniPath/macos/librealmc.dylib"), overwrite = true)
                    genHashFile(platform = "macos", prefix = "lib", suffix = ".dylib")
                    outputs.file(project.file("$jvmJniPath/macos/librealmc.dylib"))
                    outputs.file(project.file("$jvmJniPath/macos/dynamic_libraries.properties"))
                }
                "windows" -> {
                    // copy Window pre-built binaries
                    project.file("$buildDir/realmWindowsBuild/Release/realmc.dll")
                        .copyTo(project.file("$jvmJniPath/windows/realmc.dll"), overwrite = true)
                    genHashFile(platform = "windows", prefix = "", suffix = ".dll")
                    outputs.file(project.file("$jvmJniPath/windows/realmc.dll"))
                    outputs.file(project.file("$jvmJniPath/windows/dynamic_libraries.properties"))
                }
                else -> throw IllegalArgumentException("Unsupported platform for realm.kotlin.copyNativeJvmLibs: $arch")
            }
        }
>>>>>>> 83575650
    }
}

/**
 * Consolidate shared CMake flags used across all configurations
 */
fun getSharedCMakeFlags(buildType: BuildType, ccache: Boolean = true): Array<String> {
    // Any change to CMAKE properties here, should be reflected in /JenkinsFile, specifically
    // the `build_jvm_linux` and `build_jvm_windows` functions.
    val args = mutableListOf<String>()
    if (ccache) {
        args.add("-DCMAKE_CXX_COMPILER_LAUNCHER=ccache")
        args.add("-DCMAKE_C_COMPILER_LAUNCHER=ccache")
    }
    val cmakeBuildType: String = when(buildType) {
        BuildType.DEBUG -> "Debug"
        BuildType.RELEASE -> "Release"
    }
    with(args) {
        add("-DCMAKE_BUILD_TYPE=$cmakeBuildType")
        add("-DREALM_ENABLE_SYNC=1")
        add("-DREALM_NO_TESTS=1")
        add("-DREALM_BUILD_LIB_ONLY=true")
        add("-DREALM_CORE_SUBMODULE_BUILD=true")
    }
    return args.toTypedArray()
}

// JVM native libs are currently always built in Release mode.
fun Task.buildSharedLibrariesForJVMMacOs() {
    group = "Build"
    description = "Compile dynamic libraries loaded by the JVM fat jar for supported platforms."
    val directory = "$buildDir/realmMacOsBuild"

    doLast {
        exec {
            commandLine("mkdir", "-p", directory)
        }
        exec {
            workingDir(project.file(directory))
            commandLine(
                "cmake",
                *getSharedCMakeFlags(BuildType.RELEASE),
                "-DCPACK_PACKAGE_DIRECTORY=..",
                "-DCMAKE_OSX_ARCHITECTURES=x86_64;arm64",
                project.file("src/jvm/")
            )
        }
        exec {
            workingDir(project.file(directory))
            commandLine("cmake", "--build", ".", "-j8")
        }

        // copy files (macos)
        exec {
            commandLine("mkdir", "-p", project.file("$jvmJniPath/macos"))
        }
        File("$directory/librealmc.dylib")
            .copyTo(project.file("$jvmJniPath/macos/librealmc.dylib"), overwrite = true)
    }

    inputs.dir(project.file("$absoluteCorePath/src"))
    outputs.file(project.file("$jvmJniPath/macos/librealmc.dylib"))
}

fun Task.buildSharedLibrariesForJVMWindows() {
    group = "Build"
    description = "Compile dynamic libraries loaded by the JVM fat jar for supported platforms."
    val directory = "$buildDir/realmWindowsBuild"

    doLast {
        file(directory).mkdirs()
        exec {
            workingDir(project.file(directory))
            commandLine(
                "cmake",
                *getSharedCMakeFlags(BuildType.RELEASE, ccache = false),
                "-DCMAKE_GENERATOR_PLATFORM=x64",
                "-DCMAKE_SYSTEM_VERSION=8.1",
                "-DVCPKG_TARGET_TRIPLET=x64-windows-static",
                project.file("src/jvm/")
            )
        }
        exec {
            workingDir(project.file(directory))
            commandLine("cmake", "--build", ".", "--config", "Release")
        }

        // copy files (Windows)
        project.file("$jvmJniPath/windows").mkdirs()
        File("$directory/Release/realmc.dll")
            .copyTo(project.file("$jvmJniPath/windows/realmc.dll"), overwrite = true)
    }

    inputs.dir(project.file("$absoluteCorePath/src"))
    outputs.file(project.file("$jvmJniPath/windows/realmc.dll"))
}

fun Task.build_C_API_Macos_Universal(buildVariant: BuildType) {
    val directory = "$absoluteCorePath/build-macos_universal${buildVariant.buildDirSuffix}"
    doLast {
        exec {
            commandLine("mkdir", "-p", directory)
        }
        exec {
            // See https://github.com/realm/realm-core/blob/master/tools/build-cocoa.sh#L47
            // for source of these arguments.
            workingDir(project.file(directory))
            commandLine(
                "cmake",
                *getSharedCMakeFlags(buildVariant),
                "-DCMAKE_TOOLCHAIN_FILE=$absoluteCorePath/tools/cmake/xcode.toolchain.cmake",
                "-DCMAKE_SYSTEM_NAME=Darwin",
                "-DCPACK_SYSTEM_NAME=macosx",
                "-DCPACK_PACKAGE_DIRECTORY=..",
                "-DCMAKE_OSX_ARCHITECTURES=x86_64;arm64",
                "-G",
                "Xcode",
                ".."
            )
        }
        exec {
            workingDir(project.file(directory))
            commandLine(
                "xcodebuild",
                "-destination",
                "generic/platform=macOS",
                "-sdk",
                "macosx",
                "-configuration",
                "${buildVariant.type}",
                "-UseModernBuildSystem=NO" // TODO remove flag when https://github.com/realm/realm-kotlin/issues/141 is fixed
            )
        }
    }
    inputs.dir(project.file("$absoluteCorePath/src"))
    outputs.file(project.file("$directory/src/realm/object-store/c_api/$buildVariant/librealm-ffi-static.a"))
    outputs.file(project.file("$directory/src/realm/$buildVariant/librealm.a"))
    outputs.file(project.file("$directory/src/realm/object-store/c_api/$buildVariant/librealm-ffi-static.a"))
    outputs.file(project.file("$directory/src/realm/object-store/$buildVariant/librealm-object-store.a"))
    outputs.file(project.file("$directory/src/realm/sync/$buildVariant/librealm-sync.a"))
}

fun Task.build_C_API_Simulator(arch: String, buildType: BuildType) {
    val directory = "$absoluteCorePath/build-simulator-$arch${buildType.buildDirSuffix}"
    doLast {
        exec {
            workingDir(project.file(absoluteCorePath))
            commandLine("mkdir", "-p", directory)
        }
        exec {
            workingDir(project.file(directory))
            commandLine(
                "cmake", "-DCMAKE_TOOLCHAIN_FILE=$absoluteCorePath/tools/cmake/xcode.toolchain.cmake",
                *getSharedCMakeFlags(buildType),
                "-DCMAKE_INSTALL_PREFIX=.",
                "-G",
                "Xcode",
                ".."
            )
        }
        exec {
            workingDir(project.file(directory))
            commandLine(
                "xcodebuild",
                "ARCHS=$arch",
                "-sdk",
                "iphonesimulator",
                "-configuration",
                "${buildType.type}",
                "-target",
                "install",
                "-UseModernBuildSystem=NO" // TODO remove flag when https://github.com/realm/realm-kotlin/issues/141 is fixed
            )
        }
    }
    inputs.dir(project.file("$absoluteCorePath/src"))
    outputs.file(project.file("$directory/lib/librealm-ffi-static${buildType.buildDirSuffix}.a"))
    outputs.file(project.file("$directory/lib/librealm${buildType.buildDirSuffix}.a"))
    outputs.file(project.file("$directory/lib/librealm-parser${buildType.buildDirSuffix}.a"))
    outputs.file(project.file("$directory/lib/librealm-object-store${buildType.buildDirSuffix}.a"))
    outputs.file(project.file("$directory/lib/librealm-sync${buildType.buildDirSuffix}.a"))
}

fun Task.build_C_API_iOS_Arm64(buildType: BuildType) {
    val directory = "$absoluteCorePath/build-capi_ios_Arm64${buildType.buildDirSuffix}"
    doLast {
        exec {
            commandLine("mkdir", "-p", directory)
        }
        exec {
            workingDir(project.file(directory))
            commandLine(
                "cmake", "-DCMAKE_TOOLCHAIN_FILE=$absoluteCorePath/tools/cmake/xcode.toolchain.cmake",
                *getSharedCMakeFlags(buildType),
                "-DCMAKE_INSTALL_PREFIX=.",
                "-G",
                "Xcode",
                ".."
            )
        }
        exec {
            workingDir(project.file(directory))
            commandLine(
                "xcodebuild",
                "-sdk",
                "iphoneos",
                "-configuration",
                buildType.type,
                "-target",
                "install",
                "-arch",
                "arm64",
                "ONLY_ACTIVE_ARCH=NO",
                "-UseModernBuildSystem=NO"
            )
        }
    }
    inputs.dir(project.file("$absoluteCorePath/src"))
    outputs.file(project.file("$directory/lib/librealm-ffi-static${buildType.buildDirSuffix}.a"))
    outputs.file(project.file("$directory/lib/librealm${buildType.buildDirSuffix}.a"))
    outputs.file(project.file("$directory/lib/librealm-parser${buildType.buildDirSuffix}.a"))
    outputs.file(project.file("$directory/lib/librealm-object-store${buildType.buildDirSuffix}.a"))
    outputs.file(project.file("$directory/lib/librealm-sync${buildType.buildDirSuffix}.a"))
}

afterEvaluate {
    // Ensure that Swig wrapper is generated before compiling the JNI layer. This task needs
    // the cpp file as it somehow processes the CMakeList.txt-file, but haven't dug up the
    // actuals
    tasks.named("generateJsonModelDebug") {
        inputs.files(tasks.getByPath(":jni-swig-stub:realmWrapperJvm").outputs)
    }
    tasks.named("generateJsonModelRelease") {
        inputs.files(tasks.getByPath(":jni-swig-stub:realmWrapperJvm").outputs)
    }
}

tasks.named("jvmMainClasses") {
    checkIfBuildingNativeLibs(this) {
        dependsOn(buildJVMSharedLibs)
    }
    dependsOn(copyJVMSharedLibs)
}

tasks.named("jvmProcessResources") {
    checkIfBuildingNativeLibs(this) {
        dependsOn(buildJVMSharedLibs)
    }
    dependsOn(copyJVMSharedLibs)
}

// Add generic macosTest task that execute macos tests according to the current host architecture
if (HOST_OS.isMacOs()) {
    tasks.register("macosTest") {
        val arch = when (HOST_OS) {
            OperatingSystem.MACOS_ARM64 -> "Arm64"
            OperatingSystem.MACOS_X64 -> "X64"
            else -> throw IllegalStateException("Unsupported macOS architecture: $HOST_OS")
        }
        dependsOn(tasks.named("macos${arch}Test"))
    }
}

// Maven Central requires JavaDoc so add empty javadoc artifacts
val javadocJar by tasks.registering(Jar::class) {
    archiveClassifier.set("javadoc")
}

publishing {
    // See https://dev.to/kotlin/how-to-build-and-publish-a-kotlin-multiplatform-library-going-public-4a8k
    publications.withType<MavenPublication> {
        // Stub javadoc.jar artifact
        artifact(javadocJar.get())
    }
}

realmPublish {
    pom {
        name = "C Interop"
        description =
            "Wrapper for interacting with Realm Kotlin native code. This artifact is not " +
            "supposed to be consumed directly, but through " +
            "'io.realm.kotlin:gradle-plugin:${Realm.version}' instead."
    }
}

// Generate code with version constant
tasks.create("generateSdkVersionConstant") {
    val outputDir = file(versionDirectory)

    inputs.property("version", project.version)
    outputs.dir(outputDir)

    doLast {
        val versionFile = file("$outputDir/io/realm/kotlin/internal/Version.kt")
        versionFile.parentFile.mkdirs()
        versionFile.writeText(
            """
            // Generated file. Do not edit!
            package io.realm.kotlin.internal
            public const val SDK_VERSION: String = "${project.version}"
            """.trimIndent()
        )
    }
}
tasks.withType<org.jetbrains.kotlin.gradle.dsl.KotlinCompile<*>> {
    dependsOn("generateSdkVersionConstant")
}

tasks.named("clean") {
    doLast {
        delete(buildJVMSharedLibs.get().outputs)
        delete(project.file(".cxx"))
    }
}<|MERGE_RESOLUTION|>--- conflicted
+++ resolved
@@ -15,14 +15,7 @@
  */
 
 import org.jetbrains.kotlin.konan.target.KonanTarget
-<<<<<<< HEAD
-=======
 import java.lang.IllegalArgumentException
-import java.nio.file.Files
-import java.nio.file.Path
-import java.nio.file.Paths
-import java.security.MessageDigest
->>>>>>> 83575650
 
 plugins {
     id("org.jetbrains.kotlin.multiplatform")
@@ -421,24 +414,6 @@
             && (project.property("realm.kotlin.copyNativeJvmLibs") as String).isNotEmpty()
     logger.info("Copy native Realm JVM libraries: $copyJvmABIs")
     if (copyJvmABIs) {
-<<<<<<< HEAD
-        // copy MacOS pre-built binaries
-        project.file("$buildDir/realmMacOsBuild/librealmc.dylib")
-            .copyTo(project.file("$jvmJniPath/macos/librealmc.dylib"), overwrite = true)
-
-        // copy Linux pre-built binaries
-        project.file("$buildDir/realmLinuxBuild/librealmc.so")
-            .copyTo(project.file("$jvmJniPath/linux/librealmc.so"), overwrite = true)
-
-        // copy Window pre-built binaries
-        project.file("$buildDir/realmWindowsBuild/Release/realmc.dll")
-            .copyTo(project.file("$jvmJniPath/windows/realmc.dll"), overwrite = true)
-
-        // Register copied libraries as output
-        outputs.file(project.file("$jvmJniPath/macos/librealmc.dylib"))
-        outputs.file(project.file("$jvmJniPath/linux/librealmc.so"))
-        outputs.file(project.file("$jvmJniPath/windows/realmc.dll"))
-=======
         val archs = (project.property("realm.kotlin.copyNativeJvmLibs") as String)
             .split(",")
             .map { it.trim() }
@@ -450,30 +425,23 @@
                     // copy Linux pre-built binaries
                     project.file("$buildDir/realmLinuxBuild/librealmc.so")
                         .copyTo(project.file("$jvmJniPath/linux/librealmc.so"), overwrite = true)
-                    genHashFile(platform = "linux", prefix = "lib", suffix = ".so")
                     outputs.file(project.file("$jvmJniPath/linux/librealmc.so"))
-                    outputs.file(project.file("$jvmJniPath/linux/dynamic_libraries.properties"))
                 }
                 "macos" -> {
                     // copy MacOS pre-built binaries
                     project.file("$buildDir/realmMacOsBuild/librealmc.dylib")
                         .copyTo(project.file("$jvmJniPath/macos/librealmc.dylib"), overwrite = true)
-                    genHashFile(platform = "macos", prefix = "lib", suffix = ".dylib")
                     outputs.file(project.file("$jvmJniPath/macos/librealmc.dylib"))
-                    outputs.file(project.file("$jvmJniPath/macos/dynamic_libraries.properties"))
                 }
                 "windows" -> {
                     // copy Window pre-built binaries
                     project.file("$buildDir/realmWindowsBuild/Release/realmc.dll")
                         .copyTo(project.file("$jvmJniPath/windows/realmc.dll"), overwrite = true)
-                    genHashFile(platform = "windows", prefix = "", suffix = ".dll")
                     outputs.file(project.file("$jvmJniPath/windows/realmc.dll"))
-                    outputs.file(project.file("$jvmJniPath/windows/dynamic_libraries.properties"))
                 }
                 else -> throw IllegalArgumentException("Unsupported platform for realm.kotlin.copyNativeJvmLibs: $arch")
             }
         }
->>>>>>> 83575650
     }
 }
 
