/*
 * Copyright 2020 Realm Inc.
 *
 * Licensed under the Apache License, Version 2.0 (the "License");
 * you may not use this file except in compliance with the License.
 * You may obtain a copy of the License at
 *
 * http://www.apache.org/licenses/LICENSE-2.0
 *
 * Unless required by applicable law or agreed to in writing, software
 * distributed under the License is distributed on an "AS IS" BASIS,
 * WITHOUT WARRANTIES OR CONDITIONS OF ANY KIND, either express or implied.
 * See the License for the specific language governing permissions and
 * limitations under the License.
 */

plugins {
    id("org.jetbrains.kotlin.multiplatform")
    id("com.android.library")
    id("realm-publisher")
}

repositories {
    google() // Android build needs com.android.tools.lint:lint-gradle:27.0.1
}

// TODO It is currently not possible to commonize user-defined libraries to use them across
//  platforms. To get IDE recognition of such code that is not yet commonized, we selectively add
//  the code only to one of the target platform's source set when 'idea.active' property
//  it true. This allows the IDE to resolve the symbols while still building correctly for all
//  platforms in other situations.
//  https://youtrack.jetbrains.com/issue/KT-40975
// TODO PROPOSAL Maybe make it possible to switch which platform the common parts are added to or
//  somehow derive a `isMainHost` property as proposed in
//  https://kotlinlang.org/docs/reference/mpp-publish-lib.html
//  Currently just adding the common darwin parts to macos-target.
val idea = System.getProperty("idea.active") == "true"

<<<<<<< HEAD
// FIXME MPP-BUILD Disable Android build when the SDK is not avaiable to allow building native parts
//  on machines without the Android SDK. Should not be needed if we build anything on a single host
//  with Android SDK.
//  https://github.com/realm/realm-kotlin/issues/76
val includeAndroidBuild = System.getenv("ANDROID_HOME") != null

=======
>>>>>>> 162fda46
android {
    compileSdkVersion(Versions.Android.compileSdkVersion)
    buildToolsVersion = Versions.Android.buildToolsVersion
    ndkVersion = "22.0.6917172"

    defaultConfig {
        minSdkVersion(Versions.Android.minSdk)
        targetSdkVersion(Versions.Android.targetSdk)
        versionName = Realm.version
        testInstrumentationRunner = "androidx.test.runner.AndroidJUnitRunner"

        sourceSets {
            val main by getting {
                manifest.srcFile("src/androidMain/AndroidManifest.xml")
                // Don't know how to set AndroidTest source dir, probably in its own source set by
                // "val test by getting" instead
                // androidTest.java.srcDirs += "src/androidTest/kotlin"
            }
        }
    }
    buildTypes {
        val release by getting {
            isMinifyEnabled = false
            proguardFiles(getDefaultProguardFile("proguard-android-optimize.txt"), "proguard-rules.pro")
        }
    }
<<<<<<< HEAD
    // FIXME MPP-BUILD On platforms that does not have an Android SDK we should skip trying to
    //  setup ndk build as this would cause the configuration phase to fail, while we don't even
    //  need the build
    if (includeAndroidBuild) {
        defaultConfig {
            ndk {
                // FIXME MPP-BUILD Extend supported platforms. Currently using local C API build and CMakeLists.txt only targeting x86_64
                //  Issue-Android devices
                abiFilters("x86_64")
            }
            // Out externalNativeBuild (outside defaultConfig) does not seem to have correct type for setting cmake arguments
            externalNativeBuild {
                cmake {
                    arguments("-DANDROID_STL=c++_shared")
                }
            }
=======
    defaultConfig {
        ndk {
            // FIXME MPP-BUILD Extend supported platforms. Currently using local C API build and CMakeLists.txt only targeting x86_64
            abiFilters("x86_64")
>>>>>>> 162fda46
        }
        // Out externalNativeBuild (outside defaultConfig) does not seem to have correct type for setting cmake arguments
        externalNativeBuild {
            cmake {
                arguments("-DANDROID_STL=c++_shared")
            }
        }
    }
    // Inner externalNativeBuild (inside defaultConfig) does not seem to have correct type for setting path
    externalNativeBuild {
        cmake {
            setPath("src/jvmCommon/CMakeLists.txt")
        }
    }
}

val nativeLibraryIncludes = mutableListOf(
    "-include-binary", "$rootDir/../external/core/build-macos_x64/src/realm/object-store/c_api/librealm-ffi-static-dbg.a",
    "-include-binary", "$rootDir/../external/core/build-macos_x64/src/realm/librealm-dbg.a",
    "-include-binary", "$rootDir/../external/core/build-macos_x64/src/realm/parser/librealm-parser-dbg.a",
    "-include-binary", "$rootDir/../external/core/build-macos_x64/src/realm/object-store/librealm-object-store-dbg.a"
)
kotlin {
    jvm {
        compilations.all {
            kotlinOptions.jvmTarget = Versions.jvmTarget
        }
    }
    android("android") {
        publishLibraryVariants("release", "debug")
    }
    // Cinterops seems sharable across architectures (x86_64/arm) with option of differentiation in
    // the def, but not across platforms in the current target  "hierarchy"
    // (https://kotlinlang.org/docs/reference/mpp-dsl-reference.html#targets)
    // FIXME MPP-BUILD If the native target is not specified fully (with architecture) the cinterop
    //  symbols won't be recognized by the IDE which is pretty annoying. Maybe fixed by only adding
    //  the source set to a single platform source set (see 'idea_active' definition in top of the
    //  file).
    // FIXME MPP-BUILD Relative paths in def-file resolves differently dependent of task entry point.
    //  https://youtrack.jetbrains.com/issue/KT-43439
    iosX64("ios") {
        compilations.getByName("main") {
            cinterops.create("realm_wrapper") {
                defFile = project.file("src/nativeCommon/realm.def")
                packageName = "realm_wrapper"
                includeDirs(project.file("../../external/core/src/realm"))
            }
            // Relative paths in def file depends are resolved differently dependent on execution
            // location
            // https://youtrack.jetbrains.com/issue/KT-43439
            // https://github.com/JetBrains/kotlin-native/issues/2314
            // ... and def file does not support using environment variables
            // https://github.com/JetBrains/kotlin-native/issues/3631
            // so resolving paths through gradle
<<<<<<< HEAD
            kotlinOptions.freeCompilerArgs += mutableListOf(
                "-include-binary", "$rootDir/../external/core/build-macos_x64/src/realm/object-store/c_api/librealm-ffi-static-dbg.a",
                "-include-binary", "$rootDir/../external/core/build-macos_x64/src/realm/librealm-dbg.a",
                "-include-binary", "$rootDir/../external/core/build-macos_x64/src/realm/parser/librealm-parser-dbg.a",
                "-include-binary", "$rootDir/../external/core/build-macos_x64/src/realm/object-store/librealm-object-store-dbg.a"
            )
=======
            kotlinOptions.freeCompilerArgs += nativeLibraryIncludes
>>>>>>> 162fda46
        }
    }
    macosX64("macos") {
        compilations.getByName("main") {
            cinterops.create("realm_wrapper") {
                defFile = project.file("src/nativeCommon/realm.def")
                packageName = "realm_wrapper"
                includeDirs(project.file("../../external/core/src/realm"))
            }
            // Relative paths in def file depends are resolved differently dependent on execution
            // location
            // https://youtrack.jetbrains.com/issue/KT-43439
            // https://github.com/JetBrains/kotlin-native/issues/2314
            // ... and def file does not support using environment variables
            // https://github.com/JetBrains/kotlin-native/issues/3631
            // so resolving paths through gradle
<<<<<<< HEAD
            kotlinOptions.freeCompilerArgs += mutableListOf(
                "-include-binary", "$rootDir/../external/core/build-macos_x64/src/realm/object-store/c_api/librealm-ffi-static-dbg.a",
                "-include-binary", "$rootDir/../external/core/build-macos_x64/src/realm/librealm-dbg.a",
                "-include-binary", "$rootDir/../external/core/build-macos_x64/src/realm/parser/librealm-parser-dbg.a",
                "-include-binary", "$rootDir/../external/core/build-macos_x64/src/realm/object-store/librealm-object-store-dbg.a"
            )
=======
            kotlinOptions.freeCompilerArgs += nativeLibraryIncludes
>>>>>>> 162fda46
        }
    }

    sourceSets {
        val commonMain by getting {
            dependencies {
                implementation(kotlin("stdlib-common"))
                api(project(":runtime-api"))
            }
        }

        // FIXME MPP-BUILD Maybe not the best idea to have in separate source set, but ideally we
        //  could reuse it for all JVM platform, seems like there are issues for the IDE to
        //  recognize symbols using this approach, but maybe a general thing (also issues with
        //  native cinterops)
        val jvmCommon by creating {
            dependsOn(commonMain)
            // IDE does not resolve 'jni-swig-module'-symbols in 'src/jvmCommon/kotlin/' if source
            // set is added here. Probably similar to issues around cinterop symbols not be
            // resolveable when added to both macos and ios platform. Current work around is to
            // add the common code explicitly to android and jvm source sets.
            // kotlin.srcDir("src/jvmCommon/kotlin")
            dependencies {
                api(project(":jni-swig-stub"))
            }
        }

        val androidMain by getting {
            dependsOn(jvmCommon)
            kotlin.srcDir("src/jvmCommon/kotlin")
            dependencies {
                implementation("androidx.startup:startup-runtime:1.0.0")
            }
        }

        val jvmMain by getting {
            dependsOn(jvmCommon)
            kotlin.srcDir("src/jvmCommon/kotlin")
        }
        val androidTest by getting {
            dependencies {
                implementation(kotlin("test"))
                implementation(kotlin("test-junit"))
                implementation("junit:junit:${Versions.junit}")
                implementation("androidx.test.ext:junit:${Versions.androidxJunit}")
                implementation("androidx.test:runner:${Versions.androidxTest}")
                implementation("androidx.test:rules:${Versions.androidxTest}")
            }
        }

        val darwinCommon by creating {
            dependsOn(commonMain)
            // Native symbols are not recognized correctly if platform is unknown when adding
            // source sets, so add common sources explicitly in "macosMain" and "iosMain" instead
        }

        val macosMain by getting {
            dependsOn(darwinCommon)
            kotlin.srcDir("src/darwinCommon/kotlin")
        }

        val iosMain by getting {
            dependsOn(darwinCommon)
            // Only add common sources to one platform when in the IDE. See comment at 'idea'
            // difinition for full details.
            if (!idea) {
                kotlin.srcDir("src/darwinCommon/kotlin")
            }
        }

        val darwinTest by creating {
            dependsOn(darwinCommon)
            // Native symbols are not recognized correctly if platform is unknown when adding
            // source sets, so add common sources explicitly in "macosTest" and "iosTest" instead
        }

        val macosTest by getting {
            dependsOn(darwinTest)
            dependsOn(macosMain)
            kotlin.srcDir("src/darwinTest/kotlin")
        }

        val iosTest by getting {
            dependsOn(darwinTest)
            dependsOn(iosMain)
            // Only add common sources to one platform when in the IDE. See comment at 'idea'
            // difinition for full details.
            if (!idea) {
                kotlin.srcDir("src/darwinTest/kotlin")
            }
        }
    }

    targets.all {
        compilations.all {
            kotlinOptions {
                freeCompilerArgs += listOf("-Xopt-in=kotlin.ExperimentalUnsignedTypes")
            }
        }
    }

    // See https://kotlinlang.org/docs/reference/mpp-publish-lib.html#publish-a-multiplatform-library
    // FIXME MPP-BUILD We need to revisit this when we enable building on multiple hosts. Right now it doesn't do the right thing.
    configure(listOf(targets["metadata"], jvm())) {
        mavenPublication {
            val targetPublication = this@mavenPublication
            tasks.withType<AbstractPublishToMaven>()
                .matching { it.publication == targetPublication }
                .all { onlyIf { findProperty("isMainHost") == "true" } }
        }
    }
}

// Tasks for building capi...replace with Monorepo or alike when ready
tasks.create("capi_android_x86_64") {
    doLast {
        exec {
            workingDir(project.file("../../external/core"))
            commandLine("tools/cross_compile.sh", "-t", "Debug", "-a", "x86_64", "-o", "android", "-f", "-DREALM_ENABLE_SYNC=0 -DREALM_NO_TESTS=ON")
            environment(mapOf("ANDROID_NDK" to android.ndkDirectory))
        }
    }
}

afterEvaluate {
    tasks.named("externalNativeBuildDebug") {
        dependsOn(tasks.named("capi_android_x86_64"))
    }
    // Ensure that Swig wrapper is generated before compiling the JNI layer. This task needs
    // the cpp file as it somehow processes the CMakeList.txt-file, but haven't dug up the
    // actuals
    tasks.named("generateJsonModelDebug") {
        inputs.files(tasks.getByPath(":jni-swig-stub:realmWrapperJvm").outputs)
    }
}

// FIXME MPP-BUILD Core build for iOS fails, so currently reusing macos build which prior to Xcode
//  12 can be used for both macos and ios simulator
//  https://github.com/realm/realm-kotlin/issues/72
tasks.create("capi_macos_x64") {
    doLast {
        exec {
            workingDir(project.file("../../external/core"))
            commandLine("mkdir", "-p", "build-macos_x64")
        }
        exec {
            workingDir(project.file("../../external/core/build-macos_x64"))
            commandLine("cmake", "-DCMAKE_BUILD_TYPE=debug", "-DREALM_ENABLE_SYNC=0", "-DREALM_NO_TESTS=1", "..")
        }
        exec {
            workingDir(project.file("../../external/core/build-macos_x64"))
            commandLine("cmake", "--build", ".", "-j8")
        }
    }
// FIXME MPP-BUILD Fix inputs to prevent for proper incremental builds
//    inputs.dir("../../external/core/build-macos_x64")
    outputs.file(project.file("../../external/core/build-macos_x64/src/realm/object-store/c_api/librealm-ffi-static-dbg.a"))
}

tasks.named("cinteropRealm_wrapperIos") {
    dependsOn(tasks.named("capi_macos_x64"))
}

tasks.named("cinteropRealm_wrapperMacos") {
    dependsOn(tasks.named("capi_macos_x64"))
}

realmPublish {
    pom {
        name = "C Interop"
        description = "Wrapper for interacting with Realm Kotlin native code. This artifact is not " +
            "supposed to be consumed directly, but through " +
            "'io.realm.kotlin:gradle-plugin:${Realm.version}' instead."
    }
    ojo {
        publications = arrayOf("androidDebug", "androidRelease", "ios", "macos", "jvm", "kotlinMultiplatform", "metadata")
    }
}<|MERGE_RESOLUTION|>--- conflicted
+++ resolved
@@ -36,15 +36,6 @@
 //  Currently just adding the common darwin parts to macos-target.
 val idea = System.getProperty("idea.active") == "true"
 
-<<<<<<< HEAD
-// FIXME MPP-BUILD Disable Android build when the SDK is not avaiable to allow building native parts
-//  on machines without the Android SDK. Should not be needed if we build anything on a single host
-//  with Android SDK.
-//  https://github.com/realm/realm-kotlin/issues/76
-val includeAndroidBuild = System.getenv("ANDROID_HOME") != null
-
-=======
->>>>>>> 162fda46
 android {
     compileSdkVersion(Versions.Android.compileSdkVersion)
     buildToolsVersion = Versions.Android.buildToolsVersion
@@ -71,29 +62,10 @@
             proguardFiles(getDefaultProguardFile("proguard-android-optimize.txt"), "proguard-rules.pro")
         }
     }
-<<<<<<< HEAD
-    // FIXME MPP-BUILD On platforms that does not have an Android SDK we should skip trying to
-    //  setup ndk build as this would cause the configuration phase to fail, while we don't even
-    //  need the build
-    if (includeAndroidBuild) {
-        defaultConfig {
-            ndk {
-                // FIXME MPP-BUILD Extend supported platforms. Currently using local C API build and CMakeLists.txt only targeting x86_64
-                //  Issue-Android devices
-                abiFilters("x86_64")
-            }
-            // Out externalNativeBuild (outside defaultConfig) does not seem to have correct type for setting cmake arguments
-            externalNativeBuild {
-                cmake {
-                    arguments("-DANDROID_STL=c++_shared")
-                }
-            }
-=======
     defaultConfig {
         ndk {
             // FIXME MPP-BUILD Extend supported platforms. Currently using local C API build and CMakeLists.txt only targeting x86_64
             abiFilters("x86_64")
->>>>>>> 162fda46
         }
         // Out externalNativeBuild (outside defaultConfig) does not seem to have correct type for setting cmake arguments
         externalNativeBuild {
@@ -148,16 +120,7 @@
             // ... and def file does not support using environment variables
             // https://github.com/JetBrains/kotlin-native/issues/3631
             // so resolving paths through gradle
-<<<<<<< HEAD
-            kotlinOptions.freeCompilerArgs += mutableListOf(
-                "-include-binary", "$rootDir/../external/core/build-macos_x64/src/realm/object-store/c_api/librealm-ffi-static-dbg.a",
-                "-include-binary", "$rootDir/../external/core/build-macos_x64/src/realm/librealm-dbg.a",
-                "-include-binary", "$rootDir/../external/core/build-macos_x64/src/realm/parser/librealm-parser-dbg.a",
-                "-include-binary", "$rootDir/../external/core/build-macos_x64/src/realm/object-store/librealm-object-store-dbg.a"
-            )
-=======
             kotlinOptions.freeCompilerArgs += nativeLibraryIncludes
->>>>>>> 162fda46
         }
     }
     macosX64("macos") {
@@ -174,16 +137,7 @@
             // ... and def file does not support using environment variables
             // https://github.com/JetBrains/kotlin-native/issues/3631
             // so resolving paths through gradle
-<<<<<<< HEAD
-            kotlinOptions.freeCompilerArgs += mutableListOf(
-                "-include-binary", "$rootDir/../external/core/build-macos_x64/src/realm/object-store/c_api/librealm-ffi-static-dbg.a",
-                "-include-binary", "$rootDir/../external/core/build-macos_x64/src/realm/librealm-dbg.a",
-                "-include-binary", "$rootDir/../external/core/build-macos_x64/src/realm/parser/librealm-parser-dbg.a",
-                "-include-binary", "$rootDir/../external/core/build-macos_x64/src/realm/object-store/librealm-object-store-dbg.a"
-            )
-=======
             kotlinOptions.freeCompilerArgs += nativeLibraryIncludes
->>>>>>> 162fda46
         }
     }
 
