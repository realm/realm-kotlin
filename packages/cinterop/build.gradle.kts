/*
 * Copyright 2020 Realm Inc.
 *
 * Licensed under the Apache License, Version 2.0 (the "License");
 * you may not use this file except in compliance with the License.
 * You may obtain a copy of the License at
 *
 * http://www.apache.org/licenses/LICENSE-2.0
 *
 * Unless required by applicable law or agreed to in writing, software
 * distributed under the License is distributed on an "AS IS" BASIS,
 * WITHOUT WARRANTIES OR CONDITIONS OF ANY KIND, either express or implied.
 * See the License for the specific language governing permissions and
 * limitations under the License.
 */

import org.jetbrains.kotlin.konan.target.KonanTarget
import java.nio.file.Files
import java.nio.file.Path
import java.nio.file.Paths
import java.security.MessageDigest

plugins {
    id("org.jetbrains.kotlin.multiplatform")
    id("com.android.library")
    id("realm-publisher")
}

buildscript {
    dependencies {
        classpath("org.jetbrains.kotlinx:atomicfu-gradle-plugin:${Versions.atomicfu}")
    }
}

apply(plugin = "kotlinx-atomicfu")
// AtomicFu cannot transform JVM code. Throws
// ClassCastException: org.objectweb.asm.tree.InsnList cannot be cast to java.lang.Iterable
project.extensions.configure(kotlinx.atomicfu.plugin.gradle.AtomicFUPluginExtension::class) {
    transformJvm = false
}

// Directory for generated Version.kt holding VERSION constant
val versionDirectory = "$buildDir/generated/source/version/"

// Types of builds supported
enum class BuildType(val type: String, val buildDirSuffix: String) {
    DEBUG( type ="Debug", buildDirSuffix = "-dbg"),
    RELEASE( type ="Release", buildDirSuffix = "");
}

// CONFIGURATION is an env variable set by XCode or could be passed to the gradle task to force a certain build type
//               * Example: to force build a release
//               realm-kotlin/packages> CONFIGURATION=Release ./gradlew capiIosArm64
//               * to force build a debug (default BTW) use
//               realm-kotlin/packages> CONFIGURATION=Debug ./gradlew capiIosArm64
//               default is 'Release'
val buildType: BuildType = if ((System.getenv("CONFIGURATION") ?: "RELEASE").equals("Release", ignoreCase = true)) {
    BuildType.RELEASE
} else {
    BuildType.DEBUG
}

val corePath = "external/core"
val absoluteCorePath = "$rootDir/$corePath"
val jvmJniPath = "src/jvmMain/resources/jni"

fun includeBinaries(binaries: List<String>): List<String> {
    return binaries.flatMap { listOf("-include-binary", it) }
}
val nativeLibraryIncludesMacosUniversalRelease = includeBinaries(
    listOf(
        "object-store/c_api/Release/librealm-ffi-static.a",
        "Release/librealm.a",
        "parser/Release/librealm-parser.a",
        "object-store/Release/librealm-object-store.a",
        "sync/Release/librealm-sync.a"
    ).map { "$absoluteCorePath/build-macos_universal/src/realm/$it" }
)
val nativeLibraryIncludesMacosUniversalDebug = includeBinaries(
    listOf(
        "object-store/c_api/Debug/librealm-ffi-static-dbg.a",
        "Debug/librealm-dbg.a",
        "parser/Debug/librealm-parser-dbg.a",
        "object-store/Debug/librealm-object-store-dbg.a",
        "sync/Debug/librealm-sync-dbg.a"
    ).map { "$absoluteCorePath/build-macos_universal-dbg/src/realm/$it" }
)
val releaseLibs = listOf(
    "librealm-ffi-static.a",
    "librealm.a",
    "librealm-parser.a",
    "librealm-object-store.a",
    "librealm-sync.a"
)
val debugLibs = listOf(
    "librealm-ffi-static-dbg.a",
    "librealm-dbg.a",
    "librealm-parser-dbg.a",
    "librealm-object-store-dbg.a",
    "librealm-sync-dbg.a"
)
val nativeLibraryIncludesIosArm64Debug =
    includeBinaries(debugLibs.map { "$absoluteCorePath/build-capi_ios_Arm64-dbg/lib/$it" })
val nativeLibraryIncludesIosArm64Release =
    includeBinaries(releaseLibs.map { "$absoluteCorePath/build-capi_ios_Arm64/lib/$it" })
val nativeLibraryIncludesIosSimulatorX86Debug =
    includeBinaries(debugLibs.map { "$absoluteCorePath/build-simulator-x86_64-dbg/lib/$it" })
val nativeLibraryIncludesIosSimulatorX86Release =
    includeBinaries(releaseLibs.map { "$absoluteCorePath/build-simulator-x86_64/lib/$it" })
val nativeLibraryIncludesIosSimulatorArm64Debug =
    includeBinaries(debugLibs.map { "$absoluteCorePath/build-simulator-arm64-dbg/lib/$it" })
val nativeLibraryIncludesIosSimulatorArm64Release =
    includeBinaries(releaseLibs.map { "$absoluteCorePath/build-simulator-arm64/lib/$it" })

kotlin {
    jvm {
        compilations.all {
            kotlinOptions.jvmTarget = Versions.jvmTarget
        }
    }
    android("android") {
        // Changing this will also requires an update to the publishCIPackages task
        // in /packages/build.gradle.kts
        publishLibraryVariants("release")
    }
    // Cinterops seems sharable across architectures (x86_64/arm) with option of differentiation in
    // the def, but not across platforms in the current target "hierarchy"
    // (https://kotlinlang.org/docs/reference/mpp-dsl-reference.html#targets)
    // FIXME MPP-BUILD Relative paths in def-file resolves differently dependent of task entry point.
    //  https://youtrack.jetbrains.com/issue/KT-43439
    ios { // Shortcut for both iosArm64 and iosX64
        compilations.getByName("main") {
            cinterops.create("realm_wrapper") {
                defFile = project.file("src/native/realm.def")
                packageName = "realm_wrapper"
                includeDirs("$absoluteCorePath/src/")
            }
            // Relative paths in def file depends are resolved differently dependent on execution
            // location
            // https://youtrack.jetbrains.com/issue/KT-43439
            // https://github.com/JetBrains/kotlin-native/issues/2314
            // ... and def file does not support using environment variables
            // https://github.com/JetBrains/kotlin-native/issues/3631
            // so resolving paths through gradle
            kotlinOptions.freeCompilerArgs += if (this.konanTarget == KonanTarget.IOS_ARM64) {
                when (buildType) {
                    BuildType.DEBUG -> nativeLibraryIncludesIosArm64Debug
                    BuildType.RELEASE -> nativeLibraryIncludesIosArm64Release
                }
            } else {
                when (buildType) {
                    BuildType.DEBUG -> nativeLibraryIncludesIosSimulatorX86Debug
                    BuildType.RELEASE -> nativeLibraryIncludesIosSimulatorX86Release
                }
            }
        }
    }
    iosSimulatorArm64 {
        compilations.getByName("main") {
            cinterops.create("realm_wrapper") {
                defFile = project.file("src/native/realm.def")
                packageName = "realm_wrapper"
                includeDirs("$absoluteCorePath/src/")
            }
            kotlinOptions.freeCompilerArgs += when (buildType) {
                BuildType.DEBUG -> nativeLibraryIncludesIosSimulatorArm64Debug
                BuildType.RELEASE -> nativeLibraryIncludesIosSimulatorArm64Release
            }
        }
    }

    macosX64 {
        compilations.getByName("main") {
            cinterops.create("realm_wrapper") {
                defFile = project.file("src/native/realm.def")
                packageName = "realm_wrapper"
                includeDirs("$absoluteCorePath/src/")
            }
            // Relative paths in def file depends are resolved differently dependent on execution
            // location
            // https://youtrack.jetbrains.com/issue/KT-43439
            // https://github.com/JetBrains/kotlin-native/issues/2314
            // ... and def file does not support using environment variables
            // https://github.com/JetBrains/kotlin-native/issues/3631
            // so resolving paths through gradle
            kotlinOptions.freeCompilerArgs += when(buildType) {
                BuildType.DEBUG -> nativeLibraryIncludesMacosUniversalDebug
                BuildType.RELEASE -> nativeLibraryIncludesMacosUniversalRelease
            }
        }
    }
    macosArm64 {
        compilations.getByName("main") {
            cinterops.create("realm_wrapper") {
                defFile = project.file("src/native/realm.def")
                packageName = "realm_wrapper"
                includeDirs("$absoluteCorePath/src/")
            }
            kotlinOptions.freeCompilerArgs += when(buildType) {
                BuildType.DEBUG -> nativeLibraryIncludesMacosUniversalDebug
                BuildType.RELEASE -> nativeLibraryIncludesMacosUniversalRelease
            }
        }
    }

    sourceSets {
        val commonMain by getting {
            dependencies {
                implementation(kotlin("stdlib-common"))
                implementation("org.jetbrains.kotlinx:kotlinx-coroutines-core:${Versions.coroutines}")
                api("org.mongodb.kbson:kbson:${Versions.kbson}")
            }
            kotlin.srcDir(versionDirectory)
        }
        val commonTest by getting
        val jvm by creating {
            dependsOn(commonMain)
            dependencies {
                api(project(":jni-swig-stub"))
            }
        }
        val jvmMain by getting {
            dependsOn(jvm)
        }
        val androidMain by getting {
            dependsOn(jvm)
            dependencies {
                implementation("androidx.startup:startup-runtime:${Versions.androidxStartup}")
                implementation("com.getkeepsafe.relinker:relinker:${Versions.relinker}")
            }
        }
        val androidInstrumentedTest by getting {
            dependencies {
                implementation(kotlin("reflect"))
                implementation(kotlin("test"))
                implementation(kotlin("test-junit"))
                implementation("junit:junit:${Versions.junit}")
                implementation("androidx.test.ext:junit:${Versions.androidxJunit}")
                implementation("androidx.test:runner:${Versions.androidxTest}")
                implementation("androidx.test:rules:${Versions.androidxTest}")
            }
        }
        val nativeDarwin by creating {
            dependsOn(commonMain)
        }
        val nativeDarwinTest by creating {
            dependsOn(commonTest)
        }
        val iosMain by getting {
            dependsOn(nativeDarwin)
        }
        val iosSimulatorArm64Main by getting {
            dependsOn(nativeDarwin)
        }
        val iosTest by getting {
            dependsOn(nativeDarwinTest)
        }
        val iosSimulatorArm64Test by getting {
            dependsOn(nativeDarwinTest)
        }

        val macosX64Main by getting {
            dependsOn(nativeDarwin)
        }
        val macosArm64Main by getting {
            dependsOn(nativeDarwin)
        }
        val macosX64Test by getting {
            dependsOn(nativeDarwinTest)
        }
        val macosArm64Test by getting {
            dependsOn(nativeDarwinTest)
        }
    }

    targets.all {
        compilations.all {
            kotlinOptions {
                freeCompilerArgs += listOf("-opt-in=kotlin.ExperimentalUnsignedTypes")
            }
        }
    }

    // See https://kotlinlang.org/docs/reference/mpp-publish-lib.html#publish-a-multiplatform-library
    // FIXME MPP-BUILD We need to revisit this when we enable building on multiple hosts. Right now it doesn't do the right thing.
    /***
     * Uncommenting below will cause the aritifact to not be published for cinterop-jvm coordinate:
     * > Task :cinterop:publishJvmPublicationToMavenLocal SKIPPED
     Task :cinterop:publishJvmPublicationToMavenLocal in cinterop Starting
     Skipping task ':cinterop:publishJvmPublicationToMavenLocal' as task onlyIf is false.
     Task :cinterop:publishJvmPublicationToMavenLocal in cinterop Finished
     :cinterop:publishJvmPublicationToMavenLocal (Thread[Execution worker for ':',5,main]) completed. Took 0.0 secs.
     */
//    configure(listOf(targets["metadata"], jvm())) {
//        mavenPublication {
//            val targetPublication = this@mavenPublication
//            tasks.withType<AbstractPublishToMaven>()
//                .matching { it.publication == targetPublication }
//                .all { onlyIf { findProperty("isMainHost") == "true" } }
//        }
//    }
}

android {
    compileSdk = Versions.Android.compileSdkVersion
    buildToolsVersion = Versions.Android.buildToolsVersion
    ndkVersion = Versions.Android.ndkVersion

    defaultConfig {
        minSdk = Versions.Android.minSdk
        targetSdk = Versions.Android.targetSdk
        testInstrumentationRunner = "androidx.test.runner.AndroidJUnitRunner"

        sourceSets {
            getByName("main") {
                manifest.srcFile("src/androidMain/AndroidManifest.xml")
                // Don't know how to set AndroidTest source dir, probably in its own source set by
                // "val test by getting" instead
                // androidTest.java.srcDirs += "src/androidTest/kotlin"
            }
        }

        ndk {
            abiFilters += setOf("x86_64", "x86", "arm64-v8a", "armeabi-v7a")
        }

        // Out externalNativeBuild (outside defaultConfig) does not seem to have correct type for setting cmake arguments
        externalNativeBuild {
            cmake {
                if (!HOST_OS.isWindows()) {
                    // CCache is not officially supported on Windows and there are problems
                    // using it with the Android NDK. So disable for now.
                    // See https://github.com/ccache/ccache/discussions/447 for more information.
                    arguments("-DCMAKE_CXX_COMPILER_LAUNCHER=ccache")
                    arguments("-DCMAKE_C_COMPILER_LAUNCHER=ccache")
                }
                targets.add("realmc")
            }
        }
    }

    // Inner externalNativeBuild (inside defaultConfig) does not seem to have correct type for setting path
    externalNativeBuild {
        cmake {
            version = Versions.cmake
            path = project.file("src/jvm/CMakeLists.txt")
        }
    }
    // To avoid
    // Failed to transform kotlinx-coroutines-core-jvm-1.5.0-native-mt.jar ...
    // The dependency contains Java 8 bytecode. Please enable desugaring by adding the following to build.gradle
    compileOptions {
        sourceCompatibility = JavaVersion.VERSION_1_8
        targetCompatibility = JavaVersion.VERSION_1_8
    }
}

// Building Mach-O universal binary with 2 architectures: [x86_64] [arm64] (Apple M1) for macOS
<<<<<<< HEAD
val capiMacosUniversal by tasks.registering {
    build_C_API_Macos_Universal(buildVariant = buildType)
}

// Building Simulator binaries for iosX64 (x86_64) and iosSimulatorArm64 (i.e Apple silicon arm64)
val capiSimulatorX64 by tasks.registering {
    build_C_API_Simulator("x86_64", buildType)
}

// Building Simulator binaries for iosSimulatorArm64 (i.e Apple silicon arm64)
val capiSimulatorArm64 by tasks.registering {
    build_C_API_Simulator("arm64", buildType)
}

// Building for ios device (arm64 only)
val capiIosArm64 by tasks.registering {
    build_C_API_iOS_Arm64(buildType)
=======
if (HOST_OS.isMacOs()) {
    val capiMacosUniversal by tasks.registering {
        build_C_API_Macos_Universal(buildVariant = buildType)
    }
    // Building Simulator binaries for iosX64 (x86_64) and iosSimulatorArm64 (i.e Apple silicon arm64)
    val capiSimulator by tasks.registering {
        build_C_API_Simulator("x86_64", buildType)
        build_C_API_Simulator("arm64", buildType)
    }
    // Building for ios device (arm64 only)
    val capiIosArm64 by tasks.registering {
        build_C_API_iOS_Arm64(buildType)
    }

    tasks.named("cinteropRealm_wrapperIosArm64") {
        dependsOn(capiIosArm64)
    }
    tasks.named("cinteropRealm_wrapperIosSimulatorArm64") {
        dependsOn(capiSimulator)
    }

    tasks.named("cinteropRealm_wrapperMacosX64") {
        dependsOn(capiMacosUniversal)
    }
    tasks.named("cinteropRealm_wrapperMacosArm64") {
        dependsOn(capiMacosUniversal)
    }
>>>>>>> 13274d89
}

val buildJVMSharedLibs: TaskProvider<Task> by tasks.registering {
    if (HOST_OS.isMacOs()) {
        buildSharedLibrariesForJVMMacOs()
    } else if (HOST_OS.isWindows()) {
         buildSharedLibrariesForJVMWindows()
    } else {
        throw IllegalStateException("Building JVM libraries on this platform is not supported: $HOST_OS")
    }

    // Only on CI for Snapshots and Releases which will run on MacOS.
    val copyJvmABIs = project.hasProperty("copyJvmABIs") && project.property("copyJvmABIs") == "true"
    if (copyJvmABIs) {
        if (!HOST_OS.isMacOs()) {
            throw IllegalStateException("Creating a full JVM bundle with all architectures is " +
                    "currently only supported on MacOs. This was: $HOST_OS")
        }

        // copy Linux pre-built binaries
        project.file("src/jvmMain/linux-build-dir/librealmc.so")
            .copyTo(project.file("$jvmJniPath/linux/librealmc.so"), overwrite = true)
        genHashFile(platform = "linux", prefix = "lib", suffix = ".so")

        // copy Window pre-built binaries
        project.file("src/jvmMain/windows-build-dir/Release/realmc.dll")
            .copyTo(project.file("$jvmJniPath/windows/realmc.dll"), overwrite = true)
        genHashFile(platform = "windows", prefix = "", suffix = ".dll")

        // Register copied libraries as output
        outputs.file(project.file("$jvmJniPath/linux/librealmc.so"))
        outputs.file(project.file("$jvmJniPath/linux/dynamic_libraries.properties"))
        outputs.file(project.file("$jvmJniPath/windows/realmc.dll"))
        outputs.file(project.file("$jvmJniPath/windows/dynamic_libraries.properties"))
    }
}

/**
 * Consolidate shared CMake flags used across all configurations
 */
fun getSharedCMakeFlags(buildType: BuildType, ccache: Boolean = true): Array<String> {
    // Any change to CMAKE properties here, should be reflected in /JenkinsFile, specifically
    // the `build_jvm_linux` and `build_jvm_windows` functions.
    val args = mutableListOf<String>()
    if (ccache) {
        args.add("-DCMAKE_CXX_COMPILER_LAUNCHER=ccache")
        args.add("-DCMAKE_C_COMPILER_LAUNCHER=ccache")
    }
    val cmakeBuildType: String = when(buildType) {
        BuildType.DEBUG -> "Debug"
        BuildType.RELEASE -> "Release"
    }
    with(args) {
        add("-DCMAKE_BUILD_TYPE=$cmakeBuildType")
        add("-DREALM_ENABLE_SYNC=1")
        add("-DREALM_NO_TESTS=1")
        add("-DREALM_BUILD_LIB_ONLY=true")
		add("-DREALM_CORE_SUBMODULE_BUILD=true")
    }
    return args.toTypedArray()
}

// JVM native libs are currently always built in Release mode.
fun Task.buildSharedLibrariesForJVMMacOs() {
    group = "Build"
    description = "Compile dynamic libraries loaded by the JVM fat jar for supported platforms."
    val directory = "$buildDir/jvm_fat_jar_libs"

    doLast {
        exec {
            commandLine("mkdir", "-p", directory)
        }
        exec {
            workingDir(project.file(directory))
            commandLine(
                "cmake",
                *getSharedCMakeFlags(BuildType.RELEASE),
                "-DCPACK_PACKAGE_DIRECTORY=..",
                "-DCMAKE_OSX_ARCHITECTURES=x86_64;arm64",
                project.file("src/jvm/")
            )
        }
        exec {
            workingDir(project.file(directory))
            commandLine("cmake", "--build", ".", "-j8")
        }

        // copy files (macos)
        exec {
            commandLine("mkdir", "-p", project.file("$jvmJniPath/macos"))
        }
        File("$directory/librealmc.dylib")
            .copyTo(project.file("$jvmJniPath/macos/librealmc.dylib"), overwrite = true)

        // build hash file
        genHashFile(platform = "macos", prefix = "lib", suffix = ".dylib")

    }

    inputs.dir(project.file("$absoluteCorePath/src"))
    outputs.file(project.file("$jvmJniPath/macos/librealmc.dylib"))
    outputs.file(project.file("$jvmJniPath/macos/dynamic_libraries.properties"))
}

fun Task.buildSharedLibrariesForJVMWindows() {
    group = "Build"
    description = "Compile dynamic libraries loaded by the JVM fat jar for supported platforms."
    val directory = "$buildDir/realmWindowsBuild"

    doLast {
        file(directory).mkdirs()
        exec {
            workingDir(project.file(directory))
            commandLine(
                "cmake",
                *getSharedCMakeFlags(BuildType.RELEASE, ccache = false),
                "-DCMAKE_GENERATOR_PLATFORM=x64",
                "-DCMAKE_SYSTEM_VERSION=8.1",
                "-DVCPKG_TARGET_TRIPLET=x64-windows-static",
                project.file("src/jvm/")
            )
        }
        exec {
            workingDir(project.file(directory))
            commandLine("cmake", "--build", ".", "--config", "Release")
        }

        // copy files (Windows)
        project.file("$jvmJniPath/windows").mkdirs()
        File("$directory/Release/realmc.dll")
            .copyTo(project.file("$jvmJniPath/windows/realmc.dll"), overwrite = true)

        // build hash file
        genHashFile(platform = "windows", prefix = "", suffix = ".dll")
    }

    inputs.dir(project.file("$absoluteCorePath/src"))
    outputs.file(project.file("$jvmJniPath/windows/realmc.dll"))
    outputs.file(project.file("$jvmJniPath/windows/dynamic_libraries.properties"))
}

fun genHashFile(platform: String, prefix: String, suffix: String) {
    val resourceDir = project.file("$jvmJniPath").absolutePath
    val libRealmc: Path = Paths.get(resourceDir, platform, "${prefix}realmc$suffix")

    // the order matters (i.e 'realm-ffi' first then 'realmc')
    val macosHashes = """
            realmc ${sha1(libRealmc)}

    """.trimIndent()

    Paths.get(resourceDir, platform, "dynamic_libraries.properties").also {
        Files.write(it, macosHashes.toByteArray())
    }
}

fun sha1(file: Path): String {
    val digest = MessageDigest.getInstance("SHA-1")
    Files.newInputStream(file).use {
        val buf = ByteArray(16384) // 16k
        while (true) {
            val bytes = it.read(buf)
            if (bytes > 0) {
                digest.update(buf, 0, bytes)
            } else {
                break
            }
        }
        return digest.digest().joinToString("", transform = { "%02x".format(it) })
    }
}

fun Task.build_C_API_Macos_Universal(buildVariant: BuildType) {
    val directory = "$absoluteCorePath/build-macos_universal${buildVariant.buildDirSuffix}"
    doLast {
        exec {
            commandLine("mkdir", "-p", directory)
        }
        exec {
            // See https://github.com/realm/realm-core/blob/master/tools/build-cocoa.sh#L47
            // for source of these arguments.
            workingDir(project.file(directory))
            commandLine(
                "cmake",
                *getSharedCMakeFlags(buildVariant),
                "-DCMAKE_TOOLCHAIN_FILE=$absoluteCorePath/tools/cmake/xcode.toolchain.cmake",
                "-DCMAKE_SYSTEM_NAME=Darwin",
                "-DCPACK_SYSTEM_NAME=macosx",
                "-DCPACK_PACKAGE_DIRECTORY=..",
                "-DCMAKE_OSX_ARCHITECTURES=x86_64;arm64",
                "-G",
                "Xcode",
                ".."
            )
        }
        exec {
            workingDir(project.file(directory))
            commandLine(
                "xcodebuild",
                "-destination",
                "generic/platform=macOS",
                "-sdk",
                "macosx",
                "-configuration",
                "${buildVariant.type}",
                "-UseModernBuildSystem=NO" // TODO remove flag when https://github.com/realm/realm-kotlin/issues/141 is fixed
            )
        }
    }
    inputs.dir(project.file("$absoluteCorePath/src"))
    outputs.file(project.file("$directory/src/realm/object-store/c_api/$buildVariant/librealm-ffi-static.a"))
    outputs.file(project.file("$directory/src/realm/$buildVariant/librealm.a"))
    outputs.file(project.file("$directory/src/realm/object-store/c_api/$buildVariant/librealm-ffi-static.a"))
    outputs.file(project.file("$directory/src/realm/object-store/$buildVariant/librealm-object-store.a"))
    outputs.file(project.file("$directory/src/realm/sync/$buildVariant/librealm-sync.a"))
}

fun Task.build_C_API_Simulator(arch: String, buildType: BuildType) {
    val directory = "$absoluteCorePath/build-simulator-$arch${buildType.buildDirSuffix}"
    doLast {
        exec {
            workingDir(project.file(absoluteCorePath))
            commandLine("mkdir", "-p", directory)
        }
        exec {
            workingDir(project.file(directory))
            commandLine(
                "cmake", "-DCMAKE_TOOLCHAIN_FILE=$absoluteCorePath/tools/cmake/xcode.toolchain.cmake",
                *getSharedCMakeFlags(buildType),
                "-DCMAKE_INSTALL_PREFIX=.",
                "-G",
                "Xcode",
                ".."
            )
        }
        exec {
            workingDir(project.file(directory))
            commandLine(
                "xcodebuild",
                "ARCHS=$arch",
                "-sdk",
                "iphonesimulator",
                "-configuration",
                "${buildType.type}",
                "-target",
                "install",
                "-UseModernBuildSystem=NO" // TODO remove flag when https://github.com/realm/realm-kotlin/issues/141 is fixed
            )
        }
    }
    inputs.dir(project.file("$absoluteCorePath/src"))
    outputs.file(project.file("$directory/lib/librealm-ffi-static${buildType.buildDirSuffix}.a"))
    outputs.file(project.file("$directory/lib/librealm${buildType.buildDirSuffix}.a"))
    outputs.file(project.file("$directory/lib/librealm-parser${buildType.buildDirSuffix}.a"))
    outputs.file(project.file("$directory/lib/librealm-object-store${buildType.buildDirSuffix}.a"))
    outputs.file(project.file("$directory/lib/librealm-sync${buildType.buildDirSuffix}.a"))
}

fun Task.build_C_API_iOS_Arm64(buildType: BuildType) {
    val directory = "$absoluteCorePath/build-capi_ios_Arm64${buildType.buildDirSuffix}"
    doLast {
        exec {
            commandLine("mkdir", "-p", directory)
        }
        exec {
            workingDir(project.file(directory))
            commandLine(
                "cmake", "-DCMAKE_TOOLCHAIN_FILE=$absoluteCorePath/tools/cmake/xcode.toolchain.cmake",
                *getSharedCMakeFlags(buildType),
                "-DCMAKE_INSTALL_PREFIX=.",
                "-G",
                "Xcode",
                ".."
            )
        }
        exec {
            workingDir(project.file(directory))
            commandLine(
                "xcodebuild",
                "-sdk",
                "iphoneos",
                "-configuration",
                buildType.type,
                "-target",
                "install",
                "-arch",
                "arm64",
                "ONLY_ACTIVE_ARCH=NO",
                "-UseModernBuildSystem=NO"
            )
        }
    }
    inputs.dir(project.file("$absoluteCorePath/src"))
    outputs.file(project.file("$directory/lib/librealm-ffi-static${buildType.buildDirSuffix}.a"))
    outputs.file(project.file("$directory/lib/librealm${buildType.buildDirSuffix}.a"))
    outputs.file(project.file("$directory/lib/librealm-parser${buildType.buildDirSuffix}.a"))
    outputs.file(project.file("$directory/lib/librealm-object-store${buildType.buildDirSuffix}.a"))
    outputs.file(project.file("$directory/lib/librealm-sync${buildType.buildDirSuffix}.a"))
}

afterEvaluate {
    // Ensure that Swig wrapper is generated before compiling the JNI layer. This task needs
    // the cpp file as it somehow processes the CMakeList.txt-file, but haven't dug up the
    // actuals
    tasks.named("generateJsonModelDebug") {
        inputs.files(tasks.getByPath(":jni-swig-stub:realmWrapperJvm").outputs)
    }
    tasks.named("generateJsonModelRelease") {
        inputs.files(tasks.getByPath(":jni-swig-stub:realmWrapperJvm").outputs)
    }
}

<<<<<<< HEAD
tasks.named("cinteropRealm_wrapperIosArm64") {
    dependsOn(capiIosArm64)
}

tasks.named("cinteropRealm_wrapperIosX64") {
    dependsOn(capiSimulatorX64)
}

tasks.named("cinteropRealm_wrapperIosSimulatorArm64") {
    dependsOn(capiSimulatorArm64)
}

tasks.named("cinteropRealm_wrapperMacosX64") {
    dependsOn(capiMacosUniversal)
}
tasks.named("cinteropRealm_wrapperMacosArm64") {
    dependsOn(capiMacosUniversal)
}

=======
>>>>>>> 13274d89
tasks.named("jvmMainClasses") {
    if (project.extra.properties["ignoreNativeLibs"] != "true") {
        dependsOn(buildJVMSharedLibs)
    } else {
        logger.warn("Ignore building native libs")
    }
}

tasks.named("jvmProcessResources") {
    if (project.extra.properties["ignoreNativeLibs"] != "true") {
        dependsOn(buildJVMSharedLibs)
    } else {
        logger.warn("Ignore building native libs")
    }
}

// Add generic macosTest task that execute macos tests according to the current host architecture
if (HOST_OS.isMacOs()) {
    tasks.register("macosTest") {
        val arch = when (HOST_OS) {
            OperatingSystem.MACOS_ARM64 -> "Arm64"
            OperatingSystem.MACOS_X64 -> "X64"
            else -> throw IllegalStateException("Unsupported macOS architecture: $HOST_OS")
        }
        dependsOn(tasks.named("macos${arch}Test"))
    }
}

// Maven Central requires JavaDoc so add empty javadoc artifacts
val javadocJar by tasks.registering(Jar::class) {
    archiveClassifier.set("javadoc")
}

publishing {
    // See https://dev.to/kotlin/how-to-build-and-publish-a-kotlin-multiplatform-library-going-public-4a8k
    publications.withType<MavenPublication> {
        // Stub javadoc.jar artifact
        artifact(javadocJar.get())
    }
}

realmPublish {
    pom {
        name = "C Interop"
        description =
            "Wrapper for interacting with Realm Kotlin native code. This artifact is not " +
            "supposed to be consumed directly, but through " +
            "'io.realm.kotlin:gradle-plugin:${Realm.version}' instead."
    }
}

// Generate code with version constant
tasks.create("generateSdkVersionConstant") {
    val outputDir = file(versionDirectory)

    inputs.property("version", project.version)
    outputs.dir(outputDir)

    doLast {
        val versionFile = file("$outputDir/io/realm/kotlin/internal/Version.kt")
        versionFile.parentFile.mkdirs()
        versionFile.writeText(
            """
            // Generated file. Do not edit!
            package io.realm.kotlin.internal
            public const val SDK_VERSION: String = "${project.version}"
            """.trimIndent()
        )
    }
}
tasks.withType<org.jetbrains.kotlin.gradle.dsl.KotlinCompile<*>> {
    dependsOn("generateSdkVersionConstant")
}

tasks.named("clean") {
    doLast {
        delete(buildJVMSharedLibs.get().outputs)
        delete(project.file(".cxx"))
    }
}<|MERGE_RESOLUTION|>--- conflicted
+++ resolved
@@ -356,29 +356,21 @@
 }
 
 // Building Mach-O universal binary with 2 architectures: [x86_64] [arm64] (Apple M1) for macOS
-<<<<<<< HEAD
-val capiMacosUniversal by tasks.registering {
-    build_C_API_Macos_Universal(buildVariant = buildType)
-}
-
-// Building Simulator binaries for iosX64 (x86_64) and iosSimulatorArm64 (i.e Apple silicon arm64)
-val capiSimulatorX64 by tasks.registering {
-    build_C_API_Simulator("x86_64", buildType)
-}
-
-// Building Simulator binaries for iosSimulatorArm64 (i.e Apple silicon arm64)
-val capiSimulatorArm64 by tasks.registering {
-    build_C_API_Simulator("arm64", buildType)
-}
-
-// Building for ios device (arm64 only)
-val capiIosArm64 by tasks.registering {
-    build_C_API_iOS_Arm64(buildType)
-=======
 if (HOST_OS.isMacOs()) {
     val capiMacosUniversal by tasks.registering {
         build_C_API_Macos_Universal(buildVariant = buildType)
     }
+
+    // Building Simulator binaries for iosX64 (x86_64) and iosSimulatorArm64 (i.e Apple silicon arm64)
+    val capiSimulatorX64 by tasks.registering {
+        build_C_API_Simulator("x86_64", buildType)
+    }
+
+    // Building Simulator binaries for iosSimulatorArm64 (i.e Apple silicon arm64)
+    val capiSimulatorArm64 by tasks.registering {
+        build_C_API_Simulator("arm64", buildType)
+    }
+    
     // Building Simulator binaries for iosX64 (x86_64) and iosSimulatorArm64 (i.e Apple silicon arm64)
     val capiSimulator by tasks.registering {
         build_C_API_Simulator("x86_64", buildType)
@@ -392,17 +384,22 @@
     tasks.named("cinteropRealm_wrapperIosArm64") {
         dependsOn(capiIosArm64)
     }
+
+    tasks.named("cinteropRealm_wrapperIosX64") {
+        dependsOn(capiSimulatorX64)
+    }
+
     tasks.named("cinteropRealm_wrapperIosSimulatorArm64") {
-        dependsOn(capiSimulator)
+        dependsOn(capiSimulatorArm64)
     }
 
     tasks.named("cinteropRealm_wrapperMacosX64") {
         dependsOn(capiMacosUniversal)
     }
+
     tasks.named("cinteropRealm_wrapperMacosArm64") {
         dependsOn(capiMacosUniversal)
     }
->>>>>>> 13274d89
 }
 
 val buildJVMSharedLibs: TaskProvider<Task> by tasks.registering {
@@ -715,28 +712,6 @@
     }
 }
 
-<<<<<<< HEAD
-tasks.named("cinteropRealm_wrapperIosArm64") {
-    dependsOn(capiIosArm64)
-}
-
-tasks.named("cinteropRealm_wrapperIosX64") {
-    dependsOn(capiSimulatorX64)
-}
-
-tasks.named("cinteropRealm_wrapperIosSimulatorArm64") {
-    dependsOn(capiSimulatorArm64)
-}
-
-tasks.named("cinteropRealm_wrapperMacosX64") {
-    dependsOn(capiMacosUniversal)
-}
-tasks.named("cinteropRealm_wrapperMacosArm64") {
-    dependsOn(capiMacosUniversal)
-}
-
-=======
->>>>>>> 13274d89
 tasks.named("jvmMainClasses") {
     if (project.extra.properties["ignoreNativeLibs"] != "true") {
         dependsOn(buildJVMSharedLibs)
