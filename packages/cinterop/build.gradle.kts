--- conflicted
+++ resolved
@@ -270,6 +270,25 @@
             }
         }
     }
+
+    // See https://kotlinlang.org/docs/reference/mpp-publish-lib.html#publish-a-multiplatform-library
+    // FIXME MPP-BUILD We need to revisit this when we enable building on multiple hosts. Right now it doesn't do the right thing.
+    /***
+     * Uncommenting below will cause the aritifact to not be published for cinterop-jvm coordinate:
+     * > Task :cinterop:publishJvmPublicationToMavenLocal SKIPPED
+     Task :cinterop:publishJvmPublicationToMavenLocal in cinterop Starting
+     Skipping task ':cinterop:publishJvmPublicationToMavenLocal' as task onlyIf is false.
+     Task :cinterop:publishJvmPublicationToMavenLocal in cinterop Finished
+     :cinterop:publishJvmPublicationToMavenLocal (Thread[Execution worker for ':',5,main]) completed. Took 0.0 secs.
+     */
+//    configure(listOf(targets["metadata"], jvm())) {
+//        mavenPublication {
+//            val targetPublication = this@mavenPublication
+//            tasks.withType<AbstractPublishToMaven>()
+//                .matching { it.publication == targetPublication }
+//                .all { onlyIf { findProperty("isMainHost") == "true" } }
+//        }
+//    }
 }
 
 android {
@@ -328,20 +347,12 @@
 
 // Building Simulator binaries for iosX64 (x86_64) and iosSimulatorArm64 (i.e Apple silicon arm64)
 val capiSimulatorX64 by tasks.registering {
-<<<<<<< HEAD
-    build_C_API_Simulator("x86_64", isReleaseBuild)
-=======
     build_C_API_Simulator("x86_64", buildType)
->>>>>>> 63a0aa35
 }
 
 // Building Simulator binaries for iosSimulatorArm64 (i.e Apple silicon arm64)
 val capiSimulatorArm64 by tasks.registering {
-<<<<<<< HEAD
-    build_C_API_Simulator("arm64", isReleaseBuild)
-=======
     build_C_API_Simulator("arm64", buildType)
->>>>>>> 63a0aa35
 }
 
 // Building for ios device (arm64 only)
@@ -626,7 +637,6 @@
 tasks.named("cinteropRealm_wrapperMacosX64") {
     dependsOn(capiMacosUniversal)
 }
-
 tasks.named("cinteropRealm_wrapperMacosArm64") {
     dependsOn(capiMacosUniversal)
 }
