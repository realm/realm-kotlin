/*
 * Copyright 2020 Realm Inc.
 *
 * Licensed under the Apache License, Version 2.0 (the "License");
 * you may not use this file except in compliance with the License.
 * You may obtain a copy of the License at
 *
 * http://www.apache.org/licenses/LICENSE-2.0
 *
 * Unless required by applicable law or agreed to in writing, software
 * distributed under the License is distributed on an "AS IS" BASIS,
 * WITHOUT WARRANTIES OR CONDITIONS OF ANY KIND, either express or implied.
 * See the License for the specific language governing permissions and
 * limitations under the License.
 */

import org.jetbrains.kotlin.konan.target.KonanTarget
import java.nio.file.Paths
import java.nio.file.Path
import java.security.MessageDigest
import java.nio.file.Files

plugins {
    id("org.jetbrains.kotlin.multiplatform")
    id("com.android.library")
    id("realm-publisher")
}

buildscript {
    repositories {
        mavenCentral()
    }
    dependencies {
        classpath("org.jetbrains.kotlinx:atomicfu-gradle-plugin:${Versions.atomicfu}")
    }
}
apply(plugin = "kotlinx-atomicfu")
// AtomicFu cannot transform JVM code. Throws
// ClassCastException: org.objectweb.asm.tree.InsnList cannot be cast to java.lang.Iterable
project.extensions.configure(kotlinx.atomicfu.plugin.gradle.AtomicFUPluginExtension::class) {
    transformJvm = false
}

repositories {
    google() // Android build needs com.android.tools.lint:lint-gradle:27.0.1
}

// CONFIGURATION is an env variable set by XCode or could be passed to the gradle task to force a certain build type
//               * Example: to force build a release
//               realm-kotlin/packages> CONFIGURATION=Release ./gradlew capiIosArm64
//               * to force build a debug (default BTW) use
//               realm-kotlin/packages> CONFIGURATION=Debug ./gradlew capiIosArm64
//               default is 'Release'
val isReleaseBuild: Boolean = (System.getenv("CONFIGURATION") ?: "RELEASE").equals("Release", ignoreCase = true)

val corePath = "external/core"
val absoluteCorePath = "$rootDir/$corePath"

fun includeBinaries(binaries: List<String>): List<String> {
    return binaries.flatMap { listOf("-include-binary", it) }
}
val nativeLibraryIncludesMacosUniversalRelease = includeBinaries(
    listOf(
        "object-store/c_api/librealm-ffi-static.a",
        "librealm.a",
        "parser/librealm-parser.a",
<<<<<<< HEAD
        "object-store/librealm-object-store.a"
=======
        "object-store/librealm-object-store.a",
        "sync/librealm-sync.a"
>>>>>>> d310a641
    ).map { "$absoluteCorePath/build-macos_universal/src/realm/$it" }
)
val nativeLibraryIncludesMacosUniversalDebug = includeBinaries(
    listOf(
        "object-store/c_api/librealm-ffi-static-dbg.a",
        "librealm-dbg.a",
        "parser/librealm-parser-dbg.a",
<<<<<<< HEAD
        "object-store/librealm-object-store-dbg.a"
=======
        "object-store/librealm-object-store-dbg.a",
        "sync/librealm-sync-dbg.a"
>>>>>>> d310a641
    ).map { "$absoluteCorePath/build-macos_universal-dbg/src/realm/$it" }
)
val releaseLibs = listOf(
    "librealm-ffi-static.a",
    "librealm.a",
    "librealm-parser.a",
    "librealm-object-store.a",
    "librealm-sync.a"
)
val debugLibs = listOf(
    "librealm-ffi-static-dbg.a",
    "librealm-dbg.a",
    "librealm-parser-dbg.a",
    "librealm-object-store-dbg.a",
    "librealm-sync-dbg.a"
)
val nativeLibraryIncludesIosArm64Debug =
    includeBinaries(debugLibs.map { "$absoluteCorePath/build-capi_ios_Arm64-dbg/lib/$it" })
val nativeLibraryIncludesIosArm64Release =
    includeBinaries(releaseLibs.map { "$absoluteCorePath/build-capi_ios_Arm64/lib/$it" })
val nativeLibraryIncludesIosSimulatorUniversalDebug =
    includeBinaries(debugLibs.map { "$absoluteCorePath/build-simulator_universal-dbg/lib/$it" })
val nativeLibraryIncludesIosSimulatorUniversalRelease =
    includeBinaries(releaseLibs.map { "$absoluteCorePath/build-simulator_universal/lib/$it" })

kotlin {
    jvm {
        compilations.all {
            kotlinOptions.jvmTarget = Versions.jvmTarget
        }
    }
    android("android") {
        publishLibraryVariants("release", "debug")
    }
    // Cinterops seems sharable across architectures (x86_64/arm) with option of differentiation in
    // the def, but not across platforms in the current target "hierarchy"
    // (https://kotlinlang.org/docs/reference/mpp-dsl-reference.html#targets)
    // FIXME MPP-BUILD Relative paths in def-file resolves differently dependent of task entry point.
    //  https://youtrack.jetbrains.com/issue/KT-43439
    ios {
        compilations.getByName("main") {
            cinterops.create("realm_wrapper") {
                defFile = project.file("src/native/realm.def")
                packageName = "realm_wrapper"
                includeDirs("$absoluteCorePath/src/")
            }
            // Relative paths in def file depends are resolved differently dependent on execution
            // location
            // https://youtrack.jetbrains.com/issue/KT-43439
            // https://github.com/JetBrains/kotlin-native/issues/2314
            // ... and def file does not support using environment variables
            // https://github.com/JetBrains/kotlin-native/issues/3631
            // so resolving paths through gradle
            kotlinOptions.freeCompilerArgs += if (this.konanTarget == KonanTarget.IOS_ARM64) {
                if (isReleaseBuild) nativeLibraryIncludesIosArm64Release else nativeLibraryIncludesIosArm64Debug
            } else {
                if (isReleaseBuild) nativeLibraryIncludesIosSimulatorUniversalRelease else nativeLibraryIncludesIosSimulatorUniversalDebug
            }
        }
    }

    macosX64("macos") {
        compilations.getByName("main") {
            cinterops.create("realm_wrapper") {
                defFile = project.file("src/native/realm.def")
                packageName = "realm_wrapper"
                includeDirs("$absoluteCorePath/src/")
            }
            // Relative paths in def file depends are resolved differently dependent on execution
            // location
            // https://youtrack.jetbrains.com/issue/KT-43439
            // https://github.com/JetBrains/kotlin-native/issues/2314
            // ... and def file does not support using environment variables
            // https://github.com/JetBrains/kotlin-native/issues/3631
            // so resolving paths through gradle
            kotlinOptions.freeCompilerArgs += if (isReleaseBuild) nativeLibraryIncludesMacosUniversalRelease else nativeLibraryIncludesMacosUniversalDebug
        }
    }

    sourceSets {
        val commonMain by getting {
            dependencies {
                implementation(kotlin("stdlib-common"))
                implementation("org.jetbrains.kotlinx:kotlinx-coroutines-core:${Versions.coroutines}")
            }
        }
        // FIXME HIERARCHICAL-BUILD Rename to jvm
        val jvm by creating {
            dependsOn(commonMain)
            kotlin.srcDir("src/jvm/kotlin")
            dependencies {
                api(project(":jni-swig-stub"))
            }
        }
        val jvmMain by getting {
            dependsOn(jvm)
        }
        val androidMain by getting {
            dependsOn(jvm)
        }
        val androidTest by getting {
            dependencies {
                implementation(kotlin("test"))
                implementation(kotlin("test-junit"))
                implementation("junit:junit:${Versions.junit}")
                implementation("androidx.test.ext:junit:${Versions.androidxJunit}")
                implementation("androidx.test:runner:${Versions.androidxTest}")
                implementation("androidx.test:rules:${Versions.androidxTest}")
            }
        }
        val macosMain by getting {
            // TODO HIERARCHICAL-BUILD From 1.5.30-M1 we should be able to commonize cinterops using
            //  kotlin.mpp.enableCInteropCommonization=true (https://youtrack.jetbrains.com/issue/KT-40975)
            //  This would also require us to enable hierarchical setup, which is currently blocked by
            //  https://youtrack.jetbrains.com/issue/KT-48153
            // FIXME HIERARCHICAL-BUILD Rename to nativeDarwin
            kotlin.srcDir("src/darwin/kotlin")
        }
        val iosMain by getting {
            // TODO HIERARCHICAL-BUILD From 1.5.30-M1 we should be able to commonize cinterops using
            //  kotlin.mpp.enableCInteropCommonization=true (https://youtrack.jetbrains.com/issue/KT-40975)
            //  This would also require us to enable hierarchical setup, which is currently blocked by
            //  https://youtrack.jetbrains.com/issue/KT-48153
            kotlin.srcDir("src/darwin/kotlin")
        }
        val macosTest by getting {
            // FIXME HIERARCHICAL-BUILD Rename to nativeDarwinTest
            kotlin.srcDir("src/darwinTest/kotlin")
        }
        val iosTest by getting {
            kotlin.srcDir("src/darwinTest/kotlin")
        }
    }

    targets.all {
        compilations.all {
            kotlinOptions {
                freeCompilerArgs += listOf("-Xopt-in=kotlin.ExperimentalUnsignedTypes")
            }
        }
    }

    // See https://kotlinlang.org/docs/reference/mpp-publish-lib.html#publish-a-multiplatform-library
    // FIXME MPP-BUILD We need to revisit this when we enable building on multiple hosts. Right now it doesn't do the right thing.
    /***
     * Uncommenting below will cause the aritifact to not be published for cinterop-jvm coordinate:
     * > Task :cinterop:publishJvmPublicationToMavenLocal SKIPPED
    Task :cinterop:publishJvmPublicationToMavenLocal in cinterop Starting
    Skipping task ':cinterop:publishJvmPublicationToMavenLocal' as task onlyIf is false.
    Task :cinterop:publishJvmPublicationToMavenLocal in cinterop Finished
    :cinterop:publishJvmPublicationToMavenLocal (Thread[Execution worker for ':',5,main]) completed. Took 0.0 secs.
     */
//    configure(listOf(targets["metadata"], jvm())) {
//        mavenPublication {
//            val targetPublication = this@mavenPublication
//            tasks.withType<AbstractPublishToMaven>()
//                .matching { it.publication == targetPublication }
//                .all { onlyIf { findProperty("isMainHost") == "true" } }
//        }
//    }
}

android {
    compileSdk = Versions.Android.compileSdkVersion
    buildToolsVersion = Versions.Android.buildToolsVersion
    ndkVersion = Versions.Android.ndkVersion

    defaultConfig {
        minSdk = Versions.Android.minSdk
        targetSdk = Versions.Android.targetSdk
        testInstrumentationRunner = "androidx.test.runner.AndroidJUnitRunner"

        sourceSets {
            getByName("main") {
                manifest.srcFile("src/androidMain/AndroidManifest.xml")
                // Don't know how to set AndroidTest source dir, probably in its own source set by
                // "val test by getting" instead
                // androidTest.java.srcDirs += "src/androidTest/kotlin"
            }
        }

        ndk {
            abiFilters += setOf("x86_64", "arm64-v8a")
        }

        // Out externalNativeBuild (outside defaultConfig) does not seem to have correct type for setting cmake arguments
        externalNativeBuild {
            cmake {
                arguments("-DANDROID_STL=c++_shared")
                targets.add("realmc")
            }
        }
    }

    // Inner externalNativeBuild (inside defaultConfig) does not seem to have correct type for setting path
    externalNativeBuild {
        cmake {
            version = Versions.cmake
            path = project.file("src/jvm/CMakeLists.txt")
        }
    }
    // To avoid
    // Failed to transform kotlinx-coroutines-core-jvm-1.5.0-native-mt.jar ...
    // The dependency contains Java 8 bytecode. Please enable desugaring by adding the following to build.gradle
    compileOptions {
        sourceCompatibility = JavaVersion.VERSION_1_8
        targetCompatibility = JavaVersion.VERSION_1_8
    }
}

// Building Mach-O universal binary with 2 architectures: [x86_64] [arm64] (Apple M1) for macOS
val capiMacosUniversal by tasks.registering {
    build_C_API_Macos_Universal(releaseBuild = isReleaseBuild)
}
// Building Mach-O universal binary with 2 architectures: [x86_64] [arm64] (Apple M1) for iphone simulator
val capiSimulatorUniversal by tasks.registering {
    build_C_API_Simulator_Universal(releaseBuild = isReleaseBuild)
}
// Building for ios device (arm64 only)
val capiIosArm64 by tasks.registering {
    build_C_API_iOS_Arm64(releaseBuild = isReleaseBuild)
}

val buildJVMSharedLibs by tasks.registering {
    buildSharedLibrariesForJVM()
}

fun Task.buildSharedLibrariesForJVM() {
    group = "Build"
    description = "Compile dynamic libraries loaded by the JVM fat jar for supported platforms."
    val directory = "$buildDir/jvm_fat_jar_libs"
    doLast {
        exec {
            commandLine("mkdir", "-p", directory)
        }
        exec {
            workingDir(project.file(directory))
            commandLine(
                "cmake",
                project.file("src/jvmMain/")
            )
        }
        exec {
            workingDir(project.file(directory))
            commandLine("cmake", "--build", ".", "-j8")
        }

        // copy files (macos)
        exec {
            commandLine("mkdir", "-p", project.file("src/jvmMain/resources/jni/macos"))
        }
        File("$directory/core/src/realm/object-store/c_api/librealm-ffi.dylib")
            .copyTo(project.file("src/jvmMain/resources/jni/macos/librealm-ffi.dylib"), overwrite = true)
        File("$directory/librealmc.dylib")
            .copyTo(project.file("src/jvmMain/resources/jni/macos/librealmc.dylib"), overwrite = true)

        // TODO add Windows and Linux

        // build hash file
        genHashFile(platform = "macos", prefix = "lib", suffix = ".dylib")
    }

    outputs.file(project.file("src/jvmMain/resources/jni/macos/librealmc.dylib"))
    outputs.file(project.file("src/jvmMain/resources/jni/macos/librealm-ffi.dylib"))
    outputs.file(project.file("src/jvmMain/resources/jni/macos/dynamic_libraries.properties"))
}


fun genHashFile(platform: String, prefix: String, suffix: String) {
    val resourceDir = project.file("src/jvmMain/resources/jni").absolutePath
    val libFFI: Path =  Paths.get(resourceDir, platform, "${prefix}realm-ffi${suffix}")
    val libRealmc: Path =  Paths.get(resourceDir, platform, "${prefix}realmc${suffix}")

    // the orders matters, this will be loaded in the reverse order (i.e 'realm-ffi' first then 'realmc')
    val macosHashes = """
            realm-ffi ${sha1(libFFI)}
            realmc ${sha1(libRealmc)}

            """.trimIndent()

    Paths.get(resourceDir, "macos", "dynamic_libraries.properties").also {
        Files.writeString(it, macosHashes)
    }
}

fun sha1(file: Path): String {
    val digest = MessageDigest.getInstance("SHA-1")
    Files.newInputStream(file).use {
        val buf = ByteArray(16384)  // 16k
        while (true) {
            val bytes = it.read(buf)
            if (bytes > 0) {
                digest.update(buf, 0, bytes)
            } else {
                break
            }
        }
        return digest.digest().joinToString("", transform = { "%02x".format(it) })
    }
}

fun Task.build_C_API_Macos_Universal(releaseBuild: Boolean = false) {
    val buildType = if (releaseBuild) "Release" else "Debug"
    val buildTypeSuffix = if (releaseBuild) "" else "-dbg"

    val directory = "$absoluteCorePath/build-macos_universal$buildTypeSuffix"
    doLast {
        exec {
            commandLine("mkdir", "-p", directory)
        }
        exec {
            workingDir(project.file(directory))
            commandLine(
                "cmake",
                "-DCMAKE_TOOLCHAIN_FILE=$absoluteCorePath/tools/cmake/macosx.toolchain.cmake",
                "-DCMAKE_BUILD_TYPE=$buildType",
                "-DREALM_ENABLE_SYNC=1",
                "-DREALM_NO_TESTS=1",
                "-DOSX_ARM64=1",
                ".."
            )
        }
        exec {
            workingDir(project.file(directory))
            commandLine("cmake", "--build", ".", "-j8")
        }
    }
    outputs.file(project.file("$directory/src/realm/object-store/c_api/librealm-ffi-static$buildTypeSuffix.a"))
    outputs.file(project.file("$directory/src/realm/librealm$buildTypeSuffix.a"))
    outputs.file(project.file("$directory/src/realm/object-store/c_api/librealm-ffi-static$buildTypeSuffix.a"))
    outputs.file(project.file("$directory/src/realm/object-store/librealm-object-store$buildTypeSuffix.a"))
    outputs.file(project.file("$directory/src/realm/sync/librealm-sync$buildTypeSuffix.a"))
}

fun Task.build_C_API_Simulator_Universal(releaseBuild: Boolean = false) {
    val buildType = if (releaseBuild) "Release" else "Debug"
    val buildTypeSuffix = if (releaseBuild) "" else "-dbg"

    val directory = "$absoluteCorePath/build-simulator_universal$buildTypeSuffix"
    doLast {
        exec {
            workingDir(project.file(absoluteCorePath))
            commandLine("mkdir", "-p", directory)
        }
        exec {
            workingDir(project.file(directory))
            commandLine(
                "cmake", "-DCMAKE_TOOLCHAIN_FILE=$absoluteCorePath/tools/cmake/ios.toolchain.cmake",
                "-DCMAKE_INSTALL_PREFIX=.",
                "-DCMAKE_BUILD_TYPE=$buildType",
                "-DREALM_NO_TESTS=1",
                "-DREALM_ENABLE_SYNC=1",
                "-DREALM_NO_TESTS=ON",
                "-G",
                "Xcode",
                ".."
            )
        }
        exec {
            workingDir(project.file(directory))
            commandLine(
                "xcodebuild",
                "-sdk",
                "iphonesimulator",
                "-configuration",
                "$buildType",
                "-target",
                "install", "ONLY_ACTIVE_ARCH=NO",
                "-UseModernBuildSystem=NO" // TODO remove flag when https://github.com/realm/realm-kotlin/issues/141 is fixed
            )
        }
    }
    outputs.file(project.file("$directory/lib/librealm-ffi-static$buildTypeSuffix.a"))
    outputs.file(project.file("$directory/lib/librealm$buildTypeSuffix.a"))
    outputs.file(project.file("$directory/lib/librealm-parser$buildTypeSuffix.a"))
    outputs.file(project.file("$directory/lib/librealm-object-store$buildTypeSuffix.a"))
    outputs.file(project.file("$directory/lib/librealm-sync$buildTypeSuffix.a"))
}

fun Task.build_C_API_iOS_Arm64(releaseBuild: Boolean = false) {
    val buildType = if (releaseBuild) "Release" else "Debug"
    val buildTypeSuffix = if (releaseBuild) "" else "-dbg"
    val directory = "$absoluteCorePath/build-capi_ios_Arm64$buildTypeSuffix"

    doLast {
        exec {
            commandLine("mkdir", "-p", directory)
        }
        exec {
            workingDir(project.file(directory))
            commandLine(
                "cmake", "-DCMAKE_TOOLCHAIN_FILE=$absoluteCorePath/tools/cmake/ios.toolchain.cmake",
                "-DCMAKE_INSTALL_PREFIX=.",
                "-DCMAKE_BUILD_TYPE=$buildType",
                "-DREALM_NO_TESTS=1",
                "-DREALM_ENABLE_SYNC=1",
                "-DREALM_NO_TESTS=ON",
                "-G",
                "Xcode",
                ".."
            )
        }
        exec {
            workingDir(project.file(directory))
            commandLine(
                "xcodebuild",
                "-sdk",
                "iphoneos",
                "-configuration",
                buildType,
                "-target",
                "install",
                "-arch",
                "arm64",
                "ONLY_ACTIVE_ARCH=NO",
                "-UseModernBuildSystem=NO"
            )
        }
    }
    outputs.file(project.file("$directory/lib/librealm-ffi-static$buildTypeSuffix.a"))
    outputs.file(project.file("$directory/lib/librealm$buildTypeSuffix.a"))
    outputs.file(project.file("$directory/lib/librealm-parser$buildTypeSuffix.a"))
    outputs.file(project.file("$directory/lib/librealm-object-store$buildTypeSuffix.a"))
    outputs.file(project.file("$directory/lib/librealm-sync$buildTypeSuffix.a"))
}

afterEvaluate {
    // Ensure that Swig wrapper is generated before compiling the JNI layer. This task needs
    // the cpp file as it somehow processes the CMakeList.txt-file, but haven't dug up the
    // actuals
    tasks.named("generateJsonModelDebug") {
        inputs.files(tasks.getByPath(":jni-swig-stub:realmWrapperJvm").outputs)
    }
    tasks.named("generateJsonModelRelease") {
        inputs.files(tasks.getByPath(":jni-swig-stub:realmWrapperJvm").outputs)
    }
}

tasks.named("cinteropRealm_wrapperIosX64") { // TODO is this the correct arch qualifier for OSX-ARM64? test on M1
    dependsOn(capiSimulatorUniversal)
}

tasks.named("cinteropRealm_wrapperIosArm64") {
    dependsOn(capiIosArm64)
}

tasks.named("cinteropRealm_wrapperMacos") {
    dependsOn(capiMacosUniversal)
}

tasks.named("jvmMainClasses") {
    dependsOn(buildJVMSharedLibs)
}

realmPublish {
    pom {
        name = "C Interop"
        description =
            "Wrapper for interacting with Realm Kotlin native code. This artifact is not " +
            "supposed to be consumed directly, but through " +
            "'io.realm.kotlin:gradle-plugin:${Realm.version}' instead."
    }
}<|MERGE_RESOLUTION|>--- conflicted
+++ resolved
@@ -64,12 +64,8 @@
         "object-store/c_api/librealm-ffi-static.a",
         "librealm.a",
         "parser/librealm-parser.a",
-<<<<<<< HEAD
-        "object-store/librealm-object-store.a"
-=======
         "object-store/librealm-object-store.a",
         "sync/librealm-sync.a"
->>>>>>> d310a641
     ).map { "$absoluteCorePath/build-macos_universal/src/realm/$it" }
 )
 val nativeLibraryIncludesMacosUniversalDebug = includeBinaries(
@@ -77,12 +73,8 @@
         "object-store/c_api/librealm-ffi-static-dbg.a",
         "librealm-dbg.a",
         "parser/librealm-parser-dbg.a",
-<<<<<<< HEAD
-        "object-store/librealm-object-store-dbg.a"
-=======
         "object-store/librealm-object-store-dbg.a",
         "sync/librealm-sync-dbg.a"
->>>>>>> d310a641
     ).map { "$absoluteCorePath/build-macos_universal-dbg/src/realm/$it" }
 )
 val releaseLibs = listOf(
