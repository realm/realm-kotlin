--- conflicted
+++ resolved
@@ -7,10 +7,6 @@
 repositories {
     google() // Android build needs com.android.tools.lint:lint-gradle:27.0.1
 }
-
-<<<<<<< HEAD
-group = Realm.group
-version = Realm.version
 
 // It is currently not possible to commonize user-defined libraries to use them across platforms.
 // To get IDE recognition of symbols the cinterop oriented code is put into a specific platform's
@@ -23,8 +19,6 @@
 
 // Disable Android build when the SDK is not avaiable to allow building native parts on machines
 // without the Android SDK
-=======
->>>>>>> 94acb731
 val includeAndroidBuild = System.getenv("ANDROID_HOME") != null
 
 android {
