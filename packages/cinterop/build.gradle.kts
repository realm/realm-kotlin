--- conflicted
+++ resolved
@@ -680,13 +680,6 @@
     }
 }
 
-<<<<<<< HEAD
-tasks.named("clean") {
-    doLast {
-        delete(buildJVMSharedLibs.get().outputs)
-        delete(project.file(".cxx"))
-    }
-=======
 // Generate code with version constant
 tasks.create("generateSdkVersionConstant") {
     val outputDir = file(versionDirectory)
@@ -708,5 +701,11 @@
 }
 tasks.withType<org.jetbrains.kotlin.gradle.dsl.KotlinCompile<*>> {
     dependsOn("generateSdkVersionConstant")
->>>>>>> 7e6cc250
+}
+
+tasks.named("clean") {
+    doLast {
+        delete(buildJVMSharedLibs.get().outputs)
+        delete(project.file(".cxx"))
+    }
 }