/*
 * Copyright 2020 Realm Inc.
 *
 * Licensed under the Apache License, Version 2.0 (the "License");
 * you may not use this file except in compliance with the License.
 * You may obtain a copy of the License at
 *
 * http://www.apache.org/licenses/LICENSE-2.0
 *
 * Unless required by applicable law or agreed to in writing, software
 * distributed under the License is distributed on an "AS IS" BASIS,
 * WITHOUT WARRANTIES OR CONDITIONS OF ANY KIND, either express or implied.
 * See the License for the specific language governing permissions and
 * limitations under the License.
 */

import org.jetbrains.kotlin.konan.target.KonanTarget
import java.lang.IllegalArgumentException
import java.nio.file.Files
import java.nio.file.Path
import java.nio.file.Paths
import java.security.MessageDigest
import com.codingfeline.buildkonfig.compiler.FieldSpec.Type

plugins {
    id("org.jetbrains.kotlin.multiplatform")
    id("com.android.library")
    id("realm-publisher")
    id("com.codingfeline.buildkonfig") version Versions.buildkonfig
}

buildscript {
    dependencies {
        classpath("org.jetbrains.kotlinx:atomicfu-gradle-plugin:${Versions.atomicfu}")
    }
}

apply(plugin = "kotlinx-atomicfu")
// AtomicFu cannot transform JVM code. Throws
// ClassCastException: org.objectweb.asm.tree.InsnList cannot be cast to java.lang.Iterable
project.extensions.configure(kotlinx.atomicfu.plugin.gradle.AtomicFUPluginExtension::class) {
    transformJvm = false
}

// Directory for generated Version.kt holding VERSION constant
val versionDirectory = "$buildDir/generated/source/version/"

// Types of builds supported
enum class BuildType(val type: String, val buildDirSuffix: String) {
    DEBUG( type ="Debug", buildDirSuffix = "-dbg"),
    RELEASE( type ="Release", buildDirSuffix = "");
}

// CONFIGURATION is an env variable set by XCode or could be passed to the gradle task to force a certain build type
//               * Example: to force build a release
//               realm-kotlin/packages> CONFIGURATION=Release ./gradlew capiIosArm64
//               * to force build a debug (default BTW) use
//               realm-kotlin/packages> CONFIGURATION=Debug ./gradlew capiIosArm64
//               default is 'Release'
val buildType: BuildType = if ((System.getenv("CONFIGURATION") ?: "RELEASE").equals("Release", ignoreCase = true)) {
    BuildType.RELEASE
} else {
    BuildType.DEBUG
}


fun checkIfBuildingNativeLibs(task: Task, action: Task.() -> Unit) {
    // Whether or not to build the underlying native Realm Libs. Generally these are only
    // needed at runtime and thus can be ignored when only building the layers on top
    if (project.extra.properties["realm.kotlin.buildRealmCore"] == "true") {
        action(task)
    } else {
        logger.warn("Ignore building native libs")
    }
}

val corePath = "external/core"
val absoluteCorePath = "$rootDir/$corePath"
val jvmJniPath = "src/jvmMain/resources/jni"

fun includeBinaries(binaries: List<String>): List<String> {
    return binaries.flatMap { listOf("-include-binary", it) }
}
val nativeLibraryIncludesMacosUniversalRelease = includeBinaries(
    listOf(
        "object-store/c_api/Release/librealm-ffi-static.a",
        "Release/librealm.a",
        "parser/Release/librealm-parser.a",
        "object-store/Release/librealm-object-store.a",
        "sync/Release/librealm-sync.a"
    ).map { "$absoluteCorePath/build-macos_universal/src/realm/$it" }
)
val nativeLibraryIncludesMacosUniversalDebug = includeBinaries(
    listOf(
        "object-store/c_api/Debug/librealm-ffi-static-dbg.a",
        "Debug/librealm-dbg.a",
        "parser/Debug/librealm-parser-dbg.a",
        "object-store/Debug/librealm-object-store-dbg.a",
        "sync/Debug/librealm-sync-dbg.a"
    ).map { "$absoluteCorePath/build-macos_universal-dbg/src/realm/$it" }
)
val releaseLibs = listOf(
    "librealm-ffi-static.a",
    "librealm.a",
    "librealm-parser.a",
    "librealm-object-store.a",
    "librealm-sync.a"
)
val debugLibs = listOf(
    "librealm-ffi-static-dbg.a",
    "librealm-dbg.a",
    "librealm-parser-dbg.a",
    "librealm-object-store-dbg.a",
    "librealm-sync-dbg.a"
)
val nativeLibraryIncludesIosArm64Debug =
    includeBinaries(debugLibs.map { "$absoluteCorePath/build-capi_ios_Arm64-dbg/lib/$it" })
val nativeLibraryIncludesIosArm64Release =
    includeBinaries(releaseLibs.map { "$absoluteCorePath/build-capi_ios_Arm64/lib/$it" })
val nativeLibraryIncludesIosSimulatorX86Debug =
    includeBinaries(debugLibs.map { "$absoluteCorePath/build-simulator-x86_64-dbg/lib/$it" })
val nativeLibraryIncludesIosSimulatorX86Release =
    includeBinaries(releaseLibs.map { "$absoluteCorePath/build-simulator-x86_64/lib/$it" })
val nativeLibraryIncludesIosSimulatorArm64Debug =
    includeBinaries(debugLibs.map { "$absoluteCorePath/build-simulator-arm64-dbg/lib/$it" })
val nativeLibraryIncludesIosSimulatorArm64Release =
    includeBinaries(releaseLibs.map { "$absoluteCorePath/build-simulator-arm64/lib/$it" })

kotlin {
    jvm()
    android("android") {
        // Changing this will also requires an update to the publishCIPackages task
        // in /packages/build.gradle.kts
        publishLibraryVariants("release")
    }
    // Cinterops seems sharable across architectures (x86_64/arm) with option of differentiation in
    // the def, but not across platforms in the current target "hierarchy"
    // (https://kotlinlang.org/docs/reference/mpp-dsl-reference.html#targets)
    // FIXME MPP-BUILD Relative paths in def-file resolves differently dependent of task entry point.
    //  https://youtrack.jetbrains.com/issue/KT-43439
    ios { // Shortcut for both iosArm64 and iosX64
        compilations.getByName("main") {
            cinterops.create("realm_wrapper") {
                defFile = project.file("src/native/realm.def")
                packageName = "realm_wrapper"
                includeDirs("$absoluteCorePath/src/")
            }
            // Relative paths in def file depends are resolved differently dependent on execution
            // location
            // https://youtrack.jetbrains.com/issue/KT-43439
            // https://github.com/JetBrains/kotlin-native/issues/2314
            // ... and def file does not support using environment variables
            // https://github.com/JetBrains/kotlin-native/issues/3631
            // so resolving paths through gradle
            kotlinOptions.freeCompilerArgs += if (this.konanTarget == KonanTarget.IOS_ARM64) {
                when (buildType) {
                    BuildType.DEBUG -> nativeLibraryIncludesIosArm64Debug
                    BuildType.RELEASE -> nativeLibraryIncludesIosArm64Release
                }
            } else {
                when (buildType) {
                    BuildType.DEBUG -> nativeLibraryIncludesIosSimulatorX86Debug
                    BuildType.RELEASE -> nativeLibraryIncludesIosSimulatorX86Release
                }
            }
        }
    }
    iosSimulatorArm64 {
        compilations.getByName("main") {
            cinterops.create("realm_wrapper") {
                defFile = project.file("src/native/realm.def")
                packageName = "realm_wrapper"
                includeDirs("$absoluteCorePath/src/")
            }
            kotlinOptions.freeCompilerArgs += when (buildType) {
                BuildType.DEBUG -> nativeLibraryIncludesIosSimulatorArm64Debug
                BuildType.RELEASE -> nativeLibraryIncludesIosSimulatorArm64Release
            }
        }
    }

    macosX64 {
        compilations.getByName("main") {
            cinterops.create("realm_wrapper") {
                defFile = project.file("src/native/realm.def")
                packageName = "realm_wrapper"
                includeDirs("$absoluteCorePath/src/")
            }
            // Relative paths in def file depends are resolved differently dependent on execution
            // location
            // https://youtrack.jetbrains.com/issue/KT-43439
            // https://github.com/JetBrains/kotlin-native/issues/2314
            // ... and def file does not support using environment variables
            // https://github.com/JetBrains/kotlin-native/issues/3631
            // so resolving paths through gradle
            kotlinOptions.freeCompilerArgs += when(buildType) {
                BuildType.DEBUG -> nativeLibraryIncludesMacosUniversalDebug
                BuildType.RELEASE -> nativeLibraryIncludesMacosUniversalRelease
            }
        }
    }
    macosArm64 {
        compilations.getByName("main") {
            cinterops.create("realm_wrapper") {
                defFile = project.file("src/native/realm.def")
                packageName = "realm_wrapper"
                includeDirs("$absoluteCorePath/src/")
            }
            kotlinOptions.freeCompilerArgs += when(buildType) {
                BuildType.DEBUG -> nativeLibraryIncludesMacosUniversalDebug
                BuildType.RELEASE -> nativeLibraryIncludesMacosUniversalRelease
            }
        }
    }

    sourceSets {
        val commonMain by getting {
            dependencies {
                implementation(kotlin("stdlib-common"))
                implementation("org.jetbrains.kotlinx:kotlinx-coroutines-core:${Versions.coroutines}")
                api("org.mongodb.kbson:kbson:${Versions.kbson}")
            }
            kotlin.srcDir(versionDirectory)
        }
        val commonTest by getting
        val jvm by creating {
            dependsOn(commonMain)
            dependencies {
                api(project(":jni-swig-stub"))
            }
        }
        val jvmMain by getting {
            dependsOn(jvm)
        }
        val androidMain by getting {
            dependsOn(jvm)
            dependencies {
                implementation("androidx.startup:startup-runtime:${Versions.androidxStartup}")
                implementation("com.getkeepsafe.relinker:relinker:${Versions.relinker}")
            }
        }
        val androidInstrumentedTest by getting {
            dependencies {
                implementation(kotlin("reflect"))
                implementation(kotlin("test"))
                implementation(kotlin("test-junit"))
                implementation("junit:junit:${Versions.junit}")
                implementation("androidx.test.ext:junit:${Versions.androidxJunit}")
                implementation("androidx.test:runner:${Versions.androidxTest}")
                implementation("androidx.test:rules:${Versions.androidxTest}")
            }
        }
        val nativeDarwin by creating {
            dependsOn(commonMain)
        }
        val nativeDarwinTest by creating {
            dependsOn(commonTest)
        }
        val iosMain by getting {
            dependsOn(nativeDarwin)
        }
        val iosSimulatorArm64Main by getting {
            dependsOn(nativeDarwin)
        }
        val iosTest by getting {
            dependsOn(nativeDarwinTest)
        }
        val iosSimulatorArm64Test by getting {
            dependsOn(nativeDarwinTest)
        }

        val macosX64Main by getting {
            dependsOn(nativeDarwin)
        }
        val macosArm64Main by getting {
            dependsOn(nativeDarwin)
        }
        val macosX64Test by getting {
            dependsOn(nativeDarwinTest)
        }
        val macosArm64Test by getting {
            dependsOn(nativeDarwinTest)
        }
    }

    targets.all {
        compilations.all {
            kotlinOptions {
                freeCompilerArgs += listOf("-opt-in=kotlin.ExperimentalUnsignedTypes")
                freeCompilerArgs += listOf("-opt-in=kotlinx.cinterop.ExperimentalForeignApi")
            }
        }
    }
}

android {
    compileSdk = Versions.Android.compileSdkVersion
    buildToolsVersion = Versions.Android.buildToolsVersion
    ndkVersion = Versions.Android.ndkVersion

    defaultConfig {
        minSdk = Versions.Android.minSdk
        targetSdk = Versions.Android.targetSdk
        testInstrumentationRunner = "androidx.test.runner.AndroidJUnitRunner"

        sourceSets {
            getByName("main") {
                manifest.srcFile("src/androidMain/AndroidManifest.xml")
                // Don't know how to set AndroidTest source dir, probably in its own source set by
                // "val test by getting" instead
                // androidTest.java.srcDirs += "src/androidTest/kotlin"
            }
        }

        ndk {
            abiFilters += setOf("x86_64", "x86", "arm64-v8a", "armeabi-v7a")
        }

        // Out externalNativeBuild (outside defaultConfig) does not seem to have correct type for setting cmake arguments
        externalNativeBuild {
            cmake {
                if (!HOST_OS.isWindows()) {
                    // CCache is not officially supported on Windows and there are problems
                    // using it with the Android NDK. So disable for now.
                    // See https://github.com/ccache/ccache/discussions/447 for more information.
                    arguments("-DCMAKE_CXX_COMPILER_LAUNCHER=ccache")
                    arguments("-DCMAKE_C_COMPILER_LAUNCHER=ccache")
                }
                targets.add("realmc")
            }
        }
    }

    // Inner externalNativeBuild (inside defaultConfig) does not seem to have correct type for setting path
    externalNativeBuild {
        cmake {
            version = Versions.cmake
            path = project.file("src/jvm/CMakeLists.txt")
        }
    }

    compileOptions {
        sourceCompatibility = Versions.sourceCompatibilityVersion
        targetCompatibility = Versions.targetCompatibilityVersion
    }
}

// Building Mach-O universal binary with 2 architectures: [x86_64] [arm64] (Apple M1) for macOS
if (HOST_OS.isMacOs()) {
    val capiMacosUniversal by tasks.registering {
        build_C_API_Macos_Universal(buildVariant = buildType)
    }

    // Building Simulator binaries for iosX64 (x86_64) and iosSimulatorArm64 (i.e Apple silicon arm64)
    val capiSimulatorX64 by tasks.registering {
        build_C_API_Simulator("x86_64", buildType)
    }

    // Building Simulator binaries for iosSimulatorArm64 (i.e Apple silicon arm64)
    val capiSimulatorArm64 by tasks.registering {
        build_C_API_Simulator("arm64", buildType)
    }

    // Building for ios device (arm64 only)
    val capiIosArm64 by tasks.registering {
        build_C_API_iOS_Arm64(buildType)
    }

    tasks.named("cinteropRealm_wrapperIosArm64") {
        checkIfBuildingNativeLibs(this) {
            dependsOn(capiIosArm64)
        }
    }

    tasks.named("cinteropRealm_wrapperIosX64") {
        checkIfBuildingNativeLibs(this) {
            dependsOn(capiSimulatorX64)
        }

    }

    tasks.named("cinteropRealm_wrapperIosSimulatorArm64") {
        checkIfBuildingNativeLibs(this) {
            dependsOn(capiSimulatorArm64)
        }
    }

    tasks.named("cinteropRealm_wrapperMacosX64") {
        checkIfBuildingNativeLibs(this) {
            dependsOn(capiMacosUniversal)
        }
    }

    tasks.named("cinteropRealm_wrapperMacosArm64") {
        checkIfBuildingNativeLibs(this) {
            dependsOn(capiMacosUniversal)
        }
    }
}

val buildJVMSharedLibs: TaskProvider<Task> by tasks.registering {
    if (HOST_OS.isMacOs()) {
        buildSharedLibrariesForJVMMacOs()
    } else if (HOST_OS.isWindows()) {
        buildSharedLibrariesForJVMWindows()
    } else {
        throw IllegalStateException("Building JVM libraries on this platform is not supported: $HOST_OS")
    }
}

/**
 * Task responsible for copying native files for all architectures into the correct location,
 * making the library ready for distribution.
 *
 * The task assumes that some other task already pre-built the binaries, making this task
 * mostly useful on CI.
 */
val copyJVMSharedLibs: TaskProvider<Task> by tasks.registering {
<<<<<<< HEAD

    val copyJvmABIs = project.hasProperty("realm.kotlin.copyNativeJvmLibs")
            && (project.property("realm.kotlin.copyNativeJvmLibs") as String).isNotEmpty()
    logger.info("Copy native Realm JVM libraries: $copyJvmABIs")
    if (copyJvmABIs) {
        val archs = (project.property("realm.kotlin.copyNativeJvmLibs") as String)
            .split(",")
            .map { it.trim() }
            .map { it.toLowerCase() }

        archs.forEach { arch ->
            when(arch) {
                "linux" -> {
                    // copy Linux pre-built binaries
                    project.file("$buildDir/realmLinuxBuild/librealmc.so")
                        .copyTo(project.file("$jvmJniPath/linux/librealmc.so"), overwrite = true)
                    genHashFile(platform = "linux", prefix = "lib", suffix = ".so")
                    outputs.file(project.file("$jvmJniPath/linux/librealmc.so"))
                    outputs.file(project.file("$jvmJniPath/linux/dynamic_libraries.properties"))
                }
                "macos" -> {
                    // copy MacOS pre-built binaries
                    project.file("$buildDir/realmMacOsBuild/librealmc.dylib")
                        .copyTo(project.file("$jvmJniPath/macos/librealmc.dylib"), overwrite = true)
                    genHashFile(platform = "macos", prefix = "lib", suffix = ".dylib")
                    outputs.file(project.file("$jvmJniPath/macos/librealmc.dylib"))
                    outputs.file(project.file("$jvmJniPath/macos/dynamic_libraries.properties"))
                }
                "windows" -> {
                    // copy Window pre-built binaries
                    project.file("$buildDir/realmWindowsBuild/Release/realmc.dll")
                        .copyTo(project.file("$jvmJniPath/windows/realmc.dll"), overwrite = true)
                    genHashFile(platform = "windows", prefix = "", suffix = ".dll")
                    outputs.file(project.file("$jvmJniPath/windows/realmc.dll"))
                    outputs.file(project.file("$jvmJniPath/windows/dynamic_libraries.properties"))
                }
                else -> throw IllegalArgumentException("Unsupported platfor for realm.kotlin.copyNativeJvmLibs: $arch")
            }
        }
=======
    val copyJvmABIs = project.hasProperty("copyJvmABIs") && project.property("copyJvmABIs") == "true"
    if (copyJvmABIs) {
        // copy MacOS pre-built binaries
        project.file("$buildDir/realmMacOsBuild/librealmc.dylib")
            .copyTo(project.file("$jvmJniPath/macos/librealmc.dylib"), overwrite = true)

        // copy Linux pre-built binaries
        project.file("$buildDir/realmLinuxBuild/librealmc.so")
            .copyTo(project.file("$jvmJniPath/linux/librealmc.so"), overwrite = true)

        // copy Window pre-built binaries
        project.file("$buildDir/realmWindowsBuild/Release/realmc.dll")
            .copyTo(project.file("$jvmJniPath/windows/realmc.dll"), overwrite = true)

        // Register copied libraries as output
        outputs.file(project.file("$jvmJniPath/macos/librealmc.dylib"))
        outputs.file(project.file("$jvmJniPath/linux/librealmc.so"))
        outputs.file(project.file("$jvmJniPath/windows/realmc.dll"))
>>>>>>> 02dd26f9
    }
}

/**
 * Consolidate shared CMake flags used across all configurations
 */
fun getSharedCMakeFlags(buildType: BuildType, ccache: Boolean = true): Array<String> {
    // Any change to CMAKE properties here, should be reflected in /JenkinsFile, specifically
    // the `build_jvm_linux` and `build_jvm_windows` functions.
    val args = mutableListOf<String>()
    if (ccache) {
        args.add("-DCMAKE_CXX_COMPILER_LAUNCHER=ccache")
        args.add("-DCMAKE_C_COMPILER_LAUNCHER=ccache")
    }
    val cmakeBuildType: String = when(buildType) {
        BuildType.DEBUG -> "Debug"
        BuildType.RELEASE -> "Release"
    }
    with(args) {
        add("-DCMAKE_BUILD_TYPE=$cmakeBuildType")
        add("-DREALM_ENABLE_SYNC=1")
        add("-DREALM_NO_TESTS=1")
        add("-DREALM_BUILD_LIB_ONLY=true")
        add("-DREALM_CORE_SUBMODULE_BUILD=true")
    }
    return args.toTypedArray()
}

// JVM native libs are currently always built in Release mode.
fun Task.buildSharedLibrariesForJVMMacOs() {
    group = "Build"
    description = "Compile dynamic libraries loaded by the JVM fat jar for supported platforms."
    val directory = "$buildDir/realmMacOsBuild"

    doLast {
        exec {
            commandLine("mkdir", "-p", directory)
        }
        exec {
            workingDir(project.file(directory))
            commandLine(
                "cmake",
                *getSharedCMakeFlags(BuildType.RELEASE),
                "-DCPACK_PACKAGE_DIRECTORY=..",
                "-DCMAKE_OSX_ARCHITECTURES=x86_64;arm64",
                project.file("src/jvm/")
            )
        }
        exec {
            workingDir(project.file(directory))
            commandLine("cmake", "--build", ".", "-j8")
        }

        // copy files (macos)
        exec {
            commandLine("mkdir", "-p", project.file("$jvmJniPath/macos"))
        }
        File("$directory/librealmc.dylib")
            .copyTo(project.file("$jvmJniPath/macos/librealmc.dylib"), overwrite = true)
    }

    inputs.dir(project.file("$absoluteCorePath/src"))
    outputs.file(project.file("$jvmJniPath/macos/librealmc.dylib"))
}

fun Task.buildSharedLibrariesForJVMWindows() {
    group = "Build"
    description = "Compile dynamic libraries loaded by the JVM fat jar for supported platforms."
    val directory = "$buildDir/realmWindowsBuild"

    doLast {
        file(directory).mkdirs()
        exec {
            workingDir(project.file(directory))
            commandLine(
                "cmake",
                *getSharedCMakeFlags(BuildType.RELEASE, ccache = false),
                "-DCMAKE_GENERATOR_PLATFORM=x64",
                "-DCMAKE_SYSTEM_VERSION=8.1",
                "-DVCPKG_TARGET_TRIPLET=x64-windows-static",
                project.file("src/jvm/")
            )
        }
        exec {
            workingDir(project.file(directory))
            commandLine("cmake", "--build", ".", "--config", "Release")
        }

        // copy files (Windows)
        project.file("$jvmJniPath/windows").mkdirs()
        File("$directory/Release/realmc.dll")
            .copyTo(project.file("$jvmJniPath/windows/realmc.dll"), overwrite = true)
    }

    inputs.dir(project.file("$absoluteCorePath/src"))
    outputs.file(project.file("$jvmJniPath/windows/realmc.dll"))
}

fun Task.build_C_API_Macos_Universal(buildVariant: BuildType) {
    val directory = "$absoluteCorePath/build-macos_universal${buildVariant.buildDirSuffix}"
    doLast {
        exec {
            commandLine("mkdir", "-p", directory)
        }
        exec {
            // See https://github.com/realm/realm-core/blob/master/tools/build-cocoa.sh#L47
            // for source of these arguments.
            workingDir(project.file(directory))
            commandLine(
                "cmake",
                *getSharedCMakeFlags(buildVariant),
                "-DCMAKE_TOOLCHAIN_FILE=$absoluteCorePath/tools/cmake/xcode.toolchain.cmake",
                "-DCMAKE_SYSTEM_NAME=Darwin",
                "-DCPACK_SYSTEM_NAME=macosx",
                "-DCPACK_PACKAGE_DIRECTORY=..",
                "-DCMAKE_OSX_ARCHITECTURES=x86_64;arm64",
                "-G",
                "Xcode",
                ".."
            )
        }
        exec {
            workingDir(project.file(directory))
            commandLine(
                "xcodebuild",
                "-destination",
                "generic/platform=macOS",
                "-sdk",
                "macosx",
                "-configuration",
                "${buildVariant.type}",
                "-UseModernBuildSystem=NO" // TODO remove flag when https://github.com/realm/realm-kotlin/issues/141 is fixed
            )
        }
    }
    inputs.dir(project.file("$absoluteCorePath/src"))
    outputs.file(project.file("$directory/src/realm/object-store/c_api/$buildVariant/librealm-ffi-static.a"))
    outputs.file(project.file("$directory/src/realm/$buildVariant/librealm.a"))
    outputs.file(project.file("$directory/src/realm/object-store/c_api/$buildVariant/librealm-ffi-static.a"))
    outputs.file(project.file("$directory/src/realm/object-store/$buildVariant/librealm-object-store.a"))
    outputs.file(project.file("$directory/src/realm/sync/$buildVariant/librealm-sync.a"))
}

fun Task.build_C_API_Simulator(arch: String, buildType: BuildType) {
    val directory = "$absoluteCorePath/build-simulator-$arch${buildType.buildDirSuffix}"
    doLast {
        exec {
            workingDir(project.file(absoluteCorePath))
            commandLine("mkdir", "-p", directory)
        }
        exec {
            workingDir(project.file(directory))
            commandLine(
                "cmake", "-DCMAKE_TOOLCHAIN_FILE=$absoluteCorePath/tools/cmake/xcode.toolchain.cmake",
                *getSharedCMakeFlags(buildType),
                "-DCMAKE_INSTALL_PREFIX=.",
                "-G",
                "Xcode",
                ".."
            )
        }
        exec {
            workingDir(project.file(directory))
            commandLine(
                "xcodebuild",
                "ARCHS=$arch",
                "-sdk",
                "iphonesimulator",
                "-configuration",
                "${buildType.type}",
                "-target",
                "install",
                "-UseModernBuildSystem=NO" // TODO remove flag when https://github.com/realm/realm-kotlin/issues/141 is fixed
            )
        }
    }
    inputs.dir(project.file("$absoluteCorePath/src"))
    outputs.file(project.file("$directory/lib/librealm-ffi-static${buildType.buildDirSuffix}.a"))
    outputs.file(project.file("$directory/lib/librealm${buildType.buildDirSuffix}.a"))
    outputs.file(project.file("$directory/lib/librealm-parser${buildType.buildDirSuffix}.a"))
    outputs.file(project.file("$directory/lib/librealm-object-store${buildType.buildDirSuffix}.a"))
    outputs.file(project.file("$directory/lib/librealm-sync${buildType.buildDirSuffix}.a"))
}

fun Task.build_C_API_iOS_Arm64(buildType: BuildType) {
    val directory = "$absoluteCorePath/build-capi_ios_Arm64${buildType.buildDirSuffix}"
    doLast {
        exec {
            commandLine("mkdir", "-p", directory)
        }
        exec {
            workingDir(project.file(directory))
            commandLine(
                "cmake", "-DCMAKE_TOOLCHAIN_FILE=$absoluteCorePath/tools/cmake/xcode.toolchain.cmake",
                *getSharedCMakeFlags(buildType),
                "-DCMAKE_INSTALL_PREFIX=.",
                "-G",
                "Xcode",
                ".."
            )
        }
        exec {
            workingDir(project.file(directory))
            commandLine(
                "xcodebuild",
                "-sdk",
                "iphoneos",
                "-configuration",
                buildType.type,
                "-target",
                "install",
                "-arch",
                "arm64",
                "ONLY_ACTIVE_ARCH=NO",
                "-UseModernBuildSystem=NO"
            )
        }
    }
    inputs.dir(project.file("$absoluteCorePath/src"))
    outputs.file(project.file("$directory/lib/librealm-ffi-static${buildType.buildDirSuffix}.a"))
    outputs.file(project.file("$directory/lib/librealm${buildType.buildDirSuffix}.a"))
    outputs.file(project.file("$directory/lib/librealm-parser${buildType.buildDirSuffix}.a"))
    outputs.file(project.file("$directory/lib/librealm-object-store${buildType.buildDirSuffix}.a"))
    outputs.file(project.file("$directory/lib/librealm-sync${buildType.buildDirSuffix}.a"))
}

afterEvaluate {
    // Ensure that Swig wrapper is generated before compiling the JNI layer. This task needs
    // the cpp file as it somehow processes the CMakeList.txt-file, but haven't dug up the
    // actuals
    tasks.named("generateJsonModelDebug") {
        inputs.files(tasks.getByPath(":jni-swig-stub:realmWrapperJvm").outputs)
    }
    tasks.named("generateJsonModelRelease") {
        inputs.files(tasks.getByPath(":jni-swig-stub:realmWrapperJvm").outputs)
    }
}

tasks.named("jvmMainClasses") {
    checkIfBuildingNativeLibs(this) {
        dependsOn(buildJVMSharedLibs)
    }
    dependsOn(copyJVMSharedLibs)
}

tasks.named("jvmProcessResources") {
    checkIfBuildingNativeLibs(this) {
        dependsOn(buildJVMSharedLibs)
    }
    dependsOn(copyJVMSharedLibs)
}

// Add generic macosTest task that execute macos tests according to the current host architecture
if (HOST_OS.isMacOs()) {
    tasks.register("macosTest") {
        val arch = when (HOST_OS) {
            OperatingSystem.MACOS_ARM64 -> "Arm64"
            OperatingSystem.MACOS_X64 -> "X64"
            else -> throw IllegalStateException("Unsupported macOS architecture: $HOST_OS")
        }
        dependsOn(tasks.named("macos${arch}Test"))
    }
}

// Maven Central requires JavaDoc so add empty javadoc artifacts
val javadocJar by tasks.registering(Jar::class) {
    archiveClassifier.set("javadoc")
}

publishing {
    // See https://dev.to/kotlin/how-to-build-and-publish-a-kotlin-multiplatform-library-going-public-4a8k
    publications.withType<MavenPublication> {
        // Stub javadoc.jar artifact
        artifact(javadocJar.get())
    }
}

realmPublish {
    pom {
        name = "C Interop"
        description =
            "Wrapper for interacting with Realm Kotlin native code. This artifact is not " +
            "supposed to be consumed directly, but through " +
            "'io.realm.kotlin:gradle-plugin:${Realm.version}' instead."
    }
}

// Generate code with version constant
tasks.create("generateSdkVersionConstant") {
    val outputDir = file(versionDirectory)

    inputs.property("version", project.version)
    outputs.dir(outputDir)

    doLast {
        val versionFile = file("$outputDir/io/realm/kotlin/internal/Version.kt")
        versionFile.parentFile.mkdirs()
        versionFile.writeText(
            """
            // Generated file. Do not edit!
            package io.realm.kotlin.internal
            public const val SDK_VERSION: String = "${project.version}"
            """.trimIndent()
        )
    }
}
tasks.withType<org.jetbrains.kotlin.gradle.dsl.KotlinCompile<*>> {
    dependsOn("generateSdkVersionConstant")
}

tasks.named("clean") {
    doLast {
        delete(buildJVMSharedLibs.get().outputs)
        delete(project.file(".cxx"))
    }
}

// Generate an object holding the current release version, to be used by the JVM SoLoader path construction
buildkonfig {
    packageName = "io.realm.kotlin.jvm"
    objectName = "LibraryConfig"
    defaultConfigs {
        buildConfigField(Type.STRING, "version", Realm.version)
    }
}<|MERGE_RESOLUTION|>--- conflicted
+++ resolved
@@ -416,49 +416,11 @@
  * mostly useful on CI.
  */
 val copyJVMSharedLibs: TaskProvider<Task> by tasks.registering {
-<<<<<<< HEAD
 
     val copyJvmABIs = project.hasProperty("realm.kotlin.copyNativeJvmLibs")
             && (project.property("realm.kotlin.copyNativeJvmLibs") as String).isNotEmpty()
     logger.info("Copy native Realm JVM libraries: $copyJvmABIs")
     if (copyJvmABIs) {
-        val archs = (project.property("realm.kotlin.copyNativeJvmLibs") as String)
-            .split(",")
-            .map { it.trim() }
-            .map { it.toLowerCase() }
-
-        archs.forEach { arch ->
-            when(arch) {
-                "linux" -> {
-                    // copy Linux pre-built binaries
-                    project.file("$buildDir/realmLinuxBuild/librealmc.so")
-                        .copyTo(project.file("$jvmJniPath/linux/librealmc.so"), overwrite = true)
-                    genHashFile(platform = "linux", prefix = "lib", suffix = ".so")
-                    outputs.file(project.file("$jvmJniPath/linux/librealmc.so"))
-                    outputs.file(project.file("$jvmJniPath/linux/dynamic_libraries.properties"))
-                }
-                "macos" -> {
-                    // copy MacOS pre-built binaries
-                    project.file("$buildDir/realmMacOsBuild/librealmc.dylib")
-                        .copyTo(project.file("$jvmJniPath/macos/librealmc.dylib"), overwrite = true)
-                    genHashFile(platform = "macos", prefix = "lib", suffix = ".dylib")
-                    outputs.file(project.file("$jvmJniPath/macos/librealmc.dylib"))
-                    outputs.file(project.file("$jvmJniPath/macos/dynamic_libraries.properties"))
-                }
-                "windows" -> {
-                    // copy Window pre-built binaries
-                    project.file("$buildDir/realmWindowsBuild/Release/realmc.dll")
-                        .copyTo(project.file("$jvmJniPath/windows/realmc.dll"), overwrite = true)
-                    genHashFile(platform = "windows", prefix = "", suffix = ".dll")
-                    outputs.file(project.file("$jvmJniPath/windows/realmc.dll"))
-                    outputs.file(project.file("$jvmJniPath/windows/dynamic_libraries.properties"))
-                }
-                else -> throw IllegalArgumentException("Unsupported platfor for realm.kotlin.copyNativeJvmLibs: $arch")
-            }
-        }
-=======
-    val copyJvmABIs = project.hasProperty("copyJvmABIs") && project.property("copyJvmABIs") == "true"
-    if (copyJvmABIs) {
         // copy MacOS pre-built binaries
         project.file("$buildDir/realmMacOsBuild/librealmc.dylib")
             .copyTo(project.file("$jvmJniPath/macos/librealmc.dylib"), overwrite = true)
@@ -475,7 +437,6 @@
         outputs.file(project.file("$jvmJniPath/macos/librealmc.dylib"))
         outputs.file(project.file("$jvmJniPath/linux/librealmc.so"))
         outputs.file(project.file("$jvmJniPath/windows/realmc.dll"))
->>>>>>> 02dd26f9
     }
 }
 
