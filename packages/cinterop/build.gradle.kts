/*
 * Copyright 2020 Realm Inc.
 *
 * Licensed under the Apache License, Version 2.0 (the "License");
 * you may not use this file except in compliance with the License.
 * You may obtain a copy of the License at
 *
 * http://www.apache.org/licenses/LICENSE-2.0
 *
 * Unless required by applicable law or agreed to in writing, software
 * distributed under the License is distributed on an "AS IS" BASIS,
 * WITHOUT WARRANTIES OR CONDITIONS OF ANY KIND, either express or implied.
 * See the License for the specific language governing permissions and
 * limitations under the License.
 */

import org.jetbrains.kotlin.konan.target.KonanTarget
import java.lang.IllegalArgumentException
import java.nio.file.Files
import java.nio.file.Path
import java.nio.file.Paths
import java.security.MessageDigest

plugins {
    id("org.jetbrains.kotlin.multiplatform")
    id("com.android.library")
    id("realm-publisher")
}

buildscript {
    dependencies {
        classpath("org.jetbrains.kotlinx:atomicfu-gradle-plugin:${Versions.atomicfu}")
    }
}

apply(plugin = "kotlinx-atomicfu")
// AtomicFu cannot transform JVM code. Throws
// ClassCastException: org.objectweb.asm.tree.InsnList cannot be cast to java.lang.Iterable
project.extensions.configure(kotlinx.atomicfu.plugin.gradle.AtomicFUPluginExtension::class) {
    transformJvm = false
}

// Directory for generated Version.kt holding VERSION constant
val versionDirectory = "$buildDir/generated/source/version/"

// Types of builds supported
enum class BuildType(val type: String, val buildDirSuffix: String) {
    DEBUG( type ="Debug", buildDirSuffix = "-dbg"),
    RELEASE( type ="Release", buildDirSuffix = "");
}

// CONFIGURATION is an env variable set by XCode or could be passed to the gradle task to force a certain build type
//               * Example: to force build a release
//               realm-kotlin/packages> CONFIGURATION=Release ./gradlew capiIosArm64
//               * to force build a debug (default BTW) use
//               realm-kotlin/packages> CONFIGURATION=Debug ./gradlew capiIosArm64
//               default is 'Release'
val buildType: BuildType = if ((System.getenv("CONFIGURATION") ?: "RELEASE").equals("Release", ignoreCase = true)) {
    BuildType.RELEASE
} else {
    BuildType.DEBUG
}


fun checkIfBuildingNativeLibs(task: Task, action: Task.() -> Unit) {
    // Whether or not to build the underlying native Realm Libs. Generally these are only
    // needed at runtime and thus can be ignored when only building the layers on top
    if (project.extra.properties["realm.kotlin.buildRealmCore"] == "true") {
        action(task)
    } else {
        logger.warn("Ignore building native libs")
    }
}

val corePath = "external/core"
val absoluteCorePath = "$rootDir/$corePath"
val jvmJniPath = "src/jvmMain/resources/jni"

fun includeBinaries(binaries: List<String>): List<String> {
    return binaries.flatMap { listOf("-include-binary", it) }
}
val nativeLibraryIncludesMacosUniversalRelease = includeBinaries(
    listOf(
        "object-store/c_api/Release/librealm-ffi-static.a",
        "Release/librealm.a",
        "parser/Release/librealm-parser.a",
        "object-store/Release/librealm-object-store.a",
        "sync/Release/librealm-sync.a"
    ).map { "$absoluteCorePath/build-macos_universal/src/realm/$it" }
)
val nativeLibraryIncludesMacosUniversalDebug = includeBinaries(
    listOf(
        "object-store/c_api/Debug/librealm-ffi-static-dbg.a",
        "Debug/librealm-dbg.a",
        "parser/Debug/librealm-parser-dbg.a",
        "object-store/Debug/librealm-object-store-dbg.a",
        "sync/Debug/librealm-sync-dbg.a"
    ).map { "$absoluteCorePath/build-macos_universal-dbg/src/realm/$it" }
)
val releaseLibs = listOf(
    "librealm-ffi-static.a",
    "librealm.a",
    "librealm-parser.a",
    "librealm-object-store.a",
    "librealm-sync.a"
)
val debugLibs = listOf(
    "librealm-ffi-static-dbg.a",
    "librealm-dbg.a",
    "librealm-parser-dbg.a",
    "librealm-object-store-dbg.a",
    "librealm-sync-dbg.a"
)
val nativeLibraryIncludesIosArm64Debug =
    includeBinaries(debugLibs.map { "$absoluteCorePath/build-capi_ios_Arm64-dbg/lib/$it" })
val nativeLibraryIncludesIosArm64Release =
    includeBinaries(releaseLibs.map { "$absoluteCorePath/build-capi_ios_Arm64/lib/$it" })
val nativeLibraryIncludesIosSimulatorX86Debug =
    includeBinaries(debugLibs.map { "$absoluteCorePath/build-simulator-x86_64-dbg/lib/$it" })
val nativeLibraryIncludesIosSimulatorX86Release =
    includeBinaries(releaseLibs.map { "$absoluteCorePath/build-simulator-x86_64/lib/$it" })
val nativeLibraryIncludesIosSimulatorArm64Debug =
    includeBinaries(debugLibs.map { "$absoluteCorePath/build-simulator-arm64-dbg/lib/$it" })
val nativeLibraryIncludesIosSimulatorArm64Release =
    includeBinaries(releaseLibs.map { "$absoluteCorePath/build-simulator-arm64/lib/$it" })

kotlin {
    jvm()
    android("android") {
        // Changing this will also requires an update to the publishCIPackages task
        // in /packages/build.gradle.kts
        publishLibraryVariants("release")
    }
    // Cinterops seems sharable across architectures (x86_64/arm) with option of differentiation in
    // the def, but not across platforms in the current target "hierarchy"
    // (https://kotlinlang.org/docs/reference/mpp-dsl-reference.html#targets)
    // FIXME MPP-BUILD Relative paths in def-file resolves differently dependent of task entry point.
    //  https://youtrack.jetbrains.com/issue/KT-43439
    ios { // Shortcut for both iosArm64 and iosX64
        compilations.getByName("main") {
            cinterops.create("realm_wrapper") {
                defFile = project.file("src/native/realm.def")
                packageName = "realm_wrapper"
                includeDirs("$absoluteCorePath/src/")
            }
            // Relative paths in def file depends are resolved differently dependent on execution
            // location
            // https://youtrack.jetbrains.com/issue/KT-43439
            // https://github.com/JetBrains/kotlin-native/issues/2314
            // ... and def file does not support using environment variables
            // https://github.com/JetBrains/kotlin-native/issues/3631
            // so resolving paths through gradle
            kotlinOptions.freeCompilerArgs += if (this.konanTarget == KonanTarget.IOS_ARM64) {
                when (buildType) {
                    BuildType.DEBUG -> nativeLibraryIncludesIosArm64Debug
                    BuildType.RELEASE -> nativeLibraryIncludesIosArm64Release
                }
            } else {
                when (buildType) {
                    BuildType.DEBUG -> nativeLibraryIncludesIosSimulatorX86Debug
                    BuildType.RELEASE -> nativeLibraryIncludesIosSimulatorX86Release
                }
            }
        }
    }
    iosSimulatorArm64 {
        compilations.getByName("main") {
            cinterops.create("realm_wrapper") {
                defFile = project.file("src/native/realm.def")
                packageName = "realm_wrapper"
                includeDirs("$absoluteCorePath/src/")
            }
            kotlinOptions.freeCompilerArgs += when (buildType) {
                BuildType.DEBUG -> nativeLibraryIncludesIosSimulatorArm64Debug
                BuildType.RELEASE -> nativeLibraryIncludesIosSimulatorArm64Release
            }
        }
    }

    macosX64 {
        compilations.getByName("main") {
            cinterops.create("realm_wrapper") {
                defFile = project.file("src/native/realm.def")
                packageName = "realm_wrapper"
                includeDirs("$absoluteCorePath/src/")
            }
            // Relative paths in def file depends are resolved differently dependent on execution
            // location
            // https://youtrack.jetbrains.com/issue/KT-43439
            // https://github.com/JetBrains/kotlin-native/issues/2314
            // ... and def file does not support using environment variables
            // https://github.com/JetBrains/kotlin-native/issues/3631
            // so resolving paths through gradle
            kotlinOptions.freeCompilerArgs += when(buildType) {
                BuildType.DEBUG -> nativeLibraryIncludesMacosUniversalDebug
                BuildType.RELEASE -> nativeLibraryIncludesMacosUniversalRelease
            }
        }
    }
    macosArm64 {
        compilations.getByName("main") {
            cinterops.create("realm_wrapper") {
                defFile = project.file("src/native/realm.def")
                packageName = "realm_wrapper"
                includeDirs("$absoluteCorePath/src/")
            }
            kotlinOptions.freeCompilerArgs += when(buildType) {
                BuildType.DEBUG -> nativeLibraryIncludesMacosUniversalDebug
                BuildType.RELEASE -> nativeLibraryIncludesMacosUniversalRelease
            }
        }
    }

    sourceSets {
        val commonMain by getting {
            dependencies {
                implementation(kotlin("stdlib-common"))
                implementation("org.jetbrains.kotlinx:kotlinx-coroutines-core:${Versions.coroutines}")
                api("org.mongodb.kbson:kbson:${Versions.kbson}")
            }
            kotlin.srcDir(versionDirectory)
        }
        val commonTest by getting
        val jvm by creating {
            dependsOn(commonMain)
            dependencies {
                api(project(":jni-swig-stub"))
            }
        }
        val jvmMain by getting {
            dependsOn(jvm)
        }
        val androidMain by getting {
            dependsOn(jvm)
            dependencies {
                implementation("androidx.startup:startup-runtime:${Versions.androidxStartup}")
                implementation("com.getkeepsafe.relinker:relinker:${Versions.relinker}")
            }
        }
        val androidInstrumentedTest by getting {
            dependencies {
                implementation(kotlin("reflect"))
                implementation(kotlin("test"))
                implementation(kotlin("test-junit"))
                implementation("junit:junit:${Versions.junit}")
                implementation("androidx.test.ext:junit:${Versions.androidxJunit}")
                implementation("androidx.test:runner:${Versions.androidxTest}")
                implementation("androidx.test:rules:${Versions.androidxTest}")
            }
        }
        val nativeDarwin by creating {
            dependsOn(commonMain)
        }
        val nativeDarwinTest by creating {
            dependsOn(commonTest)
        }
        val iosMain by getting {
            dependsOn(nativeDarwin)
        }
        val iosSimulatorArm64Main by getting {
            dependsOn(nativeDarwin)
        }
        val iosTest by getting {
            dependsOn(nativeDarwinTest)
        }
        val iosSimulatorArm64Test by getting {
            dependsOn(nativeDarwinTest)
        }

        val macosX64Main by getting {
            dependsOn(nativeDarwin)
        }
        val macosArm64Main by getting {
            dependsOn(nativeDarwin)
        }
        val macosX64Test by getting {
            dependsOn(nativeDarwinTest)
        }
        val macosArm64Test by getting {
            dependsOn(nativeDarwinTest)
        }
    }

    targets.all {
        compilations.all {
            kotlinOptions {
                freeCompilerArgs += listOf("-opt-in=kotlin.ExperimentalUnsignedTypes")
                freeCompilerArgs += listOf("-opt-in=kotlinx.cinterop.ExperimentalForeignApi")
            }
        }
    }
}

android {
    compileSdk = Versions.Android.compileSdkVersion
    buildToolsVersion = Versions.Android.buildToolsVersion
    ndkVersion = Versions.Android.ndkVersion

    defaultConfig {
        minSdk = Versions.Android.minSdk
        targetSdk = Versions.Android.targetSdk
        testInstrumentationRunner = "androidx.test.runner.AndroidJUnitRunner"

        sourceSets {
            getByName("main") {
                manifest.srcFile("src/androidMain/AndroidManifest.xml")
                // Don't know how to set AndroidTest source dir, probably in its own source set by
                // "val test by getting" instead
                // androidTest.java.srcDirs += "src/androidTest/kotlin"
            }
        }

        ndk {
            abiFilters += setOf("x86_64", "x86", "arm64-v8a", "armeabi-v7a")
        }

        // Out externalNativeBuild (outside defaultConfig) does not seem to have correct type for setting cmake arguments
        externalNativeBuild {
            cmake {
                if (!HOST_OS.isWindows()) {
                    // CCache is not officially supported on Windows and there are problems
                    // using it with the Android NDK. So disable for now.
                    // See https://github.com/ccache/ccache/discussions/447 for more information.
                    arguments("-DCMAKE_CXX_COMPILER_LAUNCHER=ccache")
                    arguments("-DCMAKE_C_COMPILER_LAUNCHER=ccache")
                }
                targets.add("realmc")
            }
        }
    }

    // Inner externalNativeBuild (inside defaultConfig) does not seem to have correct type for setting path
    externalNativeBuild {
        cmake {
            version = Versions.cmake
            path = project.file("src/jvm/CMakeLists.txt")
        }
    }

    compileOptions {
        sourceCompatibility = Versions.sourceCompatibilityVersion
        targetCompatibility = Versions.targetCompatibilityVersion
    }
}

// Building Mach-O universal binary with 2 architectures: [x86_64] [arm64] (Apple M1) for macOS
if (HOST_OS.isMacOs()) {
    val capiMacosUniversal by tasks.registering {
        build_C_API_Macos_Universal(buildVariant = buildType)
    }

    // Building Simulator binaries for iosX64 (x86_64) and iosSimulatorArm64 (i.e Apple silicon arm64)
    val capiSimulatorX64 by tasks.registering {
        build_C_API_Simulator("x86_64", buildType)
    }

    // Building Simulator binaries for iosSimulatorArm64 (i.e Apple silicon arm64)
    val capiSimulatorArm64 by tasks.registering {
        build_C_API_Simulator("arm64", buildType)
    }

    // Building for ios device (arm64 only)
    val capiIosArm64 by tasks.registering {
        build_C_API_iOS_Arm64(buildType)
    }

    tasks.named("cinteropRealm_wrapperIosArm64") {
        checkIfBuildingNativeLibs(this) {
            dependsOn(capiIosArm64)
        }
    }

    tasks.named("cinteropRealm_wrapperIosX64") {
        checkIfBuildingNativeLibs(this) {
            dependsOn(capiSimulatorX64)
        }

    }

    tasks.named("cinteropRealm_wrapperIosSimulatorArm64") {
        checkIfBuildingNativeLibs(this) {
            dependsOn(capiSimulatorArm64)
        }
    }

    tasks.named("cinteropRealm_wrapperMacosX64") {
        checkIfBuildingNativeLibs(this) {
            dependsOn(capiMacosUniversal)
        }
    }

    tasks.named("cinteropRealm_wrapperMacosArm64") {
        checkIfBuildingNativeLibs(this) {
            dependsOn(capiMacosUniversal)
        }
    }
}

val buildJVMSharedLibs: TaskProvider<Task> by tasks.registering {
    if (HOST_OS.isMacOs()) {
        buildSharedLibrariesForJVMMacOs()
    } else if (HOST_OS.isWindows()) {
        buildSharedLibrariesForJVMWindows()
    } else {
        throw IllegalStateException("Building JVM libraries on this platform is not supported: $HOST_OS")
    }
}

/**
 * Task responsible for copying native files for all architectures into the correct location,
 * making the library ready for distribution.
 *
 * The task assumes that some other task already pre-built the binaries, making this task
 * mostly useful on CI.
 */
val copyJVMSharedLibs: TaskProvider<Task> by tasks.registering {
<<<<<<< HEAD
    val copyJvmABIs = project.hasProperty("realm.kotlin.copyNativeJvmLibs") && project.property("realm.kotlin.copyNativeJvmLibs") == "true"
    logger.info("Copy native Realm JVM libraries: $copyJvmABIs")
    if (copyJvmABIs) {
        // copy MacOS pre-built binaries
        project.file("$buildDir/realmMacOsBuild/librealmc.dylib")
            .copyTo(project.file("$jvmJniPath/macos/librealmc.dylib"), overwrite = true)
        genHashFile(platform = "macos", prefix = "lib", suffix = ".dylib")

        // copy Linux pre-built binaries
        project.file("$buildDir/realmLinuxBuild/librealmc.so")
            .copyTo(project.file("$jvmJniPath/linux/librealmc.so"), overwrite = true)
        genHashFile(platform = "linux", prefix = "lib", suffix = ".so")

        // copy Window pre-built binaries
        project.file("$buildDir/realmWindowsBuild/Release/realmc.dll")
            .copyTo(project.file("$jvmJniPath/windows/realmc.dll"), overwrite = true)
        genHashFile(platform = "windows", prefix = "", suffix = ".dll")
=======
>>>>>>> b0b325f5

    val copyJvmABIs = project.hasProperty("realm.kotlin.copyNativeJvmLibs")
            && (project.property("realm.kotlin.copyNativeJvmLibs") as String).isNotEmpty()
    logger.info("Copy native Realm JVM libraries: $copyJvmABIs")
    if (copyJvmABIs) {
        val archs = (project.property("realm.kotlin.copyNativeJvmLibs") as String)
            .split(",")
            .map { it.trim() }
            .map { it.toLowerCase() }

        archs.forEach { arch ->
            when(arch) {
                "linux" -> {
                    // copy Linux pre-built binaries
                    project.file("$buildDir/realmLinuxBuild/librealmc.so")
                        .copyTo(project.file("$jvmJniPath/linux/librealmc.so"), overwrite = true)
                    genHashFile(platform = "linux", prefix = "lib", suffix = ".so")
                    outputs.file(project.file("$jvmJniPath/linux/librealmc.so"))
                    outputs.file(project.file("$jvmJniPath/linux/dynamic_libraries.properties"))
                }
                "macos" -> {
                    // copy MacOS pre-built binaries
                    project.file("$buildDir/realmMacOsBuild/librealmc.dylib")
                        .copyTo(project.file("$jvmJniPath/macos/librealmc.dylib"), overwrite = true)
                    genHashFile(platform = "macos", prefix = "lib", suffix = ".dylib")
                    outputs.file(project.file("$jvmJniPath/macos/librealmc.dylib"))
                    outputs.file(project.file("$jvmJniPath/macos/dynamic_libraries.properties"))
                }
                "windows" -> {
                    // copy Window pre-built binaries
                    project.file("$buildDir/realmWindowsBuild/Release/realmc.dll")
                        .copyTo(project.file("$jvmJniPath/windows/realmc.dll"), overwrite = true)
                    genHashFile(platform = "windows", prefix = "", suffix = ".dll")
                    outputs.file(project.file("$jvmJniPath/windows/realmc.dll"))
                    outputs.file(project.file("$jvmJniPath/windows/dynamic_libraries.properties"))
                }
                else -> throw IllegalArgumentException("Unsupported platfor for realm.kotlin.copyNativeJvmLibs: $arch")
            }
        }
    }
}

/**
 * Consolidate shared CMake flags used across all configurations
 */
fun getSharedCMakeFlags(buildType: BuildType, ccache: Boolean = true): Array<String> {
    // Any change to CMAKE properties here, should be reflected in /JenkinsFile, specifically
    // the `build_jvm_linux` and `build_jvm_windows` functions.
    val args = mutableListOf<String>()
    if (ccache) {
        args.add("-DCMAKE_CXX_COMPILER_LAUNCHER=ccache")
        args.add("-DCMAKE_C_COMPILER_LAUNCHER=ccache")
    }
    val cmakeBuildType: String = when(buildType) {
        BuildType.DEBUG -> "Debug"
        BuildType.RELEASE -> "Release"
    }
    with(args) {
        add("-DCMAKE_BUILD_TYPE=$cmakeBuildType")
        add("-DREALM_ENABLE_SYNC=1")
        add("-DREALM_NO_TESTS=1")
        add("-DREALM_BUILD_LIB_ONLY=true")
        add("-DREALM_CORE_SUBMODULE_BUILD=true")
    }
    return args.toTypedArray()
}

// JVM native libs are currently always built in Release mode.
fun Task.buildSharedLibrariesForJVMMacOs() {
    group = "Build"
    description = "Compile dynamic libraries loaded by the JVM fat jar for supported platforms."
    val directory = "$buildDir/realmMacOsBuild"

    doLast {
        exec {
            commandLine("mkdir", "-p", directory)
        }
        exec {
            workingDir(project.file(directory))
            commandLine(
                "cmake",
                *getSharedCMakeFlags(BuildType.RELEASE),
                "-DCPACK_PACKAGE_DIRECTORY=..",
                "-DCMAKE_OSX_ARCHITECTURES=x86_64;arm64",
                project.file("src/jvm/")
            )
        }
        exec {
            workingDir(project.file(directory))
            commandLine("cmake", "--build", ".", "-j8")
        }

        // copy files (macos)
        exec {
            commandLine("mkdir", "-p", project.file("$jvmJniPath/macos"))
        }
        File("$directory/librealmc.dylib")
            .copyTo(project.file("$jvmJniPath/macos/librealmc.dylib"), overwrite = true)

        // build hash file
        genHashFile(platform = "macos", prefix = "lib", suffix = ".dylib")
    }

    inputs.dir(project.file("$absoluteCorePath/src"))
    outputs.file(project.file("$jvmJniPath/macos/librealmc.dylib"))
    outputs.file(project.file("$jvmJniPath/macos/dynamic_libraries.properties"))
}

fun Task.buildSharedLibrariesForJVMWindows() {
    group = "Build"
    description = "Compile dynamic libraries loaded by the JVM fat jar for supported platforms."
    val directory = "$buildDir/realmWindowsBuild"

    doLast {
        file(directory).mkdirs()
        exec {
            workingDir(project.file(directory))
            commandLine(
                "cmake",
                *getSharedCMakeFlags(BuildType.RELEASE, ccache = false),
                "-DCMAKE_GENERATOR_PLATFORM=x64",
                "-DCMAKE_SYSTEM_VERSION=8.1",
                "-DVCPKG_TARGET_TRIPLET=x64-windows-static",
                project.file("src/jvm/")
            )
        }
        exec {
            workingDir(project.file(directory))
            commandLine("cmake", "--build", ".", "--config", "Release")
        }

        // copy files (Windows)
        project.file("$jvmJniPath/windows").mkdirs()
        File("$directory/Release/realmc.dll")
            .copyTo(project.file("$jvmJniPath/windows/realmc.dll"), overwrite = true)

        // build hash file
        genHashFile(platform = "windows", prefix = "", suffix = ".dll")
    }

    inputs.dir(project.file("$absoluteCorePath/src"))
    outputs.file(project.file("$jvmJniPath/windows/realmc.dll"))
    outputs.file(project.file("$jvmJniPath/windows/dynamic_libraries.properties"))
}

fun genHashFile(platform: String, prefix: String, suffix: String) {
    val resourceDir = project.file("$jvmJniPath").absolutePath
    val libRealmc: Path = Paths.get(resourceDir, platform, "${prefix}realmc$suffix")

    // the order matters (i.e 'realm-ffi' first then 'realmc')
    val macosHashes = """
            realmc ${sha1(libRealmc)}

    """.trimIndent()

    Paths.get(resourceDir, platform, "dynamic_libraries.properties").also {
        Files.write(it, macosHashes.toByteArray())
    }
}

fun sha1(file: Path): String {
    val digest = MessageDigest.getInstance("SHA-1")
    Files.newInputStream(file).use {
        val buf = ByteArray(16384) // 16k
        while (true) {
            val bytes = it.read(buf)
            if (bytes > 0) {
                digest.update(buf, 0, bytes)
            } else {
                break
            }
        }
        return digest.digest().joinToString("", transform = { "%02x".format(it) })
    }
}

fun Task.build_C_API_Macos_Universal(buildVariant: BuildType) {
    val directory = "$absoluteCorePath/build-macos_universal${buildVariant.buildDirSuffix}"
    doLast {
        exec {
            commandLine("mkdir", "-p", directory)
        }
        exec {
            // See https://github.com/realm/realm-core/blob/master/tools/build-cocoa.sh#L47
            // for source of these arguments.
            workingDir(project.file(directory))
            commandLine(
                "cmake",
                *getSharedCMakeFlags(buildVariant),
                "-DCMAKE_TOOLCHAIN_FILE=$absoluteCorePath/tools/cmake/xcode.toolchain.cmake",
                "-DCMAKE_SYSTEM_NAME=Darwin",
                "-DCPACK_SYSTEM_NAME=macosx",
                "-DCPACK_PACKAGE_DIRECTORY=..",
                "-DCMAKE_OSX_ARCHITECTURES=x86_64;arm64",
                "-G",
                "Xcode",
                ".."
            )
        }
        exec {
            workingDir(project.file(directory))
            commandLine(
                "xcodebuild",
                "-destination",
                "generic/platform=macOS",
                "-sdk",
                "macosx",
                "-configuration",
                "${buildVariant.type}",
                "-UseModernBuildSystem=NO" // TODO remove flag when https://github.com/realm/realm-kotlin/issues/141 is fixed
            )
        }
    }
    inputs.dir(project.file("$absoluteCorePath/src"))
    outputs.file(project.file("$directory/src/realm/object-store/c_api/$buildVariant/librealm-ffi-static.a"))
    outputs.file(project.file("$directory/src/realm/$buildVariant/librealm.a"))
    outputs.file(project.file("$directory/src/realm/object-store/c_api/$buildVariant/librealm-ffi-static.a"))
    outputs.file(project.file("$directory/src/realm/object-store/$buildVariant/librealm-object-store.a"))
    outputs.file(project.file("$directory/src/realm/sync/$buildVariant/librealm-sync.a"))
}

fun Task.build_C_API_Simulator(arch: String, buildType: BuildType) {
    val directory = "$absoluteCorePath/build-simulator-$arch${buildType.buildDirSuffix}"
    doLast {
        exec {
            workingDir(project.file(absoluteCorePath))
            commandLine("mkdir", "-p", directory)
        }
        exec {
            workingDir(project.file(directory))
            commandLine(
                "cmake", "-DCMAKE_TOOLCHAIN_FILE=$absoluteCorePath/tools/cmake/xcode.toolchain.cmake",
                *getSharedCMakeFlags(buildType),
                "-DCMAKE_INSTALL_PREFIX=.",
                "-G",
                "Xcode",
                ".."
            )
        }
        exec {
            workingDir(project.file(directory))
            commandLine(
                "xcodebuild",
                "ARCHS=$arch",
                "-sdk",
                "iphonesimulator",
                "-configuration",
                "${buildType.type}",
                "-target",
                "install",
                "-UseModernBuildSystem=NO" // TODO remove flag when https://github.com/realm/realm-kotlin/issues/141 is fixed
            )
        }
    }
    inputs.dir(project.file("$absoluteCorePath/src"))
    outputs.file(project.file("$directory/lib/librealm-ffi-static${buildType.buildDirSuffix}.a"))
    outputs.file(project.file("$directory/lib/librealm${buildType.buildDirSuffix}.a"))
    outputs.file(project.file("$directory/lib/librealm-parser${buildType.buildDirSuffix}.a"))
    outputs.file(project.file("$directory/lib/librealm-object-store${buildType.buildDirSuffix}.a"))
    outputs.file(project.file("$directory/lib/librealm-sync${buildType.buildDirSuffix}.a"))
}

fun Task.build_C_API_iOS_Arm64(buildType: BuildType) {
    val directory = "$absoluteCorePath/build-capi_ios_Arm64${buildType.buildDirSuffix}"
    doLast {
        exec {
            commandLine("mkdir", "-p", directory)
        }
        exec {
            workingDir(project.file(directory))
            commandLine(
                "cmake", "-DCMAKE_TOOLCHAIN_FILE=$absoluteCorePath/tools/cmake/xcode.toolchain.cmake",
                *getSharedCMakeFlags(buildType),
                "-DCMAKE_INSTALL_PREFIX=.",
                "-G",
                "Xcode",
                ".."
            )
        }
        exec {
            workingDir(project.file(directory))
            commandLine(
                "xcodebuild",
                "-sdk",
                "iphoneos",
                "-configuration",
                buildType.type,
                "-target",
                "install",
                "-arch",
                "arm64",
                "ONLY_ACTIVE_ARCH=NO",
                "-UseModernBuildSystem=NO"
            )
        }
    }
    inputs.dir(project.file("$absoluteCorePath/src"))
    outputs.file(project.file("$directory/lib/librealm-ffi-static${buildType.buildDirSuffix}.a"))
    outputs.file(project.file("$directory/lib/librealm${buildType.buildDirSuffix}.a"))
    outputs.file(project.file("$directory/lib/librealm-parser${buildType.buildDirSuffix}.a"))
    outputs.file(project.file("$directory/lib/librealm-object-store${buildType.buildDirSuffix}.a"))
    outputs.file(project.file("$directory/lib/librealm-sync${buildType.buildDirSuffix}.a"))
}

afterEvaluate {
    // Ensure that Swig wrapper is generated before compiling the JNI layer. This task needs
    // the cpp file as it somehow processes the CMakeList.txt-file, but haven't dug up the
    // actuals
    tasks.named("generateJsonModelDebug") {
        inputs.files(tasks.getByPath(":jni-swig-stub:realmWrapperJvm").outputs)
    }
    tasks.named("generateJsonModelRelease") {
        inputs.files(tasks.getByPath(":jni-swig-stub:realmWrapperJvm").outputs)
    }
}

tasks.named("jvmMainClasses") {
    checkIfBuildingNativeLibs(this) {
        dependsOn(buildJVMSharedLibs)
    }
    dependsOn(copyJVMSharedLibs)
}

tasks.named("jvmProcessResources") {
    checkIfBuildingNativeLibs(this) {
        dependsOn(buildJVMSharedLibs)
    }
    dependsOn(copyJVMSharedLibs)
}

// Add generic macosTest task that execute macos tests according to the current host architecture
if (HOST_OS.isMacOs()) {
    tasks.register("macosTest") {
        val arch = when (HOST_OS) {
            OperatingSystem.MACOS_ARM64 -> "Arm64"
            OperatingSystem.MACOS_X64 -> "X64"
            else -> throw IllegalStateException("Unsupported macOS architecture: $HOST_OS")
        }
        dependsOn(tasks.named("macos${arch}Test"))
    }
}

// Maven Central requires JavaDoc so add empty javadoc artifacts
val javadocJar by tasks.registering(Jar::class) {
    archiveClassifier.set("javadoc")
}

publishing {
    // See https://dev.to/kotlin/how-to-build-and-publish-a-kotlin-multiplatform-library-going-public-4a8k
    publications.withType<MavenPublication> {
        // Stub javadoc.jar artifact
        artifact(javadocJar.get())
    }
}

realmPublish {
    pom {
        name = "C Interop"
        description =
            "Wrapper for interacting with Realm Kotlin native code. This artifact is not " +
            "supposed to be consumed directly, but through " +
            "'io.realm.kotlin:gradle-plugin:${Realm.version}' instead."
    }
}

// Generate code with version constant
tasks.create("generateSdkVersionConstant") {
    val outputDir = file(versionDirectory)

    inputs.property("version", project.version)
    outputs.dir(outputDir)

    doLast {
        val versionFile = file("$outputDir/io/realm/kotlin/internal/Version.kt")
        versionFile.parentFile.mkdirs()
        versionFile.writeText(
            """
            // Generated file. Do not edit!
            package io.realm.kotlin.internal
            public const val SDK_VERSION: String = "${project.version}"
            """.trimIndent()
        )
    }
}
tasks.withType<org.jetbrains.kotlin.gradle.dsl.KotlinCompile<*>> {
    dependsOn("generateSdkVersionConstant")
}

tasks.named("clean") {
    doLast {
        delete(buildJVMSharedLibs.get().outputs)
        delete(project.file(".cxx"))
    }
}<|MERGE_RESOLUTION|>--- conflicted
+++ resolved
@@ -414,27 +414,6 @@
  * mostly useful on CI.
  */
 val copyJVMSharedLibs: TaskProvider<Task> by tasks.registering {
-<<<<<<< HEAD
-    val copyJvmABIs = project.hasProperty("realm.kotlin.copyNativeJvmLibs") && project.property("realm.kotlin.copyNativeJvmLibs") == "true"
-    logger.info("Copy native Realm JVM libraries: $copyJvmABIs")
-    if (copyJvmABIs) {
-        // copy MacOS pre-built binaries
-        project.file("$buildDir/realmMacOsBuild/librealmc.dylib")
-            .copyTo(project.file("$jvmJniPath/macos/librealmc.dylib"), overwrite = true)
-        genHashFile(platform = "macos", prefix = "lib", suffix = ".dylib")
-
-        // copy Linux pre-built binaries
-        project.file("$buildDir/realmLinuxBuild/librealmc.so")
-            .copyTo(project.file("$jvmJniPath/linux/librealmc.so"), overwrite = true)
-        genHashFile(platform = "linux", prefix = "lib", suffix = ".so")
-
-        // copy Window pre-built binaries
-        project.file("$buildDir/realmWindowsBuild/Release/realmc.dll")
-            .copyTo(project.file("$jvmJniPath/windows/realmc.dll"), overwrite = true)
-        genHashFile(platform = "windows", prefix = "", suffix = ".dll")
-=======
->>>>>>> b0b325f5
-
     val copyJvmABIs = project.hasProperty("realm.kotlin.copyNativeJvmLibs")
             && (project.property("realm.kotlin.copyNativeJvmLibs") as String).isNotEmpty()
     logger.info("Copy native Realm JVM libraries: $copyJvmABIs")
@@ -470,7 +449,7 @@
                     outputs.file(project.file("$jvmJniPath/windows/realmc.dll"))
                     outputs.file(project.file("$jvmJniPath/windows/dynamic_libraries.properties"))
                 }
-                else -> throw IllegalArgumentException("Unsupported platfor for realm.kotlin.copyNativeJvmLibs: $arch")
+                else -> throw IllegalArgumentException("Unsupported platform for realm.kotlin.copyNativeJvmLibs: $arch")
             }
         }
     }
