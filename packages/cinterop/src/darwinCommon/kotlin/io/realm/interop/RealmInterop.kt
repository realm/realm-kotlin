/*
 * Copyright 2020 Realm Inc.
 *
 * Licensed under the Apache License, Version 2.0 (the "License");
 * you may not use this file except in compliance with the License.
 * You may obtain a copy of the License at
 *
 * http://www.apache.org/licenses/LICENSE-2.0
 *
 * Unless required by applicable law or agreed to in writing, software
 * distributed under the License is distributed on an "AS IS" BASIS,
 * WITHOUT WARRANTIES OR CONDITIONS OF ANY KIND, either express or implied.
 * See the License for the specific language governing permissions and
 * limitations under the License.
 */

package io.realm.interop

import io.realm.runtimeapi.Link
import io.realm.runtimeapi.NativePointer
import io.realm.runtimeapi.RealmModelInternal
import kotlinx.cinterop.BooleanVar
import kotlinx.cinterop.ByteVarOf
import kotlinx.cinterop.COpaquePointer
import kotlinx.cinterop.CPointed
import kotlinx.cinterop.CPointer
import kotlinx.cinterop.CPointerVar
import kotlinx.cinterop.CValue
import kotlinx.cinterop.MemScope
import kotlinx.cinterop.StableRef
import kotlinx.cinterop.ULongVar
import kotlinx.cinterop.alloc
import kotlinx.cinterop.allocArray
import kotlinx.cinterop.asStableRef
import kotlinx.cinterop.cValue
import kotlinx.cinterop.cstr
import kotlinx.cinterop.get
import kotlinx.cinterop.getBytes
import kotlinx.cinterop.memScoped
import kotlinx.cinterop.ptr
import kotlinx.cinterop.readBytes
import kotlinx.cinterop.set
import kotlinx.cinterop.staticCFunction
import kotlinx.cinterop.toKString
import kotlinx.cinterop.useContents
import kotlinx.cinterop.value
import realm_wrapper.realm_class_info_t
import realm_wrapper.realm_clear_last_error
import realm_wrapper.realm_config_t
import realm_wrapper.realm_error_t
import realm_wrapper.realm_find_property
import realm_wrapper.realm_get_last_error
import realm_wrapper.realm_link_t
import realm_wrapper.realm_property_info_t
import realm_wrapper.realm_string_t
import realm_wrapper.realm_value_t
import realm_wrapper.realm_value_type

private fun throwOnError() {
    memScoped {
        val error = alloc<realm_error_t>()
        if (realm_get_last_error(error.ptr)) {
            val runtimeException = RuntimeException(error.message?.toKString())
            realm_clear_last_error()
            // FIXME Extract all error information and throw exceptions based on type
            //  https://github.com/realm/realm-kotlin/issues/70
            throw runtimeException
        }
    }
}

private fun throwOnError(boolean: Boolean): Boolean {
    if (!boolean) throwOnError(); return boolean
}

private fun throwOnError(pointer: CPointer<out CPointed>?): CPointer<out CPointed>? {
    if (pointer == null) throwOnError(); return pointer
}

// FIXME API-INTERNAL Consider making NativePointer/CPointerWrapper generic to enforce typing
class CPointerWrapper(ptr: CPointer<out CPointed>?) : NativePointer {
    val ptr: CPointer<out CPointed>? = throwOnError(ptr)
}

// Convenience type cast
private inline fun <T : CPointed> NativePointer.cptr(): CPointer<T> {
    return (this as CPointerWrapper).ptr as CPointer<T>
}

fun realm_string_t.set(memScope: MemScope, s: String): realm_string_t {
    if (s.isEmpty()) {
        data = null
        size = 0UL
    } else {
        val cstr = s.cstr
        data = cstr.getPointer(memScope)
        size = cstr.getBytes().size.toULong() - 1UL // realm_string_t is not zero-terminated
    }
    return this
}

fun realm_value_t.set(memScope: MemScope, value: Any): realm_value_t {
    when (value) {
        is String -> {
            type = realm_value_type.RLM_TYPE_STRING
            string.set(memScope, value)
        }
        is Byte, is Short, is Int, is Long -> {
            type = realm_value_type.RLM_TYPE_INT
            integer = (value as Number).toLong()
        }
        is Char -> {
            type = realm_value_type.RLM_TYPE_INT
            integer = value.toLong()
        }
        is Float -> {
            type = realm_value_type.RLM_TYPE_FLOAT
            fnum = value
        }
        is Double -> {
            type = realm_value_type.RLM_TYPE_DOUBLE
            dnum = value
        }
        else ->
            TODO("Value conversion not yet implemented for : ${value::class.simpleName}")
    }
    return this
}

fun realm_string_t.toKString(): String {
    if (size == 0UL) {
        return ""
    }
    val data: CPointer<ByteVarOf<Byte>>? = this.data
    val readBytes: ByteArray? = data?.readBytes(this.size.toInt())
    return readBytes?.toKString()!!
}

fun String.toRString(memScope: MemScope) = cValue<realm_string_t> {
    set(memScope, this@toRString)
}

actual object RealmInterop {

    actual fun realm_get_library_version(): String {
        return realm_wrapper.realm_get_library_version()!!.toKString()
    }

    actual fun realm_schema_new(tables: List<Table>): NativePointer {
        val count = tables.size
        memScoped {
            val cclasses = allocArray<realm_class_info_t>(count)
            val cproperties = allocArray<CPointerVar<realm_property_info_t>>(count)
            for ((i, clazz) in tables.withIndex()) {
                val properties = clazz.properties
                // Class
                cclasses[i].apply {
                    name = clazz.name.cstr.ptr
                    primary_key = clazz.primaryKey.cstr.ptr
                    num_properties = properties.size.toULong()
                    num_computed_properties = 0U
                    flags =
                        clazz.flags.fold(0) { flags, element -> flags or element.nativeValue.toInt() }
                }
                cproperties[i] =
                    allocArray<realm_property_info_t>(properties.size).getPointer(memScope)
                for ((j, property) in properties.withIndex()) {
                    cproperties[i]!![j].apply {
                        name = property.name.cstr.ptr
                        public_name = "".cstr.ptr
                        link_target = property.linkTarget.cstr.ptr
                        link_origin_property_name = "".cstr.ptr
                        type = property.type.nativeValue
                        collection_type = property.collectionType.nativeValue
                        flags =
                            property.flags.fold(0) { flags, element -> flags or element.nativeValue.toInt() }
                    }
                }
            }
            return CPointerWrapper(
                realm_wrapper.realm_schema_new(
                    cclasses,
                    count.toULong(),
                    cproperties
                )
            )
        }
    }

    actual fun realm_config_new(): NativePointer {
        return CPointerWrapper(realm_wrapper.realm_config_new())
    }

    actual fun realm_config_set_path(config: NativePointer, path: String) {
        realm_wrapper.realm_config_set_path(config.cptr(), path)
    }

    actual fun realm_config_set_schema_mode(config: NativePointer, mode: SchemaMode) {
        realm_wrapper.realm_config_set_schema_mode(
            config.cptr(),
            mode.nativeValue
        )
    }

    actual fun realm_config_set_schema_version(config: NativePointer, version: Long) {
        realm_wrapper.realm_config_set_schema_version(
            config.cptr(),
            version.toULong()
        )
    }

    actual fun realm_config_set_schema(config: NativePointer, schema: NativePointer) {
        realm_wrapper.realm_config_set_schema(config.cptr(), schema.cptr())
    }

    actual fun realm_schema_validate(schema: NativePointer, mode: SchemaValidationMode): Boolean {
        return throwOnError(realm_wrapper.realm_schema_validate(schema.cptr(), mode.nativeValue.toULong()))
    }

    actual fun realm_open(config: NativePointer): NativePointer {
        return CPointerWrapper(realm_wrapper.realm_open(config.cptr<realm_config_t>()))
    }

    actual fun realm_close(realm: NativePointer) {
        throwOnError(realm_wrapper.realm_close(realm.cptr()))
    }

    actual fun realm_get_schema(realm: NativePointer): NativePointer {
        return CPointerWrapper(realm_wrapper.realm_get_schema(realm.cptr()))
    }

    actual fun realm_get_num_classes(realm: NativePointer): Long {
        return realm_wrapper.realm_get_num_classes(realm.cptr()).toLong()
    }

    actual fun realm_release(o: NativePointer) {
        realm_wrapper.realm_release((o as CPointerWrapper).ptr)
    }

    actual fun realm_begin_write(realm: NativePointer) {
        throwOnError(realm_wrapper.realm_begin_write(realm.cptr()))
    }

    actual fun realm_commit(realm: NativePointer) {
        throwOnError(realm_wrapper.realm_commit(realm.cptr()))
    }

    actual fun realm_find_class(realm: NativePointer, name: String): Long {
        memScoped {
            val found = alloc<BooleanVar>()
            val classInfo = alloc<realm_class_info_t>()
            throwOnError(
                realm_wrapper.realm_find_class(
                    realm.cptr(),
                    name,
                    found.ptr,
                    classInfo.ptr
                )
            )
            if (!found.value) {
                throw RuntimeException("Class \"$name\" not found")
            }
            return classInfo.key.toLong()
        }
    }

    actual fun realm_object_create(realm: NativePointer, key: Long): NativePointer {
        return CPointerWrapper(realm_wrapper.realm_object_create(realm.cptr(), key.toUInt()))
    }

    actual fun realm_object_as_link(obj: NativePointer): Link {
        val link: CValue<realm_link_t /* = realm_wrapper.realm_link */> = realm_wrapper.realm_object_as_link(obj.cptr())
        link.useContents {
            return Link(this.target_table.toLong(), this.target)
        }
    }

    actual fun realm_get_col_key(realm: NativePointer, table: String, col: String): ColumnKey {
        memScoped {
            return ColumnKey(propertyInfo(realm, classInfo(realm, table), col).key)
        }
    }

<<<<<<< HEAD
    actual fun <T> realm_get_value(obj: NativePointer, key: Long) : T {
        memScoped {
            val value: realm_value_t = alloc()
            realm_wrapper.realm_get_value(obj.cptr(), key, value.ptr)
            return from_realm_value(value)
        }
    }

    private fun <T> from_realm_value(value: realm_value_t): T {
        return when (value.type) {
            realm_value_type.RLM_TYPE_NULL ->
                null as T
            realm_value_type.RLM_TYPE_INT ->
                value.integer
            realm_value_type.RLM_TYPE_BOOL ->
                value.boolean
            realm_value_type.RLM_TYPE_STRING ->
                value.string.toKString()
            realm_value_type.RLM_TYPE_FLOAT->
                value.fnum
            realm_value_type.RLM_TYPE_DOUBLE->
                value.dnum
            realm_value_type.RLM_TYPE_LINK ->
                value.asLink()
            else ->
                TODO("Unsupported type for from_realm_value ${value.type.name}")
        } as T
    }


    actual fun <T> realm_set_value(o: NativePointer, key: Long, value: T, isDefault: Boolean) {
=======
    actual fun <T> realm_set_value(o: NativePointer, key: ColumnKey, value: T?, isDefault: Boolean) {
>>>>>>> 5687febc
        memScoped {
            realm_wrapper.realm_set_value_by_ref(o.cptr(), key.key, to_realm_value(value).ptr, isDefault)
        }
    }

    private fun <T> MemScope.to_realm_value(value: T): realm_value_t {
        val cvalue: realm_value_t = alloc()
<<<<<<< HEAD
        when(value) {
            null -> {
                cvalue.type = realm_value_type.RLM_TYPE_NULL
            }
            is Long -> {
                cvalue.type = realm_value_type.RLM_TYPE_INT
                cvalue.integer = value as Long
            }
            is Boolean -> {
                cvalue.type = realm_value_type.RLM_TYPE_BOOL
                cvalue.boolean = value as Boolean
            }
            is String -> {
                cvalue.type = realm_value_type.RLM_TYPE_STRING
                cvalue.string.set(this, value as String)
            }
            is Float -> {
                cvalue.type = realm_value_type.RLM_TYPE_FLOAT
                cvalue.fnum = value as Float
            }
            is Double -> {
                cvalue.type = realm_value_type.RLM_TYPE_DOUBLE
                cvalue.dnum = value as Double
            }
=======
        when (value) {
>>>>>>> 5687febc
            is RealmModelInternal -> {
                cvalue.type = realm_value_type.RLM_TYPE_LINK
                val nativePointer = value.`$realm$ObjectPointer` ?: error("Cannot set unmanaged object")
                realm_wrapper.realm_object_as_link(nativePointer?.cptr()).useContents {
                    cvalue.link.apply {
                        target_table = this@useContents.target_table
                        target = this@useContents.target
                    }
                }
            }
<<<<<<< HEAD
            //    RLM_TYPE_BINARY,
            //    RLM_TYPE_TIMESTAMP,
            //    RLM_TYPE_DECIMAL128,
            //    RLM_TYPE_OBJECT_ID,
            //    RLM_TYPE_UUID,
            else -> {
                TODO("Unsupported type for to_realm_value `${value!!::class.simpleName}`")
=======
        }
        return cvalue
    }

    actual fun <T> realm_get_value(obj: NativePointer, key: ColumnKey): T? {
        memScoped {
            val value: realm_value_t = alloc()
            realm_wrapper.realm_get_value(obj.cptr(), key.key, value.ptr)
            // FIXME Where should we handle nullability. Current prototype does not allow nulls
            //  realm_value_type.RLM_TYPE_NULL ->
            //      return null
            //  https://github.com/realm/realm-kotlin/issues/71
            return from_realm_value(value)
        }
    }

    private fun <T> from_realm_value(value: realm_value_t): T? {
        when (value.type) {
            realm_value_type.RLM_TYPE_STRING ->
                return value.string.toKString() as T
            realm_value_type.RLM_TYPE_NULL ->
                return null
            realm_value_type.RLM_TYPE_LINK ->
                return value.asLink() as T
            else ->
                error("Expected String property got ${value.type.name}")
        }
    }

    // FIXME API-INTERNAL How should we support the various types. Through generic dispatching
    //  getter/setter, or through specialized methods.
    //  https://github.com/realm/realm-kotlin/issues/69
    actual inline fun <T> realm_set_value(
        realm: NativePointer?,
        obj: NativePointer?,
        table: String,
        col: String,
        value: T,
        isDefault: Boolean
    ) {
        TODO("Unsupported until https://youtrack.jetbrains.com/issue/KT-43833 is fixed")
        // Anonymous union are not supported in Kotlin/Native https://youtrack.jetbrains.com/issue/KT-43833
        // which will call to `realm_wrapper.realm_set_value` using a `cValue<realm_value>` throw a
        // type kotlinx.cinterop.CValue<realm_wrapper.realm_value{ realm_wrapper.realm_value_t }>  is not supported here: not a structure or too complex
    }

    // FIXME API-INTERNAL How should we support the various types. Through generic dispatching
    //  getter/setter, or through specialized methods.
    //  https://github.com/realm/realm-kotlin/issues/69
    actual fun <T> realm_get_value(
        realm: NativePointer?,
        obj: NativePointer?,
        table: String,
        col: String,
        type: PropertyType
    ): T {
        TODO("Not yet implemented") // https://github.com/realm/realm-kotlin/issues/69
    }

    // Invoked from compiler plugin generated code
    actual fun objectGetString(
        realm: NativePointer?,
        obj: NativePointer?,
        table: String,
        col: String
    ): String {
        if (realm == null || obj == null) {
            throw IllegalStateException("Invalid/deleted object")
        }
        memScoped {
            val propertyInfo = propertyInfo(realm, classInfo(realm, table), col)
            val value = alloc<realm_value_t>()
            realm_wrapper.realm_get_value(obj.cptr(), propertyInfo.key, value.ptr)
            when (value.type) {
                realm_value_type.RLM_TYPE_STRING ->
                    return value.string.toKString()
                // FIXME Where should we handle nullability. Current prototype does not allow nulls
                //  realm_value_type.RLM_TYPE_NULL ->
                //      return null
                //  https://github.com/realm/realm-kotlin/issues/71
                else ->
                    error("Expected String property got ${value.type.name}")
>>>>>>> 5687febc
            }
        }
        return cvalue
    }

    actual fun realm_query_parse(
        realm: NativePointer,
        table: String,
        query: String,
        vararg args: Any
    ): NativePointer {
        memScoped {
            val count = args.size
            val cArgs = allocArray<realm_value_t>(count)
            args.mapIndexed { i, arg ->
                cArgs[i].apply {
                    set(memScope, arg)
                }
            }
            return CPointerWrapper(
                realm_wrapper.realm_query_parse(
                    realm.cptr(),
                    classInfo(realm, table).key,
                    query,
                    count.toULong(),
                    cArgs
                )
            )
        }
    }

    actual fun realm_query_find_first(realm: NativePointer): Link? {
        memScoped {
            val found = alloc<BooleanVar>()
            val value = alloc<realm_value_t>()
            throwOnError(realm_wrapper.realm_query_find_first(realm.cptr(), value.ptr, found.ptr))
            if (!found.value) {
                return null
            }
            if (value.type != realm_value_type.RLM_TYPE_LINK) {
                error("Query did not return link but ${value.type}")
            }
            return Link(value.link.target, value.link.target_table.toLong())
        }
    }

    actual fun realm_query_find_all(query: NativePointer): NativePointer {
        return CPointerWrapper(realm_wrapper.realm_query_find_all(query.cptr()))
    }

    actual fun realm_results_count(results: NativePointer): Long {
        memScoped {
            val count = alloc<ULongVar>()
            throwOnError(realm_wrapper.realm_results_count(results.cptr(), count.ptr))
            return count.value.toLong()
        }
    }

    actual fun <T> realm_results_get(results: NativePointer, index: Long): Link {
        memScoped {
            val value = alloc<realm_value_t>()
            throwOnError(realm_wrapper.realm_results_get(results.cptr(), index.toULong(), value.ptr))
            return value.asLink()
        }
    }

    actual fun realm_get_object(realm: NativePointer, link: Link): NativePointer {
        val ptr = throwOnError(realm_wrapper.realm_get_object(realm.cptr(), link.tableKey.toUInt(), link.objKey))
        return CPointerWrapper(ptr)
    }

    actual fun realm_results_delete_all(results: NativePointer) {
        throwOnError(realm_wrapper.realm_results_delete_all(results.cptr()))
    }

    actual fun realm_object_delete(obj: NativePointer) {
        throwOnError(realm_wrapper.realm_object_delete(obj.cptr()))
    }

    actual fun realm_object_add_notification_callback(obj: NativePointer, callback: Callback): NativePointer {
        return CPointerWrapper(
            realm_wrapper.realm_object_add_notification_callback(
                obj.cptr(),
                // Use the callback as user data
                StableRef.create(callback).asCPointer(),
                staticCFunction<COpaquePointer?, Unit> { userdata ->
                    userdata?.asStableRef<Callback>()?.dispose()
                        ?: error("Notification callback data should never be null")
                },
                // Change callback
                staticCFunction<COpaquePointer?, CPointer<realm_wrapper.realm_object_changes_t>?, Unit> { userdata, change ->
                    userdata?.asStableRef<Callback>()?.get()?.onChange(CPointerWrapper(change))
                        ?: error("Notification callback data should never be null")
                },
                // FIXME API-NOTIFICATION Error callback, C-API realm_get_async_error not available yet
                staticCFunction<COpaquePointer?, CPointer<realm_wrapper.realm_async_error_t>?, Unit> { userdata, asyncError -> },
                // FIXME NOTIFICATION C-API currently uses the realm's default scheduler
                null
            )
        )
    }

    actual fun realm_results_add_notification_callback(results: NativePointer, callback: Callback): NativePointer {
        return CPointerWrapper(
            realm_wrapper.realm_results_add_notification_callback(
                results.cptr(),
                // Use the callback as user data
                StableRef.create(callback).asCPointer(),
                staticCFunction<COpaquePointer?, Unit> { userdata ->
                    userdata?.asStableRef<Callback>()?.dispose()
                        ?: error("Notification callback data should never be null")
                },
                // Change callback
                staticCFunction<COpaquePointer?, CPointer<realm_wrapper.realm_collection_changes_t>?, Unit> { userdata, change ->
                    userdata?.asStableRef<Callback>()?.get()?.onChange(CPointerWrapper(change))
                        ?: error("Notification callback data should never be null")
                },
                // FIXME API-NOTIFICATION Error callback, C-API realm_get_async_error not available yet
                staticCFunction<COpaquePointer?, CPointer<realm_wrapper.realm_async_error_t>?, Unit> { userdata, asyncError -> },
                // FIXME NOTIFICATION C-API currently uses the realm's default scheduler
                null
            )
        )
    }

    private fun MemScope.classInfo(realm: NativePointer, table: String): realm_class_info_t {
        val found = alloc<BooleanVar>()
        val classInfo = alloc<realm_class_info_t>()
        throwOnError(
            realm_wrapper.realm_find_class(
                realm.cptr(),
                table,
                found.ptr,
                classInfo.ptr
            )
        )
        return classInfo
    }

    private fun MemScope.propertyInfo(
        realm: NativePointer,
        classInfo: realm_class_info_t,
        col: String
    ): realm_property_info_t {
        val found = alloc<BooleanVar>()
        val propertyInfo = alloc<realm_property_info_t>()
        throwOnError(
            realm_find_property(
                realm.cptr(),
                classInfo.key,
                col,
                found.ptr,
                propertyInfo.ptr
            )
        )
        return propertyInfo
    }

    private fun realm_value_t.asLink(): Link {
        if (this.type != realm_value_type.RLM_TYPE_LINK) {
            error("Value is not of type link: $this.type")
        }
        return Link(this.link.target_table.toLong(), this.link.target)
    }
}<|MERGE_RESOLUTION|>--- conflicted
+++ resolved
@@ -281,11 +281,10 @@
         }
     }
 
-<<<<<<< HEAD
-    actual fun <T> realm_get_value(obj: NativePointer, key: Long) : T {
+    actual fun <T> realm_get_value(obj: NativePointer, key: ColumnKey): T {
         memScoped {
             val value: realm_value_t = alloc()
-            realm_wrapper.realm_get_value(obj.cptr(), key, value.ptr)
+            realm_wrapper.realm_get_value(obj.cptr(), key.key, value.ptr)
             return from_realm_value(value)
         }
     }
@@ -300,9 +299,9 @@
                 value.boolean
             realm_value_type.RLM_TYPE_STRING ->
                 value.string.toKString()
-            realm_value_type.RLM_TYPE_FLOAT->
+            realm_value_type.RLM_TYPE_FLOAT ->
                 value.fnum
-            realm_value_type.RLM_TYPE_DOUBLE->
+            realm_value_type.RLM_TYPE_DOUBLE ->
                 value.dnum
             realm_value_type.RLM_TYPE_LINK ->
                 value.asLink()
@@ -311,11 +310,7 @@
         } as T
     }
 
-
-    actual fun <T> realm_set_value(o: NativePointer, key: Long, value: T, isDefault: Boolean) {
-=======
-    actual fun <T> realm_set_value(o: NativePointer, key: ColumnKey, value: T?, isDefault: Boolean) {
->>>>>>> 5687febc
+    actual fun <T> realm_set_value(o: NativePointer, key: ColumnKey, value: T, isDefault: Boolean) {
         memScoped {
             realm_wrapper.realm_set_value_by_ref(o.cptr(), key.key, to_realm_value(value).ptr, isDefault)
         }
@@ -323,8 +318,7 @@
 
     private fun <T> MemScope.to_realm_value(value: T): realm_value_t {
         val cvalue: realm_value_t = alloc()
-<<<<<<< HEAD
-        when(value) {
+        when (value) {
             null -> {
                 cvalue.type = realm_value_type.RLM_TYPE_NULL
             }
@@ -348,9 +342,6 @@
                 cvalue.type = realm_value_type.RLM_TYPE_DOUBLE
                 cvalue.dnum = value as Double
             }
-=======
-        when (value) {
->>>>>>> 5687febc
             is RealmModelInternal -> {
                 cvalue.type = realm_value_type.RLM_TYPE_LINK
                 val nativePointer = value.`$realm$ObjectPointer` ?: error("Cannot set unmanaged object")
@@ -361,7 +352,6 @@
                     }
                 }
             }
-<<<<<<< HEAD
             //    RLM_TYPE_BINARY,
             //    RLM_TYPE_TIMESTAMP,
             //    RLM_TYPE_DECIMAL128,
@@ -369,90 +359,6 @@
             //    RLM_TYPE_UUID,
             else -> {
                 TODO("Unsupported type for to_realm_value `${value!!::class.simpleName}`")
-=======
-        }
-        return cvalue
-    }
-
-    actual fun <T> realm_get_value(obj: NativePointer, key: ColumnKey): T? {
-        memScoped {
-            val value: realm_value_t = alloc()
-            realm_wrapper.realm_get_value(obj.cptr(), key.key, value.ptr)
-            // FIXME Where should we handle nullability. Current prototype does not allow nulls
-            //  realm_value_type.RLM_TYPE_NULL ->
-            //      return null
-            //  https://github.com/realm/realm-kotlin/issues/71
-            return from_realm_value(value)
-        }
-    }
-
-    private fun <T> from_realm_value(value: realm_value_t): T? {
-        when (value.type) {
-            realm_value_type.RLM_TYPE_STRING ->
-                return value.string.toKString() as T
-            realm_value_type.RLM_TYPE_NULL ->
-                return null
-            realm_value_type.RLM_TYPE_LINK ->
-                return value.asLink() as T
-            else ->
-                error("Expected String property got ${value.type.name}")
-        }
-    }
-
-    // FIXME API-INTERNAL How should we support the various types. Through generic dispatching
-    //  getter/setter, or through specialized methods.
-    //  https://github.com/realm/realm-kotlin/issues/69
-    actual inline fun <T> realm_set_value(
-        realm: NativePointer?,
-        obj: NativePointer?,
-        table: String,
-        col: String,
-        value: T,
-        isDefault: Boolean
-    ) {
-        TODO("Unsupported until https://youtrack.jetbrains.com/issue/KT-43833 is fixed")
-        // Anonymous union are not supported in Kotlin/Native https://youtrack.jetbrains.com/issue/KT-43833
-        // which will call to `realm_wrapper.realm_set_value` using a `cValue<realm_value>` throw a
-        // type kotlinx.cinterop.CValue<realm_wrapper.realm_value{ realm_wrapper.realm_value_t }>  is not supported here: not a structure or too complex
-    }
-
-    // FIXME API-INTERNAL How should we support the various types. Through generic dispatching
-    //  getter/setter, or through specialized methods.
-    //  https://github.com/realm/realm-kotlin/issues/69
-    actual fun <T> realm_get_value(
-        realm: NativePointer?,
-        obj: NativePointer?,
-        table: String,
-        col: String,
-        type: PropertyType
-    ): T {
-        TODO("Not yet implemented") // https://github.com/realm/realm-kotlin/issues/69
-    }
-
-    // Invoked from compiler plugin generated code
-    actual fun objectGetString(
-        realm: NativePointer?,
-        obj: NativePointer?,
-        table: String,
-        col: String
-    ): String {
-        if (realm == null || obj == null) {
-            throw IllegalStateException("Invalid/deleted object")
-        }
-        memScoped {
-            val propertyInfo = propertyInfo(realm, classInfo(realm, table), col)
-            val value = alloc<realm_value_t>()
-            realm_wrapper.realm_get_value(obj.cptr(), propertyInfo.key, value.ptr)
-            when (value.type) {
-                realm_value_type.RLM_TYPE_STRING ->
-                    return value.string.toKString()
-                // FIXME Where should we handle nullability. Current prototype does not allow nulls
-                //  realm_value_type.RLM_TYPE_NULL ->
-                //      return null
-                //  https://github.com/realm/realm-kotlin/issues/71
-                else ->
-                    error("Expected String property got ${value.type.name}")
->>>>>>> 5687febc
             }
         }
         return cvalue
