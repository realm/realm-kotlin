/*
 * Copyright 2020 Realm Inc.
 *
 * Licensed under the Apache License, Version 2.0 (the "License");
 * you may not use this file except in compliance with the License.
 * You may obtain a copy of the License at
 *
 * http://www.apache.org/licenses/LICENSE-2.0
 *
 * Unless required by applicable law or agreed to in writing, software
 * distributed under the License is distributed on an "AS IS" BASIS,
 * WITHOUT WARRANTIES OR CONDITIONS OF ANY KIND, either express or implied.
 * See the License for the specific language governing permissions and
 * limitations under the License.
 */

package io.realm.interop

import kotlinx.cinterop.BooleanVar
import kotlinx.cinterop.ByteVarOf
import kotlinx.cinterop.COpaquePointer
import kotlinx.cinterop.CPointed
import kotlinx.cinterop.CPointer
import kotlinx.cinterop.CPointerVar
import kotlinx.cinterop.CValue
import kotlinx.cinterop.MemScope
import kotlinx.cinterop.StableRef
import kotlinx.cinterop.ULongVar
import kotlinx.cinterop.alloc
import kotlinx.cinterop.allocArray
import kotlinx.cinterop.asStableRef
import kotlinx.cinterop.cValue
import kotlinx.cinterop.cstr
import kotlinx.cinterop.get
import kotlinx.cinterop.getBytes
import kotlinx.cinterop.memScoped
import kotlinx.cinterop.ptr
import kotlinx.cinterop.readBytes
import kotlinx.cinterop.set
import kotlinx.cinterop.staticCFunction
import kotlinx.cinterop.toKString
import kotlinx.cinterop.useContents
import kotlinx.cinterop.value
import realm_wrapper.realm_class_info_t
import realm_wrapper.realm_clear_last_error
import realm_wrapper.realm_config_t
import realm_wrapper.realm_error_t
import realm_wrapper.realm_find_property
import realm_wrapper.realm_get_last_error
import realm_wrapper.realm_link_t
import realm_wrapper.realm_property_info_t
import realm_wrapper.realm_release
import realm_wrapper.realm_string_t
import realm_wrapper.realm_t
import realm_wrapper.realm_value_t
import realm_wrapper.realm_value_type
import realm_wrapper.realm_version_id_t
import kotlin.native.concurrent.freeze
import kotlin.native.internal.createCleaner

private fun throwOnError() {
    memScoped {
        val error = alloc<realm_error_t>()
        if (realm_get_last_error(error.ptr)) {
            val runtimeException = RuntimeException(error.message?.toKString())
            realm_clear_last_error()
            // FIXME Extract all error information and throw exceptions based on type
            //  https://github.com/realm/realm-kotlin/issues/70
            throw runtimeException
        }
    }
}

private fun checkedBooleanResult(boolean: Boolean): Boolean {
    if (!boolean) throwOnError(); return boolean
}

private fun checkedPointerResult(pointer: CPointer<out CPointed>?): CPointer<out CPointed>? {
    if (pointer == null) throwOnError(); return pointer
}

// FIXME API-INTERNAL Consider making NativePointer/CPointerWrapper generic to enforce typing

class CPointerWrapper(ptr: CPointer<out CPointed>?, managed: Boolean = true) : NativePointer {
    val ptr: CPointer<out CPointed>? = checkedPointerResult(ptr)

    @OptIn(ExperimentalStdlibApi::class)
    val cleaner = if (managed) {
        createCleaner(ptr.freeze()) {
            realm_release(it)
        }
    } else null
}

// Convenience type cast
private inline fun <T : CPointed> NativePointer.cptr(): CPointer<T> {
    return (this as CPointerWrapper).ptr as CPointer<T>
}

fun realm_string_t.set(memScope: MemScope, s: String): realm_string_t {
    if (s.isEmpty()) {
        data = null
        size = 0UL
    } else {
        val cstr = s.cstr
        data = cstr.getPointer(memScope)
        size = cstr.getBytes().size.toULong() - 1UL // realm_string_t is not zero-terminated
    }
    return this
}

fun realm_value_t.set(memScope: MemScope, value: Any): realm_value_t {
    when (value) {
        is String -> {
            type = realm_value_type.RLM_TYPE_STRING
            string.set(memScope, value)
        }
        is Byte, is Short, is Int, is Long -> {
            type = realm_value_type.RLM_TYPE_INT
            integer = (value as Number).toLong()
        }
        is Char -> {
            type = realm_value_type.RLM_TYPE_INT
            integer = value.toLong()
        }
        is Float -> {
            type = realm_value_type.RLM_TYPE_FLOAT
            fnum = value
        }
        is Double -> {
            type = realm_value_type.RLM_TYPE_DOUBLE
            dnum = value
        }
        else ->
            TODO("Value conversion not yet implemented for : ${value::class.simpleName}")
    }
    return this
}

fun realm_string_t.toKString(): String {
    if (size == 0UL) {
        return ""
    }
    val data: CPointer<ByteVarOf<Byte>>? = this.data
    val readBytes: ByteArray? = data?.readBytes(this.size.toInt())
    return readBytes?.toKString()!!
}

fun String.toRString(memScope: MemScope) = cValue<realm_string_t> {
    set(memScope, this@toRString)
}

actual object RealmInterop {

    actual fun realm_get_version_id(realm: NativePointer): Long {
        memScoped {
            val info = alloc<realm_version_id_t>()
            val found = alloc<BooleanVar>()
            checkedBooleanResult(realm_wrapper.realm_get_version_id(realm.cptr(), found.ptr, info.ptr))
            return if (found.value) {
                info.version.toLong()
            } else {
                throw IllegalStateException("No VersionId was available. Reading the VersionId requires a valid read transaction.")
            }
        }
    }

    actual fun realm_get_num_versions(realm: NativePointer): Long {
        memScoped {
            val versionsCount = alloc<ULongVar>()
            checkedBooleanResult(realm_wrapper.realm_get_num_versions(realm.cptr(), versionsCount.ptr))
            return versionsCount.value.toLong()
        }
    }

    actual fun realm_get_library_version(): String {
        return realm_wrapper.realm_get_library_version()!!.toKString()
    }

    actual fun realm_schema_new(tables: List<Table>): NativePointer {
        val count = tables.size
        memScoped {
            val cclasses = allocArray<realm_class_info_t>(count)
            val cproperties = allocArray<CPointerVar<realm_property_info_t>>(count)
            for ((i, clazz) in tables.withIndex()) {
                val properties = clazz.properties
                // Class
                cclasses[i].apply {
                    name = clazz.name.cstr.ptr
                    primary_key = (clazz.primaryKey ?: "").cstr.ptr
                    num_properties = properties.size.toULong()
                    num_computed_properties = 0U
                    flags =
                        clazz.flags.fold(0) { flags, element -> flags or element.nativeValue.toInt() }
                }
                cproperties[i] =
                    allocArray<realm_property_info_t>(properties.size).getPointer(memScope)
                for ((j, property) in properties.withIndex()) {
                    cproperties[i]!![j].apply {
                        name = property.name.cstr.ptr
                        public_name = "".cstr.ptr
                        link_target = property.linkTarget.cstr.ptr
                        link_origin_property_name = "".cstr.ptr
                        type = property.type.nativeValue
                        collection_type = property.collectionType.nativeValue
                        flags =
                            property.flags.fold(0) { flags, element -> flags or element.nativeValue.toInt() }
                    }
                }
            }
            return CPointerWrapper(
                realm_wrapper.realm_schema_new(
                    cclasses,
                    count.toULong(),
                    cproperties
                )
            )
        }
    }

    actual fun realm_config_new(): NativePointer {
        return CPointerWrapper(realm_wrapper.realm_config_new())
    }

    actual fun realm_config_set_path(config: NativePointer, path: String) {
        realm_wrapper.realm_config_set_path(config.cptr(), path)
    }

    actual fun realm_config_set_schema_mode(config: NativePointer, mode: SchemaMode) {
        realm_wrapper.realm_config_set_schema_mode(
            config.cptr(),
            mode.nativeValue
        )
    }

    actual fun realm_config_set_schema_version(config: NativePointer, version: Long) {
        realm_wrapper.realm_config_set_schema_version(
            config.cptr(),
            version.toULong()
        )
    }

    actual fun realm_config_set_max_number_of_active_versions(config: NativePointer, maxNumberOfVersions: Long) {
        realm_wrapper.realm_config_set_schema_version(config.cptr(), maxNumberOfVersions.toULong())
    }

    actual fun realm_config_set_schema(config: NativePointer, schema: NativePointer) {
        realm_wrapper.realm_config_set_schema(config.cptr(), schema.cptr())
    }

    actual fun realm_schema_validate(schema: NativePointer, mode: SchemaValidationMode): Boolean {
        return checkedBooleanResult(realm_wrapper.realm_schema_validate(schema.cptr(), mode.nativeValue.toULong()))
    }

    actual fun realm_open(config: NativePointer): NativePointer {
        val realmPtr = CPointerWrapper(realm_wrapper.realm_open(config.cptr<realm_config_t>()))
        // Ensure that we can read version information, etc.
        realm_begin_read(realmPtr)
        return realmPtr
    }

    actual fun realm_freeze(liveRealm: NativePointer): NativePointer {
        return CPointerWrapper(realm_wrapper.realm_freeze(liveRealm.cptr<realm_t>()))
    }

    actual fun realm_thaw(frozenRealm: NativePointer): NativePointer {
        val realmPtr = CPointerWrapper(realm_wrapper.realm_thaw(frozenRealm.cptr<realm_t>()))
        // Ensure that we can read version information, etc.
        realm_begin_read(realmPtr)
        return realmPtr
    }

    actual fun realm_is_frozen(realm: NativePointer): Boolean {
        return realm_wrapper.realm_is_frozen(realm.cptr<realm_t>())
    }

    actual fun realm_close(realm: NativePointer) {
        checkedBooleanResult(realm_wrapper.realm_close(realm.cptr()))
    }

    actual fun realm_get_schema(realm: NativePointer): NativePointer {
        return CPointerWrapper(realm_wrapper.realm_get_schema(realm.cptr()))
    }

    actual fun realm_get_num_classes(realm: NativePointer): Long {
        return realm_wrapper.realm_get_num_classes(realm.cptr()).toLong()
    }

    actual fun realm_release(p: NativePointer) {
        realm_wrapper.realm_release((p as CPointerWrapper).ptr)
    }

    actual fun realm_is_closed(realm: NativePointer): Boolean {
        return realm_wrapper.realm_is_closed(realm.cptr())
    }

    actual fun realm_begin_read(realm: NativePointer) {
        checkedBooleanResult(realm_wrapper.realm_begin_read(realm.cptr()))
    }

    actual fun realm_begin_write(realm: NativePointer) {
        checkedBooleanResult(realm_wrapper.realm_begin_write(realm.cptr()))
    }

    actual fun realm_is_in_transaction(realm: NativePointer): Boolean {
        return realm_wrapper.realm_is_writable(realm.cptr())
    }

    actual fun realm_commit(realm: NativePointer) {
        checkedBooleanResult(realm_wrapper.realm_commit(realm.cptr()))
    }

    actual fun realm_rollback(realm: NativePointer) {
        checkedBooleanResult(realm_wrapper.realm_rollback(realm.cptr()))
    }

    actual fun realm_is_in_transaction(realm: NativePointer): Boolean {
        return realm_wrapper.realm_is_writable(realm.cptr())
    }

    actual fun realm_find_class(realm: NativePointer, name: String): Long {
        memScoped {
            val found = alloc<BooleanVar>()
            val classInfo = alloc<realm_class_info_t>()
            checkedBooleanResult(
                realm_wrapper.realm_find_class(
                    realm.cptr(),
                    name,
                    found.ptr,
                    classInfo.ptr
                )
            )
            if (!found.value) {
                throw RuntimeException("Class \"$name\" not found")
            }
            return classInfo.key.toLong()
        }
    }

    actual fun realm_object_create(realm: NativePointer, key: Long): NativePointer {
        return CPointerWrapper(realm_wrapper.realm_object_create(realm.cptr(), key.toUInt()))
    }

    actual fun realm_object_create_with_primary_key(realm: NativePointer, key: Long, primaryKey: Any?): NativePointer {
        memScoped {
            return CPointerWrapper(realm_wrapper.realm_object_create_with_primary_key_by_ref(realm.cptr(), key.toUInt(), to_realm_value(primaryKey).ptr))
        }
    }

<<<<<<< HEAD
    actual fun realm_object_freeze(liveObject: NativePointer, frozenRealm: NativePointer): NativePointer {
        return CPointerWrapper(realm_wrapper.realm_object_freeze(liveObject.cptr(), frozenRealm.cptr()))
    }

    actual fun realm_object_thaw(frozenObject: NativePointer, liveRealm: NativePointer): NativePointer {
        return CPointerWrapper(realm_wrapper.realm_object_thaw(frozenObject.cptr(), liveRealm.cptr()))
=======
    actual fun realm_object_is_valid(obj: NativePointer): Boolean {
        return realm_wrapper.realm_object_is_valid(obj.cptr())
>>>>>>> e737b5c2
    }

    actual fun realm_object_as_link(obj: NativePointer): Link {
        val link: CValue<realm_link_t /* = realm_wrapper.realm_link */> = realm_wrapper.realm_object_as_link(obj.cptr())
        link.useContents {
            return Link(this.target_table.toLong(), this.target)
        }
    }

    actual fun realm_get_col_key(realm: NativePointer, table: String, col: String): ColumnKey {
        memScoped {
            return ColumnKey(propertyInfo(realm, classInfo(realm, table), col).key)
        }
    }

    actual fun <T> realm_get_value(obj: NativePointer, key: ColumnKey): T {
        memScoped {
            val value: realm_value_t = alloc()
            checkedBooleanResult(realm_wrapper.realm_get_value(obj.cptr(), key.key, value.ptr))
            return from_realm_value(value)
        }
    }

    private fun <T> from_realm_value(value: realm_value_t): T {
        return when (value.type) {
            realm_value_type.RLM_TYPE_NULL ->
                null as T
            realm_value_type.RLM_TYPE_INT ->
                value.integer
            realm_value_type.RLM_TYPE_BOOL ->
                value.boolean
            realm_value_type.RLM_TYPE_STRING ->
                value.string.toKString()
            realm_value_type.RLM_TYPE_FLOAT ->
                value.fnum
            realm_value_type.RLM_TYPE_DOUBLE ->
                value.dnum
            realm_value_type.RLM_TYPE_LINK ->
                value.asLink()
            else ->
                TODO("Unsupported type for from_realm_value ${value.type.name}")
        } as T
    }

    actual fun <T> realm_set_value(o: NativePointer, key: ColumnKey, value: T, isDefault: Boolean) {
        memScoped {
            checkedBooleanResult(realm_wrapper.realm_set_value_by_ref(o.cptr(), key.key, to_realm_value(value).ptr, isDefault))
        }
    }

    private fun <T> MemScope.to_realm_value(value: T): realm_value_t {
        val cvalue: realm_value_t = alloc()
        when (value) {
            null -> {
                cvalue.type = realm_value_type.RLM_TYPE_NULL
            }
            is Byte -> {
                cvalue.type = realm_value_type.RLM_TYPE_INT
                cvalue.integer = value.toLong()
            }
            is Char -> {
                cvalue.type = realm_value_type.RLM_TYPE_INT
                cvalue.integer = value.toLong()
            }
            is Short -> {
                cvalue.type = realm_value_type.RLM_TYPE_INT
                cvalue.integer = value.toLong()
            }
            is Int -> {
                cvalue.type = realm_value_type.RLM_TYPE_INT
                cvalue.integer = value.toLong()
            }
            is Long -> {
                cvalue.type = realm_value_type.RLM_TYPE_INT
                cvalue.integer = value as Long
            }
            is Boolean -> {
                cvalue.type = realm_value_type.RLM_TYPE_BOOL
                cvalue.boolean = value as Boolean
            }
            is String -> {
                cvalue.type = realm_value_type.RLM_TYPE_STRING
                cvalue.string.set(this, value as String)
            }
            is Float -> {
                cvalue.type = realm_value_type.RLM_TYPE_FLOAT
                cvalue.fnum = value as Float
            }
            is Double -> {
                cvalue.type = realm_value_type.RLM_TYPE_DOUBLE
                cvalue.dnum = value as Double
            }
            is RealmObjectInterop -> {
                cvalue.type = realm_value_type.RLM_TYPE_LINK
                val nativePointer = value.`$realm$ObjectPointer` ?: error("Cannot set unmanaged object")
                realm_wrapper.realm_object_as_link(nativePointer?.cptr()).useContents {
                    cvalue.link.apply {
                        target_table = this@useContents.target_table
                        target = this@useContents.target
                    }
                }
            }
            //    RLM_TYPE_BINARY,
            //    RLM_TYPE_TIMESTAMP,
            //    RLM_TYPE_DECIMAL128,
            //    RLM_TYPE_OBJECT_ID,
            //    RLM_TYPE_UUID,
            else -> {
                TODO("Unsupported type for to_realm_value `${value!!::class.simpleName}`")
            }
        }
        return cvalue
    }

    actual fun realm_query_parse(
        realm: NativePointer,
        table: String,
        query: String,
        vararg args: Any
    ): NativePointer {
        memScoped {
            val count = args.size
            val cArgs = allocArray<realm_value_t>(count)
            args.mapIndexed { i, arg ->
                cArgs[i].apply {
                    set(memScope, arg)
                }
            }
            return CPointerWrapper(
                realm_wrapper.realm_query_parse(
                    realm.cptr(),
                    classInfo(realm, table).key,
                    query,
                    count.toULong(),
                    cArgs
                )
            )
        }
    }

    actual fun realm_query_find_first(realm: NativePointer): Link? {
        memScoped {
            val found = alloc<BooleanVar>()
            val value = alloc<realm_value_t>()
            checkedBooleanResult(realm_wrapper.realm_query_find_first(realm.cptr(), value.ptr, found.ptr))
            if (!found.value) {
                return null
            }
            if (value.type != realm_value_type.RLM_TYPE_LINK) {
                error("Query did not return link but ${value.type}")
            }
            return Link(value.link.target, value.link.target_table.toLong())
        }
    }

    actual fun realm_query_find_all(query: NativePointer): NativePointer {
        return CPointerWrapper(realm_wrapper.realm_query_find_all(query.cptr()))
    }

    actual fun realm_results_freeze(liveResults: NativePointer, frozenRealm: NativePointer): NativePointer {
        return CPointerWrapper(realm_wrapper.realm_results_freeze(liveResults.cptr(), frozenRealm.cptr()))
    }

    actual fun realm_results_thaw(frozenResults: NativePointer, liveRealm: NativePointer): NativePointer {
        return CPointerWrapper(realm_wrapper.realm_results_thaw(frozenResults.cptr(), liveRealm.cptr()))
    }

    actual fun realm_results_count(results: NativePointer): Long {
        memScoped {
            val count = alloc<ULongVar>()
            checkedBooleanResult(realm_wrapper.realm_results_count(results.cptr(), count.ptr))
            return count.value.toLong()
        }
    }

    actual fun <T> realm_results_get(results: NativePointer, index: Long): Link {
        memScoped {
            val value = alloc<realm_value_t>()
            checkedBooleanResult(realm_wrapper.realm_results_get(results.cptr(), index.toULong(), value.ptr))
            return value.asLink()
        }
    }

    actual fun realm_get_object(realm: NativePointer, link: Link): NativePointer {
        val ptr = checkedPointerResult(realm_wrapper.realm_get_object(realm.cptr(), link.tableKey.toUInt(), link.objKey))
        return CPointerWrapper(ptr)
    }

    actual fun realm_results_delete_all(results: NativePointer) {
        checkedBooleanResult(realm_wrapper.realm_results_delete_all(results.cptr()))
    }

    actual fun realm_object_delete(obj: NativePointer) {
        checkedBooleanResult(realm_wrapper.realm_object_delete(obj.cptr()))
    }

    actual fun realm_object_add_notification_callback(obj: NativePointer, callback: Callback): NativePointer {
        return CPointerWrapper(
            realm_wrapper.realm_object_add_notification_callback(
                obj.cptr(),
                // Use the callback as user data
                StableRef.create(callback).asCPointer(),
                staticCFunction<COpaquePointer?, Unit> { userdata ->
                    userdata?.asStableRef<Callback>()?.dispose()
                        ?: error("Notification callback data should never be null")
                },
                // Change callback
                staticCFunction<COpaquePointer?, CPointer<realm_wrapper.realm_object_changes_t>?, Unit> { userdata, change ->
                    userdata?.asStableRef<Callback>()?.get()?.onChange(CPointerWrapper(change, managed = false)) // FIXME use managed pointer https://github.com/realm/realm-kotlin/issues/147
                        ?: error("Notification callback data should never be null")
                },
                // FIXME API-NOTIFICATION Error callback, C-API realm_get_async_error not available yet
                staticCFunction<COpaquePointer?, CPointer<realm_wrapper.realm_async_error_t>?, Unit> { userdata, asyncError -> },
                // FIXME NOTIFICATION C-API currently uses the realm's default scheduler
                null
            ),
            managed = false
        )
    }

    actual fun realm_results_add_notification_callback(results: NativePointer, callback: Callback): NativePointer {
        return CPointerWrapper(
            realm_wrapper.realm_results_add_notification_callback(
                results.cptr(),
                // Use the callback as user data
                StableRef.create(callback).asCPointer(),
                staticCFunction<COpaquePointer?, Unit> { userdata ->
                    userdata?.asStableRef<Callback>()?.dispose()
                        ?: error("Notification callback data should never be null")
                },
                // Change callback
                staticCFunction<COpaquePointer?, CPointer<realm_wrapper.realm_collection_changes_t>?, Unit> { userdata, change ->
                    userdata?.asStableRef<Callback>()?.get()?.onChange(CPointerWrapper(change, managed = false)) // FIXME use managed pointer https://github.com/realm/realm-kotlin/issues/147
                        ?: error("Notification callback data should never be null")
                },
                // FIXME API-NOTIFICATION Error callback, C-API realm_get_async_error not available yet
                staticCFunction<COpaquePointer?, CPointer<realm_wrapper.realm_async_error_t>?, Unit> { userdata, asyncError -> },
                // FIXME NOTIFICATION C-API currently uses the realm's default scheduler
                null
            ),
            managed = false
        )
    }

    private fun MemScope.classInfo(realm: NativePointer, table: String): realm_class_info_t {
        val found = alloc<BooleanVar>()
        val classInfo = alloc<realm_class_info_t>()
        checkedBooleanResult(
            realm_wrapper.realm_find_class(
                realm.cptr(),
                table,
                found.ptr,
                classInfo.ptr
            )
        )
        return classInfo
    }

    private fun MemScope.propertyInfo(
        realm: NativePointer,
        classInfo: realm_class_info_t,
        col: String
    ): realm_property_info_t {
        val found = alloc<BooleanVar>()
        val propertyInfo = alloc<realm_property_info_t>()
        checkedBooleanResult(
            realm_find_property(
                realm.cptr(),
                classInfo.key,
                col,
                found.ptr,
                propertyInfo.ptr
            )
        )
        return propertyInfo
    }

    private fun realm_value_t.asLink(): Link {
        if (this.type != realm_value_type.RLM_TYPE_LINK) {
            error("Value is not of type link: $this.type")
        }
        return Link(this.link.target_table.toLong(), this.link.target)
    }
}<|MERGE_RESOLUTION|>--- conflicted
+++ resolved
@@ -347,17 +347,16 @@
         }
     }
 
-<<<<<<< HEAD
+    actual fun realm_object_is_valid(obj: NativePointer): Boolean {
+        return realm_wrapper.realm_object_is_valid(obj.cptr())
+    }
+
     actual fun realm_object_freeze(liveObject: NativePointer, frozenRealm: NativePointer): NativePointer {
         return CPointerWrapper(realm_wrapper.realm_object_freeze(liveObject.cptr(), frozenRealm.cptr()))
     }
 
     actual fun realm_object_thaw(frozenObject: NativePointer, liveRealm: NativePointer): NativePointer {
         return CPointerWrapper(realm_wrapper.realm_object_thaw(frozenObject.cptr(), liveRealm.cptr()))
-=======
-    actual fun realm_object_is_valid(obj: NativePointer): Boolean {
-        return realm_wrapper.realm_object_is_valid(obj.cptr())
->>>>>>> e737b5c2
     }
 
     actual fun realm_object_as_link(obj: NativePointer): Link {
