package io.realm.interop

import io.realm.runtimeapi.NativePointer
import kotlinx.cinterop.BooleanVar
import kotlinx.cinterop.ByteVarOf
import kotlinx.cinterop.CPointed
import kotlinx.cinterop.CPointer
import kotlinx.cinterop.CPointerVar
import kotlinx.cinterop.MemScope
import kotlinx.cinterop.alloc
import kotlinx.cinterop.allocArray
import kotlinx.cinterop.cValue
import kotlinx.cinterop.cstr
import kotlinx.cinterop.get
import kotlinx.cinterop.getBytes
import kotlinx.cinterop.memScoped
import kotlinx.cinterop.ptr
import kotlinx.cinterop.readBytes
import kotlinx.cinterop.readValue
import kotlinx.cinterop.set
import kotlinx.cinterop.toKString
import kotlinx.cinterop.value
import realm_wrapper.realm_class_info_t
<<<<<<< HEAD
=======
import realm_wrapper.realm_clear_last_error
>>>>>>> d5ca33b8
import realm_wrapper.realm_config_t
import realm_wrapper.realm_error_t
import realm_wrapper.realm_find_property
import realm_wrapper.realm_get_last_error
import realm_wrapper.realm_property_info_t
import realm_wrapper.realm_schema_mode
import realm_wrapper.realm_string_t
import realm_wrapper.realm_table_key_t
import realm_wrapper.realm_value_t
import realm_wrapper.realm_value_type

private fun throwOnError() {
    memScoped {
        val error = alloc<realm_error_t>()
        if (realm_get_last_error(error.ptr)) {
<<<<<<< HEAD
=======
            realm_clear_last_error()
>>>>>>> d5ca33b8
            // FIXME Extract all error information and throw exceptions based on type
            throw RuntimeException(error.message.toKString())
        }
    }
}

private fun throwOnError(boolean: Boolean): Boolean {
    if (!boolean) throwOnError(); return boolean
}

private fun throwOnError(pointer: CPointer<out CPointed>?): CPointer<out CPointed>? {
    if (pointer == null) throwOnError(); return pointer
}

<<<<<<< HEAD
// FIXME Consider making NativePointer/CPointerWrapper generic to enfore typing
=======
// FIXME Consider making NativePointer/CPointerWrapper generic to enforce typing
>>>>>>> d5ca33b8
class CPointerWrapper(ptr: CPointer<out CPointed>?) : NativePointer {
    // FIXME Generic check for errors on null pointers returned from the C API. We probably have to
    //  do this more selectively, but for now just check all pointers.
    val ptr: CPointer<out CPointed>? = throwOnError(ptr)
}

// Convenience type cast
private inline fun <T : CPointed> NativePointer.cptr(): CPointer<T> {
    return (this as CPointerWrapper).ptr as CPointer<T>
}

<<<<<<< HEAD
// FIXME Do we need to handle data == null as String?
=======
fun realm_string_t.set(memScope: MemScope, s: String): realm_string_t {
    val cstr = s.cstr
    data = cstr.getPointer(memScope)
    size = cstr.getBytes().size.toULong() - 1UL // realm_string_t is not zero-terminated
    return this
}

>>>>>>> d5ca33b8
fun realm_string_t.toKString(): String {
    if (size == 0UL) {
        return ""
    }
    val data: CPointer<ByteVarOf<Byte>>? = this.data
    val readBytes: ByteArray? = data?.readBytes(this.size.toInt())
    return readBytes?.toKString()!!
}

<<<<<<< HEAD
fun realm_string_t.set(memScope: MemScope, s: String): realm_string_t {
    val cstr = s.cstr
    // FIXME Review/guard
    size = cstr.getBytes().size.toULong() - 1UL
    data = cstr.getPointer(memScope)
    return this
}

=======
>>>>>>> d5ca33b8
fun String.toRString(memScope: MemScope) = cValue<realm_string_t> {
    set(memScope, this@toRString)
}

actual object RealmInterop {

    actual fun realm_get_library_version(): String {
        return realm_wrapper.realm_get_library_version()!!.toKString()
    }

    actual fun realm_schema_new(tables: List<Table>): NativePointer {
        val count = tables.size
        memScoped {
            val cclasses = allocArray<realm_class_info_t>(count)
            val cproperties = allocArray<CPointerVar<realm_property_info_t>>(count)
            for ((i, clazz) in tables.withIndex()) {
                val properties = clazz.properties
                // Class
                cclasses[i].apply {
                    name.set(memScope, clazz.name)
                    primary_key.set(memScope, clazz.primaryKey)
                    num_properties = properties.size.toULong()
                    num_computed_properties = 0U
<<<<<<< HEAD
                    flags = clazz.flags.fold(0) { flags, element -> flags or element.value.toInt() }
=======
                    flags = clazz.flags.fold(0) { flags, element -> flags or element.nativeValue.toInt() }
>>>>>>> d5ca33b8
                }
                cproperties[i] = allocArray<realm_property_info_t>(properties.size).getPointer(memScope)
                for ((j, property) in properties.withIndex()) {
                    cproperties[i]!![j].apply {
                        name.set(memScope, property.name)
<<<<<<< HEAD
                        type = property.type.value
                        collection_type = property.collectionType.value
                        flags = property.flags.fold(0) { flags, element -> flags or element.value.toInt() }
=======
                        type = property.type.nativeValue
                        collection_type = property.collectionType.nativeValue
                        flags = property.flags.fold(0) { flags, element -> flags or element.nativeValue.toInt() }
>>>>>>> d5ca33b8
                    }
                }
            }
            return CPointerWrapper(realm_wrapper.realm_schema_new(cclasses, count.toULong(), cproperties))
        }
    }

    actual fun realm_config_new(): NativePointer {
        return CPointerWrapper(realm_wrapper.realm_config_new())
    }

    actual fun realm_config_set_path(config: NativePointer, path: String) {
        memScoped {
            throwOnError(realm_wrapper.realm_config_set_path(config.cptr(), path.toRString(memScope)))
        }
    }

    actual fun realm_config_set_schema_mode(config: NativePointer, mode: SchemaMode) {
        throwOnError(realm_wrapper.realm_config_set_schema_mode(config.cptr(), realm_schema_mode.RLM_SCHEMA_MODE_ADDITIVE))
    }

    actual fun realm_config_set_schema_version(config: NativePointer, version: Long) {
        throwOnError(realm_wrapper.realm_config_set_schema_version(config.cptr(), version.toULong()))
    }

    actual fun realm_config_set_schema(config: NativePointer, schema: NativePointer) {
        throwOnError(realm_wrapper.realm_config_set_schema(config.cptr(), schema.cptr()))
    }

    actual fun realm_schema_validate(schema: NativePointer): Boolean {
        return throwOnError(realm_wrapper.realm_schema_validate(schema.cptr()))
    }

    actual fun realm_open(config: NativePointer): NativePointer {
        return CPointerWrapper(realm_wrapper.realm_open(config.cptr<realm_config_t>()))
    }

    actual fun realm_close(realm: NativePointer) {
        throwOnError(realm_wrapper.realm_close(realm.cptr()))
    }

    actual fun realm_get_schema(realm: NativePointer): NativePointer {
        return CPointerWrapper(realm_wrapper.realm_get_schema(realm.cptr()))
    }

    actual fun realm_get_num_classes(realm: NativePointer): Long {
        return realm_wrapper.realm_get_num_classes(realm.cptr()).toLong()
    }

    actual fun realm_release(o: NativePointer) {
        // FIXME Can this one not throw
        realm_wrapper.realm_release((o as CPointerWrapper).ptr)
    }

    actual fun realm_begin_write(realm: NativePointer) {
        throwOnError(realm_wrapper.realm_begin_write(realm.cptr()))
    }

    actual fun realm_commit(realm: NativePointer) {
        throwOnError(realm_wrapper.realm_commit(realm.cptr()))
    }

    actual fun realm_find_class(realm: NativePointer, name: String): Long {
        memScoped {
            val found = alloc<BooleanVar>()
            val classInfo = alloc<realm_class_info_t>()
            throwOnError(realm_wrapper.realm_find_class(realm.cptr(), name.toRString(memScope), found.ptr, classInfo.ptr))
            if (!found.value) {
                throw RuntimeException("Class \"$name\" not found")
            }
            return classInfo.key.table_key.toLong()
        }
    }

    actual fun realm_object_create(realm: NativePointer, key: Long): NativePointer {
        val tableKey = cValue<realm_table_key_t> { table_key = key.toUInt() }
        return CPointerWrapper(realm_wrapper.realm_object_create(realm.cptr(), tableKey))
    }

    actual fun <T> realm_set_value(realm: NativePointer, o: NativePointer, table: String, col: String, value: T, isDefault: Boolean) {
        TODO()
        // Cannot pass realm_value_t by value to cinterop layer so added specialization in realm.def
        // Calling
        //     realm_wrapper.realm_set_value(o.cptr(), propertyInfo.key.readValue(), x.readValue(), false)
        // Will fail to compile with
        // e: .../realm/interop/RealmInterop.kt: (219, 85): type kotlinx.cinterop.CValue<realm_wrapper.realm_value{ realm_wrapper.realm_value_t }>  is not supported here: not a structure or too complex
    }

    actual fun <T> realm_get_value(realm: NativePointer, o: NativePointer, table: String, col: String, type: PropertyType): T {
        TODO("Not yet implemented")
    }

    actual fun objectGetString(realm: NativePointer, o: NativePointer, table: String, col: String): String {
        memScoped {
            val propertyInfo = propertyInfo(realm, classInfo(realm, table), col)
            val value = alloc<realm_value_t>()
            realm_wrapper.realm_get_value(o.cptr(), propertyInfo.key.readValue(), value.ptr)
            when (value.type) {
                realm_value_type.RLM_TYPE_STRING ->
                    return value.string.toKString()
<<<<<<< HEAD
=======
                // FIXME Where should we handle nullability. Current prototype does not allow nulls
                // realm_value_type.RLM_TYPE_NULL ->
                //     return null
>>>>>>> d5ca33b8
                else ->
                    TODO("Only string is supported")
            }
        }
    }

    actual fun objectSetString(realm: NativePointer, o: NativePointer, table: String, col: String, value: String): String? {
        memScoped {
            val propertyInfo = propertyInfo(realm, classInfo(realm, table), col)
            realm_wrapper.realm_set_value_string(o.cptr(), propertyInfo.key.readValue(), value.toRString(memScope), false)
        }
        // FIXME Why a return value
        return "But, why?"
    }

    private fun MemScope.classInfo(realm: NativePointer, table: String): realm_class_info_t {
        val found = alloc<BooleanVar>()
        val classInfo = alloc<realm_class_info_t>()
        throwOnError(realm_wrapper.realm_find_class(realm.cptr(), table.toRString(memScope), found.ptr, classInfo.ptr))
        return classInfo
    }

    private fun MemScope.propertyInfo(realm: NativePointer, classInfo: realm_class_info_t, col: String): realm_property_info_t {
        val found = alloc<BooleanVar>()
        val propertyInfo = alloc<realm_property_info_t>()
        throwOnError(realm_find_property(realm.cptr(), classInfo.key.readValue(), col.toRString(memScope), found.ptr, propertyInfo.ptr))
        return propertyInfo
    }
}<|MERGE_RESOLUTION|>--- conflicted
+++ resolved
@@ -21,10 +21,7 @@
 import kotlinx.cinterop.toKString
 import kotlinx.cinterop.value
 import realm_wrapper.realm_class_info_t
-<<<<<<< HEAD
-=======
 import realm_wrapper.realm_clear_last_error
->>>>>>> d5ca33b8
 import realm_wrapper.realm_config_t
 import realm_wrapper.realm_error_t
 import realm_wrapper.realm_find_property
@@ -40,10 +37,7 @@
     memScoped {
         val error = alloc<realm_error_t>()
         if (realm_get_last_error(error.ptr)) {
-<<<<<<< HEAD
-=======
             realm_clear_last_error()
->>>>>>> d5ca33b8
             // FIXME Extract all error information and throw exceptions based on type
             throw RuntimeException(error.message.toKString())
         }
@@ -58,11 +52,7 @@
     if (pointer == null) throwOnError(); return pointer
 }
 
-<<<<<<< HEAD
-// FIXME Consider making NativePointer/CPointerWrapper generic to enfore typing
-=======
 // FIXME Consider making NativePointer/CPointerWrapper generic to enforce typing
->>>>>>> d5ca33b8
 class CPointerWrapper(ptr: CPointer<out CPointed>?) : NativePointer {
     // FIXME Generic check for errors on null pointers returned from the C API. We probably have to
     //  do this more selectively, but for now just check all pointers.
@@ -74,9 +64,6 @@
     return (this as CPointerWrapper).ptr as CPointer<T>
 }
 
-<<<<<<< HEAD
-// FIXME Do we need to handle data == null as String?
-=======
 fun realm_string_t.set(memScope: MemScope, s: String): realm_string_t {
     val cstr = s.cstr
     data = cstr.getPointer(memScope)
@@ -84,7 +71,6 @@
     return this
 }
 
->>>>>>> d5ca33b8
 fun realm_string_t.toKString(): String {
     if (size == 0UL) {
         return ""
@@ -94,17 +80,6 @@
     return readBytes?.toKString()!!
 }
 
-<<<<<<< HEAD
-fun realm_string_t.set(memScope: MemScope, s: String): realm_string_t {
-    val cstr = s.cstr
-    // FIXME Review/guard
-    size = cstr.getBytes().size.toULong() - 1UL
-    data = cstr.getPointer(memScope)
-    return this
-}
-
-=======
->>>>>>> d5ca33b8
 fun String.toRString(memScope: MemScope) = cValue<realm_string_t> {
     set(memScope, this@toRString)
 }
@@ -128,25 +103,15 @@
                     primary_key.set(memScope, clazz.primaryKey)
                     num_properties = properties.size.toULong()
                     num_computed_properties = 0U
-<<<<<<< HEAD
-                    flags = clazz.flags.fold(0) { flags, element -> flags or element.value.toInt() }
-=======
                     flags = clazz.flags.fold(0) { flags, element -> flags or element.nativeValue.toInt() }
->>>>>>> d5ca33b8
                 }
                 cproperties[i] = allocArray<realm_property_info_t>(properties.size).getPointer(memScope)
                 for ((j, property) in properties.withIndex()) {
                     cproperties[i]!![j].apply {
                         name.set(memScope, property.name)
-<<<<<<< HEAD
-                        type = property.type.value
-                        collection_type = property.collectionType.value
-                        flags = property.flags.fold(0) { flags, element -> flags or element.value.toInt() }
-=======
                         type = property.type.nativeValue
                         collection_type = property.collectionType.nativeValue
                         flags = property.flags.fold(0) { flags, element -> flags or element.nativeValue.toInt() }
->>>>>>> d5ca33b8
                     }
                 }
             }
@@ -247,12 +212,9 @@
             when (value.type) {
                 realm_value_type.RLM_TYPE_STRING ->
                     return value.string.toKString()
-<<<<<<< HEAD
-=======
                 // FIXME Where should we handle nullability. Current prototype does not allow nulls
                 // realm_value_type.RLM_TYPE_NULL ->
                 //     return null
->>>>>>> d5ca33b8
                 else ->
                     TODO("Only string is supported")
             }
