/*
 * Copyright 2020 Realm Inc.
 *
 * Licensed under the Apache License, Version 2.0 (the "License");
 * you may not use this file except in compliance with the License.
 * You may obtain a copy of the License at
 *
 * http://www.apache.org/licenses/LICENSE-2.0
 *
 * Unless required by applicable law or agreed to in writing, software
 * distributed under the License is distributed on an "AS IS" BASIS,
 * WITHOUT WARRANTIES OR CONDITIONS OF ANY KIND, either express or implied.
 * See the License for the specific language governing permissions and
 * limitations under the License.
 */

package io.realm.interop

import io.realm.runtimeapi.Link
import io.realm.runtimeapi.NativePointer
import io.realm.runtimeapi.RealmModel
import kotlinx.cinterop.BooleanVar
import kotlinx.cinterop.ByteVarOf
import kotlinx.cinterop.CPointed
import kotlinx.cinterop.CPointer
import kotlinx.cinterop.CPointerVar
import kotlinx.cinterop.MemScope
import kotlinx.cinterop.ULongVar
import kotlinx.cinterop.alloc
import kotlinx.cinterop.allocArray
import kotlinx.cinterop.cValue
import kotlinx.cinterop.cstr
import kotlinx.cinterop.get
import kotlinx.cinterop.getBytes
import kotlinx.cinterop.memScoped
import kotlinx.cinterop.ptr
import kotlinx.cinterop.readBytes
import kotlinx.cinterop.readValue
import kotlinx.cinterop.set
import kotlinx.cinterop.toKString
import kotlinx.cinterop.value
import realm_wrapper.realm_class_info_t
import realm_wrapper.realm_clear_last_error
import realm_wrapper.realm_config_t
import realm_wrapper.realm_error_t
import realm_wrapper.realm_find_property
import realm_wrapper.realm_get_last_error
import realm_wrapper.realm_obj_key
import realm_wrapper.realm_property_info_t
import realm_wrapper.realm_schema_mode
import realm_wrapper.realm_string_t
import realm_wrapper.realm_table_key_t
import realm_wrapper.realm_value_t
import realm_wrapper.realm_value_type

private fun throwOnError() {
    memScoped {
        val error = alloc<realm_error_t>()
        if (realm_get_last_error(error.ptr)) {
            val runtimeException = RuntimeException(error.message.toKString())
            realm_clear_last_error()
            // FIXME Extract all error information and throw exceptions based on type
            //  https://github.com/realm/realm-kotlin/issues/70
<<<<<<< HEAD
            throw runtimeException
=======
            throw RuntimeException(error.message.toKString())
>>>>>>> 162fda46
        }
    }
}

private fun throwOnError(boolean: Boolean): Boolean {
    if (!boolean) throwOnError(); return boolean
}

private fun throwOnError(pointer: CPointer<out CPointed>?): CPointer<out CPointed>? {
    if (pointer == null) throwOnError(); return pointer
}

// FIXME API-INTERNAL Consider making NativePointer/CPointerWrapper generic to enforce typing
class CPointerWrapper(ptr: CPointer<out CPointed>?) : NativePointer {
    val ptr: CPointer<out CPointed>? = throwOnError(ptr)
}

// Convenience type cast
private inline fun <T : CPointed> NativePointer.cptr(): CPointer<T> {
    return (this as CPointerWrapper).ptr as CPointer<T>
}

fun realm_string_t.set(memScope: MemScope, s: String): realm_string_t {
    if (s.isEmpty()) {
        data = null
        size = 0UL
    } else {
        val cstr = s.cstr
        data = cstr.getPointer(memScope)
        size = cstr.getBytes().size.toULong() - 1UL // realm_string_t is not zero-terminated
    }
    return this
}

fun realm_value_t.set(memScope: MemScope, value: Any): realm_value_t {
    when (value) {
        is String -> {
            type = realm_value_type.RLM_TYPE_STRING
            string.set(memScope, value)
        }
        else ->
            TODO("Value conversion not yet implemented for : ${value::class.simpleName}")
    }
    return this
}

fun realm_string_t.toKString(): String {
    if (size == 0UL) {
        return ""
    }
    val data: CPointer<ByteVarOf<Byte>>? = this.data
    val readBytes: ByteArray? = data?.readBytes(this.size.toInt())
    return readBytes?.toKString()!!
}

fun String.toRString(memScope: MemScope) = cValue<realm_string_t> {
    set(memScope, this@toRString)
}

actual object RealmInterop {

    actual fun realm_get_library_version(): String {
        return realm_wrapper.realm_get_library_version()!!.toKString()
    }

    actual fun realm_schema_new(tables: List<Table>): NativePointer {
        val count = tables.size
        memScoped {
            val cclasses = allocArray<realm_class_info_t>(count)
            val cproperties = allocArray<CPointerVar<realm_property_info_t>>(count)
            for ((i, clazz) in tables.withIndex()) {
                val properties = clazz.properties
                // Class
                cclasses[i].apply {
                    name.set(memScope, clazz.name)
                    primary_key.set(memScope, clazz.primaryKey)
                    num_properties = properties.size.toULong()
                    num_computed_properties = 0U
                    flags =
                        clazz.flags.fold(0) { flags, element -> flags or element.nativeValue.toInt() }
                }
                cproperties[i] =
                    allocArray<realm_property_info_t>(properties.size).getPointer(memScope)
                for ((j, property) in properties.withIndex()) {
                    cproperties[i]!![j].apply {
                        name.set(memScope, property.name)
                        type = property.type.nativeValue
                        collection_type = property.collectionType.nativeValue
                        flags =
                            property.flags.fold(0) { flags, element -> flags or element.nativeValue.toInt() }
                    }
                }
            }
            return CPointerWrapper(
                realm_wrapper.realm_schema_new(
                    cclasses,
                    count.toULong(),
                    cproperties
                )
            )
        }
    }

    actual fun realm_config_new(): NativePointer {
        return CPointerWrapper(realm_wrapper.realm_config_new())
    }

    actual fun realm_config_set_path(config: NativePointer, path: String) {
        memScoped {
            throwOnError(
                realm_wrapper.realm_config_set_path(
                    config.cptr(),
                    path.toRString(memScope)
                )
            )
        }
    }

    actual fun realm_config_set_schema_mode(config: NativePointer, mode: SchemaMode) {
        throwOnError(
            realm_wrapper.realm_config_set_schema_mode(
                config.cptr(),
                realm_schema_mode.RLM_SCHEMA_MODE_ADDITIVE
            )
        )
    }

    actual fun realm_config_set_schema_version(config: NativePointer, version: Long) {
        throwOnError(
            realm_wrapper.realm_config_set_schema_version(
                config.cptr(),
                version.toULong()
            )
        )
    }

    actual fun realm_config_set_schema(config: NativePointer, schema: NativePointer) {
        throwOnError(realm_wrapper.realm_config_set_schema(config.cptr(), schema.cptr()))
    }

    actual fun realm_schema_validate(schema: NativePointer): Boolean {
        return throwOnError(realm_wrapper.realm_schema_validate(schema.cptr()))
    }

    actual fun realm_open(config: NativePointer): NativePointer {
        return CPointerWrapper(realm_wrapper.realm_open(config.cptr<realm_config_t>()))
    }

    actual fun realm_close(realm: NativePointer) {
        throwOnError(realm_wrapper.realm_close(realm.cptr()))
    }

    actual fun realm_get_schema(realm: NativePointer): NativePointer {
        return CPointerWrapper(realm_wrapper.realm_get_schema(realm.cptr()))
    }

    actual fun realm_get_num_classes(realm: NativePointer): Long {
        return realm_wrapper.realm_get_num_classes(realm.cptr()).toLong()
    }

    actual fun realm_release(o: NativePointer) {
        realm_wrapper.realm_release((o as CPointerWrapper).ptr)
    }

    actual fun realm_begin_write(realm: NativePointer) {
        throwOnError(realm_wrapper.realm_begin_write(realm.cptr()))
    }

    actual fun realm_commit(realm: NativePointer) {
        throwOnError(realm_wrapper.realm_commit(realm.cptr()))
    }

    actual fun realm_find_class(realm: NativePointer, name: String): Long {
        memScoped {
            val found = alloc<BooleanVar>()
            val classInfo = alloc<realm_class_info_t>()
            throwOnError(
                realm_wrapper.realm_find_class(
                    realm.cptr(),
                    name.toRString(memScope),
                    found.ptr,
                    classInfo.ptr
                )
            )
            if (!found.value) {
                throw RuntimeException("Class \"$name\" not found")
            }
            return classInfo.key.table_key.toLong()
        }
    }

    actual fun realm_object_create(realm: NativePointer, key: Long): NativePointer {
        val tableKey = cValue<realm_table_key_t> { table_key = key.toUInt() }
        return CPointerWrapper(realm_wrapper.realm_object_create(realm.cptr(), tableKey))
    }

    // FIXME API-INTERNAL How should we support the various types. Through generic dispatching
    //  getter/setter, or through specialized methods.
    //  https://github.com/realm/realm-kotlin/issues/69
<<<<<<< HEAD
    actual fun <T> realm_set_value(
        realm: NativePointer,
        obj: NativePointer,
        table: String,
        col: String,
        value: T,
        isDefault: Boolean
    ) {
=======
    actual fun <T> realm_set_value(realm: NativePointer?, o: NativePointer?, table: String, col: String, value: T, isDefault: Boolean) {
>>>>>>> 162fda46
        TODO("Not yet implemented") // https://github.com/realm/realm-kotlin/issues/69
        // Cannot pass realm_value_t by value to cinterop layer so added specialization in realm.def
        // Calling
        //     realm_wrapper.realm_set_value(o.cptr(), propertyInfo.key.readValue(), x.readValue(), false)
        // Will fail to compile with
        // e: .../realm/interop/RealmInterop.kt: (219, 85): type kotlinx.cinterop.CValue<realm_wrapper.realm_value{ realm_wrapper.realm_value_t }>  is not supported here: not a structure or too complex
    }

    // FIXME API-INTERNAL How should we support the various types. Through generic dispatching
    //  getter/setter, or through specialized methods.
    //  https://github.com/realm/realm-kotlin/issues/69
<<<<<<< HEAD
    actual fun <T> realm_get_value(
        realm: NativePointer,
        obj: NativePointer,
        table: String,
        col: String,
        type: PropertyType
    ): T {
        TODO("Not yet implemented") // https://github.com/realm/realm-kotlin/issues/69
    }

    actual fun objectGetString(
        realm: NativePointer,
        obj: NativePointer,
        table: String,
        col: String
    ): String {
=======
    actual fun <T> realm_get_value(realm: NativePointer?, o: NativePointer?, table: String, col: String, type: PropertyType): T {
        TODO("Not yet implemented") // https://github.com/realm/realm-kotlin/issues/69
    }

    // Invoked from compiler plugin generated code
    actual fun objectGetString(realm: NativePointer?, o: NativePointer?, table: String, col: String): String {
        if (realm == null || o == null) {
            throw IllegalStateException("Invalid/deleted object")
        }
>>>>>>> 162fda46
        memScoped {
            val propertyInfo = propertyInfo(realm, classInfo(realm, table), col)
            val value = alloc<realm_value_t>()
            realm_wrapper.realm_get_value(obj.cptr(), propertyInfo.key.readValue(), value.ptr)
            when (value.type) {
                realm_value_type.RLM_TYPE_STRING ->
                    return value.string.toKString()
                // FIXME Where should we handle nullability. Current prototype does not allow nulls
                //  realm_value_type.RLM_TYPE_NULL ->
                //      return null
                //  https://github.com/realm/realm-kotlin/issues/71
                else ->
                    error("objectGetString should only be called for string properties")
            }
        }
    }

<<<<<<< HEAD
    actual fun objectSetString(
        realm: NativePointer,
        obj: NativePointer,
        table: String,
        col: String,
        value: String
    ) {
=======
    // Invoked from compiler plugin generated code
    actual fun objectSetString(realm: NativePointer?, o: NativePointer?, table: String, col: String, value: String) {
        if (realm == null || o == null) {
            throw IllegalStateException("Cannot update deleted object")
        }
>>>>>>> 162fda46
        memScoped {
            val propertyInfo = propertyInfo(realm, classInfo(realm, table), col)
            realm_wrapper.realm_set_value_string(
                obj.cptr(),
                propertyInfo.key.readValue(),
                value.toRString(memScope),
                false
            )
        }
    }

    actual fun realm_query_parse(
        realm: NativePointer,
        table: String,
        query: String,
        vararg args: Any
    ): NativePointer {
        memScoped {
            val count = args.size
            val cArgs = allocArray<realm_value_t>(count)
            args.mapIndexed { i, arg ->
                cArgs[i].apply {
                    set(memScope, arg)
                }
            }
            return CPointerWrapper(
                realm_wrapper.realm_query_parse(
                    realm.cptr(),
                    classInfo(realm, table).key.readValue(),
                    query.toRString(memScope),
                    count.toULong(),
                    cArgs
                )
            )
        }
    }

    actual fun realm_query_find_first(realm: NativePointer): Link? {
        memScoped {
            val found = alloc<BooleanVar>()
            val value = alloc<realm_value_t>()
            throwOnError(realm_wrapper.realm_query_find_first(realm.cptr(), value.ptr, found.ptr))
            if (!found.value) {
                return null
            }
            if (value.type != realm_value_type.RLM_TYPE_LINK) {
                error("Query did not return link but ${value.type}")
            }
            return Link(value.link.target.obj_key, value.link.target_table.table_key.toLong())
        }
    }

    actual fun realm_query_find_all(query: NativePointer): NativePointer {
        return CPointerWrapper(realm_wrapper.realm_query_find_all(query.cptr()))
    }

    actual fun realm_results_count(results: NativePointer): Long {
        memScoped {
            val count = alloc<ULongVar>()
            throwOnError(realm_wrapper.realm_results_count(results.cptr(), count.ptr))
            return count.value.toLong()
        }
    }

<<<<<<< HEAD
    actual fun <T> realm_results_get(results: NativePointer, index: Long): Link {
        memScoped {
            val value = alloc<realm_value_t>()
            throwOnError(realm_wrapper.realm_results_get(results.cptr(), index.toULong(), value.ptr))
            return value.asLink()
        }
    }

    actual fun realm_get_object(realm: NativePointer, link: Link): NativePointer {
        val tableKey = cValue<realm_table_key_t> { table_key = link.tableKey.toUInt() }
        val objKey = cValue<realm_obj_key> { obj_key = link.objKey }
        val ptr = throwOnError(realm_wrapper.realm_get_object(realm.cptr(), tableKey, objKey))
        return CPointerWrapper(ptr)
    }

    actual fun realm_results_delete_all(results: NativePointer) {
        throwOnError(realm_wrapper.realm_results_delete_all(results.cptr()))
=======
    actual fun realm_object_delete(obj: NativePointer) {
        throwOnError(realm_wrapper.realm_object_delete(obj.cptr()))
>>>>>>> 162fda46
    }

    private fun MemScope.classInfo(realm: NativePointer, table: String): realm_class_info_t {
        val found = alloc<BooleanVar>()
        val classInfo = alloc<realm_class_info_t>()
        throwOnError(
            realm_wrapper.realm_find_class(
                realm.cptr(),
                table.toRString(memScope),
                found.ptr,
                classInfo.ptr
            )
        )
        return classInfo
    }

    private fun MemScope.propertyInfo(
        realm: NativePointer,
        classInfo: realm_class_info_t,
        col: String
    ): realm_property_info_t {
        val found = alloc<BooleanVar>()
        val propertyInfo = alloc<realm_property_info_t>()
        throwOnError(
            realm_find_property(
                realm.cptr(),
                classInfo.key.readValue(),
                col.toRString(memScope),
                found.ptr,
                propertyInfo.ptr
            )
        )
        return propertyInfo
    }

    private fun realm_value_t.asLink(): Link {
        if (this.type != realm_value_type.RLM_TYPE_LINK) {
            error("Value is not of type link: $this.type")
        }
        return Link(this.link.target.obj_key, this.link.target_table.table_key.toLong())
    }
}<|MERGE_RESOLUTION|>--- conflicted
+++ resolved
@@ -61,11 +61,7 @@
             realm_clear_last_error()
             // FIXME Extract all error information and throw exceptions based on type
             //  https://github.com/realm/realm-kotlin/issues/70
-<<<<<<< HEAD
             throw runtimeException
-=======
-            throw RuntimeException(error.message.toKString())
->>>>>>> 162fda46
         }
     }
 }
@@ -265,18 +261,14 @@
     // FIXME API-INTERNAL How should we support the various types. Through generic dispatching
     //  getter/setter, or through specialized methods.
     //  https://github.com/realm/realm-kotlin/issues/69
-<<<<<<< HEAD
     actual fun <T> realm_set_value(
-        realm: NativePointer,
-        obj: NativePointer,
+        realm: NativePointer?,
+        obj: NativePointer?,
         table: String,
         col: String,
         value: T,
         isDefault: Boolean
     ) {
-=======
-    actual fun <T> realm_set_value(realm: NativePointer?, o: NativePointer?, table: String, col: String, value: T, isDefault: Boolean) {
->>>>>>> 162fda46
         TODO("Not yet implemented") // https://github.com/realm/realm-kotlin/issues/69
         // Cannot pass realm_value_t by value to cinterop layer so added specialization in realm.def
         // Calling
@@ -288,10 +280,9 @@
     // FIXME API-INTERNAL How should we support the various types. Through generic dispatching
     //  getter/setter, or through specialized methods.
     //  https://github.com/realm/realm-kotlin/issues/69
-<<<<<<< HEAD
     actual fun <T> realm_get_value(
-        realm: NativePointer,
-        obj: NativePointer,
+        realm: NativePointer?,
+        obj: NativePointer?,
         table: String,
         col: String,
         type: PropertyType
@@ -299,23 +290,16 @@
         TODO("Not yet implemented") // https://github.com/realm/realm-kotlin/issues/69
     }
 
+    // Invoked from compiler plugin generated code
     actual fun objectGetString(
-        realm: NativePointer,
-        obj: NativePointer,
+        realm: NativePointer?,
+        obj: NativePointer?,
         table: String,
         col: String
     ): String {
-=======
-    actual fun <T> realm_get_value(realm: NativePointer?, o: NativePointer?, table: String, col: String, type: PropertyType): T {
-        TODO("Not yet implemented") // https://github.com/realm/realm-kotlin/issues/69
-    }
-
-    // Invoked from compiler plugin generated code
-    actual fun objectGetString(realm: NativePointer?, o: NativePointer?, table: String, col: String): String {
         if (realm == null || o == null) {
             throw IllegalStateException("Invalid/deleted object")
         }
->>>>>>> 162fda46
         memScoped {
             val propertyInfo = propertyInfo(realm, classInfo(realm, table), col)
             val value = alloc<realm_value_t>()
@@ -333,21 +317,17 @@
         }
     }
 
-<<<<<<< HEAD
+    // Invoked from compiler plugin generated code
     actual fun objectSetString(
-        realm: NativePointer,
-        obj: NativePointer,
+        realm: NativePointer?,
+        obj: NativePointer?,
         table: String,
         col: String,
         value: String
     ) {
-=======
-    // Invoked from compiler plugin generated code
-    actual fun objectSetString(realm: NativePointer?, o: NativePointer?, table: String, col: String, value: String) {
         if (realm == null || o == null) {
             throw IllegalStateException("Cannot update deleted object")
         }
->>>>>>> 162fda46
         memScoped {
             val propertyInfo = propertyInfo(realm, classInfo(realm, table), col)
             realm_wrapper.realm_set_value_string(
@@ -412,7 +392,6 @@
         }
     }
 
-<<<<<<< HEAD
     actual fun <T> realm_results_get(results: NativePointer, index: Long): Link {
         memScoped {
             val value = alloc<realm_value_t>()
@@ -430,10 +409,10 @@
 
     actual fun realm_results_delete_all(results: NativePointer) {
         throwOnError(realm_wrapper.realm_results_delete_all(results.cptr()))
-=======
+    }
+
     actual fun realm_object_delete(obj: NativePointer) {
         throwOnError(realm_wrapper.realm_object_delete(obj.cptr()))
->>>>>>> 162fda46
     }
 
     private fun MemScope.classInfo(realm: NativePointer, table: String): realm_class_info_t {
