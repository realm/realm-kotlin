--- conflicted
+++ resolved
@@ -62,11 +62,7 @@
 
     @Test
     fun version() {
-<<<<<<< HEAD
-        assertEquals("13.1.0", realmc.realm_get_library_version())
-=======
         assertEquals("13.1.2", realmc.realm_get_library_version())
->>>>>>> 5ead4e03
     }
 
     // Test various schema migration with automatic flag:
