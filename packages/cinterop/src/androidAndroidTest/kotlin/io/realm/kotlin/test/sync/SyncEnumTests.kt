/*
 * Copyright 2022 Realm Inc.
 *
 * Licensed under the Apache License, Version 2.0 (the "License");
 * you may not use this file except in compliance with the License.
 * You may obtain a copy of the License at
 *
 * http://www.apache.org/licenses/LICENSE-2.0
 *
 * Unless required by applicable law or agreed to in writing, software
 * distributed under the License is distributed on an "AS IS" BASIS,
 * WITHOUT WARRANTIES OR CONDITIONS OF ANY KIND, either express or implied.
 * See the License for the specific language governing permissions and
 * limitations under the License.
 */

package io.realm.kotlin.test.sync

import io.realm.kotlin.internal.interop.realm_app_errno_client_e
import io.realm.kotlin.internal.interop.realm_app_errno_json_e
import io.realm.kotlin.internal.interop.realm_app_errno_service_e
import io.realm.kotlin.internal.interop.realm_app_error_category_e
import io.realm.kotlin.internal.interop.realm_auth_provider_e
import io.realm.kotlin.internal.interop.realm_sync_client_metadata_mode_e
import io.realm.kotlin.internal.interop.realm_sync_connection_state_e
import io.realm.kotlin.internal.interop.realm_sync_errno_client_e
import io.realm.kotlin.internal.interop.realm_sync_errno_connection_e
import io.realm.kotlin.internal.interop.realm_sync_errno_session_e
import io.realm.kotlin.internal.interop.realm_sync_error_category_e
import io.realm.kotlin.internal.interop.realm_sync_session_resync_mode_e
import io.realm.kotlin.internal.interop.realm_sync_session_state_e
import io.realm.kotlin.internal.interop.realm_user_state_e
import io.realm.kotlin.internal.interop.sync.AppErrorCategory
import io.realm.kotlin.internal.interop.sync.AuthProvider
import io.realm.kotlin.internal.interop.sync.ClientErrorCode
<<<<<<< HEAD
import io.realm.kotlin.internal.interop.sync.CoreConnectionState
=======
import io.realm.kotlin.internal.interop.sync.CoreSyncSessionState
>>>>>>> c9418ad5
import io.realm.kotlin.internal.interop.sync.CoreUserState
import io.realm.kotlin.internal.interop.sync.JsonErrorCode
import io.realm.kotlin.internal.interop.sync.MetadataMode
import io.realm.kotlin.internal.interop.sync.ProtocolClientErrorCode
import io.realm.kotlin.internal.interop.sync.ProtocolConnectionErrorCode
import io.realm.kotlin.internal.interop.sync.ProtocolSessionErrorCode
import io.realm.kotlin.internal.interop.sync.ServiceErrorCode
import io.realm.kotlin.internal.interop.sync.SyncErrorCodeCategory
import io.realm.kotlin.internal.interop.sync.SyncSessionResyncMode
import org.junit.Test
import kotlin.reflect.KClass
import kotlin.test.BeforeTest
import kotlin.test.assertEquals
import kotlin.test.fail

/**
 * Test that sync related enum wrappers map all values, which is relevant when the Core API changes.
 * This test is isolated to the JVM as Native doesn't have the reflection capabilities required
 * to test this efficiently.
 */
class SyncEnumTests {

    @BeforeTest
    fun setup() {
        System.loadLibrary("realmc")
    }

    @Test
    fun appErrorCategory() {
        checkEnum(realm_app_error_category_e::class) { nativeValue ->
            AppErrorCategory.of(nativeValue)
        }
    }

    @Test
    fun authProvider() {
        checkEnum(realm_auth_provider_e::class) { nativeValue ->
            AuthProvider.of(nativeValue)
        }
    }

    @Test
    fun clientErrorCode() {
        checkEnum(realm_app_errno_client_e::class) { nativeValue ->
            ClientErrorCode.of(nativeValue)
        }
    }

    @Test
    fun coreUserState() {
        checkEnum(realm_user_state_e::class) { nativeValue ->
            CoreUserState.of(nativeValue)
        }
    }

    @Test
    fun metadataMode() {
        checkEnum(realm_sync_client_metadata_mode_e::class) { nativeValue ->
            MetadataMode.of(nativeValue)
        }
    }

    @Test
    fun protocolClientErrorCode() {
        checkEnum(realm_sync_errno_client_e::class) { nativeValue ->
            ProtocolClientErrorCode.of(nativeValue)
        }
    }

    @Test
    fun protocolConnectionErrorCode() {
        checkEnum(realm_sync_errno_connection_e::class) { nativeValue ->
            ProtocolConnectionErrorCode.of(nativeValue)
        }
    }

    @Test
    fun protocolSessionErrorCode() {
        checkEnum(realm_sync_errno_session_e::class) { nativeValue ->
            ProtocolSessionErrorCode.of(nativeValue)
        }
    }

    @Test
    fun serviceErrorCode() {
        checkEnum(realm_app_errno_service_e::class) { nativeValue ->
            ServiceErrorCode.of(nativeValue)
        }
    }

    @Test
    fun syncErrorCodeCategory() {
        checkEnum(realm_sync_error_category_e::class) { nativeValue ->
            SyncErrorCodeCategory.of(nativeValue)
        }
    }

    @Test
    fun jsonErrorCode() {
        checkEnum(realm_app_errno_json_e::class) { nativeValue ->
            JsonErrorCode.of(nativeValue)
        }
    }

    @Test
    fun syncSessionResyncMode() {
        checkEnum(realm_sync_session_resync_mode_e::class) { nativeValue ->
            SyncSessionResyncMode.fromInt(nativeValue)
        }
    }

    @Test
<<<<<<< HEAD
    fun syncSessionConnectionState() {
        checkEnum(realm_sync_connection_state_e::class) { nativeValue ->
            CoreConnectionState.of(nativeValue)
=======
    fun syncSessionState() {
        checkEnum(realm_sync_session_state_e::class) { nativeValue ->
            CoreSyncSessionState.of(nativeValue)
>>>>>>> c9418ad5
        }
    }

    private inline fun <T : Any> checkEnum(enumClass: KClass<out Any>, mapNativeValue: (Int) -> T?) {
        // Fetch all native values
        val coreNativeValues: Set<Int> = enumClass.java.fields
            .map { it.getInt(null) }
            .toSet()
        // .toIntArray() // TODO Use Set instead of List until https://github.com/realm/realm-core/issues/5421 is fixed

        // Find all enums mapping to those values
        val mappedKotlinEnums = coreNativeValues
            .map { mapNativeValue(it) ?: fail("${enumClass.simpleName}: unmapped native value $it") }
            .toSet()

        // Validate we have a different enum defined for each core native value.
        // Note, we cannot check that the name is mapped correctly, but the chance
        // of that happening should be really low and we will catch all the common
        // cases of adding, removing and renaming enums.
        assertEquals(coreNativeValues.size, mappedKotlinEnums.size)
    }
}<|MERGE_RESOLUTION|>--- conflicted
+++ resolved
@@ -33,11 +33,8 @@
 import io.realm.kotlin.internal.interop.sync.AppErrorCategory
 import io.realm.kotlin.internal.interop.sync.AuthProvider
 import io.realm.kotlin.internal.interop.sync.ClientErrorCode
-<<<<<<< HEAD
 import io.realm.kotlin.internal.interop.sync.CoreConnectionState
-=======
 import io.realm.kotlin.internal.interop.sync.CoreSyncSessionState
->>>>>>> c9418ad5
 import io.realm.kotlin.internal.interop.sync.CoreUserState
 import io.realm.kotlin.internal.interop.sync.JsonErrorCode
 import io.realm.kotlin.internal.interop.sync.MetadataMode
@@ -150,15 +147,16 @@
     }
 
     @Test
-<<<<<<< HEAD
+    fun syncSessionState() {
+        checkEnum(realm_sync_session_state_e::class) { nativeValue ->
+            CoreSyncSessionState.of(nativeValue)
+        }
+    }
+
+    @Test
     fun syncSessionConnectionState() {
         checkEnum(realm_sync_connection_state_e::class) { nativeValue ->
             CoreConnectionState.of(nativeValue)
-=======
-    fun syncSessionState() {
-        checkEnum(realm_sync_session_state_e::class) { nativeValue ->
-            CoreSyncSessionState.of(nativeValue)
->>>>>>> c9418ad5
         }
     }
 
