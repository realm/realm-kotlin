--- conflicted
+++ resolved
@@ -53,18 +53,14 @@
     RLM_PROPERTY_TYPE_STRING(realm_wrapper.RLM_PROPERTY_TYPE_STRING),
     RLM_PROPERTY_TYPE_OBJECT(realm_wrapper.RLM_PROPERTY_TYPE_OBJECT),
     RLM_PROPERTY_TYPE_FLOAT(realm_wrapper.RLM_PROPERTY_TYPE_FLOAT),
-<<<<<<< HEAD
-    RLM_PROPERTY_TYPE_DOUBLE(realm_wrapper.RLM_PROPERTY_TYPE_DOUBLE);
+    RLM_PROPERTY_TYPE_DOUBLE(realm_wrapper.RLM_PROPERTY_TYPE_DOUBLE),
+    RLM_PROPERTY_TYPE_TIMESTAMP(realm_wrapper.RLM_PROPERTY_TYPE_TIMESTAMP);
 
     actual companion object {
         actual fun from(nativeValue: Int): PropertyType {
             return values().find { it.nativeValue == nativeValue.toUInt() } ?: error("Unknown type: $nativeValue")
         }
     }
-=======
-    RLM_PROPERTY_TYPE_DOUBLE(realm_wrapper.RLM_PROPERTY_TYPE_DOUBLE),
-    RLM_PROPERTY_TYPE_TIMESTAMP(realm_wrapper.RLM_PROPERTY_TYPE_TIMESTAMP),
->>>>>>> 90e23ead
 }
 
 actual enum class CollectionType(override val nativeValue: UInt) : NativeEnumerated {
