/*
 * Copyright 2020 Realm Inc.
 *
 * Licensed under the Apache License, Version 2.0 (the "License");
 * you may not use this file except in compliance with the License.
 * You may obtain a copy of the License at
 *
 * http://www.apache.org/licenses/LICENSE-2.0
 *
 * Unless required by applicable law or agreed to in writing, software
 * distributed under the License is distributed on an "AS IS" BASIS,
 * WITHOUT WARRANTIES OR CONDITIONS OF ANY KIND, either express or implied.
 * See the License for the specific language governing permissions and
 * limitations under the License.
 */
// TODO https://github.com/realm/realm-kotlin/issues/303
@file:Suppress("TooGenericExceptionThrown", "TooGenericExceptionCaught")

package io.realm.internal.interop

import io.realm.internal.interop.Constants.ENCRYPTION_KEY_LENGTH
import io.realm.internal.interop.RealmInterop.propertyInfo
import io.realm.internal.interop.RealmInterop.safeKString
import io.realm.internal.interop.sync.AuthProvider
import io.realm.internal.interop.sync.CoreUserState
import io.realm.internal.interop.sync.MetadataMode
import io.realm.internal.interop.sync.NetworkTransport
import io.realm.internal.interop.sync.Response
import io.realm.mongodb.AppException
import io.realm.mongodb.SyncException
import kotlinx.atomicfu.AtomicRef
import kotlinx.atomicfu.atomic
import kotlinx.cinterop.BooleanVar
import kotlinx.cinterop.ByteVar
import kotlinx.cinterop.ByteVarOf
import kotlinx.cinterop.CArrayPointer
import kotlinx.cinterop.COpaquePointer
import kotlinx.cinterop.CPointed
import kotlinx.cinterop.CPointer
import kotlinx.cinterop.CPointerVar
import kotlinx.cinterop.CValue
import kotlinx.cinterop.CVariable
import kotlinx.cinterop.LongVar
import kotlinx.cinterop.MemScope
import kotlinx.cinterop.StableRef
import kotlinx.cinterop.UIntVar
import kotlinx.cinterop.ULongVar
import kotlinx.cinterop.alloc
import kotlinx.cinterop.allocArray
import kotlinx.cinterop.asStableRef
import kotlinx.cinterop.cValue
import kotlinx.cinterop.convert
import kotlinx.cinterop.cstr
import kotlinx.cinterop.get
import kotlinx.cinterop.getBytes
import kotlinx.cinterop.invoke
import kotlinx.cinterop.memScoped
import kotlinx.cinterop.pointed
import kotlinx.cinterop.ptr
import kotlinx.cinterop.readBytes
import kotlinx.cinterop.refTo
import kotlinx.cinterop.set
import kotlinx.cinterop.staticCFunction
import kotlinx.cinterop.toKString
import kotlinx.cinterop.useContents
import kotlinx.cinterop.value
import kotlinx.coroutines.CoroutineDispatcher
import kotlinx.coroutines.CoroutineScope
import kotlinx.coroutines.CoroutineStart
import kotlinx.coroutines.launch
import platform.posix.posix_errno
import platform.posix.pthread_threadid_np
import platform.posix.size_tVar
import platform.posix.strerror
import platform.posix.uint8_tVar
import realm_wrapper.realm_app_error_t
import realm_wrapper.realm_class_info_t
import realm_wrapper.realm_clear_last_error
import realm_wrapper.realm_clone
import realm_wrapper.realm_config_t
import realm_wrapper.realm_error_t
import realm_wrapper.realm_find_property
import realm_wrapper.realm_get_last_error
import realm_wrapper.realm_http_header_t
import realm_wrapper.realm_http_request_method
import realm_wrapper.realm_http_request_t
import realm_wrapper.realm_http_response_t
import realm_wrapper.realm_link_t
import realm_wrapper.realm_list_t
import realm_wrapper.realm_object_t
import realm_wrapper.realm_property_info_t
import realm_wrapper.realm_release
import realm_wrapper.realm_scheduler_notify_func_t
import realm_wrapper.realm_scheduler_t
import realm_wrapper.realm_string_t
import realm_wrapper.realm_sync_client_metadata_mode
import realm_wrapper.realm_t
import realm_wrapper.realm_user_t
import realm_wrapper.realm_value_t
import realm_wrapper.realm_value_type
import realm_wrapper.realm_version_id_t
import kotlin.collections.set
import kotlin.native.concurrent.freeze
import kotlin.native.internal.createCleaner

actual val INVALID_CLASS_KEY: ClassKey by lazy { ClassKey(realm_wrapper.RLM_INVALID_CLASS_KEY.toLong()) }
actual val INVALID_PROPERTY_KEY: PropertyKey by lazy { PropertyKey(realm_wrapper.RLM_INVALID_PROPERTY_KEY) }

private fun throwOnError() {
    memScoped {
        val error = alloc<realm_error_t>()
        if (realm_get_last_error(error.ptr)) {
            val message = "[${error.error}]: ${error.message?.toKString()}"
            val exception = coreErrorAsThrowable(error.error, message)

            realm_clear_last_error()
            throw exception
        }
    }
}

private fun checkedBooleanResult(boolean: Boolean): Boolean {
    if (!boolean) throwOnError(); return boolean
}

private fun <T : CPointed> checkedPointerResult(pointer: CPointer<T>?): CPointer<T>? {
    if (pointer == null) throwOnError(); return pointer
}

// FIXME API-INTERNAL Consider making NativePointer/CPointerWrapper generic to enforce typing

class CPointerWrapper(ptr: CPointer<out CPointed>?, managed: Boolean = true) : NativePointer {
    val ptr: CPointer<out CPointed>? = checkedPointerResult(ptr)

    @OptIn(ExperimentalStdlibApi::class)
    val cleaner = if (managed) {
        createCleaner(ptr.freeze()) {
            realm_release(it)
        }
    } else null
}

// Convenience type cast
private inline fun <T : CPointed> NativePointer.cptr(): CPointer<T> {
    return (this as CPointerWrapper).ptr as CPointer<T>
}

fun realm_string_t.set(memScope: MemScope, s: String): realm_string_t {
    val cstr = s.cstr
    data = cstr.getPointer(memScope)
    size = cstr.getBytes().size.toULong() - 1UL // realm_string_t is not zero-terminated
    return this
}

fun realm_value_t.set(memScope: MemScope, value: Any?): realm_value_t {
    when (value) {
        null -> {
            type = realm_value_type.RLM_TYPE_NULL
        }
        is String -> {
            type = realm_value_type.RLM_TYPE_STRING
            string.set(memScope, value)
        }
        is Byte, is Short, is Int, is Long -> {
            type = realm_value_type.RLM_TYPE_INT
            integer = (value as Number).toLong()
        }
        is Char -> {
            type = realm_value_type.RLM_TYPE_INT
            integer = value.toLong()
        }
        is Float -> {
            type = realm_value_type.RLM_TYPE_FLOAT
            fnum = value
        }
        is Double -> {
            type = realm_value_type.RLM_TYPE_DOUBLE
            dnum = value
        }
        is Timestamp -> {
            type = realm_value_type.RLM_TYPE_TIMESTAMP
            timestamp.apply {
                seconds = value.seconds
                nanoseconds = value.nanoSeconds
            }
        }
        else ->
            TODO("Value conversion not yet implemented for : ${value::class.simpleName}")
    }
    return this
}

fun realm_string_t.toKString(): String {
    if (size == 0UL) {
        return ""
    }
    val data: CPointer<ByteVarOf<Byte>>? = this.data
    val readBytes: ByteArray? = data?.readBytes(this.size.toInt())
    return readBytes?.toKString()!!
}

fun String.toRString(memScope: MemScope) = cValue<realm_string_t> {
    set(memScope, this@toRString)
}

@Suppress("LargeClass", "FunctionNaming")
actual object RealmInterop {

    actual fun realm_get_version_id(realm: NativePointer): Long {
        memScoped {
            val info = alloc<realm_version_id_t>()
            val found = alloc<BooleanVar>()
            checkedBooleanResult(
                realm_wrapper.realm_get_version_id(
                    realm.cptr(),
                    found.ptr,
                    info.ptr
                )
            )
            return if (found.value) {
                info.version.toLong()
            } else {
                throw IllegalStateException("No VersionId was available. Reading the VersionId requires a valid read transaction.")
            }
        }
    }

    actual fun realm_get_num_versions(realm: NativePointer): Long {
        memScoped {
            val versionsCount = alloc<ULongVar>()
            checkedBooleanResult(
                realm_wrapper.realm_get_num_versions(
                    realm.cptr(),
                    versionsCount.ptr
                )
            )
            return versionsCount.value.toLong()
        }
    }

    actual fun realm_get_library_version(): String {
        return realm_wrapper.realm_get_library_version().safeKString("library_version")
    }

    actual fun realm_schema_new(schema: List<Pair<ClassInfo, List<PropertyInfo>>>): NativePointer {
        val count = schema.size

        memScoped {
            val cclasses = allocArray<realm_class_info_t>(count)
            val cproperties = allocArray<CPointerVar<realm_property_info_t>>(count)
            for ((i, entry) in schema.withIndex()) {
                val (clazz, properties) = entry
                // Class
                cclasses[i].apply {
                    name = clazz.name.cstr.ptr
                    primary_key = clazz.primaryKey.cstr.ptr
                    num_properties = properties.size.toULong()
                    num_computed_properties = 0U
                    flags = clazz.flags
                }
                cproperties[i] =
                    allocArray<realm_property_info_t>(properties.size).getPointer(memScope)
                for ((j, property) in properties.withIndex()) {
                    cproperties[i]!![j].apply {
                        name = property.name.cstr.ptr
                        public_name = SCHEMA_NO_VALUE.cstr.ptr
                        link_target = property.linkTarget.cstr.ptr
                        link_origin_property_name = SCHEMA_NO_VALUE.cstr.ptr
                        type = property.type.nativeValue
                        collection_type = property.collectionType.nativeValue
                        flags = property.flags
                    }
                }
            }
            return CPointerWrapper(
                realm_wrapper.realm_schema_new(
                    cclasses,
                    count.toULong(),
                    cproperties
                )
            )
        }
    }

    actual fun realm_config_new(): NativePointer {
        return CPointerWrapper(realm_wrapper.realm_config_new())
    }

    actual fun realm_config_set_path(config: NativePointer, path: String) {
        realm_wrapper.realm_config_set_path(config.cptr(), path)
    }

    actual fun realm_config_set_schema_mode(config: NativePointer, mode: SchemaMode) {
        realm_wrapper.realm_config_set_schema_mode(
            config.cptr(),
            mode.nativeValue
        )
    }

    actual fun realm_config_set_schema_version(config: NativePointer, version: Long) {
        realm_wrapper.realm_config_set_schema_version(
            config.cptr(),
            version.toULong()
        )
    }

    actual fun realm_config_set_max_number_of_active_versions(
        config: NativePointer,
        maxNumberOfVersions: Long
    ) {
        realm_wrapper.realm_config_set_max_number_of_active_versions(
            config.cptr(),
            maxNumberOfVersions.toULong()
        )
    }

    actual fun realm_config_set_encryption_key(config: NativePointer, encryptionKey: ByteArray) {
        memScoped {
            val encryptionKeyPointer = encryptionKey.refTo(0).getPointer(memScope)
            realm_wrapper.realm_config_set_encryption_key(
                config.cptr(),
                encryptionKeyPointer as CPointer<uint8_tVar>,
                encryptionKey.size.toULong()
            )
        }
    }

    actual fun realm_config_get_encryption_key(config: NativePointer): ByteArray? {
        memScoped {
            val encryptionKey = ByteArray(ENCRYPTION_KEY_LENGTH)
            val encryptionKeyPointer = encryptionKey.refTo(0).getPointer(memScope)

            val keyLength = realm_wrapper.realm_config_get_encryption_key(
                config.cptr(),
                encryptionKeyPointer as CPointer<uint8_tVar>
            )

            if (keyLength == ENCRYPTION_KEY_LENGTH.toULong()) {
                return encryptionKey
            }

            return null
        }
    }

    actual fun realm_config_set_schema(config: NativePointer, schema: NativePointer) {
        realm_wrapper.realm_config_set_schema(config.cptr(), schema.cptr())
    }

    actual fun realm_schema_validate(schema: NativePointer, mode: SchemaValidationMode): Boolean {
        return checkedBooleanResult(
            realm_wrapper.realm_schema_validate(
                schema.cptr(),
                mode.nativeValue.toULong()
            )
        )
    }

    actual fun realm_open(config: NativePointer, dispatcher: CoroutineDispatcher?): NativePointer {
        printlntid("opening")
        // TODO Consider just grabbing the current dispatcher by
        //      val dispatcher = runBlocking { coroutineContext[CoroutineDispatcher.Key] }
        //  but requires opting in for @ExperimentalStdlibApi, and have really gotten it to play
        //  for default cases.
        if (dispatcher != null) {
            val scheduler = checkedPointerResult(createSingleThreadDispatcherScheduler(dispatcher))
            realm_wrapper.realm_config_set_scheduler(config.cptr(), scheduler)
        } else {
            // If there is no notification dispatcher use the default scheduler.
            // Re-verify if this is actually needed when notification scheduler is fully in place.
            val scheduler = checkedPointerResult(realm_wrapper.realm_scheduler_make_default())
            realm_wrapper.realm_config_set_scheduler(config.cptr(), scheduler)
        }
        val realmPtr = CPointerWrapper(realm_wrapper.realm_open(config.cptr<realm_config_t>()))
        // Ensure that we can read version information, etc.
        realm_begin_read(realmPtr)
        return realmPtr
    }

    actual fun realm_add_realm_changed_callback(realm: NativePointer, block: () -> Unit): RegistrationToken {
        return RegistrationToken(
            realm_wrapper.realm_add_realm_changed_callback(
                realm.cptr(),
                staticCFunction { userData ->
                    safeUserData<() -> Unit>(userData)()
                },
                StableRef.create(block).asCPointer(),
                staticCFunction { userdata ->
                    disposeUserData<(NativePointer, SyncErrorCallback) -> Unit>(userdata)
                }
            ).toLong()
        )
    }

    actual fun realm_remove_realm_changed_callback(realm: NativePointer, token: RegistrationToken) {
        realm_wrapper.realm_remove_realm_changed_callback(realm.cptr(), token.value.toULong())
    }

    actual fun realm_add_schema_changed_callback(realm: NativePointer, block: (NativePointer) -> Unit): RegistrationToken {
        return RegistrationToken(
            realm_wrapper.realm_add_schema_changed_callback(
                realm.cptr(),
                staticCFunction { userData, schema ->
                    safeUserData<(NativePointer) -> Unit>(userData)(CPointerWrapper(realm_clone(schema)))
                },
                StableRef.create(block).asCPointer(),
                staticCFunction { userdata ->
                    disposeUserData<(NativePointer, SyncErrorCallback) -> Unit>(userdata)
                }
            ).toLong()
        )
    }

    actual fun realm_remove_schema_changed_callback(realm: NativePointer, token: RegistrationToken) {
        realm_wrapper.realm_remove_schema_changed_callback(realm.cptr(), token.value.toULong())
    }

    actual fun realm_freeze(liveRealm: NativePointer): NativePointer {
        return CPointerWrapper(realm_wrapper.realm_freeze(liveRealm.cptr<realm_t>()))
    }

    actual fun realm_is_frozen(realm: NativePointer): Boolean {
        return realm_wrapper.realm_is_frozen(realm.cptr<realm_t>())
    }

    actual fun realm_close(realm: NativePointer) {
        checkedBooleanResult(realm_wrapper.realm_close(realm.cptr()))
    }

    actual fun realm_get_schema(realm: NativePointer): NativePointer {
        return CPointerWrapper(realm_wrapper.realm_get_schema(realm.cptr()))
    }

    actual fun realm_get_num_classes(realm: NativePointer): Long {
        return realm_wrapper.realm_get_num_classes(realm.cptr()).toLong()
    }

    actual fun realm_get_class_keys(realm: NativePointer): List<ClassKey> {
        memScoped {
            val max = realm_get_num_classes(realm)
            val keys = allocArray<UIntVar>(max)
            val outCount = alloc<size_tVar>()
            checkedBooleanResult(realm_wrapper.realm_get_class_keys(realm.cptr(), keys, max.convert(), outCount.ptr))
            if (max != outCount.value.toLong()) {
                error("Invalid schema: Insufficient keys; got ${outCount.value}, expected $max")
            }
            return (0 until max).map { ClassKey(keys[it].toLong()) }
        }
    }

    actual fun realm_find_class(realm: NativePointer, name: String): ClassKey? {
        memScoped {
            val found = alloc<BooleanVar>()
            val classInfo = alloc<realm_class_info_t>()
            checkedBooleanResult(
                realm_wrapper.realm_find_class(
                    realm.cptr(),
                    name,
                    found.ptr,
                    classInfo.ptr
                )
            )
            return if (found.value) {
                ClassKey(classInfo.key.toLong())
            } else {
                null
            }
        }
    }

    actual fun realm_get_class(realm: NativePointer, classKey: ClassKey): ClassInfo {
        memScoped {
            val classInfo = alloc<realm_class_info_t>()
            realm_wrapper.realm_get_class(realm.cptr(), classKey.key.toUInt(), classInfo.ptr)
            return with(classInfo) {
                ClassInfo(
                    name.safeKString("name"),
                    primary_key?.toKString() ?: SCHEMA_NO_VALUE,
                    num_properties.convert(),
                    num_computed_properties.convert(),
                    ClassKey(key.toLong()),
                    flags
                )
            }
        }
    }

    actual fun realm_get_class_properties(
        realm: NativePointer,
        classKey: ClassKey,
        max: Long
    ): List<PropertyInfo> {
        memScoped {
            val properties = allocArray<realm_property_info_t>(max)
            val outCount = alloc<size_tVar>()
            realm_wrapper.realm_get_class_properties(
                realm.cptr(),
                classKey.key.convert(),
                properties,
                max.convert(),
                outCount.ptr
            )
            outCount.value.toLong().let { count ->
                return if (count > 0) {
                    (0 until outCount.value.toLong()).map {
                        with(properties[it]) {
                            PropertyInfo(
                                name.safeKString("name"),
                                public_name.safeKString("public_name"),
                                PropertyType.from(type.toInt()),
                                CollectionType.from(collection_type.toInt()),
                                link_target.safeKString("link_target"),
                                link_origin_property_name.safeKString("link_origin_property_name"),
                                PropertyKey(key),
                                flags
                            )
                        }
                    }
                } else {
                    emptyList()
                }
            }
        }
    }

    actual fun realm_release(p: NativePointer) {
        realm_wrapper.realm_release((p as CPointerWrapper).ptr)
    }

    actual fun realm_is_closed(realm: NativePointer): Boolean {
        return realm_wrapper.realm_is_closed(realm.cptr())
    }

    actual fun realm_begin_read(realm: NativePointer) {
        checkedBooleanResult(realm_wrapper.realm_begin_read(realm.cptr()))
    }

    actual fun realm_begin_write(realm: NativePointer) {
        checkedBooleanResult(realm_wrapper.realm_begin_write(realm.cptr()))
    }

    actual fun realm_commit(realm: NativePointer) {
        checkedBooleanResult(realm_wrapper.realm_commit(realm.cptr()))
    }

    actual fun realm_rollback(realm: NativePointer) {
        checkedBooleanResult(realm_wrapper.realm_rollback(realm.cptr()))
    }

    actual fun realm_is_in_transaction(realm: NativePointer): Boolean {
        return realm_wrapper.realm_is_writable(realm.cptr())
    }

    actual fun realm_update_schema(realm: NativePointer, schema: NativePointer) {
        checkedBooleanResult(realm_wrapper.realm_update_schema(realm.cptr(), schema.cptr()))
    }

    actual fun realm_object_create(realm: NativePointer, classKey: ClassKey): NativePointer {
        return CPointerWrapper(
            realm_wrapper.realm_object_create(
                realm.cptr(),
                classKey.key.toUInt()
            )
        )
    }

    actual fun realm_object_create_with_primary_key(
        realm: NativePointer,
        classKey: ClassKey,
        primaryKey: Any?
    ): NativePointer {
        memScoped {
            return CPointerWrapper(
                realm_wrapper.realm_object_create_with_primary_key_by_ref(
                    realm.cptr(),
                    classKey.key.toUInt(),
                    to_realm_value(primaryKey).ptr
                )
            )
        }
    }

    actual fun realm_object_is_valid(obj: NativePointer): Boolean {
        return realm_wrapper.realm_object_is_valid(obj.cptr())
    }

    actual fun realm_object_resolve_in(obj: NativePointer, realm: NativePointer): NativePointer? {
        memScoped {
            val objectPointer = allocArray<CPointerVar<realm_object_t>>(1)
            checkedBooleanResult(
                realm_wrapper.realm_object_resolve_in(obj.cptr(), realm.cptr(), objectPointer)
            )
            return objectPointer[0]?.let {
                return CPointerWrapper(it)
            }
        }
    }

    actual fun realm_object_as_link(obj: NativePointer): Link {
        val link: CValue<realm_link_t> =
            realm_wrapper.realm_object_as_link(obj.cptr())
        link.useContents {
            return Link(ClassKey(this.target_table.toLong()), this.target)
        }
    }

    actual fun realm_get_col_key(realm: NativePointer, className: String, col: String): PropertyKey {
        memScoped {
            return PropertyKey(propertyInfo(realm, classInfo(realm, className), col).key)
        }
    }

    actual fun <T> realm_get_value(obj: NativePointer, key: PropertyKey): T {
        memScoped {
            val value: realm_value_t = alloc()
            checkedBooleanResult(realm_wrapper.realm_get_value(obj.cptr(), key.key, value.ptr))
            return from_realm_value(value)
        }
    }

    private fun <T> from_realm_value(value: realm_value_t): T {
        return when (value.type) {
            realm_value_type.RLM_TYPE_NULL ->
                null as T
            realm_value_type.RLM_TYPE_INT ->
                value.integer
            realm_value_type.RLM_TYPE_BOOL ->
                value.boolean
            realm_value_type.RLM_TYPE_STRING ->
                value.string.toKString()
            realm_value_type.RLM_TYPE_FLOAT ->
                value.fnum
            realm_value_type.RLM_TYPE_DOUBLE ->
                value.dnum
            realm_value_type.RLM_TYPE_TIMESTAMP ->
                value.asTimestamp()
            realm_value_type.RLM_TYPE_LINK ->
                value.asLink()
            else ->
                TODO("Unsupported type for from_realm_value ${value.type.name}")
        } as T
    }

    actual fun <T> realm_set_value(o: NativePointer, key: PropertyKey, value: T, isDefault: Boolean) {
        memScoped {
            checkedBooleanResult(
                realm_wrapper.realm_set_value_by_ref(
                    o.cptr(),
                    key.key,
                    to_realm_value(value).ptr,
                    isDefault
                )
            )
        }
    }

    actual fun realm_get_list(obj: NativePointer, key: PropertyKey): NativePointer {
        return CPointerWrapper(realm_wrapper.realm_get_list(obj.cptr(), key.key))
    }

    actual fun realm_list_size(list: NativePointer): Long {
        memScoped {
            val size = alloc<ULongVar>()
            checkedBooleanResult(realm_wrapper.realm_list_size(list.cptr(), size.ptr))
            return size.value.toLong()
        }
    }

    actual fun <T> realm_list_get(list: NativePointer, index: Long): T {
        memScoped {
            val cvalue = alloc<realm_value_t>()
            checkedBooleanResult(
                realm_wrapper.realm_list_get(list.cptr(), index.toULong(), cvalue.ptr)
            )
            return from_realm_value(cvalue)
        }
    }

    actual fun <T> realm_list_add(list: NativePointer, index: Long, value: T) {
        memScoped {
            checkedBooleanResult(
                realm_wrapper.realm_list_add_by_ref(
                    list.cptr(),
                    index.toULong(),
                    to_realm_value(value).ptr
                )
            )
        }
    }

    actual fun <T> realm_list_set(list: NativePointer, index: Long, value: T): T {
        return memScoped {
            realm_list_get<T>(list, index).also {
                checkedBooleanResult(
                    realm_wrapper.realm_list_set_by_ref(
                        list.cptr(),
                        index.toULong(),
                        to_realm_value(value).ptr
                    )
                )
            }
        }
    }

    actual fun realm_list_clear(list: NativePointer) {
        checkedBooleanResult(realm_wrapper.realm_list_clear(list.cptr()))
    }

    actual fun realm_list_erase(list: NativePointer, index: Long) {
        checkedBooleanResult(realm_wrapper.realm_list_erase(list.cptr(), index.toULong()))
    }

    actual fun realm_list_resolve_in(list: NativePointer, realm: NativePointer): NativePointer? {
        memScoped {
            val listPointer = allocArray<CPointerVar<realm_list_t>>(1)
            checkedBooleanResult(
                realm_wrapper.realm_list_resolve_in(list.cptr(), realm.cptr(), listPointer)
            )
            return listPointer[0]?.let {
                CPointerWrapper(it)
            }
        }
    }

    actual fun realm_list_is_valid(list: NativePointer): Boolean {
        return realm_wrapper.realm_list_is_valid(list.cptr())
    }

    @Suppress("ComplexMethod", "LongMethod")
    private fun <T> MemScope.to_realm_value(value: T): realm_value_t {
        val cvalue: realm_value_t = alloc()
        when (value) {
            null -> {
                cvalue.type = realm_value_type.RLM_TYPE_NULL
            }
            is Byte -> {
                cvalue.type = realm_value_type.RLM_TYPE_INT
                cvalue.integer = value.toLong()
            }
            is Char -> {
                cvalue.type = realm_value_type.RLM_TYPE_INT
                cvalue.integer = value.toLong()
            }
            is Short -> {
                cvalue.type = realm_value_type.RLM_TYPE_INT
                cvalue.integer = value.toLong()
            }
            is Int -> {
                cvalue.type = realm_value_type.RLM_TYPE_INT
                cvalue.integer = value.toLong()
            }
            is Long -> {
                cvalue.type = realm_value_type.RLM_TYPE_INT
                cvalue.integer = value as Long
            }
            is Boolean -> {
                cvalue.type = realm_value_type.RLM_TYPE_BOOL
                cvalue.boolean = value as Boolean
            }
            is String -> {
                cvalue.type = realm_value_type.RLM_TYPE_STRING
                cvalue.string.set(this, value as String)
            }
            is Float -> {
                cvalue.type = realm_value_type.RLM_TYPE_FLOAT
                cvalue.fnum = value as Float
            }
            is Double -> {
                cvalue.type = realm_value_type.RLM_TYPE_DOUBLE
                cvalue.dnum = value as Double
            }
            is Timestamp -> {
                cvalue.type = realm_value_type.RLM_TYPE_TIMESTAMP
                cvalue.timestamp.apply {
                    seconds = value.seconds
                    nanoseconds = value.nanoSeconds
                }
            }
            is RealmObjectInterop -> {
                cvalue.type = realm_value_type.RLM_TYPE_LINK
                val nativePointer =
                    value.`$realm$ObjectPointer` ?: error("Cannot set unmanaged object")
                realm_wrapper.realm_object_as_link(nativePointer?.cptr()).useContents {
                    cvalue.link.apply {
                        target_table = this@useContents.target_table
                        target = this@useContents.target
                    }
                }
            }
            //    RLM_TYPE_BINARY,
            //    RLM_TYPE_TIMESTAMP,
            //    RLM_TYPE_DECIMAL128,
            //    RLM_TYPE_OBJECT_ID,
            //    RLM_TYPE_UUID,
            else -> {
                TODO("Unsupported type for to_realm_value `${value!!::class.simpleName}`")
            }
        }
        return cvalue
    }

    actual fun realm_query_parse(
        realm: NativePointer,
        className: String,
        query: String,
        vararg args: Any?
    ): NativePointer {
        memScoped {
            val count = args.size
            val cArgs = allocArray<realm_value_t>(count)
            args.mapIndexed { i, arg ->
                cArgs[i].apply {
                    set(memScope, arg)
                }
            }
            return CPointerWrapper(
                realm_wrapper.realm_query_parse(
                    realm.cptr(),
                    classInfo(realm, className).key,
                    query,
                    count.toULong(),
                    cArgs
                )
            )
        }
    }

    actual fun realm_query_parse_for_results(
        results: NativePointer,
        query: String,
        vararg args: Any?
    ): NativePointer {
        memScoped {
            val count = args.size
            val cArgs = allocArray<realm_value_t>(count)
            args.mapIndexed { i, arg ->
                cArgs[i].apply {
                    set(memScope, arg)
                }
            }
            return CPointerWrapper(
                realm_wrapper.realm_query_parse_for_results(
                    results.cptr(),
                    query,
                    count.toULong(),
                    cArgs
                )
            )
        }
    }

    actual fun realm_query_find_first(query: NativePointer): Link? {
        memScoped {
            val found = alloc<BooleanVar>()
            val value = alloc<realm_value_t>()
            checkedBooleanResult(
                realm_wrapper.realm_query_find_first(
                    query.cptr(),
                    value.ptr,
                    found.ptr
                )
            )
            if (!found.value) {
                return null
            }
            if (value.type != realm_value_type.RLM_TYPE_LINK) {
                error("Query did not return link but ${value.type}")
            }
            return Link(ClassKey(value.link.target_table.toLong()), value.link.target)
        }
    }

    actual fun realm_query_find_all(query: NativePointer): NativePointer {
        return CPointerWrapper(realm_wrapper.realm_query_find_all(query.cptr()))
    }

    actual fun realm_query_count(query: NativePointer): Long {
        memScoped {
            val count = alloc<ULongVar>()
            checkedBooleanResult(realm_wrapper.realm_query_count(query.cptr(), count.ptr))
            return count.value.toLong()
        }
    }

    actual fun realm_query_append_query(
        query: NativePointer,
        filter: String,
        vararg args: Any?
    ): NativePointer {
        memScoped {
            val count = args.size
            val cArgs = allocArray<realm_value_t>(count)
            args.mapIndexed { i, arg ->
                cArgs[i].apply {
                    set(memScope, arg)
                }
            }
            return CPointerWrapper(
                realm_wrapper.realm_query_append_query(
                    query.cptr(),
                    filter,
                    count.toULong(),
                    cArgs
                )
            )
        }
    }

    actual fun realm_results_resolve_in(
        results: NativePointer,
        realm: NativePointer
    ): NativePointer {
        return CPointerWrapper(
            realm_wrapper.realm_results_resolve_in(
                results.cptr(),
                realm.cptr()
            )
        )
    }

    actual fun realm_results_count(results: NativePointer): Long {
        memScoped {
            val count = alloc<ULongVar>()
            checkedBooleanResult(realm_wrapper.realm_results_count(results.cptr(), count.ptr))
            return count.value.toLong()
        }
    }

    actual fun <T> realm_results_average(
        results: NativePointer,
        property: Long
    ): Pair<Boolean, T> {
        memScoped {
            val found = cValue<BooleanVar>().ptr
            val average = alloc<realm_value_t>()
            checkedBooleanResult(
                realm_wrapper.realm_results_average(
                    results.cptr(),
                    property,
                    average.ptr,
                    found
                )
            )
            return found.pointed.value to from_realm_value(average)
        }
    }

    actual fun <T> realm_results_sum(results: NativePointer, property: Long): T {
        memScoped {
            val sum = alloc<realm_value_t>()
            checkedBooleanResult(
                realm_wrapper.realm_results_sum(
                    results.cptr(),
                    property,
                    sum.ptr,
                    null
                )
            )
            return from_realm_value(sum)
        }
    }

    actual fun <T> realm_results_max(results: NativePointer, property: Long): T {
        memScoped {
            val max = alloc<realm_value_t>()
            checkedBooleanResult(
                realm_wrapper.realm_results_max(
                    results.cptr(),
                    property,
                    max.ptr,
                    null
                )
            )
            return from_realm_value(max)
        }
    }

    actual fun <T> realm_results_min(results: NativePointer, property: Long): T {
        memScoped {
            val min = alloc<realm_value_t>()
            checkedBooleanResult(
                realm_wrapper.realm_results_min(
                    results.cptr(),
                    property,
                    min.ptr,
                    null
                )
            )
            return from_realm_value(min)
        }
    }

    actual fun realm_results_get(results: NativePointer, index: Long): Link {
        memScoped {
            val value = alloc<realm_value_t>()
            checkedBooleanResult(
                realm_wrapper.realm_results_get(
                    results.cptr(),
                    index.toULong(),
                    value.ptr
                )
            )
            return value.asLink()
        }
    }

    actual fun realm_get_object(realm: NativePointer, link: Link): NativePointer {
        val ptr = checkedPointerResult(
            realm_wrapper.realm_get_object(
                realm.cptr(),
                link.classKey.key.toUInt(),
                link.objKey
            )
        )
        return CPointerWrapper(ptr)
    }

    actual fun realm_object_find_with_primary_key(
        realm: NativePointer,
        classKey: ClassKey,
        primaryKey: Any?
    ): NativePointer? {
        val ptr = memScoped {
            val found = alloc<BooleanVar>()
            realm_wrapper.realm_object_find_with_primary_key_by_ref(
                realm.cptr(),
                classKey.key.toUInt(),
                to_realm_value(primaryKey).ptr,
                found.ptr
            )
        }
        val checkedPtr = checkedPointerResult(ptr)
        return if (checkedPtr != null) CPointerWrapper(checkedPtr) else null
    }

    actual fun realm_results_delete_all(results: NativePointer) {
        checkedBooleanResult(realm_wrapper.realm_results_delete_all(results.cptr()))
    }

    actual fun realm_object_delete(obj: NativePointer) {
        checkedBooleanResult(realm_wrapper.realm_object_delete(obj.cptr()))
    }

    actual fun realm_object_add_notification_callback(
        obj: NativePointer,
        callback: Callback
    ): NativePointer {
        return CPointerWrapper(
            realm_wrapper.realm_object_add_notification_callback(
                obj.cptr(),
                // Use the callback as user data
                StableRef.create(callback).asCPointer(),
                staticCFunction<COpaquePointer?, Unit> { userdata ->
                    userdata?.asStableRef<Callback>()?.dispose()
                        ?: error("Notification callback data should never be null")
                },
                // Change callback
                staticCFunction<COpaquePointer?, CPointer<realm_wrapper.realm_object_changes_t>?, Unit> { userdata, change ->
                    try {
                        userdata?.asStableRef<Callback>()?.get()?.onChange(
                            CPointerWrapper(
                                change,
                                managed = false
                            )
                        ) // FIXME use managed pointer https://github.com/realm/realm-kotlin/issues/147
                            ?: error("Notification callback data should never be null")
                    } catch (e: Exception) {
                        // TODO API-NOTIFICATION Consider catching errors and propagate to error
                        //  callback like the C-API error callback below
                        //  https://github.com/realm/realm-kotlin/issues/303
                        e.printStackTrace()
                    }
                },
                staticCFunction<COpaquePointer?, CPointer<realm_wrapper.realm_async_error_t>?, Unit> { userdata, asyncError ->
                    // TODO Propagate errors to callback
                    //  https://github.com/realm/realm-kotlin/issues/303
                },
                // C-API currently uses the realm's default scheduler no matter what passed here
                null
            ),
            managed = false
        )
    }

    actual fun realm_results_add_notification_callback(
        results: NativePointer,
        callback: Callback
    ): NativePointer {
        return CPointerWrapper(
            realm_wrapper.realm_results_add_notification_callback(
                results.cptr(),
                // Use the callback as user data
                StableRef.create(callback).asCPointer(),
                staticCFunction<COpaquePointer?, Unit> { userdata ->
                    userdata?.asStableRef<Callback>()?.dispose()
                        ?: error("Notification callback data should never be null")
                },
                // Change callback
                staticCFunction<COpaquePointer?, CPointer<realm_wrapper.realm_collection_changes_t>?, Unit> { userdata, change ->
                    try {
                        userdata?.asStableRef<Callback>()?.get()?.onChange(
                            CPointerWrapper(
                                change,
                                managed = false
                            )
                        ) // FIXME use managed pointer https://github.com/realm/realm-kotlin/issues/147
                            ?: error("Notification callback data should never be null")
                    } catch (e: Exception) {
                        // TODO API-NOTIFICATION Consider catching errors and propagate to error
                        //  callback like the C-API error callback below
                        //  https://github.com/realm/realm-kotlin/issues/303
                        e.printStackTrace()
                    }
                },
                staticCFunction<COpaquePointer?, CPointer<realm_wrapper.realm_async_error_t>?, Unit> { userdata, asyncError ->
                    // TODO Propagate errors to callback
                    //  https://github.com/realm/realm-kotlin/issues/303
                },
                // C-API currently uses the realm's default scheduler no matter what passed here
                null
            ),
            managed = false
        )
    }

    actual fun realm_list_add_notification_callback(
        list: NativePointer,
        callback: Callback
    ): NativePointer {
        return CPointerWrapper(
            realm_wrapper.realm_list_add_notification_callback(
                list.cptr(),
                // Use the callback as user data
                StableRef.create(callback).asCPointer(),
                staticCFunction<COpaquePointer?, Unit> { userdata ->
                    userdata?.asStableRef<Callback>()?.dispose()
                        ?: error("Notification callback data should never be null")
                },
                // Change callback
                staticCFunction { userdata, change ->
                    try {
                        userdata?.asStableRef<Callback>()?.get()?.onChange(
                            CPointerWrapper(
                                change,
                                managed = false
                            )
                        ) // FIXME use managed pointer https://github.com/realm/realm-kotlin/issues/147
                            ?: error("Notification callback data should never be null")
                    } catch (e: Exception) {
                        // TODO API-NOTIFICATION Consider catching errors and propagate to error
                        //  callback like the C-API error callback below
                        //  https://github.com/realm/realm-kotlin/issues/303
                        e.printStackTrace()
                    }
                },
                staticCFunction<COpaquePointer?, CPointer<realm_wrapper.realm_async_error_t>?, Unit> { userdata, asyncError ->
                    // TODO Propagate errors to callback
                    //  https://github.com/realm/realm-kotlin/issues/303
                },
                // C-API currently uses the realm's default scheduler no matter what passed here
                null
            ),
            managed = false
        )
    }

    actual fun realm_object_changes_get_modified_properties(change: NativePointer): List<PropertyKey> {
        val propertyCount = realm_wrapper.realm_object_changes_get_num_modified_properties(change.cptr())

        memScoped {
            val propertyKeys = allocArray<LongVar>(propertyCount.toLong())
            realm_wrapper.realm_object_changes_get_modified_properties(change.cptr(), propertyKeys, propertyCount)
            return (0 until propertyCount.toInt()).map { PropertyKey(propertyKeys[it].toLong()) }
        }
    }

<<<<<<< HEAD
    private inline fun <reified T : CVariable> MemScope.initArray(size: CArrayPointer<ULongVar>) = allocArray<T>(size[0].toInt())

    actual fun <T, R> realm_collection_changes_get_indices(change: NativePointer, builder: CollectionChangeSetBuilder<T, R>) {
        memScoped {
            val insertionCount = allocArray<ULongVar>(1)
            val deletionCount = allocArray<ULongVar>(1)
            val modificationCount = allocArray<ULongVar>(1)
            val movesCount = allocArray<ULongVar>(1)

            realm_wrapper.realm_collection_changes_get_num_changes(change.cptr(), deletionCount, insertionCount, modificationCount, movesCount)

            val deletionIndices = initArray<ULongVar>(deletionCount)
            val insertionIndices = initArray<ULongVar>(insertionCount)
            val modificationIndices = initArray<ULongVar>(modificationCount)
            val modificationIndicesAfter = initArray<ULongVar>(modificationCount)
            val moves = initArray<realm_wrapper.realm_collection_move_t>(movesCount)

            realm_wrapper.realm_collection_changes_get_changes(
                change.cptr(),
                deletionIndices,
                deletionCount[0],
                insertionIndices,
                insertionCount[0],
                modificationIndices,
                modificationCount[0],
                modificationIndicesAfter,
                modificationCount[0],
                moves,
                movesCount[0]
            )

            builder.initIndicesArray(builder::insertionIndices, insertionCount, insertionIndices)
            builder.initIndicesArray(builder::deletionIndices, deletionCount, deletionIndices)
            builder.initIndicesArray(builder::modificationIndices, modificationCount, modificationIndices)
            builder.initIndicesArray(builder::modificationIndicesAfter, modificationCount, modificationIndicesAfter)
            builder.movesCount = movesCount[0].toInt()
        }
    }

    actual fun <T, R> realm_collection_changes_get_ranges(change: NativePointer, builder: CollectionChangeSetBuilder<T, R>) {
        memScoped {
            val insertRangesCount = allocArray<ULongVar>(1)
            val deleteRangesCount = allocArray<ULongVar>(1)
            val modificationRangesCount = allocArray<ULongVar>(1)
            val movesCount = allocArray<ULongVar>(1)

            realm_wrapper.realm_collection_changes_get_num_ranges(
                change.cptr(),
                deleteRangesCount,
                insertRangesCount,
                modificationRangesCount,
                movesCount
            )

            val insertionRanges = initArray<realm_wrapper.realm_index_range_t>(insertRangesCount)
            val modificationRanges = initArray<realm_wrapper.realm_index_range_t>(modificationRangesCount)
            val modificationRangesAfter = initArray<realm_wrapper.realm_index_range_t>(modificationRangesCount)
            val deletionRanges = initArray<realm_wrapper.realm_index_range_t>(deleteRangesCount)
            val moves = initArray<realm_wrapper.realm_collection_move_t>(movesCount)

            realm_wrapper.realm_collection_changes_get_ranges(
                change.cptr(),
                deletionRanges,
                deleteRangesCount[0],
                insertionRanges,
                insertRangesCount[0],
                modificationRanges,
                modificationRangesCount[0],
                modificationRangesAfter,
                modificationRangesCount[0],
                moves,
                movesCount[0]
            )

            builder.initRangesArray(builder::deletionRanges, deleteRangesCount, deletionRanges)
            builder.initRangesArray(builder::insertionRanges, insertRangesCount, insertionRanges)
            builder.initRangesArray(builder::modificationRanges, modificationRangesCount, modificationRanges)
            builder.initRangesArray(builder::modificationRangesAfter, modificationRangesCount, modificationRangesAfter)
        }
    }

    actual fun realm_get_property(realm: NativePointer, className: String, propertyKey: PropertyKey): PropertyInfo {
        memScoped {
            val propertyInfo = alloc<realm_property_info_t>()
            checkedBooleanResult(realm_wrapper.realm_get_property(realm.cptr(), classInfo(realm, className).key.toUInt(), propertyKey.key, propertyInfo.ptr))

            return PropertyInfo(
                name = propertyInfo.name.safeKString("name"),
                publicName = propertyInfo.public_name?.toKString(),
                type = PropertyType.from(propertyInfo.type.toInt()),
                collectionType = CollectionType.from(propertyInfo.collection_type.toInt()),
                linkTarget = propertyInfo.link_target?.toKString(),
                linkOriginPropertyName = propertyInfo.link_origin_property_name?.toKString(),
                key = PropertyKey(propertyInfo.key),
                flags = propertyInfo.flags
            )
        }
    }

=======
>>>>>>> 30faa27f
    // TODO sync config shouldn't be null
    actual fun realm_app_get(
        appConfig: NativePointer,
        syncClientConfig: NativePointer,
        basePath: String
    ): NativePointer {
        realm_wrapper.realm_sync_client_config_set_base_file_path(
            syncClientConfig.cptr(), basePath
        )
        return CPointerWrapper(realm_wrapper.realm_app_get(appConfig.cptr(), syncClientConfig.cptr()))
    }

    actual fun realm_app_get_current_user(app: NativePointer): NativePointer? {
        val currentUserPtr: CPointer<realm_user_t>? = realm_wrapper.realm_app_get_current_user(app.cptr())
        return nativePointerOrNull(currentUserPtr)
    }

    actual fun realm_app_log_in_with_credentials(
        app: NativePointer,
        credentials: NativePointer,
        callback: AppCallback<NativePointer>
    ) {
        realm_wrapper.realm_app_log_in_with_credentials(
            app.cptr(),
            credentials.cptr(),
            staticCFunction { userData, user, error: CPointer<realm_app_error_t>? ->
                // Remember to clone user object or else it will go out of scope right after we leave this callback
                handleAppCallback(userData, error) { CPointerWrapper(realm_clone(user)) }
            },
            StableRef.create(callback).asCPointer(),
            staticCFunction { userdata -> disposeUserData<AppCallback<NativePointer>>(userdata) }
        )
    }

    actual fun realm_app_log_out(
        app: NativePointer,
        user: NativePointer,
        callback: AppCallback<Unit>
    ) {
        checkedBooleanResult(
            realm_wrapper.realm_app_log_out(
                app.cptr(),
                user.cptr(),
                staticCFunction { userData, error ->
                    handleAppCallback(userData, error) { /* No-op, returns Unit */ }
                },
                StableRef.create(callback).asCPointer(),
                staticCFunction { userdata -> disposeUserData<AppCallback<NativePointer>>(userdata) }
            )
        )
    }

    actual fun realm_clear_cached_apps() {
        realm_wrapper.realm_clear_cached_apps()
    }

    actual fun realm_user_get_identity(user: NativePointer): String {
        return realm_wrapper.realm_user_get_identity(user.cptr()).safeKString("identity")
    }

    actual fun realm_user_is_logged_in(user: NativePointer): Boolean {
        return realm_wrapper.realm_user_is_logged_in(user.cptr())
    }

    actual fun realm_user_log_out(user: NativePointer) {
        checkedBooleanResult(realm_wrapper.realm_user_log_out(user.cptr()))
    }

    actual fun realm_user_get_state(user: NativePointer): CoreUserState {
        return CoreUserState.of(realm_wrapper.realm_user_get_state(user.cptr()))
    }

    actual fun realm_sync_client_config_new(): NativePointer {
        return CPointerWrapper(realm_wrapper.realm_sync_client_config_new())
    }

    actual fun realm_sync_client_config_set_log_callback(
        syncClientConfig: NativePointer,
        callback: SyncLogCallback
    ) {
        realm_wrapper.realm_sync_client_config_set_log_callback(
            syncClientConfig.cptr(),
            staticCFunction { userData, logLevel, message ->
                val userDataLogCallback = safeUserData<SyncLogCallback>(userData)
                userDataLogCallback.log(logLevel.toShort(), message?.toKString())
            },
            StableRef.create(callback.freeze()).asCPointer(),
            staticCFunction { userData -> disposeUserData<() -> SyncLogCallback>(userData) }
        )
    }

    actual fun realm_sync_client_config_set_log_level(
        syncClientConfig: NativePointer,
        level: CoreLogLevel
    ) {
        realm_wrapper.realm_sync_client_config_set_log_level(
            syncClientConfig.cptr(),
            level.priority.toUInt()
        )
    }

    actual fun realm_sync_client_config_set_metadata_mode(
        syncClientConfig: NativePointer,
        metadataMode: MetadataMode
    ) {
        realm_wrapper.realm_sync_client_config_set_metadata_mode(
            syncClientConfig.cptr(),
            realm_sync_client_metadata_mode.byValue(metadataMode.metadataValue.toUInt())
        )
    }

    actual fun realm_sync_set_error_handler(
        syncConfig: NativePointer,
        errorHandler: SyncErrorCallback
    ) {
        realm_wrapper.realm_sync_config_set_error_handler(
            syncConfig.cptr(),
            staticCFunction { userData, syncSession, error ->
                val syncException = error.useContents {
                    val message = "${this.detailed_message} [" +
                        "error_code.category='${this.error_code.category}', " +
                        "error_code.value='${this.error_code.value}', " +
                        "error_code.message='${this.error_code.message}', " +
                        "is_fatal='${this.is_fatal}', " +
                        "is_unrecognized_by_client='${this.is_unrecognized_by_client}'" +
                        "]"
                    SyncException(message)
                }
                val errorCallback = safeUserData<SyncErrorCallback>(userData)
                val session = CPointerWrapper(realm_clone(syncSession))
                errorCallback.onSyncError(session, syncException)
            },
            StableRef.create(errorHandler).asCPointer(),
            staticCFunction { userdata ->
                disposeUserData<(NativePointer, SyncErrorCallback) -> Unit>(userdata)
            }
        )
    }

    actual fun realm_network_transport_new(networkTransport: NetworkTransport): NativePointer {
        return CPointerWrapper(
            realm_wrapper.realm_http_transport_new(
                newRequestLambda,
                StableRef.create(networkTransport).asCPointer(),
                staticCFunction { userdata: CPointer<out CPointed>? ->
                    disposeUserData<NetworkTransport>(userdata)
                }
            )
        )
    }

    @Suppress("LongParameterList")
    actual fun realm_app_config_new(
        appId: String,
        networkTransport: NativePointer,
        baseUrl: String?,
        platform: String,
        platformVersion: String,
        sdkVersion: String
    ): NativePointer {
        val appConfig = realm_wrapper.realm_app_config_new(appId, networkTransport.cptr())

        realm_wrapper.realm_app_config_set_platform(appConfig, platform)
        realm_wrapper.realm_app_config_set_platform_version(appConfig, platformVersion)
        realm_wrapper.realm_app_config_set_sdk_version(appConfig, sdkVersion)

        // TODO Fill in appropriate app meta data
        //  https://github.com/realm/realm-kotlin/issues/407
        realm_wrapper.realm_app_config_set_local_app_version(appConfig, "APP_VERSION")

        baseUrl?.let { realm_wrapper.realm_app_config_set_base_url(appConfig, it) }

        return CPointerWrapper(appConfig)
    }

    actual fun realm_app_config_set_base_url(appConfig: NativePointer, baseUrl: String) {
        realm_wrapper.realm_app_config_set_base_url(appConfig.cptr(), baseUrl)
    }

    actual fun realm_app_credentials_new_anonymous(): NativePointer {
        return CPointerWrapper(realm_wrapper.realm_app_credentials_new_anonymous())
    }

    actual fun realm_app_credentials_new_email_password(
        username: String,
        password: String
    ): NativePointer {
        memScoped {
            val realmStringPassword = password.toRString(this)
            return CPointerWrapper(
                realm_wrapper.realm_app_credentials_new_email_password(
                    username,
                    realmStringPassword
                )
            )
        }
    }

    actual fun realm_auth_credentials_get_provider(credentials: NativePointer): AuthProvider {
        return AuthProvider.of(realm_wrapper.realm_auth_credentials_get_provider(credentials.cptr()))
    }

    actual fun realm_app_email_password_provider_client_register_email(
        app: NativePointer,
        email: String,
        password: String,
        callback: AppCallback<Unit>
    ) {
        memScoped {
            checkedBooleanResult(
                realm_wrapper.realm_app_email_password_provider_client_register_email(
                    app.cptr(),
                    email,
                    password.toRString(this),
                    staticCFunction { userData, error ->
                        handleAppCallback(userData, error) { /* No-op, returns Unit */ }
                    },
                    StableRef.create(callback).asCPointer(),
                    staticCFunction { userData -> disposeUserData<AppCallback<Unit>>(userData) }
                )
            )
        }
    }

    actual fun realm_sync_config_new(
        user: NativePointer,
        partition: String
    ): NativePointer {
        return CPointerWrapper(realm_wrapper.realm_sync_config_new(user.cptr(), partition))
    }

    actual fun realm_config_set_sync_config(realmConfiguration: NativePointer, syncConfiguration: NativePointer) {
        realm_wrapper.realm_config_set_sync_config(realmConfiguration.cptr(), syncConfiguration.cptr())
    }

    private fun nativePointerOrNull(ptr: CPointer<*>?, managed: Boolean = true): NativePointer? {
        return if (ptr != null) {
            CPointerWrapper(ptr, managed)
        } else {
            null
        }
    }

    private fun MemScope.classInfo(
        realm: NativePointer,
        table: String
    ): realm_class_info_t {
        val found = alloc<BooleanVar>()
        val classInfo = alloc<realm_class_info_t>()
        checkedBooleanResult(
            realm_wrapper.realm_find_class(
                realm.cptr(),
                table,
                found.ptr,
                classInfo.ptr
            )
        )
        return classInfo
    }

    private fun MemScope.propertyInfo(
        realm: NativePointer,
        classInfo: realm_class_info_t,
        col: String
    ): realm_property_info_t {
        val found = alloc<BooleanVar>()
        val propertyInfo = alloc<realm_property_info_t>()
        checkedBooleanResult(
            realm_find_property(
                realm.cptr(),
                classInfo.key,
                col,
                found.ptr,
                propertyInfo.ptr
            )
        )
        return propertyInfo
    }

    private fun realm_value_t.asTimestamp(): Timestamp {
        if (this.type != realm_value_type.RLM_TYPE_TIMESTAMP) {
            error("Value is not of type Timestamp: $this.type")
        }
        return TimestampImpl(this.timestamp.seconds, this.timestamp.nanoseconds)
    }

    private fun realm_value_t.asLink(): Link {
        if (this.type != realm_value_type.RLM_TYPE_LINK) {
            error("Value is not of type link: $this.type")
        }
        return Link(ClassKey(this.link.target_table.toLong()), this.link.target)
    }

    private fun CPointer<ByteVar>?.safeKString(identifier: String? = null): String {
        return this?.toKString()
            ?: throw NullPointerException(identifier?.let { "'$identifier' shouldn't be null." })
    }

    private fun createSingleThreadDispatcherScheduler(
        dispatcher: CoroutineDispatcher
    ): CPointer<realm_scheduler_t>? {
        printlntid("createSingleThreadDispatcherScheduler")
        val scheduler = SingleThreadDispatcherScheduler(tid(), dispatcher).freeze()

        return realm_wrapper.realm_scheduler_new(
            // userdata: kotlinx.cinterop.CValuesRef<*>?,
            scheduler.ref,

            // free: realm_wrapper.realm_free_userdata_func_t? /* = kotlinx.cinterop.CPointer<kotlinx.cinterop.CFunction<(kotlinx.cinterop.COpaquePointer? /* = kotlinx.cinterop.CPointer<out kotlinx.cinterop.CPointed>? */) -> kotlin.Unit>>? */,
            staticCFunction<COpaquePointer?, Unit> { userdata ->
                printlntid("free")
                userdata?.asStableRef<SingleThreadDispatcherScheduler>()?.dispose()
            },

            // notify: realm_wrapper.realm_scheduler_notify_func_t? /* = kotlinx.cinterop.CPointer<kotlinx.cinterop.CFunction<(kotlinx.cinterop.COpaquePointer? /* = kotlinx.cinterop.CPointer<out kotlinx.cinterop.CPointed>? */) -> kotlin.Unit>>? */,
            staticCFunction<COpaquePointer?, Unit> { userdata ->
                // Must be thread safe
                val scheduler =
                    userdata!!.asStableRef<SingleThreadDispatcherScheduler>().get()
                printlntid("$scheduler notify")
                try {
                    scheduler.notify()
                } catch (e: Exception) {
                    // Should never happen, but is included for development to get some indicators
                    // on errors instead of silent crashes.
                    e.printStackTrace()
                }
            },

            // is_on_thread: realm_wrapper.realm_scheduler_is_on_thread_func_t? /* = kotlinx.cinterop.CPointer<kotlinx.cinterop.CFunction<(kotlinx.cinterop.COpaquePointer? /* = kotlinx.cinterop.CPointer<out kotlinx.cinterop.CPointed>? */) -> kotlin.Boolean>>? */,
            staticCFunction<COpaquePointer?, Boolean> { userdata ->
                // Must be thread safe
                val scheduler =
                    userdata!!.asStableRef<SingleThreadDispatcherScheduler>().get()
                printlntid("is_on_thread[$scheduler] ${scheduler.threadId} " + tid())
                scheduler.threadId == tid()
            },

            // is_same_as: realm_wrapper.realm_scheduler_is_same_as_func_t? /* = kotlinx.cinterop.CPointer<kotlinx.cinterop.CFunction<(kotlinx.cinterop.COpaquePointer? /* = kotlinx.cinterop.CPointer<out kotlinx.cinterop.CPointed>? */, kotlinx.cinterop.COpaquePointer? /* = kotlinx.cinterop.CPointer<out kotlinx.cinterop.CPointed>? */) -> kotlin.Boolean>>? */,
            staticCFunction<COpaquePointer?, COpaquePointer?, Boolean> { userdata, other ->
                userdata == other
            },

            // can_deliver_notifications: realm_wrapper.realm_scheduler_can_deliver_notifications_func_t? /* = kotlinx.cinterop.CPointer<kotlinx.cinterop.CFunction<(kotlinx.cinterop.COpaquePointer? /* = kotlinx.cinterop.CPointer<out kotlinx.cinterop.CPointed>? */) -> kotlin.Boolean>>? */,
            staticCFunction<COpaquePointer?, Boolean> { userdata -> true },

            // set_notify_callback: realm_wrapper.realm_scheduler_set_notify_callback_func_t? /* = kotlinx.cinterop.CPointer<kotlinx.cinterop.CFunction<(
            //     userdata kotlinx.cinterop.COpaquePointer? /* = kotlinx.cinterop.CPointer<out kotlinx.cinterop.CPointed>? */,
            //     callback_userdata kotlinx.cinterop.COpaquePointer? /* = kotlinx.cinterop.CPointer<out kotlinx.cinterop.CPointed>? */,
            //     free callback userdata realm_wrapper.realm_free_userdata_func_t? /* = kotlinx.cinterop.CPointer<kotlinx.cinterop.CFunction<(kotlinx.cinterop.COpaquePointer? /* = kotlinx.cinterop.CPointer<out kotlinx.cinterop.CPointed>? */) -> kotlin.Unit>>? */,
            //     notify realm_wrapper.realm_scheduler_notify_func_t? /* = kotlinx.cinterop.CPointer<kotlinx.cinterop.CFunction<(kotlinx.cinterop.COpaquePointer? /* = kotlinx.cinterop.CPointer<out kotlinx.cinterop.CPointed>? */) -> kotlin.Unit>>? */) -> kotlin.Unit>>? */)
            staticCFunction { userdata, notify_callback_userdata, free_notify_callback_userdata, notify_callback ->
                try {
                    val scheduler =
                        userdata!!.asStableRef<SingleThreadDispatcherScheduler>().get()
                    printlntid("set notify callback [$scheduler]: $notify_callback $notify_callback_userdata")
                    scheduler.set_notify_callback(
                        CoreCallback(
                            notify_callback!!,
                            notify_callback_userdata!!
                        )
                    )
                } catch (e: Exception) {
                    // Should never happen, but is included for development to get some indicators
                    // on errors instead of silent crashes.
                    e.printStackTrace()
                }
            }
        )
    }

    private fun <R> handleAppCallback(
        userData: COpaquePointer?,
        error: CPointer<realm_app_error_t>?,
        getValue: () -> R
    ) {
        val userDataCallback = safeUserData<AppCallback<R>>(userData)
        if (error == null) {
            userDataCallback.onSuccess(getValue())
        } else {
            val message = with(error.pointed) {
                "${message?.toKString()} [error_category=${error_category.value}, error_code=$error_code, link_to_server_logs=$link_to_server_logs]"
            }
            userDataCallback.onError(AppException(message))
        }
    }

    private val newRequestLambda = staticCFunction<COpaquePointer?,
        CValue<realm_http_request_t>,
        COpaquePointer?,
        Unit>
    { userdata, request, requestContext ->
        safeUserData<NetworkTransport>(userdata).let { networkTransport ->
            request.useContents { // this : realm_http_request_t ->
                val headerMap = mutableMapOf<String, String>()
                for (i in 0 until num_headers.toInt()) {
                    headers?.get(i)?.let { header ->
                        headerMap[header.name!!.toKString()] = header.value!!.toKString()
                    } ?: error("Header at index $i within range ${num_headers.toInt()} should not be null")
                }

                networkTransport.sendRequest(
                    method = when (method) {
                        realm_http_request_method.RLM_HTTP_REQUEST_METHOD_GET -> NetworkTransport.GET
                        realm_http_request_method.RLM_HTTP_REQUEST_METHOD_POST -> NetworkTransport.POST
                        realm_http_request_method.RLM_HTTP_REQUEST_METHOD_PATCH -> NetworkTransport.PATCH
                        realm_http_request_method.RLM_HTTP_REQUEST_METHOD_PUT -> NetworkTransport.PUT
                        realm_http_request_method.RLM_HTTP_REQUEST_METHOD_DELETE -> NetworkTransport.DELETE
                    },
                    url = url!!.toKString(),
                    headers = headerMap,
                    body = body!!.toKString()
                ) { response: Response ->
                    memScoped {
                        val headersSize = response.headers.entries.size
                        val cResponseHeaders =
                            allocArray<realm_http_header_t>(headersSize)

                        response.headers.entries.forEachIndexed { i, entry ->
                            cResponseHeaders[i].let { header ->
                                header.name = entry.key.cstr.getPointer(memScope)
                                header.value = entry.value.cstr.getPointer(memScope)
                            }
                        }

                        val cResponse =
                            alloc<realm_http_response_t> {
                                body = response.body.cstr.getPointer(memScope)
                                body_size = response.body.cstr.getBytes().size.toULong()
                                custom_status_code = response.customResponseCode
                                status_code = response.httpResponseCode
                                num_headers = response.headers.entries.size.toULong()
                                headers = cResponseHeaders
                            }
                        realm_wrapper.realm_http_transport_complete_request(
                            requestContext,
                            cResponse.ptr
                        )
                    }
                }
            }
        }
    }

    data class CoreCallback(
        val callback: realm_scheduler_notify_func_t,
        val callbackUserdata: CPointer<out CPointed>,
    )

    interface Scheduler {
        fun set_notify_callback(coreCallback: CoreCallback)
        fun notify()
    }

    class SingleThreadDispatcherScheduler(
        val threadId: ULong,
        dispatcher: CoroutineDispatcher
    ) : Scheduler {
        val callback: AtomicRef<CoreCallback?> = atomic(null)
        val scope: CoroutineScope = CoroutineScope(dispatcher)
        val ref: CPointer<out CPointed>

        init {
            ref = StableRef.create(this).asCPointer()
        }

        override fun set_notify_callback(coreCallback: CoreCallback) {
            callback.value = coreCallback
        }

        override fun notify() {
            val function: suspend CoroutineScope.() -> Unit = {
                try {
                    printlntid("on dispatcher")
                    callback.value?.let {
                        it.callback.invoke(it.callbackUserdata)
                    }
                } catch (e: Exception) {
                    // Should never happen, but is included for development to get some indicators
                    // on errors instead of silent crashes.
                    e.printStackTrace()
                }
            }
            scope.launch(
                scope.coroutineContext,
                CoroutineStart.DEFAULT,
                function.freeze()
            )
        }
    }
}

private inline fun <reified T : Any> stableUserData(userdata: COpaquePointer?) =
    userdata?.asStableRef<T>()
        ?: error("User data (${T::class.simpleName}) should never be null")

private inline fun <reified T : Any> safeUserData(userdata: COpaquePointer?) =
    stableUserData<T>(userdata).get()

private inline fun <reified T : Any> disposeUserData(userdata: COpaquePointer?) {
    stableUserData<T>(userdata).dispose()
}

// Development debugging methods
// TODO Consider consolidating into platform abstract methods!?
// private inline fun printlntid(s: String) = printlnWithTid(s)
private inline fun printlntid(s: String) = Unit

private fun printlnWithTid(s: String) {
    // Don't try to optimize. Putting tid() call directly in formatted string causes crashes
    // (probably some compiler optimizations that causes references to be collected to early)
    val tid = tid()
    println("<" + tid.toString() + "> $s")
}

private fun tid(): ULong {
    memScoped {
        initRuntimeIfNeeded()
        val tidVar = alloc<ULongVar>()
        pthread_threadid_np(null, tidVar.ptr).ensureUnixCallResult("pthread_threadid_np")
        return tidVar.value
    }
}

private fun getUnixError() = strerror(posix_errno())!!.toKString()
private inline fun Int.ensureUnixCallResult(s: String): Int {
    if (this != 0) {
        throw Error("$s ${getUnixError()}")
    }
    return this
}<|MERGE_RESOLUTION|>--- conflicted
+++ resolved
@@ -1174,7 +1174,6 @@
         }
     }
 
-<<<<<<< HEAD
     private inline fun <reified T : CVariable> MemScope.initArray(size: CArrayPointer<ULongVar>) = allocArray<T>(size[0].toInt())
 
     actual fun <T, R> realm_collection_changes_get_indices(change: NativePointer, builder: CollectionChangeSetBuilder<T, R>) {
@@ -1256,26 +1255,6 @@
         }
     }
 
-    actual fun realm_get_property(realm: NativePointer, className: String, propertyKey: PropertyKey): PropertyInfo {
-        memScoped {
-            val propertyInfo = alloc<realm_property_info_t>()
-            checkedBooleanResult(realm_wrapper.realm_get_property(realm.cptr(), classInfo(realm, className).key.toUInt(), propertyKey.key, propertyInfo.ptr))
-
-            return PropertyInfo(
-                name = propertyInfo.name.safeKString("name"),
-                publicName = propertyInfo.public_name?.toKString(),
-                type = PropertyType.from(propertyInfo.type.toInt()),
-                collectionType = CollectionType.from(propertyInfo.collection_type.toInt()),
-                linkTarget = propertyInfo.link_target?.toKString(),
-                linkOriginPropertyName = propertyInfo.link_origin_property_name?.toKString(),
-                key = PropertyKey(propertyInfo.key),
-                flags = propertyInfo.flags
-            )
-        }
-    }
-
-=======
->>>>>>> 30faa27f
     // TODO sync config shouldn't be null
     actual fun realm_app_get(
         appConfig: NativePointer,
