/*
 * Copyright 2020 Realm Inc.
 *
 * Licensed under the Apache License, Version 2.0 (the "License");
 * you may not use this file except in compliance with the License.
 * You may obtain a copy of the License at
 *
 * http://www.apache.org/licenses/LICENSE-2.0
 *
 * Unless required by applicable law or agreed to in writing, software
 * distributed under the License is distributed on an "AS IS" BASIS,
 * WITHOUT WARRANTIES OR CONDITIONS OF ANY KIND, either express or implied.
 * See the License for the specific language governing permissions and
 * limitations under the License.
 */
// TODO https://github.com/realm/realm-kotlin/issues/303
@file:Suppress("TooGenericExceptionThrown", "TooGenericExceptionCaught")

package io.realm.internal.interop

import io.realm.internal.interop.Constants.ENCRYPTION_KEY_LENGTH
import io.realm.internal.interop.sync.AuthProvider
import io.realm.internal.interop.sync.CoreUserState
import io.realm.internal.interop.sync.MetadataMode
import io.realm.internal.interop.sync.NetworkTransport
import io.realm.internal.interop.sync.Response
import io.realm.mongodb.AppException
import io.realm.mongodb.SyncException
import kotlinx.cinterop.BooleanVar
import kotlinx.cinterop.ByteVar
import kotlinx.cinterop.ByteVarOf
import kotlinx.cinterop.COpaquePointer
import kotlinx.cinterop.CPointed
import kotlinx.cinterop.CPointer
import kotlinx.cinterop.CPointerVar
import kotlinx.cinterop.CValue
import kotlinx.cinterop.MemScope
import kotlinx.cinterop.StableRef
import kotlinx.cinterop.UIntVar
import kotlinx.cinterop.ULongVar
import kotlinx.cinterop.alloc
import kotlinx.cinterop.allocArray
import kotlinx.cinterop.asStableRef
import kotlinx.cinterop.cValue
import kotlinx.cinterop.convert
import kotlinx.cinterop.cstr
import kotlinx.cinterop.get
import kotlinx.cinterop.getBytes
import kotlinx.cinterop.memScoped
import kotlinx.cinterop.pointed
import kotlinx.cinterop.ptr
import kotlinx.cinterop.readBytes
import kotlinx.cinterop.refTo
import kotlinx.cinterop.set
import kotlinx.cinterop.staticCFunction
import kotlinx.cinterop.toKString
import kotlinx.cinterop.useContents
import kotlinx.cinterop.value
import kotlinx.coroutines.CoroutineDispatcher
import kotlinx.coroutines.CoroutineScope
import kotlinx.coroutines.CoroutineStart
import kotlinx.coroutines.launch
import platform.posix.posix_errno
import platform.posix.pthread_threadid_np
import platform.posix.size_tVar
import platform.posix.strerror
import platform.posix.uint64_t
import platform.posix.uint8_tVar
import realm_wrapper.realm_app_error_t
import realm_wrapper.realm_class_info_t
import realm_wrapper.realm_clear_last_error
import realm_wrapper.realm_clone
import realm_wrapper.realm_config_t
import realm_wrapper.realm_error_t
import realm_wrapper.realm_find_property
import realm_wrapper.realm_get_last_error
import realm_wrapper.realm_http_header_t
import realm_wrapper.realm_http_request_method
import realm_wrapper.realm_http_request_t
import realm_wrapper.realm_http_response_t
import realm_wrapper.realm_link_t
import realm_wrapper.realm_list_t
import realm_wrapper.realm_object_t
import realm_wrapper.realm_property_info_t
import realm_wrapper.realm_release
import realm_wrapper.realm_scheduler_notify_func_t
import realm_wrapper.realm_scheduler_perform_work
import realm_wrapper.realm_scheduler_t
import realm_wrapper.realm_string_t
import realm_wrapper.realm_sync_client_metadata_mode
import realm_wrapper.realm_t
import realm_wrapper.realm_user_t
import realm_wrapper.realm_value_t
import realm_wrapper.realm_value_type
import realm_wrapper.realm_version_id_t
import kotlin.native.concurrent.freeze
import kotlin.native.internal.createCleaner

actual val INVALID_CLASS_KEY: ClassKey by lazy { ClassKey(realm_wrapper.RLM_INVALID_CLASS_KEY.toLong()) }
actual val INVALID_PROPERTY_KEY: PropertyKey by lazy { PropertyKey(realm_wrapper.RLM_INVALID_PROPERTY_KEY) }

private fun throwOnError() {
    memScoped {
        val error = alloc<realm_error_t>()
        if (realm_get_last_error(error.ptr)) {
            val message = "[${error.error}]: ${error.message?.toKString()}"
            val exception = coreErrorAsThrowable(error.error, message)

            realm_clear_last_error()
            throw exception
        }
    }
}

private fun checkedBooleanResult(boolean: Boolean): Boolean {
    if (!boolean) throwOnError(); return boolean
}

private fun <T : CPointed> checkedPointerResult(pointer: CPointer<T>?): CPointer<T>? {
    if (pointer == null) throwOnError(); return pointer
}

// FIXME API-INTERNAL Consider making NativePointer/CPointerWrapper generic to enforce typing

class CPointerWrapper(ptr: CPointer<out CPointed>?, managed: Boolean = true) : NativePointer {
    val ptr: CPointer<out CPointed>? = checkedPointerResult(ptr)

    @OptIn(ExperimentalStdlibApi::class)
    val cleaner = if (managed) {
        createCleaner(ptr.freeze()) {
            realm_release(it)
        }
    } else null
}

// Convenience type cast
private inline fun <T : CPointed> NativePointer.cptr(): CPointer<T> {
    return (this as CPointerWrapper).ptr as CPointer<T>
}

fun realm_string_t.set(memScope: MemScope, s: String): realm_string_t {
    val cstr = s.cstr
    data = cstr.getPointer(memScope)
    size = cstr.getBytes().size.toULong() - 1UL // realm_string_t is not zero-terminated
    return this
}

fun realm_value_t.set(memScope: MemScope, value: Any?): realm_value_t {
    when (value) {
        null -> {
            type = realm_value_type.RLM_TYPE_NULL
        }
        is String -> {
            type = realm_value_type.RLM_TYPE_STRING
            string.set(memScope, value)
        }
        is Byte, is Short, is Int, is Long -> {
            type = realm_value_type.RLM_TYPE_INT
            integer = (value as Number).toLong()
        }
        is Char -> {
            type = realm_value_type.RLM_TYPE_INT
            integer = value.toLong()
        }
        is Float -> {
            type = realm_value_type.RLM_TYPE_FLOAT
            fnum = value
        }
        is Double -> {
            type = realm_value_type.RLM_TYPE_DOUBLE
            dnum = value
        }
        is Timestamp -> {
            type = realm_value_type.RLM_TYPE_TIMESTAMP
            timestamp.apply {
                seconds = value.seconds
                nanoseconds = value.nanoSeconds
            }
        }
        else ->
            TODO("Value conversion not yet implemented for : ${value::class.simpleName}")
    }
    return this
}

fun realm_string_t.toKString(): String {
    if (size == 0UL) {
        return ""
    }
    val data: CPointer<ByteVarOf<Byte>>? = this.data
    val readBytes: ByteArray? = data?.readBytes(this.size.toInt())
    return readBytes?.toKString()!!
}

fun String.toRString(memScope: MemScope) = cValue<realm_string_t> {
    set(memScope, this@toRString)
}

@Suppress("LargeClass", "FunctionNaming")
actual object RealmInterop {

    actual fun realm_get_version_id(realm: NativePointer): Long {
        memScoped {
            val info = alloc<realm_version_id_t>()
            val found = alloc<BooleanVar>()
            checkedBooleanResult(
                realm_wrapper.realm_get_version_id(
                    realm.cptr(),
                    found.ptr,
                    info.ptr
                )
            )
            return if (found.value) {
                info.version.toLong()
            } else {
                throw IllegalStateException("No VersionId was available. Reading the VersionId requires a valid read transaction.")
            }
        }
    }

    actual fun realm_get_num_versions(realm: NativePointer): Long {
        memScoped {
            val versionsCount = alloc<ULongVar>()
            checkedBooleanResult(
                realm_wrapper.realm_get_num_versions(
                    realm.cptr(),
                    versionsCount.ptr
                )
            )
            return versionsCount.value.toLong()
        }
    }

    actual fun realm_get_library_version(): String {
        return realm_wrapper.realm_get_library_version().safeKString("library_version")
    }

    actual fun realm_schema_new(schema: List<Pair<ClassInfo, List<PropertyInfo>>>): NativePointer {
        val count = schema.size

        memScoped {
            val cclasses = allocArray<realm_class_info_t>(count)
            val cproperties = allocArray<CPointerVar<realm_property_info_t>>(count)
            for ((i, entry) in schema.withIndex()) {
                val (clazz, properties) = entry
                // Class
                cclasses[i].apply {
                    name = clazz.name.cstr.ptr
                    primary_key = clazz.primaryKey.cstr.ptr
                    num_properties = properties.size.toULong()
                    num_computed_properties = 0U
                    flags = clazz.flags
                }
                cproperties[i] =
                    allocArray<realm_property_info_t>(properties.size).getPointer(memScope)
                for ((j, property) in properties.withIndex()) {
                    cproperties[i]!![j].apply {
                        name = property.name.cstr.ptr
                        public_name = SCHEMA_NO_VALUE.cstr.ptr
                        link_target = property.linkTarget.cstr.ptr
                        link_origin_property_name = SCHEMA_NO_VALUE.cstr.ptr
                        type = property.type.nativeValue
                        collection_type = property.collectionType.nativeValue
                        flags = property.flags
                    }
                }
            }
            return CPointerWrapper(
                realm_wrapper.realm_schema_new(
                    cclasses,
                    count.toULong(),
                    cproperties
                )
            )
        }
    }

    actual fun realm_config_new(): NativePointer {
        return CPointerWrapper(realm_wrapper.realm_config_new())
    }

    actual fun realm_config_set_path(config: NativePointer, path: String) {
        realm_wrapper.realm_config_set_path(config.cptr(), path)
    }

    actual fun realm_config_set_schema_mode(config: NativePointer, mode: SchemaMode) {
        realm_wrapper.realm_config_set_schema_mode(
            config.cptr(),
            mode.nativeValue
        )
    }

    actual fun realm_config_set_schema_version(config: NativePointer, version: Long) {
        realm_wrapper.realm_config_set_schema_version(
            config.cptr(),
            version.toULong()
        )
    }

    actual fun realm_config_set_max_number_of_active_versions(
        config: NativePointer,
        maxNumberOfVersions: Long
    ) {
        realm_wrapper.realm_config_set_max_number_of_active_versions(
            config.cptr(),
            maxNumberOfVersions.toULong()
        )
    }

    actual fun realm_config_set_encryption_key(config: NativePointer, encryptionKey: ByteArray) {
        memScoped {
            val encryptionKeyPointer = encryptionKey.refTo(0).getPointer(memScope)
            realm_wrapper.realm_config_set_encryption_key(
                config.cptr(),
                encryptionKeyPointer as CPointer<uint8_tVar>,
                encryptionKey.size.toULong()
            )
        }
    }

    actual fun realm_config_get_encryption_key(config: NativePointer): ByteArray? {
        memScoped {
            val encryptionKey = ByteArray(ENCRYPTION_KEY_LENGTH)
            val encryptionKeyPointer = encryptionKey.refTo(0).getPointer(memScope)

            val keyLength = realm_wrapper.realm_config_get_encryption_key(
                config.cptr(),
                encryptionKeyPointer as CPointer<uint8_tVar>
            )

            if (keyLength == ENCRYPTION_KEY_LENGTH.toULong()) {
                return encryptionKey
            }

            return null
        }
    }

<<<<<<< HEAD
    actual fun realm_config_set_migration_function(
        config: NativePointer,
        callback: MigrationCallback
    ) {
        realm_wrapper.realm_config_set_migration_function(
            config.cptr(),
            staticCFunction { userData, oldRealm, newRealm, schema ->
                safeUserData<MigrationCallback>(userData)(
                    CPointerWrapper(realm_clone(oldRealm)),
                    CPointerWrapper(realm_clone(newRealm)),
                    CPointerWrapper(realm_clone(schema)),
                )
            },
            // Leaking - Await fix of https://github.com/realm/realm-core/issues/5222
=======
    actual fun realm_config_set_should_compact_on_launch_function(
        config: NativePointer,
        callback: CompactOnLaunchCallback
    ) {
        // TODO This is currently leaking. See https://github.com/realm/realm-core/issues/5222
        realm_wrapper.realm_config_set_should_compact_on_launch_function(
            config.cptr(),
            staticCFunction<COpaquePointer?, uint64_t, uint64_t, Boolean> { userdata, total, used ->
                stableUserData<CompactOnLaunchCallback>(userdata).get().invoke(
                    total.toLong(),
                    used.toLong()
                )
            },
>>>>>>> 4f86e142
            StableRef.create(callback).asCPointer()
        )
    }

    actual fun realm_config_set_schema(config: NativePointer, schema: NativePointer) {
        realm_wrapper.realm_config_set_schema(config.cptr(), schema.cptr())
    }

    actual fun realm_schema_validate(schema: NativePointer, mode: SchemaValidationMode): Boolean {
        return checkedBooleanResult(
            realm_wrapper.realm_schema_validate(
                schema.cptr(),
                mode.nativeValue.toULong()
            )
        )
    }

    actual fun realm_open(config: NativePointer, dispatcher: CoroutineDispatcher?): NativePointer {
        printlntid("opening")
        // TODO Consider just grabbing the current dispatcher by
        //      val dispatcher = runBlocking { coroutineContext[CoroutineDispatcher.Key] }
        //  but requires opting in for @ExperimentalStdlibApi, and have really gotten it to play
        //  for default cases.
        if (dispatcher != null) {
            val scheduler = checkedPointerResult(createSingleThreadDispatcherScheduler(dispatcher))
            realm_wrapper.realm_config_set_scheduler(config.cptr(), scheduler)
        } else {
            // If there is no notification dispatcher use the default scheduler.
            // Re-verify if this is actually needed when notification scheduler is fully in place.
            val scheduler = checkedPointerResult(realm_wrapper.realm_scheduler_make_default())
            realm_wrapper.realm_config_set_scheduler(config.cptr(), scheduler)
        }
        val realmPtr = CPointerWrapper(realm_wrapper.realm_open(config.cptr<realm_config_t>()))
        // Ensure that we can read version information, etc.
        realm_begin_read(realmPtr)
        return realmPtr
    }

    actual fun realm_add_realm_changed_callback(realm: NativePointer, block: () -> Unit): RegistrationToken {
        return RegistrationToken(
            realm_wrapper.realm_add_realm_changed_callback(
                realm.cptr(),
                staticCFunction { userData ->
                    safeUserData<() -> Unit>(userData)()
                },
                StableRef.create(block).asCPointer(),
                staticCFunction { userdata ->
                    disposeUserData<(NativePointer, SyncErrorCallback) -> Unit>(userdata)
                }
            ).toLong()
        )
    }

    actual fun realm_remove_realm_changed_callback(realm: NativePointer, token: RegistrationToken) {
        realm_wrapper.realm_remove_realm_changed_callback(realm.cptr(), token.value.toULong())
    }

    actual fun realm_add_schema_changed_callback(realm: NativePointer, block: (NativePointer) -> Unit): RegistrationToken {
        return RegistrationToken(
            realm_wrapper.realm_add_schema_changed_callback(
                realm.cptr(),
                staticCFunction { userData, schema ->
                    safeUserData<(NativePointer) -> Unit>(userData)(CPointerWrapper(realm_clone(schema)))
                },
                StableRef.create(block).asCPointer(),
                staticCFunction { userdata ->
                    disposeUserData<(NativePointer, SyncErrorCallback) -> Unit>(userdata)
                }
            ).toLong()
        )
    }

    actual fun realm_remove_schema_changed_callback(realm: NativePointer, token: RegistrationToken) {
        realm_wrapper.realm_remove_schema_changed_callback(realm.cptr(), token.value.toULong())
    }

    actual fun realm_freeze(liveRealm: NativePointer): NativePointer {
        return CPointerWrapper(realm_wrapper.realm_freeze(liveRealm.cptr<realm_t>()))
    }

    actual fun realm_is_frozen(realm: NativePointer): Boolean {
        return realm_wrapper.realm_is_frozen(realm.cptr<realm_t>())
    }

    actual fun realm_close(realm: NativePointer) {
        checkedBooleanResult(realm_wrapper.realm_close(realm.cptr()))
    }

    actual fun realm_get_schema(realm: NativePointer): NativePointer {
        return CPointerWrapper(realm_wrapper.realm_get_schema(realm.cptr()))
    }

    actual fun realm_get_schema_version(realm: NativePointer): Long {
        return realm_wrapper.realm_get_schema_version(realm.cptr()).toLong()
    }

    actual fun realm_get_num_classes(realm: NativePointer): Long {
        return realm_wrapper.realm_get_num_classes(realm.cptr()).toLong()
    }

    actual fun realm_get_class_keys(realm: NativePointer): List<ClassKey> {
        memScoped {
            val max = realm_get_num_classes(realm)
            val keys = allocArray<UIntVar>(max)
            val outCount = alloc<size_tVar>()
            checkedBooleanResult(realm_wrapper.realm_get_class_keys(realm.cptr(), keys, max.convert(), outCount.ptr))
            if (max != outCount.value.toLong()) {
                error("Invalid schema: Insufficient keys; got ${outCount.value}, expected $max")
            }
            return (0 until max).map { ClassKey(keys[it].toLong()) }
        }
    }

    actual fun realm_find_class(realm: NativePointer, name: String): ClassKey? {
        memScoped {
            val found = alloc<BooleanVar>()
            val classInfo = alloc<realm_class_info_t>()
            checkedBooleanResult(
                realm_wrapper.realm_find_class(
                    realm.cptr(),
                    name,
                    found.ptr,
                    classInfo.ptr
                )
            )
            return if (found.value) {
                ClassKey(classInfo.key.toLong())
            } else {
                null
            }
        }
    }

    actual fun realm_get_class(realm: NativePointer, classKey: ClassKey): ClassInfo {
        memScoped {
            val classInfo = alloc<realm_class_info_t>()
            realm_wrapper.realm_get_class(realm.cptr(), classKey.key.toUInt(), classInfo.ptr)
            return with(classInfo) {
                ClassInfo(
                    name.safeKString("name"),
                    primary_key?.toKString() ?: SCHEMA_NO_VALUE,
                    num_properties.convert(),
                    num_computed_properties.convert(),
                    ClassKey(key.toLong()),
                    flags
                )
            }
        }
    }

    actual fun realm_get_class_properties(
        realm: NativePointer,
        classKey: ClassKey,
        max: Long
    ): List<PropertyInfo> {
        memScoped {
            val properties = allocArray<realm_property_info_t>(max)
            val outCount = alloc<size_tVar>()
            realm_wrapper.realm_get_class_properties(
                realm.cptr(),
                classKey.key.convert(),
                properties,
                max.convert(),
                outCount.ptr
            )
            outCount.value.toLong().let { count ->
                return if (count > 0) {
                    (0 until outCount.value.toLong()).map {
                        with(properties[it]) {
                            PropertyInfo(
                                name.safeKString("name"),
                                public_name.safeKString("public_name"),
                                PropertyType.from(type.toInt()),
                                CollectionType.from(collection_type.toInt()),
                                link_target.safeKString("link_target"),
                                link_origin_property_name.safeKString("link_origin_property_name"),
                                PropertyKey(key),
                                flags
                            )
                        }
                    }
                } else {
                    emptyList()
                }
            }
        }
    }

    actual fun realm_release(p: NativePointer) {
        realm_wrapper.realm_release((p as CPointerWrapper).ptr)
    }

    actual fun realm_is_closed(realm: NativePointer): Boolean {
        return realm_wrapper.realm_is_closed(realm.cptr())
    }

    actual fun realm_begin_read(realm: NativePointer) {
        checkedBooleanResult(realm_wrapper.realm_begin_read(realm.cptr()))
    }

    actual fun realm_begin_write(realm: NativePointer) {
        checkedBooleanResult(realm_wrapper.realm_begin_write(realm.cptr()))
    }

    actual fun realm_commit(realm: NativePointer) {
        checkedBooleanResult(realm_wrapper.realm_commit(realm.cptr()))
    }

    actual fun realm_rollback(realm: NativePointer) {
        checkedBooleanResult(realm_wrapper.realm_rollback(realm.cptr()))
    }

    actual fun realm_is_in_transaction(realm: NativePointer): Boolean {
        return realm_wrapper.realm_is_writable(realm.cptr())
    }

    actual fun realm_update_schema(realm: NativePointer, schema: NativePointer) {
        checkedBooleanResult(realm_wrapper.realm_update_schema(realm.cptr(), schema.cptr()))
    }

    actual fun realm_object_create(realm: NativePointer, classKey: ClassKey): NativePointer {
        return CPointerWrapper(
            realm_wrapper.realm_object_create(
                realm.cptr(),
                classKey.key.toUInt()
            )
        )
    }

    actual fun realm_object_create_with_primary_key(
        realm: NativePointer,
        classKey: ClassKey,
        primaryKey: Any?
    ): NativePointer {
        memScoped {
            return CPointerWrapper(
                realm_wrapper.realm_object_create_with_primary_key_by_ref(
                    realm.cptr(),
                    classKey.key.toUInt(),
                    to_realm_value(primaryKey).ptr
                )
            )
        }
    }

    actual fun realm_object_is_valid(obj: NativePointer): Boolean {
        return realm_wrapper.realm_object_is_valid(obj.cptr())
    }

    actual fun realm_object_resolve_in(obj: NativePointer, realm: NativePointer): NativePointer? {
        memScoped {
            val objectPointer = allocArray<CPointerVar<realm_object_t>>(1)
            checkedBooleanResult(
                realm_wrapper.realm_object_resolve_in(obj.cptr(), realm.cptr(), objectPointer)
            )
            return objectPointer[0]?.let {
                return CPointerWrapper(it)
            }
        }
    }

    actual fun realm_object_as_link(obj: NativePointer): Link {
        val link: CValue<realm_link_t> =
            realm_wrapper.realm_object_as_link(obj.cptr())
        link.useContents {
            return Link(ClassKey(this.target_table.toLong()), this.target)
        }
    }

    actual fun realm_object_get_table(obj: NativePointer): ClassKey {
        return ClassKey(realm_wrapper.realm_object_get_table(obj.cptr()).toLong())
    }

    actual fun realm_get_col_key(realm: NativePointer, classKey: ClassKey, col: String): PropertyKey {
        memScoped {
            return PropertyKey(propertyInfo(realm, classKey, col).key)
        }
    }

    actual fun <T> realm_get_value(obj: NativePointer, key: PropertyKey): T {
        memScoped {
            val value: realm_value_t = alloc()
            checkedBooleanResult(realm_wrapper.realm_get_value(obj.cptr(), key.key, value.ptr))
            return from_realm_value(value)
        }
    }

    private fun <T> from_realm_value(value: realm_value_t): T {
        return when (value.type) {
            realm_value_type.RLM_TYPE_NULL ->
                null as T
            realm_value_type.RLM_TYPE_INT ->
                value.integer
            realm_value_type.RLM_TYPE_BOOL ->
                value.boolean
            realm_value_type.RLM_TYPE_STRING ->
                value.string.toKString()
            realm_value_type.RLM_TYPE_FLOAT ->
                value.fnum
            realm_value_type.RLM_TYPE_DOUBLE ->
                value.dnum
            realm_value_type.RLM_TYPE_TIMESTAMP ->
                value.asTimestamp()
            realm_value_type.RLM_TYPE_LINK ->
                value.asLink()
            else ->
                TODO("Unsupported type for from_realm_value ${value.type.name}")
        } as T
    }

    actual fun <T> realm_set_value(o: NativePointer, key: PropertyKey, value: T, isDefault: Boolean) {
        memScoped {
            checkedBooleanResult(
                realm_wrapper.realm_set_value_by_ref(
                    o.cptr(),
                    key.key,
                    to_realm_value(value).ptr,
                    isDefault
                )
            )
        }
    }

    actual fun realm_get_list(obj: NativePointer, key: PropertyKey): NativePointer {
        return CPointerWrapper(realm_wrapper.realm_get_list(obj.cptr(), key.key))
    }

    actual fun realm_list_size(list: NativePointer): Long {
        memScoped {
            val size = alloc<ULongVar>()
            checkedBooleanResult(realm_wrapper.realm_list_size(list.cptr(), size.ptr))
            return size.value.toLong()
        }
    }

    actual fun <T> realm_list_get(list: NativePointer, index: Long): T {
        memScoped {
            val cvalue = alloc<realm_value_t>()
            checkedBooleanResult(
                realm_wrapper.realm_list_get(list.cptr(), index.toULong(), cvalue.ptr)
            )
            return from_realm_value(cvalue)
        }
    }

    actual fun <T> realm_list_add(list: NativePointer, index: Long, value: T) {
        memScoped {
            checkedBooleanResult(
                realm_wrapper.realm_list_add_by_ref(
                    list.cptr(),
                    index.toULong(),
                    to_realm_value(value).ptr
                )
            )
        }
    }

    actual fun <T> realm_list_set(list: NativePointer, index: Long, value: T): T {
        return memScoped {
            realm_list_get<T>(list, index).also {
                checkedBooleanResult(
                    realm_wrapper.realm_list_set_by_ref(
                        list.cptr(),
                        index.toULong(),
                        to_realm_value(value).ptr
                    )
                )
            }
        }
    }

    actual fun realm_list_clear(list: NativePointer) {
        checkedBooleanResult(realm_wrapper.realm_list_clear(list.cptr()))
    }

    actual fun realm_list_erase(list: NativePointer, index: Long) {
        checkedBooleanResult(realm_wrapper.realm_list_erase(list.cptr(), index.toULong()))
    }

    actual fun realm_list_resolve_in(list: NativePointer, realm: NativePointer): NativePointer? {
        memScoped {
            val listPointer = allocArray<CPointerVar<realm_list_t>>(1)
            checkedBooleanResult(
                realm_wrapper.realm_list_resolve_in(list.cptr(), realm.cptr(), listPointer)
            )
            return listPointer[0]?.let {
                CPointerWrapper(it)
            }
        }
    }

    actual fun realm_list_is_valid(list: NativePointer): Boolean {
        return realm_wrapper.realm_list_is_valid(list.cptr())
    }

    @Suppress("ComplexMethod", "LongMethod")
    private fun <T> MemScope.to_realm_value(value: T): realm_value_t {
        val cvalue: realm_value_t = alloc()
        when (value) {
            null -> {
                cvalue.type = realm_value_type.RLM_TYPE_NULL
            }
            is Byte -> {
                cvalue.type = realm_value_type.RLM_TYPE_INT
                cvalue.integer = value.toLong()
            }
            is Char -> {
                cvalue.type = realm_value_type.RLM_TYPE_INT
                cvalue.integer = value.toLong()
            }
            is Short -> {
                cvalue.type = realm_value_type.RLM_TYPE_INT
                cvalue.integer = value.toLong()
            }
            is Int -> {
                cvalue.type = realm_value_type.RLM_TYPE_INT
                cvalue.integer = value.toLong()
            }
            is Long -> {
                cvalue.type = realm_value_type.RLM_TYPE_INT
                cvalue.integer = value as Long
            }
            is Boolean -> {
                cvalue.type = realm_value_type.RLM_TYPE_BOOL
                cvalue.boolean = value as Boolean
            }
            is String -> {
                cvalue.type = realm_value_type.RLM_TYPE_STRING
                cvalue.string.set(this, value as String)
            }
            is Float -> {
                cvalue.type = realm_value_type.RLM_TYPE_FLOAT
                cvalue.fnum = value as Float
            }
            is Double -> {
                cvalue.type = realm_value_type.RLM_TYPE_DOUBLE
                cvalue.dnum = value as Double
            }
            is Timestamp -> {
                cvalue.type = realm_value_type.RLM_TYPE_TIMESTAMP
                cvalue.timestamp.apply {
                    seconds = value.seconds
                    nanoseconds = value.nanoSeconds
                }
            }
            is RealmObjectInterop -> {
                cvalue.type = realm_value_type.RLM_TYPE_LINK
                val nativePointer =
                    value.`$realm$ObjectPointer` ?: error("Cannot set unmanaged object")
                realm_wrapper.realm_object_as_link(nativePointer?.cptr()).useContents {
                    cvalue.link.apply {
                        target_table = this@useContents.target_table
                        target = this@useContents.target
                    }
                }
            }
            //    RLM_TYPE_BINARY,
            //    RLM_TYPE_TIMESTAMP,
            //    RLM_TYPE_DECIMAL128,
            //    RLM_TYPE_OBJECT_ID,
            //    RLM_TYPE_UUID,
            else -> {
                TODO("Unsupported type for to_realm_value `${value!!::class.simpleName}`")
            }
        }
        return cvalue
    }

    actual fun realm_query_parse(
        realm: NativePointer,
        classKey: ClassKey,
        query: String,
        vararg args: Any?
    ): NativePointer {
        memScoped {
            val count = args.size
            val cArgs = allocArray<realm_value_t>(count)
            args.mapIndexed { i, arg ->
                cArgs[i].apply {
                    set(memScope, arg)
                }
            }
            return CPointerWrapper(
                realm_wrapper.realm_query_parse(
                    realm.cptr(),
                    classKey.key.toUInt(),
                    query,
                    count.toULong(),
                    cArgs
                )
            )
        }
    }

    actual fun realm_query_parse_for_results(
        results: NativePointer,
        query: String,
        vararg args: Any?
    ): NativePointer {
        memScoped {
            val count = args.size
            val cArgs = allocArray<realm_value_t>(count)
            args.mapIndexed { i, arg ->
                cArgs[i].apply {
                    set(memScope, arg)
                }
            }
            return CPointerWrapper(
                realm_wrapper.realm_query_parse_for_results(
                    results.cptr(),
                    query,
                    count.toULong(),
                    cArgs
                )
            )
        }
    }

    actual fun realm_query_find_first(query: NativePointer): Link? {
        memScoped {
            val found = alloc<BooleanVar>()
            val value = alloc<realm_value_t>()
            checkedBooleanResult(
                realm_wrapper.realm_query_find_first(
                    query.cptr(),
                    value.ptr,
                    found.ptr
                )
            )
            if (!found.value) {
                return null
            }
            if (value.type != realm_value_type.RLM_TYPE_LINK) {
                error("Query did not return link but ${value.type}")
            }
            return Link(ClassKey(value.link.target_table.toLong()), value.link.target)
        }
    }

    actual fun realm_query_find_all(query: NativePointer): NativePointer {
        return CPointerWrapper(realm_wrapper.realm_query_find_all(query.cptr()))
    }

    actual fun realm_query_count(query: NativePointer): Long {
        memScoped {
            val count = alloc<ULongVar>()
            checkedBooleanResult(realm_wrapper.realm_query_count(query.cptr(), count.ptr))
            return count.value.toLong()
        }
    }

    actual fun realm_query_append_query(
        query: NativePointer,
        filter: String,
        vararg args: Any?
    ): NativePointer {
        memScoped {
            val count = args.size
            val cArgs = allocArray<realm_value_t>(count)
            args.mapIndexed { i, arg ->
                cArgs[i].apply {
                    set(memScope, arg)
                }
            }
            return CPointerWrapper(
                realm_wrapper.realm_query_append_query(
                    query.cptr(),
                    filter,
                    count.toULong(),
                    cArgs
                )
            )
        }
    }

    actual fun realm_results_resolve_in(
        results: NativePointer,
        realm: NativePointer
    ): NativePointer {
        return CPointerWrapper(
            realm_wrapper.realm_results_resolve_in(
                results.cptr(),
                realm.cptr()
            )
        )
    }

    actual fun realm_results_count(results: NativePointer): Long {
        memScoped {
            val count = alloc<ULongVar>()
            checkedBooleanResult(realm_wrapper.realm_results_count(results.cptr(), count.ptr))
            return count.value.toLong()
        }
    }

    actual fun <T> realm_results_average(
        results: NativePointer,
        propertyKey: PropertyKey
    ): Pair<Boolean, T> {
        memScoped {
            val found = cValue<BooleanVar>().ptr
            val average = alloc<realm_value_t>()
            checkedBooleanResult(
                realm_wrapper.realm_results_average(
                    results.cptr(),
                    propertyKey.key,
                    average.ptr,
                    found
                )
            )
            return found.pointed.value to from_realm_value(average)
        }
    }

    actual fun <T> realm_results_sum(results: NativePointer, propertyKey: PropertyKey): T {
        memScoped {
            val sum = alloc<realm_value_t>()
            checkedBooleanResult(
                realm_wrapper.realm_results_sum(
                    results.cptr(),
                    propertyKey.key,
                    sum.ptr,
                    null
                )
            )
            return from_realm_value(sum)
        }
    }

    actual fun <T> realm_results_max(results: NativePointer, propertyKey: PropertyKey): T {
        memScoped {
            val max = alloc<realm_value_t>()
            checkedBooleanResult(
                realm_wrapper.realm_results_max(
                    results.cptr(),
                    propertyKey.key,
                    max.ptr,
                    null
                )
            )
            return from_realm_value(max)
        }
    }

    actual fun <T> realm_results_min(results: NativePointer, propertyKey: PropertyKey): T {
        memScoped {
            val min = alloc<realm_value_t>()
            checkedBooleanResult(
                realm_wrapper.realm_results_min(
                    results.cptr(),
                    propertyKey.key,
                    min.ptr,
                    null
                )
            )
            return from_realm_value(min)
        }
    }

    actual fun realm_results_get(results: NativePointer, index: Long): Link {
        memScoped {
            val value = alloc<realm_value_t>()
            checkedBooleanResult(
                realm_wrapper.realm_results_get(
                    results.cptr(),
                    index.toULong(),
                    value.ptr
                )
            )
            return value.asLink()
        }
    }

    actual fun realm_get_object(realm: NativePointer, link: Link): NativePointer {
        val ptr = checkedPointerResult(
            realm_wrapper.realm_get_object(
                realm.cptr(),
                link.classKey.key.toUInt(),
                link.objKey
            )
        )
        return CPointerWrapper(ptr)
    }

    actual fun realm_object_find_with_primary_key(
        realm: NativePointer,
        classKey: ClassKey,
        primaryKey: Any?
    ): NativePointer? {
        val ptr = memScoped {
            val found = alloc<BooleanVar>()
            realm_wrapper.realm_object_find_with_primary_key_by_ref(
                realm.cptr(),
                classKey.key.toUInt(),
                to_realm_value(primaryKey).ptr,
                found.ptr
            )
        }
        val checkedPtr = checkedPointerResult(ptr)
        return if (checkedPtr != null) CPointerWrapper(checkedPtr) else null
    }

    actual fun realm_results_delete_all(results: NativePointer) {
        checkedBooleanResult(realm_wrapper.realm_results_delete_all(results.cptr()))
    }

    actual fun realm_object_delete(obj: NativePointer) {
        checkedBooleanResult(realm_wrapper.realm_object_delete(obj.cptr()))
    }

    actual fun realm_object_add_notification_callback(
        obj: NativePointer,
        callback: Callback
    ): NativePointer {
        return CPointerWrapper(
            realm_wrapper.realm_object_add_notification_callback(
                obj.cptr(),
                // Use the callback as user data
                StableRef.create(callback).asCPointer(),
                staticCFunction<COpaquePointer?, Unit> { userdata ->
                    userdata?.asStableRef<Callback>()?.dispose()
                        ?: error("Notification callback data should never be null")
                },
                // Change callback
                staticCFunction<COpaquePointer?, CPointer<realm_wrapper.realm_object_changes_t>?, Unit> { userdata, change ->
                    try {
                        userdata?.asStableRef<Callback>()?.get()?.onChange(
                            CPointerWrapper(
                                change,
                                managed = false
                            )
                        ) // FIXME use managed pointer https://github.com/realm/realm-kotlin/issues/147
                            ?: error("Notification callback data should never be null")
                    } catch (e: Exception) {
                        // TODO API-NOTIFICATION Consider catching errors and propagate to error
                        //  callback like the C-API error callback below
                        //  https://github.com/realm/realm-kotlin/issues/303
                        e.printStackTrace()
                    }
                },
                staticCFunction<COpaquePointer?, CPointer<realm_wrapper.realm_async_error_t>?, Unit> { userdata, asyncError ->
                    // TODO Propagate errors to callback
                    //  https://github.com/realm/realm-kotlin/issues/303
                },
                // C-API currently uses the realm's default scheduler no matter what passed here
                null
            ),
            managed = false
        )
    }

    actual fun realm_results_add_notification_callback(
        results: NativePointer,
        callback: Callback
    ): NativePointer {
        return CPointerWrapper(
            realm_wrapper.realm_results_add_notification_callback(
                results.cptr(),
                // Use the callback as user data
                StableRef.create(callback).asCPointer(),
                staticCFunction<COpaquePointer?, Unit> { userdata ->
                    userdata?.asStableRef<Callback>()?.dispose()
                        ?: error("Notification callback data should never be null")
                },
                // Change callback
                staticCFunction<COpaquePointer?, CPointer<realm_wrapper.realm_collection_changes_t>?, Unit> { userdata, change ->
                    try {
                        userdata?.asStableRef<Callback>()?.get()?.onChange(
                            CPointerWrapper(
                                change,
                                managed = false
                            )
                        ) // FIXME use managed pointer https://github.com/realm/realm-kotlin/issues/147
                            ?: error("Notification callback data should never be null")
                    } catch (e: Exception) {
                        // TODO API-NOTIFICATION Consider catching errors and propagate to error
                        //  callback like the C-API error callback below
                        //  https://github.com/realm/realm-kotlin/issues/303
                        e.printStackTrace()
                    }
                },
                staticCFunction<COpaquePointer?, CPointer<realm_wrapper.realm_async_error_t>?, Unit> { userdata, asyncError ->
                    // TODO Propagate errors to callback
                    //  https://github.com/realm/realm-kotlin/issues/303
                },
                // C-API currently uses the realm's default scheduler no matter what passed here
                null
            ),
            managed = false
        )
    }

    actual fun realm_list_add_notification_callback(
        list: NativePointer,
        callback: Callback
    ): NativePointer {
        return CPointerWrapper(
            realm_wrapper.realm_list_add_notification_callback(
                list.cptr(),
                // Use the callback as user data
                StableRef.create(callback).asCPointer(),
                staticCFunction<COpaquePointer?, Unit> { userdata ->
                    userdata?.asStableRef<Callback>()?.dispose()
                        ?: error("Notification callback data should never be null")
                },
                // Change callback
                staticCFunction { userdata, change ->
                    try {
                        userdata?.asStableRef<Callback>()?.get()?.onChange(
                            CPointerWrapper(
                                change,
                                managed = false
                            )
                        ) // FIXME use managed pointer https://github.com/realm/realm-kotlin/issues/147
                            ?: error("Notification callback data should never be null")
                    } catch (e: Exception) {
                        // TODO API-NOTIFICATION Consider catching errors and propagate to error
                        //  callback like the C-API error callback below
                        //  https://github.com/realm/realm-kotlin/issues/303
                        e.printStackTrace()
                    }
                },
                staticCFunction<COpaquePointer?, CPointer<realm_wrapper.realm_async_error_t>?, Unit> { userdata, asyncError ->
                    // TODO Propagate errors to callback
                    //  https://github.com/realm/realm-kotlin/issues/303
                },
                // C-API currently uses the realm's default scheduler no matter what passed here
                null
            ),
            managed = false
        )
    }

    // TODO sync config shouldn't be null
    actual fun realm_app_get(
        appConfig: NativePointer,
        syncClientConfig: NativePointer,
        basePath: String
    ): NativePointer {
        realm_wrapper.realm_sync_client_config_set_base_file_path(
            syncClientConfig.cptr(), basePath
        )
        return CPointerWrapper(realm_wrapper.realm_app_get(appConfig.cptr(), syncClientConfig.cptr()))
    }

    actual fun realm_app_get_current_user(app: NativePointer): NativePointer? {
        val currentUserPtr: CPointer<realm_user_t>? = realm_wrapper.realm_app_get_current_user(app.cptr())
        return nativePointerOrNull(currentUserPtr)
    }

    actual fun realm_app_log_in_with_credentials(
        app: NativePointer,
        credentials: NativePointer,
        callback: AppCallback<NativePointer>
    ) {
        realm_wrapper.realm_app_log_in_with_credentials(
            app.cptr(),
            credentials.cptr(),
            staticCFunction { userData, user, error: CPointer<realm_app_error_t>? ->
                // Remember to clone user object or else it will go out of scope right after we leave this callback
                handleAppCallback(userData, error) { CPointerWrapper(realm_clone(user)) }
            },
            StableRef.create(callback).asCPointer(),
            staticCFunction { userdata -> disposeUserData<AppCallback<NativePointer>>(userdata) }
        )
    }

    actual fun realm_app_log_out(
        app: NativePointer,
        user: NativePointer,
        callback: AppCallback<Unit>
    ) {
        checkedBooleanResult(
            realm_wrapper.realm_app_log_out(
                app.cptr(),
                user.cptr(),
                staticCFunction { userData, error ->
                    handleAppCallback(userData, error) { /* No-op, returns Unit */ }
                },
                StableRef.create(callback).asCPointer(),
                staticCFunction { userdata -> disposeUserData<AppCallback<NativePointer>>(userdata) }
            )
        )
    }

    actual fun realm_clear_cached_apps() {
        realm_wrapper.realm_clear_cached_apps()
    }

    actual fun realm_user_get_identity(user: NativePointer): String {
        return realm_wrapper.realm_user_get_identity(user.cptr()).safeKString("identity")
    }

    actual fun realm_user_is_logged_in(user: NativePointer): Boolean {
        return realm_wrapper.realm_user_is_logged_in(user.cptr())
    }

    actual fun realm_user_log_out(user: NativePointer) {
        checkedBooleanResult(realm_wrapper.realm_user_log_out(user.cptr()))
    }

    actual fun realm_user_get_state(user: NativePointer): CoreUserState {
        return CoreUserState.of(realm_wrapper.realm_user_get_state(user.cptr()))
    }

    actual fun realm_sync_client_config_new(): NativePointer {
        return CPointerWrapper(realm_wrapper.realm_sync_client_config_new())
    }

    actual fun realm_sync_client_config_set_log_callback(
        syncClientConfig: NativePointer,
        callback: SyncLogCallback
    ) {
        realm_wrapper.realm_sync_client_config_set_log_callback(
            syncClientConfig.cptr(),
            staticCFunction { userData, logLevel, message ->
                val userDataLogCallback = safeUserData<SyncLogCallback>(userData)
                userDataLogCallback.log(logLevel.toShort(), message?.toKString())
            },
            StableRef.create(callback.freeze()).asCPointer(),
            staticCFunction { userData -> disposeUserData<() -> SyncLogCallback>(userData) }
        )
    }

    actual fun realm_sync_client_config_set_log_level(
        syncClientConfig: NativePointer,
        level: CoreLogLevel
    ) {
        realm_wrapper.realm_sync_client_config_set_log_level(
            syncClientConfig.cptr(),
            level.priority.toUInt()
        )
    }

    actual fun realm_sync_client_config_set_metadata_mode(
        syncClientConfig: NativePointer,
        metadataMode: MetadataMode
    ) {
        realm_wrapper.realm_sync_client_config_set_metadata_mode(
            syncClientConfig.cptr(),
            realm_sync_client_metadata_mode.byValue(metadataMode.metadataValue.toUInt())
        )
    }

    actual fun realm_sync_set_error_handler(
        syncConfig: NativePointer,
        errorHandler: SyncErrorCallback
    ) {
        realm_wrapper.realm_sync_config_set_error_handler(
            syncConfig.cptr(),
            staticCFunction { userData, syncSession, error ->
                val syncException = error.useContents {
                    val message = "${this.detailed_message} [" +
                        "error_code.category='${this.error_code.category}', " +
                        "error_code.value='${this.error_code.value}', " +
                        "error_code.message='${this.error_code.message}', " +
                        "is_fatal='${this.is_fatal}', " +
                        "is_unrecognized_by_client='${this.is_unrecognized_by_client}'" +
                        "]"
                    SyncException(message)
                }
                val errorCallback = safeUserData<SyncErrorCallback>(userData)
                val session = CPointerWrapper(realm_clone(syncSession))
                errorCallback.onSyncError(session, syncException)
            },
            StableRef.create(errorHandler).asCPointer(),
            staticCFunction { userdata ->
                disposeUserData<(NativePointer, SyncErrorCallback) -> Unit>(userdata)
            }
        )
    }

    actual fun realm_network_transport_new(networkTransport: NetworkTransport): NativePointer {
        return CPointerWrapper(
            realm_wrapper.realm_http_transport_new(
                newRequestLambda,
                StableRef.create(networkTransport).asCPointer(),
                staticCFunction { userdata: CPointer<out CPointed>? ->
                    disposeUserData<NetworkTransport>(userdata)
                }
            )
        )
    }

    @Suppress("LongParameterList")
    actual fun realm_app_config_new(
        appId: String,
        networkTransport: NativePointer,
        baseUrl: String?,
        platform: String,
        platformVersion: String,
        sdkVersion: String
    ): NativePointer {
        val appConfig = realm_wrapper.realm_app_config_new(appId, networkTransport.cptr())

        realm_wrapper.realm_app_config_set_platform(appConfig, platform)
        realm_wrapper.realm_app_config_set_platform_version(appConfig, platformVersion)
        realm_wrapper.realm_app_config_set_sdk_version(appConfig, sdkVersion)

        // TODO Fill in appropriate app meta data
        //  https://github.com/realm/realm-kotlin/issues/407
        realm_wrapper.realm_app_config_set_local_app_version(appConfig, "APP_VERSION")

        baseUrl?.let { realm_wrapper.realm_app_config_set_base_url(appConfig, it) }

        return CPointerWrapper(appConfig)
    }

    actual fun realm_app_config_set_base_url(appConfig: NativePointer, baseUrl: String) {
        realm_wrapper.realm_app_config_set_base_url(appConfig.cptr(), baseUrl)
    }

    actual fun realm_app_credentials_new_anonymous(): NativePointer {
        return CPointerWrapper(realm_wrapper.realm_app_credentials_new_anonymous())
    }

    actual fun realm_app_credentials_new_email_password(
        username: String,
        password: String
    ): NativePointer {
        memScoped {
            val realmStringPassword = password.toRString(this)
            return CPointerWrapper(
                realm_wrapper.realm_app_credentials_new_email_password(
                    username,
                    realmStringPassword
                )
            )
        }
    }

    actual fun realm_auth_credentials_get_provider(credentials: NativePointer): AuthProvider {
        return AuthProvider.of(realm_wrapper.realm_auth_credentials_get_provider(credentials.cptr()))
    }

    actual fun realm_app_email_password_provider_client_register_email(
        app: NativePointer,
        email: String,
        password: String,
        callback: AppCallback<Unit>
    ) {
        memScoped {
            checkedBooleanResult(
                realm_wrapper.realm_app_email_password_provider_client_register_email(
                    app.cptr(),
                    email,
                    password.toRString(this),
                    staticCFunction { userData, error ->
                        handleAppCallback(userData, error) { /* No-op, returns Unit */ }
                    },
                    StableRef.create(callback).asCPointer(),
                    staticCFunction { userData -> disposeUserData<AppCallback<Unit>>(userData) }
                )
            )
        }
    }

    actual fun realm_sync_config_new(
        user: NativePointer,
        partition: String
    ): NativePointer {
        return CPointerWrapper(realm_wrapper.realm_sync_config_new(user.cptr(), partition))
    }

    actual fun realm_config_set_sync_config(realmConfiguration: NativePointer, syncConfiguration: NativePointer) {
        realm_wrapper.realm_config_set_sync_config(realmConfiguration.cptr(), syncConfiguration.cptr())
    }

    private fun nativePointerOrNull(ptr: CPointer<*>?, managed: Boolean = true): NativePointer? {
        return if (ptr != null) {
            CPointerWrapper(ptr, managed)
        } else {
            null
        }
    }

    private fun MemScope.classInfo(
        realm: NativePointer,
        table: String
    ): realm_class_info_t {
        val found = alloc<BooleanVar>()
        val classInfo = alloc<realm_class_info_t>()
        checkedBooleanResult(
            realm_wrapper.realm_find_class(
                realm.cptr(),
                table,
                found.ptr,
                classInfo.ptr
            )
        )
        return classInfo
    }

    private fun MemScope.propertyInfo(
        realm: NativePointer,
        classKey: ClassKey,
        col: String
    ): realm_property_info_t {
        val found = alloc<BooleanVar>()
        val propertyInfo = alloc<realm_property_info_t>()
        checkedBooleanResult(
            realm_find_property(
                realm.cptr(),
                classKey.key.toUInt(),
                col,
                found.ptr,
                propertyInfo.ptr
            )
        )
        return propertyInfo
    }

    private fun realm_value_t.asTimestamp(): Timestamp {
        if (this.type != realm_value_type.RLM_TYPE_TIMESTAMP) {
            error("Value is not of type Timestamp: $this.type")
        }
        return TimestampImpl(this.timestamp.seconds, this.timestamp.nanoseconds)
    }

    private fun realm_value_t.asLink(): Link {
        if (this.type != realm_value_type.RLM_TYPE_LINK) {
            error("Value is not of type link: $this.type")
        }
        return Link(ClassKey(this.link.target_table.toLong()), this.link.target)
    }

    private fun CPointer<ByteVar>?.safeKString(identifier: String? = null): String {
        return this?.toKString()
            ?: throw NullPointerException(identifier?.let { "'$identifier' shouldn't be null." })
    }

    private fun createSingleThreadDispatcherScheduler(
        dispatcher: CoroutineDispatcher
    ): CPointer<realm_scheduler_t> {
        printlntid("createSingleThreadDispatcherScheduler")
        val scheduler = SingleThreadDispatcherScheduler(tid(), dispatcher)

        val capi_scheduler: CPointer<realm_scheduler_t> = checkedPointerResult(
            realm_wrapper.realm_scheduler_new(
                // userdata: kotlinx.cinterop.CValuesRef<*>?,
                scheduler.ref,

                // free: realm_wrapper.realm_free_userdata_func_t? /* = kotlinx.cinterop.CPointer<kotlinx.cinterop.CFunction<(kotlinx.cinterop.COpaquePointer? /* = kotlinx.cinterop.CPointer<out kotlinx.cinterop.CPointed>? */) -> kotlin.Unit>>? */,
                staticCFunction<COpaquePointer?, Unit> { userdata ->
                    printlntid("free")
                    userdata?.asStableRef<SingleThreadDispatcherScheduler>()?.dispose()
                },

                // notify: realm_wrapper.realm_scheduler_notify_func_t? /* = kotlinx.cinterop.CPointer<kotlinx.cinterop.CFunction<(kotlinx.cinterop.COpaquePointer? /* = kotlinx.cinterop.CPointer<out kotlinx.cinterop.CPointed>? */) -> kotlin.Unit>>? */,
                staticCFunction<COpaquePointer?, Unit> { userdata ->
                    // Must be thread safe
                    val scheduler =
                        userdata!!.asStableRef<SingleThreadDispatcherScheduler>().get()
                    printlntid("$scheduler notify")
                    try {
                        scheduler.notify()
                    } catch (e: Exception) {
                        // Should never happen, but is included for development to get some indicators
                        // on errors instead of silent crashes.
                        e.printStackTrace()
                    }
                },

                // is_on_thread: realm_wrapper.realm_scheduler_is_on_thread_func_t? /* = kotlinx.cinterop.CPointer<kotlinx.cinterop.CFunction<(kotlinx.cinterop.COpaquePointer? /* = kotlinx.cinterop.CPointer<out kotlinx.cinterop.CPointed>? */) -> kotlin.Boolean>>? */,
                staticCFunction<COpaquePointer?, Boolean> { userdata ->
                    // Must be thread safe
                    val scheduler =
                        userdata!!.asStableRef<SingleThreadDispatcherScheduler>().get()
                    printlntid("is_on_thread[$scheduler] ${scheduler.threadId} " + tid())
                    scheduler.threadId == tid()
                },

                // is_same_as: realm_wrapper.realm_scheduler_is_same_as_func_t? /* = kotlinx.cinterop.CPointer<kotlinx.cinterop.CFunction<(kotlinx.cinterop.COpaquePointer? /* = kotlinx.cinterop.CPointer<out kotlinx.cinterop.CPointed>? */, kotlinx.cinterop.COpaquePointer? /* = kotlinx.cinterop.CPointer<out kotlinx.cinterop.CPointed>? */) -> kotlin.Boolean>>? */,
                staticCFunction<COpaquePointer?, COpaquePointer?, Boolean> { userdata, other ->
                    userdata == other
                },

                // can_deliver_notifications: realm_wrapper.realm_scheduler_can_deliver_notifications_func_t? /* = kotlinx.cinterop.CPointer<kotlinx.cinterop.CFunction<(kotlinx.cinterop.COpaquePointer? /* = kotlinx.cinterop.CPointer<out kotlinx.cinterop.CPointed>? */) -> kotlin.Boolean>>? */,
                staticCFunction<COpaquePointer?, Boolean> { userdata -> true },
            )
        ) ?: error("Couldn't create scheduler")
        scheduler.set_scheduler(capi_scheduler)
        scheduler.freeze()
        return capi_scheduler
    }

    private fun <R> handleAppCallback(
        userData: COpaquePointer?,
        error: CPointer<realm_app_error_t>?,
        getValue: () -> R
    ) {
        val userDataCallback = safeUserData<AppCallback<R>>(userData)
        if (error == null) {
            userDataCallback.onSuccess(getValue())
        } else {
            val message = with(error.pointed) {
                "${message?.toKString()} [error_category=${error_category.value}, error_code=$error_code, link_to_server_logs=$link_to_server_logs]"
            }
            userDataCallback.onError(AppException(message))
        }
    }

    private val newRequestLambda = staticCFunction<COpaquePointer?,
        CValue<realm_http_request_t>,
        COpaquePointer?,
        Unit>
    { userdata, request, requestContext ->
        safeUserData<NetworkTransport>(userdata).let { networkTransport ->
            request.useContents { // this : realm_http_request_t ->
                val headerMap = mutableMapOf<String, String>()
                for (i in 0 until num_headers.toInt()) {
                    headers?.get(i)?.let { header ->
                        headerMap[header.name!!.toKString()] = header.value!!.toKString()
                    } ?: error("Header at index $i within range ${num_headers.toInt()} should not be null")
                }

                networkTransport.sendRequest(
                    method = when (method) {
                        realm_http_request_method.RLM_HTTP_REQUEST_METHOD_GET -> NetworkTransport.GET
                        realm_http_request_method.RLM_HTTP_REQUEST_METHOD_POST -> NetworkTransport.POST
                        realm_http_request_method.RLM_HTTP_REQUEST_METHOD_PATCH -> NetworkTransport.PATCH
                        realm_http_request_method.RLM_HTTP_REQUEST_METHOD_PUT -> NetworkTransport.PUT
                        realm_http_request_method.RLM_HTTP_REQUEST_METHOD_DELETE -> NetworkTransport.DELETE
                    },
                    url = url!!.toKString(),
                    headers = headerMap,
                    body = body!!.toKString()
                ) { response: Response ->
                    memScoped {
                        val headersSize = response.headers.entries.size
                        val cResponseHeaders =
                            allocArray<realm_http_header_t>(headersSize)

                        response.headers.entries.forEachIndexed { i, entry ->
                            cResponseHeaders[i].let { header ->
                                header.name = entry.key.cstr.getPointer(memScope)
                                header.value = entry.value.cstr.getPointer(memScope)
                            }
                        }

                        val cResponse =
                            alloc<realm_http_response_t> {
                                body = response.body.cstr.getPointer(memScope)
                                body_size = response.body.cstr.getBytes().size.toULong()
                                custom_status_code = response.customResponseCode
                                status_code = response.httpResponseCode
                                num_headers = response.headers.entries.size.toULong()
                                headers = cResponseHeaders
                            }
                        realm_wrapper.realm_http_transport_complete_request(
                            requestContext,
                            cResponse.ptr
                        )
                    }
                }
            }
        }
    }

    data class CoreCallback(
        val callback: realm_scheduler_notify_func_t,
        val callbackUserdata: CPointer<out CPointed>,
    )

    interface Scheduler {
        fun notify()
    }

    class SingleThreadDispatcherScheduler(
        val threadId: ULong,
        dispatcher: CoroutineDispatcher
    ) : Scheduler {
        val scope: CoroutineScope = CoroutineScope(dispatcher)
        val ref: CPointer<out CPointed>
        lateinit var scheduler: CPointer<realm_scheduler_t>

        init {
            ref = StableRef.create(this).asCPointer()
        }

        fun set_scheduler(scheduler: CPointer<realm_scheduler_t>) {
            this.scheduler = scheduler
        }

        override fun notify() {
            val function: suspend CoroutineScope.() -> Unit = {
                try {
                    printlntid("on dispatcher")
                    realm_wrapper.realm_scheduler_perform_work(scheduler)
                } catch (e: Exception) {
                    // Should never happen, but is included for development to get some indicators
                    // on errors instead of silent crashes.
                    e.printStackTrace()
                }
            }
            scope.launch(
                scope.coroutineContext,
                CoroutineStart.DEFAULT,
                function.freeze()
            )
        }
    }
}

private inline fun <reified T : Any> stableUserData(userdata: COpaquePointer?) =
    userdata?.asStableRef<T>()
        ?: error("User data (${T::class.simpleName}) should never be null")

private inline fun <reified T : Any> safeUserData(userdata: COpaquePointer?) =
    stableUserData<T>(userdata).get()

private inline fun <reified T : Any> disposeUserData(userdata: COpaquePointer?) {
    stableUserData<T>(userdata).dispose()
}

// Development debugging methods
// TODO Consider consolidating into platform abstract methods!?
// private inline fun printlntid(s: String) = printlnWithTid(s)
private inline fun printlntid(s: String) = Unit

private fun printlnWithTid(s: String) {
    // Don't try to optimize. Putting tid() call directly in formatted string causes crashes
    // (probably some compiler optimizations that causes references to be collected to early)
    val tid = tid()
    println("<" + tid.toString() + "> $s")
}

private fun tid(): ULong {
    memScoped {
        initRuntimeIfNeeded()
        val tidVar = alloc<ULongVar>()
        pthread_threadid_np(null, tidVar.ptr).ensureUnixCallResult("pthread_threadid_np")
        return tidVar.value
    }
}

private fun getUnixError() = strerror(posix_errno())!!.toKString()
private inline fun Int.ensureUnixCallResult(s: String): Int {
    if (this != 0) {
        throw Error("$s ${getUnixError()}")
    }
    return this
}<|MERGE_RESOLUTION|>--- conflicted
+++ resolved
@@ -336,7 +336,23 @@
         }
     }
 
-<<<<<<< HEAD
+    actual fun realm_config_set_should_compact_on_launch_function(
+        config: NativePointer,
+        callback: CompactOnLaunchCallback
+    ) {
+        // TODO This is currently leaking. See https://github.com/realm/realm-core/issues/5222
+        realm_wrapper.realm_config_set_should_compact_on_launch_function(
+            config.cptr(),
+            staticCFunction<COpaquePointer?, uint64_t, uint64_t, Boolean> { userdata, total, used ->
+                stableUserData<CompactOnLaunchCallback>(userdata).get().invoke(
+                    total.toLong(),
+                    used.toLong()
+                )
+            },
+            StableRef.create(callback).asCPointer()
+        )
+    }
+
     actual fun realm_config_set_migration_function(
         config: NativePointer,
         callback: MigrationCallback
@@ -351,21 +367,6 @@
                 )
             },
             // Leaking - Await fix of https://github.com/realm/realm-core/issues/5222
-=======
-    actual fun realm_config_set_should_compact_on_launch_function(
-        config: NativePointer,
-        callback: CompactOnLaunchCallback
-    ) {
-        // TODO This is currently leaking. See https://github.com/realm/realm-core/issues/5222
-        realm_wrapper.realm_config_set_should_compact_on_launch_function(
-            config.cptr(),
-            staticCFunction<COpaquePointer?, uint64_t, uint64_t, Boolean> { userdata, total, used ->
-                stableUserData<CompactOnLaunchCallback>(userdata).get().invoke(
-                    total.toLong(),
-                    used.toLong()
-                )
-            },
->>>>>>> 4f86e142
             StableRef.create(callback).asCPointer()
         )
     }
