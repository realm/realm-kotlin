/*
 * Copyright 2020 Realm Inc.
 *
 * Licensed under the Apache License, Version 2.0 (the "License");
 * you may not use this file except in compliance with the License.
 * You may obtain a copy of the License at
 *
 * http://www.apache.org/licenses/LICENSE-2.0
 *
 * Unless required by applicable law or agreed to in writing, software
 * distributed under the License is distributed on an "AS IS" BASIS,
 * WITHOUT WARRANTIES OR CONDITIONS OF ANY KIND, either express or implied.
 * See the License for the specific language governing permissions and
 * limitations under the License.
 */
// TODO https://github.com/realm/realm-kotlin/issues/303
@file:Suppress("TooGenericExceptionThrown", "TooGenericExceptionCaught")

package io.realm.internal.interop

import io.realm.internal.interop.Constants.ENCRYPTION_KEY_LENGTH
import io.realm.internal.interop.sync.AuthProvider
import io.realm.internal.interop.sync.CoreUserState
import io.realm.internal.interop.sync.MetadataMode
import io.realm.internal.interop.sync.NetworkTransport
import io.realm.internal.interop.sync.Response
import io.realm.mongodb.AppException
import io.realm.mongodb.SyncException
import kotlinx.atomicfu.AtomicRef
import kotlinx.atomicfu.atomic
import kotlinx.cinterop.BooleanVar
import kotlinx.cinterop.ByteVar
import kotlinx.cinterop.ByteVarOf
import kotlinx.cinterop.COpaquePointer
import kotlinx.cinterop.CPointed
import kotlinx.cinterop.CPointer
import kotlinx.cinterop.CPointerVar
import kotlinx.cinterop.CValue
import kotlinx.cinterop.MemScope
import kotlinx.cinterop.StableRef
import kotlinx.cinterop.ULongVar
import kotlinx.cinterop.alloc
import kotlinx.cinterop.allocArray
import kotlinx.cinterop.asStableRef
import kotlinx.cinterop.cValue
import kotlinx.cinterop.cstr
import kotlinx.cinterop.get
import kotlinx.cinterop.getBytes
import kotlinx.cinterop.invoke
import kotlinx.cinterop.memScoped
import kotlinx.cinterop.pointed
import kotlinx.cinterop.ptr
import kotlinx.cinterop.readBytes
import kotlinx.cinterop.refTo
import kotlinx.cinterop.set
import kotlinx.cinterop.staticCFunction
import kotlinx.cinterop.toKString
import kotlinx.cinterop.useContents
import kotlinx.cinterop.value
import kotlinx.coroutines.CoroutineDispatcher
import kotlinx.coroutines.CoroutineScope
import kotlinx.coroutines.CoroutineStart
import kotlinx.coroutines.launch
import platform.posix.posix_errno
import platform.posix.pthread_threadid_np
import platform.posix.strerror
import platform.posix.uint8_tVar
import realm_wrapper.realm_app_error_t
import realm_wrapper.realm_class_info_t
import realm_wrapper.realm_clear_last_error
import realm_wrapper.realm_clone
import realm_wrapper.realm_config_t
import realm_wrapper.realm_error_t
import realm_wrapper.realm_find_property
import realm_wrapper.realm_get_last_error
import realm_wrapper.realm_http_header_t
import realm_wrapper.realm_http_request_method
import realm_wrapper.realm_http_request_t
import realm_wrapper.realm_http_response_t
import realm_wrapper.realm_link_t
import realm_wrapper.realm_list_t
import realm_wrapper.realm_object_t
import realm_wrapper.realm_property_info_t
import realm_wrapper.realm_release
import realm_wrapper.realm_scheduler_notify_func_t
import realm_wrapper.realm_scheduler_t
import realm_wrapper.realm_string_t
import realm_wrapper.realm_sync_client_metadata_mode
import realm_wrapper.realm_t
import realm_wrapper.realm_user_t
import realm_wrapper.realm_value_t
import realm_wrapper.realm_value_type
import realm_wrapper.realm_version_id_t
import kotlin.collections.set
import kotlin.native.concurrent.freeze
import kotlin.native.internal.createCleaner

private fun throwOnError() {
    memScoped {
        val error = alloc<realm_error_t>()
        if (realm_get_last_error(error.ptr)) {
            val message = "[${error.error}]: ${error.message?.toKString()}"
            val exception = coreErrorAsThrowable(error.error, message)

            realm_clear_last_error()
            throw exception
        }
    }
}

private fun checkedBooleanResult(boolean: Boolean): Boolean {
    if (!boolean) throwOnError(); return boolean
}

private fun <T : CPointed> checkedPointerResult(pointer: CPointer<T>?): CPointer<T>? {
    if (pointer == null) throwOnError(); return pointer
}

// FIXME API-INTERNAL Consider making NativePointer/CPointerWrapper generic to enforce typing

class CPointerWrapper(ptr: CPointer<out CPointed>?, managed: Boolean = true) : NativePointer {
    val ptr: CPointer<out CPointed>? = checkedPointerResult(ptr)

    @OptIn(ExperimentalStdlibApi::class)
    val cleaner = if (managed) {
        createCleaner(ptr.freeze()) {
            realm_release(it)
        }
    } else null
}

// Convenience type cast
private inline fun <T : CPointed> NativePointer.cptr(): CPointer<T> {
    return (this as CPointerWrapper).ptr as CPointer<T>
}

fun realm_string_t.set(memScope: MemScope, s: String): realm_string_t {
    val cstr = s.cstr
    data = cstr.getPointer(memScope)
    size = cstr.getBytes().size.toULong() - 1UL // realm_string_t is not zero-terminated
    return this
}

fun realm_value_t.set(memScope: MemScope, value: Any?): realm_value_t {
    when (value) {
        null -> {
            type = realm_value_type.RLM_TYPE_NULL
        }
        is String -> {
            type = realm_value_type.RLM_TYPE_STRING
            string.set(memScope, value)
        }
        is Byte, is Short, is Int, is Long -> {
            type = realm_value_type.RLM_TYPE_INT
            integer = (value as Number).toLong()
        }
        is Char -> {
            type = realm_value_type.RLM_TYPE_INT
            integer = value.toLong()
        }
        is Float -> {
            type = realm_value_type.RLM_TYPE_FLOAT
            fnum = value
        }
        is Double -> {
            type = realm_value_type.RLM_TYPE_DOUBLE
            dnum = value
        }
        else ->
            TODO("Value conversion not yet implemented for : ${value::class.simpleName}")
    }
    return this
}

fun realm_string_t.toKString(): String {
    if (size == 0UL) {
        return ""
    }
    val data: CPointer<ByteVarOf<Byte>>? = this.data
    val readBytes: ByteArray? = data?.readBytes(this.size.toInt())
    return readBytes?.toKString()!!
}

fun String.toRString(memScope: MemScope) = cValue<realm_string_t> {
    set(memScope, this@toRString)
}

@Suppress("LargeClass", "FunctionNaming")
actual object RealmInterop {

    actual fun realm_get_version_id(realm: NativePointer): Long {
        memScoped {
            val info = alloc<realm_version_id_t>()
            val found = alloc<BooleanVar>()
            checkedBooleanResult(
                realm_wrapper.realm_get_version_id(
                    realm.cptr(),
                    found.ptr,
                    info.ptr
                )
            )
            return if (found.value) {
                info.version.toLong()
            } else {
                throw IllegalStateException("No VersionId was available. Reading the VersionId requires a valid read transaction.")
            }
        }
    }

    actual fun realm_get_num_versions(realm: NativePointer): Long {
        memScoped {
            val versionsCount = alloc<ULongVar>()
            checkedBooleanResult(
                realm_wrapper.realm_get_num_versions(
                    realm.cptr(),
                    versionsCount.ptr
                )
            )
            return versionsCount.value.toLong()
        }
    }

    actual fun realm_get_library_version(): String {
        return realm_wrapper.realm_get_library_version().safeKString("library_version")
    }

    actual fun realm_schema_new(tables: List<Table>): NativePointer {
        val count = tables.size
        memScoped {
            val cclasses = allocArray<realm_class_info_t>(count)
            val cproperties = allocArray<CPointerVar<realm_property_info_t>>(count)
            for ((i, clazz) in tables.withIndex()) {
                val properties = clazz.properties
                // Class
                cclasses[i].apply {
                    name = clazz.name.cstr.ptr
                    primary_key = (clazz.primaryKey ?: "").cstr.ptr
                    num_properties = properties.size.toULong()
                    num_computed_properties = 0U
                    flags =
                        clazz.flags.fold(0) { flags, element -> flags or element.nativeValue.toInt() }
                }
                cproperties[i] =
                    allocArray<realm_property_info_t>(properties.size).getPointer(memScope)
                for ((j, property) in properties.withIndex()) {
                    cproperties[i]!![j].apply {
                        name = property.name.cstr.ptr
                        public_name = "".cstr.ptr
                        link_target = property.linkTarget.cstr.ptr
                        link_origin_property_name = "".cstr.ptr
                        type = property.type.nativeValue
                        collection_type = property.collectionType.nativeValue
                        flags =
                            property.flags.fold(0) { flags, element -> flags or element.nativeValue.toInt() }
                    }
                }
            }
            return CPointerWrapper(
                realm_wrapper.realm_schema_new(
                    cclasses,
                    count.toULong(),
                    cproperties
                )
            )
        }
    }

    actual fun realm_config_new(): NativePointer {
        return CPointerWrapper(realm_wrapper.realm_config_new())
    }

    actual fun realm_config_set_path(config: NativePointer, path: String) {
        realm_wrapper.realm_config_set_path(config.cptr(), path)
    }

    actual fun realm_config_set_schema_mode(config: NativePointer, mode: SchemaMode) {
        realm_wrapper.realm_config_set_schema_mode(
            config.cptr(),
            mode.nativeValue
        )
    }

    actual fun realm_config_set_schema_version(config: NativePointer, version: Long) {
        realm_wrapper.realm_config_set_schema_version(
            config.cptr(),
            version.toULong()
        )
    }

    actual fun realm_config_set_max_number_of_active_versions(
        config: NativePointer,
        maxNumberOfVersions: Long
    ) {
        realm_wrapper.realm_config_set_max_number_of_active_versions(
            config.cptr(),
            maxNumberOfVersions.toULong()
        )
    }

    actual fun realm_config_set_encryption_key(config: NativePointer, encryptionKey: ByteArray) {
        memScoped {
            val encryptionKeyPointer = encryptionKey.refTo(0).getPointer(memScope)
            realm_wrapper.realm_config_set_encryption_key(
                config.cptr(),
                encryptionKeyPointer as CPointer<uint8_tVar>,
                encryptionKey.size.toULong()
            )
        }
    }

    actual fun realm_config_get_encryption_key(config: NativePointer): ByteArray? {
        memScoped {
            val encryptionKey = ByteArray(ENCRYPTION_KEY_LENGTH)
            val encryptionKeyPointer = encryptionKey.refTo(0).getPointer(memScope)

            val keyLength = realm_wrapper.realm_config_get_encryption_key(
                config.cptr(),
                encryptionKeyPointer as CPointer<uint8_tVar>
            )

            if (keyLength == ENCRYPTION_KEY_LENGTH.toULong()) {
                return encryptionKey
            }

            return null
        }
    }

    actual fun realm_config_set_schema(config: NativePointer, schema: NativePointer) {
        realm_wrapper.realm_config_set_schema(config.cptr(), schema.cptr())
    }

    actual fun realm_schema_validate(schema: NativePointer, mode: SchemaValidationMode): Boolean {
        return checkedBooleanResult(
            realm_wrapper.realm_schema_validate(
                schema.cptr(),
                mode.nativeValue.toULong()
            )
        )
    }

    actual fun realm_open(config: NativePointer, dispatcher: CoroutineDispatcher?): NativePointer {
        printlntid("opening")
        // TODO Consider just grabbing the current dispatcher by
        //      val dispatcher = runBlocking { coroutineContext[CoroutineDispatcher.Key] }
        //  but requires opting in for @ExperimentalStdlibApi, and have really gotten it to play
        //  for default cases.
        if (dispatcher != null) {
            val scheduler = checkedPointerResult(createSingleThreadDispatcherScheduler(dispatcher))
            realm_wrapper.realm_config_set_scheduler(config.cptr(), scheduler)
        } else {
            // If there is no notification dispatcher use the default scheduler.
            // Re-verify if this is actually needed when notification scheduler is fully in place.
            val scheduler = checkedPointerResult(realm_wrapper.realm_scheduler_make_default())
            realm_wrapper.realm_config_set_scheduler(config.cptr(), scheduler)
        }
        val realmPtr = CPointerWrapper(realm_wrapper.realm_open(config.cptr<realm_config_t>()))
        // Ensure that we can read version information, etc.
        realm_begin_read(realmPtr)
        return realmPtr
    }

    actual fun realm_freeze(liveRealm: NativePointer): NativePointer {
        return CPointerWrapper(realm_wrapper.realm_freeze(liveRealm.cptr<realm_t>()))
    }

    actual fun realm_is_frozen(realm: NativePointer): Boolean {
        return realm_wrapper.realm_is_frozen(realm.cptr<realm_t>())
    }

    actual fun realm_close(realm: NativePointer) {
        checkedBooleanResult(realm_wrapper.realm_close(realm.cptr()))
    }

    actual fun realm_get_schema(realm: NativePointer): NativePointer {
        return CPointerWrapper(realm_wrapper.realm_get_schema(realm.cptr()))
    }

    actual fun realm_get_num_classes(realm: NativePointer): Long {
        return realm_wrapper.realm_get_num_classes(realm.cptr()).toLong()
    }

    actual fun realm_release(p: NativePointer) {
        realm_wrapper.realm_release((p as CPointerWrapper).ptr)
    }

    actual fun realm_is_closed(realm: NativePointer): Boolean {
        return realm_wrapper.realm_is_closed(realm.cptr())
    }

    actual fun realm_begin_read(realm: NativePointer) {
        checkedBooleanResult(realm_wrapper.realm_begin_read(realm.cptr()))
    }

    actual fun realm_begin_write(realm: NativePointer) {
        checkedBooleanResult(realm_wrapper.realm_begin_write(realm.cptr()))
    }

    actual fun realm_commit(realm: NativePointer) {
        checkedBooleanResult(realm_wrapper.realm_commit(realm.cptr()))
    }

    actual fun realm_rollback(realm: NativePointer) {
        checkedBooleanResult(realm_wrapper.realm_rollback(realm.cptr()))
    }

    actual fun realm_is_in_transaction(realm: NativePointer): Boolean {
        return realm_wrapper.realm_is_writable(realm.cptr())
    }

    actual fun realm_find_class(realm: NativePointer, name: String): ClassKey {
        memScoped {
            val found = alloc<BooleanVar>()
            val classInfo = alloc<realm_class_info_t>()
            checkedBooleanResult(
                realm_wrapper.realm_find_class(
                    realm.cptr(),
                    name,
                    found.ptr,
                    classInfo.ptr
                )
            )
            if (!found.value) {
                throw IllegalArgumentException("Class \"$name\" not found")
            }
            return ClassKey(classInfo.key.toLong())
        }
    }

    actual fun realm_object_create(realm: NativePointer, classKey: ClassKey): NativePointer {
        return CPointerWrapper(
            realm_wrapper.realm_object_create(
                realm.cptr(),
                classKey.key.toUInt()
            )
        )
    }

    actual fun realm_object_create_with_primary_key(
        realm: NativePointer,
        classKey: ClassKey,
        primaryKey: Any?
    ): NativePointer {
        memScoped {
            return CPointerWrapper(
                realm_wrapper.realm_object_create_with_primary_key_by_ref(
                    realm.cptr(),
                    classKey.key.toUInt(),
                    to_realm_value(primaryKey).ptr
                )
            )
        }
    }

    actual fun realm_object_is_valid(obj: NativePointer): Boolean {
        return realm_wrapper.realm_object_is_valid(obj.cptr())
    }

    actual fun realm_object_resolve_in(obj: NativePointer, realm: NativePointer): NativePointer? {
        memScoped {
            val objectPointer = allocArray<CPointerVar<realm_object_t>>(1)
            checkedBooleanResult(
                realm_wrapper.realm_object_resolve_in(obj.cptr(), realm.cptr(), objectPointer)
            )
            return objectPointer[0]?.let {
                return CPointerWrapper(it)
            }
        }
    }

    actual fun realm_object_as_link(obj: NativePointer): Link {
        val link: CValue<realm_link_t> =
            realm_wrapper.realm_object_as_link(obj.cptr())
        link.useContents {
            return Link(this.target_table.toLong(), this.target)
        }
    }

    actual fun realm_get_col_key(realm: NativePointer, table: String, col: String): ColumnKey {
        memScoped {
            return ColumnKey(propertyInfo(realm, classInfo(realm, table), col).key)
        }
    }

    actual fun <T> realm_get_value(obj: NativePointer, key: ColumnKey): T {
        memScoped {
            val value: realm_value_t = alloc()
            checkedBooleanResult(realm_wrapper.realm_get_value(obj.cptr(), key.key, value.ptr))
            return from_realm_value(value)
        }
    }

    private fun <T> from_realm_value(value: realm_value_t): T {
        return when (value.type) {
            realm_value_type.RLM_TYPE_NULL ->
                null as T
            realm_value_type.RLM_TYPE_INT ->
                value.integer
            realm_value_type.RLM_TYPE_BOOL ->
                value.boolean
            realm_value_type.RLM_TYPE_STRING ->
                value.string.toKString()
            realm_value_type.RLM_TYPE_FLOAT ->
                value.fnum
            realm_value_type.RLM_TYPE_DOUBLE ->
                value.dnum
            realm_value_type.RLM_TYPE_LINK ->
                value.asLink()
            else ->
                TODO("Unsupported type for from_realm_value ${value.type.name}")
        } as T
    }

    actual fun <T> realm_set_value(o: NativePointer, key: ColumnKey, value: T, isDefault: Boolean) {
        memScoped {
            checkedBooleanResult(
                realm_wrapper.realm_set_value_by_ref(
                    o.cptr(),
                    key.key,
                    to_realm_value(value).ptr,
                    isDefault
                )
            )
        }
    }

    actual fun realm_get_list(obj: NativePointer, key: ColumnKey): NativePointer {
        return CPointerWrapper(realm_wrapper.realm_get_list(obj.cptr(), key.key))
    }

    actual fun realm_list_size(list: NativePointer): Long {
        memScoped {
            val size = alloc<ULongVar>()
            checkedBooleanResult(realm_wrapper.realm_list_size(list.cptr(), size.ptr))
            return size.value.toLong()
        }
    }

    actual fun <T> realm_list_get(list: NativePointer, index: Long): T {
        memScoped {
            val cvalue = alloc<realm_value_t>()
            checkedBooleanResult(
                realm_wrapper.realm_list_get(list.cptr(), index.toULong(), cvalue.ptr)
            )
            return from_realm_value(cvalue)
        }
    }

    actual fun <T> realm_list_add(list: NativePointer, index: Long, value: T) {
        memScoped {
            checkedBooleanResult(
                realm_wrapper.realm_list_add_by_ref(
                    list.cptr(),
                    index.toULong(),
                    to_realm_value(value).ptr
                )
            )
        }
    }

    actual fun <T> realm_list_set(list: NativePointer, index: Long, value: T): T {
        return memScoped {
            realm_list_get<T>(list, index).also {
                checkedBooleanResult(
                    realm_wrapper.realm_list_set_by_ref(
                        list.cptr(),
                        index.toULong(),
                        to_realm_value(value).ptr
                    )
                )
            }
        }
    }

    actual fun realm_list_clear(list: NativePointer) {
        checkedBooleanResult(realm_wrapper.realm_list_clear(list.cptr()))
    }

    actual fun realm_list_erase(list: NativePointer, index: Long) {
        checkedBooleanResult(realm_wrapper.realm_list_erase(list.cptr(), index.toULong()))
    }

    actual fun realm_list_resolve_in(list: NativePointer, realm: NativePointer): NativePointer? {
        memScoped {
            val listPointer = allocArray<CPointerVar<realm_list_t>>(1)
            checkedBooleanResult(
                realm_wrapper.realm_list_resolve_in(list.cptr(), realm.cptr(), listPointer)
            )
            return listPointer[0]?.let {
                CPointerWrapper(it)
            }
        }
    }

    actual fun realm_list_is_valid(list: NativePointer): Boolean {
        return realm_wrapper.realm_list_is_valid(list.cptr())
    }

    @Suppress("ComplexMethod")
    private fun <T> MemScope.to_realm_value(value: T): realm_value_t {
        val cvalue: realm_value_t = alloc()
        when (value) {
            null -> {
                cvalue.type = realm_value_type.RLM_TYPE_NULL
            }
            is Byte -> {
                cvalue.type = realm_value_type.RLM_TYPE_INT
                cvalue.integer = value.toLong()
            }
            is Char -> {
                cvalue.type = realm_value_type.RLM_TYPE_INT
                cvalue.integer = value.toLong()
            }
            is Short -> {
                cvalue.type = realm_value_type.RLM_TYPE_INT
                cvalue.integer = value.toLong()
            }
            is Int -> {
                cvalue.type = realm_value_type.RLM_TYPE_INT
                cvalue.integer = value.toLong()
            }
            is Long -> {
                cvalue.type = realm_value_type.RLM_TYPE_INT
                cvalue.integer = value as Long
            }
            is Boolean -> {
                cvalue.type = realm_value_type.RLM_TYPE_BOOL
                cvalue.boolean = value as Boolean
            }
            is String -> {
                cvalue.type = realm_value_type.RLM_TYPE_STRING
                cvalue.string.set(this, value as String)
            }
            is Float -> {
                cvalue.type = realm_value_type.RLM_TYPE_FLOAT
                cvalue.fnum = value as Float
            }
            is Double -> {
                cvalue.type = realm_value_type.RLM_TYPE_DOUBLE
                cvalue.dnum = value as Double
            }
            is RealmObjectInterop -> {
                cvalue.type = realm_value_type.RLM_TYPE_LINK
                val nativePointer =
                    value.`$realm$ObjectPointer` ?: error("Cannot set unmanaged object")
                realm_wrapper.realm_object_as_link(nativePointer?.cptr()).useContents {
                    cvalue.link.apply {
                        target_table = this@useContents.target_table
                        target = this@useContents.target
                    }
                }
            }
            //    RLM_TYPE_BINARY,
            //    RLM_TYPE_TIMESTAMP,
            //    RLM_TYPE_DECIMAL128,
            //    RLM_TYPE_OBJECT_ID,
            //    RLM_TYPE_UUID,
            else -> {
                TODO("Unsupported type for to_realm_value `${value!!::class.simpleName}`")
            }
        }
        return cvalue
    }

    actual fun realm_query_parse(
        realm: NativePointer,
        table: String,
        query: String,
        vararg args: Any?
    ): NativePointer {
        memScoped {
            val count = args.size
            val cArgs = allocArray<realm_value_t>(count)
            args.mapIndexed { i, arg ->
                cArgs[i].apply {
                    set(memScope, arg)
                }
            }
            return CPointerWrapper(
                realm_wrapper.realm_query_parse(
                    realm.cptr(),
                    classInfo(realm, table).key,
                    query,
                    count.toULong(),
                    cArgs
                )
            )
        }
    }

    actual fun realm_query_find_first(realm: NativePointer): Link? {
        memScoped {
            val found = alloc<BooleanVar>()
            val value = alloc<realm_value_t>()
            checkedBooleanResult(
                realm_wrapper.realm_query_find_first(
                    realm.cptr(),
                    value.ptr,
                    found.ptr
                )
            )
            if (!found.value) {
                return null
            }
            if (value.type != realm_value_type.RLM_TYPE_LINK) {
                error("Query did not return link but ${value.type}")
            }
            return Link(value.link.target, value.link.target_table.toLong())
        }
    }

    actual fun realm_query_find_all(query: NativePointer): NativePointer {
        return CPointerWrapper(realm_wrapper.realm_query_find_all(query.cptr()))
    }

    actual fun realm_results_resolve_in(
        results: NativePointer,
        realm: NativePointer
    ): NativePointer {
        return CPointerWrapper(
            realm_wrapper.realm_results_resolve_in(
                results.cptr(),
                realm.cptr()
            )
        )
    }

    actual fun realm_results_count(results: NativePointer): Long {
        memScoped {
            val count = alloc<ULongVar>()
            checkedBooleanResult(realm_wrapper.realm_results_count(results.cptr(), count.ptr))
            return count.value.toLong()
        }
    }

    actual fun <T> realm_results_get(results: NativePointer, index: Long): Link {
        memScoped {
            val value = alloc<realm_value_t>()
            checkedBooleanResult(
                realm_wrapper.realm_results_get(
                    results.cptr(),
                    index.toULong(),
                    value.ptr
                )
            )
            return value.asLink()
        }
    }

    actual fun realm_get_object(realm: NativePointer, link: Link): NativePointer {
        val ptr = checkedPointerResult(
            realm_wrapper.realm_get_object(
                realm.cptr(),
                link.tableKey.toUInt(),
                link.objKey
            )
        )
        return CPointerWrapper(ptr)
    }

    actual fun realm_object_find_with_primary_key(
        realm: NativePointer,
        classKey: ClassKey,
        primaryKey: Any?
    ): NativePointer? {
        val ptr = memScoped {
            val found = alloc<BooleanVar>()
            realm_wrapper.realm_object_find_with_primary_key_by_ref(
                realm.cptr(),
                classKey.key.toUInt(),
                to_realm_value(primaryKey).ptr,
                found.ptr
            )
        }
        val checkedPtr = checkedPointerResult(ptr)
        return if (checkedPtr != null) CPointerWrapper(checkedPtr) else null
    }

    actual fun realm_results_delete_all(results: NativePointer) {
        checkedBooleanResult(realm_wrapper.realm_results_delete_all(results.cptr()))
    }

    actual fun realm_object_delete(obj: NativePointer) {
        checkedBooleanResult(realm_wrapper.realm_object_delete(obj.cptr()))
    }

    actual fun realm_object_add_notification_callback(
        obj: NativePointer,
        callback: Callback
    ): NativePointer {
        return CPointerWrapper(
            realm_wrapper.realm_object_add_notification_callback(
                obj.cptr(),
                // Use the callback as user data
                StableRef.create(callback).asCPointer(),
                staticCFunction<COpaquePointer?, Unit> { userdata ->
                    userdata?.asStableRef<Callback>()?.dispose()
                        ?: error("Notification callback data should never be null")
                },
                // Change callback
                staticCFunction<COpaquePointer?, CPointer<realm_wrapper.realm_object_changes_t>?, Unit> { userdata, change ->
                    try {
                        userdata?.asStableRef<Callback>()?.get()?.onChange(
                            CPointerWrapper(
                                change,
                                managed = false
                            )
                        ) // FIXME use managed pointer https://github.com/realm/realm-kotlin/issues/147
                            ?: error("Notification callback data should never be null")
                    } catch (e: Exception) {
                        // TODO API-NOTIFICATION Consider catching errors and propagate to error
                        //  callback like the C-API error callback below
                        //  https://github.com/realm/realm-kotlin/issues/303
                        e.printStackTrace()
                    }
                },
                staticCFunction<COpaquePointer?, CPointer<realm_wrapper.realm_async_error_t>?, Unit> { userdata, asyncError ->
                    // TODO Propagate errors to callback
                    //  https://github.com/realm/realm-kotlin/issues/303
                },
                // C-API currently uses the realm's default scheduler no matter what passed here
                null
            ),
            managed = false
        )
    }

    actual fun realm_results_add_notification_callback(
        results: NativePointer,
        callback: Callback
    ): NativePointer {
        return CPointerWrapper(
            realm_wrapper.realm_results_add_notification_callback(
                results.cptr(),
                // Use the callback as user data
                StableRef.create(callback).asCPointer(),
                staticCFunction<COpaquePointer?, Unit> { userdata ->
                    userdata?.asStableRef<Callback>()?.dispose()
                        ?: error("Notification callback data should never be null")
                },
                // Change callback
                staticCFunction<COpaquePointer?, CPointer<realm_wrapper.realm_collection_changes_t>?, Unit> { userdata, change ->
                    try {
                        userdata?.asStableRef<Callback>()?.get()?.onChange(
                            CPointerWrapper(
                                change,
                                managed = false
                            )
                        ) // FIXME use managed pointer https://github.com/realm/realm-kotlin/issues/147
                            ?: error("Notification callback data should never be null")
                    } catch (e: Exception) {
                        // TODO API-NOTIFICATION Consider catching errors and propagate to error
                        //  callback like the C-API error callback below
                        //  https://github.com/realm/realm-kotlin/issues/303
                        e.printStackTrace()
                    }
                },
                staticCFunction<COpaquePointer?, CPointer<realm_wrapper.realm_async_error_t>?, Unit> { userdata, asyncError ->
                    // TODO Propagate errors to callback
                    //  https://github.com/realm/realm-kotlin/issues/303
                },
                // C-API currently uses the realm's default scheduler no matter what passed here
                null
            ),
            managed = false
        )
    }

    actual fun realm_list_add_notification_callback(
        list: NativePointer,
        callback: Callback
    ): NativePointer {
        return CPointerWrapper(
            realm_wrapper.realm_list_add_notification_callback(
                list.cptr(),
                // Use the callback as user data
                StableRef.create(callback).asCPointer(),
                staticCFunction<COpaquePointer?, Unit> { userdata ->
                    userdata?.asStableRef<Callback>()?.dispose()
                        ?: error("Notification callback data should never be null")
                },
                // Change callback
                staticCFunction { userdata, change ->
                    try {
                        userdata?.asStableRef<Callback>()?.get()?.onChange(
                            CPointerWrapper(
                                change,
                                managed = false
                            )
                        ) // FIXME use managed pointer https://github.com/realm/realm-kotlin/issues/147
                            ?: error("Notification callback data should never be null")
                    } catch (e: Exception) {
                        // TODO API-NOTIFICATION Consider catching errors and propagate to error
                        //  callback like the C-API error callback below
                        //  https://github.com/realm/realm-kotlin/issues/303
                        e.printStackTrace()
                    }
                },
                staticCFunction<COpaquePointer?, CPointer<realm_wrapper.realm_async_error_t>?, Unit> { userdata, asyncError ->
                    // TODO Propagate errors to callback
                    //  https://github.com/realm/realm-kotlin/issues/303
                },
                // C-API currently uses the realm's default scheduler no matter what passed here
                null
            ),
            managed = false
        )
    }

    // TODO sync config shouldn't be null
    actual fun realm_app_get(
        appConfig: NativePointer,
        syncClientConfig: NativePointer,
        basePath: String
    ): NativePointer {
        realm_wrapper.realm_sync_client_config_set_base_file_path(
            syncClientConfig.cptr(), basePath
        )
        return CPointerWrapper(realm_wrapper.realm_app_get(appConfig.cptr(), syncClientConfig.cptr()))
    }

    actual fun realm_app_get_current_user(app: NativePointer): NativePointer? {
        val currentUserPtr: CPointer<realm_user_t>? = realm_wrapper.realm_app_get_current_user(app.cptr())
        return nativePointerOrNull(currentUserPtr)
    }

    actual fun realm_app_log_in_with_credentials(
        app: NativePointer,
        credentials: NativePointer,
        callback: AppCallback<NativePointer>
    ) {
        realm_wrapper.realm_app_log_in_with_credentials(
            app.cptr(),
            credentials.cptr(),
            staticCFunction { userData, user, error: CPointer<realm_app_error_t>? ->
                handleAppCallback(userData, error) { CPointerWrapper(realm_clone(user)) }
            },
            StableRef.create(callback).asCPointer(),
            staticCFunction { userdata -> disposeUserData<AppCallback<NativePointer>>(userdata) }
        )
    }

<<<<<<< HEAD
    actual fun realm_app_log_out(
        app: NativePointer,
        user: NativePointer,
        callback: AppCallback<Unit>
    ) {
        checkedBooleanResult(
            realm_wrapper.realm_app_log_out(
                app.cptr(),
                user.cptr(),
                staticCFunction { userData, error ->
                    handleAppCallback(userData, error) { /* No-op, returns Unit */ }
                },
                StableRef.create(callback).asCPointer(),
                staticCFunction { userdata -> disposeUserData<AppCallback<NativePointer>>(userdata) }
            )
        )
    }

    actual fun realm_user_get_identity(user: NativePointer): String {
        return realm_wrapper.realm_user_get_identity(user.cptr()).safeKString("identity")
    }

    actual fun realm_user_is_logged_in(user: NativePointer): Boolean {
        return realm_wrapper.realm_user_is_logged_in(user.cptr())
    }

    actual fun realm_user_log_out(user: NativePointer) {
        checkedBooleanResult(realm_wrapper.realm_user_log_out(user.cptr()))
    }

    actual fun realm_user_get_state(user: NativePointer): CoreUserState {
        return CoreUserState.of(realm_wrapper.realm_user_get_state(user.cptr()))
=======
    private val newRequestLambda = staticCFunction<COpaquePointer?,
        CValue<realm_http_request_t>,
        COpaquePointer?,
        Unit>
    { userdata, request, requestContext ->
        safeUserData<NetworkTransport>(userdata).let { networkTransport ->
            request.useContents { // this : realm_http_request_t ->
                val headerMap = mutableMapOf<String, String>()
                for (i in 0 until num_headers.toInt()) {
                    headers?.get(i)?.let { header ->
                        headerMap[header.name!!.toKString()] = header.value!!.toKString()
                    } ?: error("Header at index $i within range ${num_headers.toInt()} should not be null")
                }

                networkTransport.sendRequest(
                    method = when (method) {
                        realm_http_request_method.RLM_HTTP_REQUEST_METHOD_GET -> NetworkTransport.GET
                        realm_http_request_method.RLM_HTTP_REQUEST_METHOD_POST -> NetworkTransport.POST
                        realm_http_request_method.RLM_HTTP_REQUEST_METHOD_PATCH -> NetworkTransport.PATCH
                        realm_http_request_method.RLM_HTTP_REQUEST_METHOD_PUT -> NetworkTransport.PUT
                        realm_http_request_method.RLM_HTTP_REQUEST_METHOD_DELETE -> NetworkTransport.DELETE
                    },
                    url = url!!.toKString(),
                    headers = headerMap,
                    body = body!!.toKString()
                ) { response: Response ->
                    memScoped {
                        val headersSize = response.headers.entries.size
                        val cResponseHeaders =
                            allocArray<realm_http_header_t>(headersSize)

                        response.headers.entries.forEachIndexed { i, entry ->
                            cResponseHeaders[i].let { header ->
                                header.name = entry.key.cstr.getPointer(memScope)
                                header.value = entry.value.cstr.getPointer(memScope)
                            }
                        }

                        val cResponse =
                            alloc<realm_http_response_t> {
                                body = response.body.cstr.getPointer(memScope)
                                body_size = response.body.cstr.getBytes().size.toULong()
                                custom_status_code = response.customResponseCode
                                status_code = response.httpResponseCode
                                num_headers = response.headers.entries.size.toULong()
                                headers = cResponseHeaders
                            }
                        realm_wrapper.realm_http_transport_complete_request(
                            requestContext,
                            cResponse.ptr
                        )
                    }
                }
            }
        }
>>>>>>> 2b07af06
    }

    actual fun realm_sync_client_config_new(): NativePointer {
        return CPointerWrapper(realm_wrapper.realm_sync_client_config_new())
    }

    actual fun realm_sync_client_config_set_log_callback(
        syncClientConfig: NativePointer,
        callback: SyncLogCallback
    ) {
        realm_wrapper.realm_sync_client_config_set_log_callback(
            syncClientConfig.cptr(),
            staticCFunction { userData, logLevel, message ->
                val userDataLogCallback = safeUserData<SyncLogCallback>(userData)
                userDataLogCallback.log(logLevel.toShort(), message?.toKString())
            },
            StableRef.create(callback.freeze()).asCPointer(),
            staticCFunction { userData -> disposeUserData<() -> SyncLogCallback>(userData) }
        )
    }

    actual fun realm_sync_client_config_set_log_level(
        syncClientConfig: NativePointer,
        level: CoreLogLevel
    ) {
        realm_wrapper.realm_sync_client_config_set_log_level(
            syncClientConfig.cptr(),
            level.priority.toUInt()
        )
    }

    actual fun realm_sync_client_config_set_metadata_mode(
        syncClientConfig: NativePointer,
        metadataMode: MetadataMode
    ) {
        realm_wrapper.realm_sync_client_config_set_metadata_mode(
            syncClientConfig.cptr(),
            realm_sync_client_metadata_mode.byValue(metadataMode.metadataValue.toUInt())
        )
    }

    actual fun realm_sync_set_error_handler(
        syncConfig: NativePointer,
        errorHandler: SyncErrorCallback
    ) {
        realm_wrapper.realm_sync_config_set_error_handler(
            syncConfig.cptr(),
            staticCFunction { userData, syncSession, error ->
                val syncException = error.useContents {
                    val message = "${this.detailed_message} [" +
                        "error_code.category='${this.error_code.category}', " +
                        "error_code.value='${this.error_code.value}', " +
                        "error_code.message='${this.error_code.message}', " +
                        "is_fatal='${this.is_fatal}', " +
                        "is_unrecognized_by_client='${this.is_unrecognized_by_client}'" +
                        "]"
                    SyncException(message)
                }
                val errorCallback = safeUserData<SyncErrorCallback>(userData)
                val session = CPointerWrapper(syncSession)
                errorCallback.onSyncError(session, syncException)
            },
            StableRef.create(errorHandler).asCPointer(),
            staticCFunction { userdata ->
                disposeUserData<(NativePointer, AppException) -> Unit>(userdata)
            }
        )
    }

    actual fun realm_network_transport_new(networkTransport: NetworkTransport): NativePointer {
        return CPointerWrapper(
            realm_wrapper.realm_http_transport_new(
                newRequestLambda,
                StableRef.create(networkTransport).asCPointer(),
                staticCFunction { userdata: CPointer<out CPointed>? ->
                    disposeUserData<NetworkTransport>(userdata)
                }
            )
        )
    }

    @Suppress("LongParameterList")
    actual fun realm_app_config_new(
        appId: String,
        networkTransport: NativePointer,
        baseUrl: String?,
        platform: String,
        platformVersion: String,
        sdkVersion: String
    ): NativePointer {
        val appConfig = realm_wrapper.realm_app_config_new(appId, networkTransport.cptr())

        realm_wrapper.realm_app_config_set_platform(appConfig, platform)
        realm_wrapper.realm_app_config_set_platform_version(appConfig, platformVersion)
        realm_wrapper.realm_app_config_set_sdk_version(appConfig, sdkVersion)

        // TODO Fill in appropriate app meta data
        //  https://github.com/realm/realm-kotlin/issues/407
        realm_wrapper.realm_app_config_set_local_app_version(appConfig, "APP_VERSION")

        baseUrl?.let { realm_wrapper.realm_app_config_set_base_url(appConfig, it) }

        return CPointerWrapper(appConfig)
    }

    actual fun realm_app_config_set_base_url(appConfig: NativePointer, baseUrl: String) {
        realm_wrapper.realm_app_config_set_base_url(appConfig.cptr(), baseUrl)
    }

    actual fun realm_app_credentials_new_anonymous(): NativePointer {
        return CPointerWrapper(realm_wrapper.realm_app_credentials_new_anonymous())
    }

    actual fun realm_app_credentials_new_email_password(
        username: String,
        password: String
    ): NativePointer {
        memScoped {
            val realmStringPassword = password.toRString(this)
            return CPointerWrapper(
                realm_wrapper.realm_app_credentials_new_email_password(
                    username,
                    realmStringPassword
                )
            )
        }
    }

    actual fun realm_auth_credentials_get_provider(credentials: NativePointer): AuthProvider {
        return AuthProvider.of(realm_wrapper.realm_auth_credentials_get_provider(credentials.cptr()))
    }

    actual fun realm_sync_config_new(
        user: NativePointer,
        partition: String
    ): NativePointer {
        return CPointerWrapper(realm_wrapper.realm_sync_config_new(user.cptr(), partition))
    }

    actual fun realm_config_set_sync_config(realmConfiguration: NativePointer, syncConfiguration: NativePointer) {
        realm_wrapper.realm_config_set_sync_config(realmConfiguration.cptr(), syncConfiguration.cptr())
    }

<<<<<<< HEAD
    private fun nativePointerOrNull(ptr: CPointer<*>?, managed: Boolean = true): NativePointer? {
        return if (ptr != null) {
            CPointerWrapper(ptr, managed)
        } else {
            null
        }
    }

    private fun MemScope.classInfo(realm: NativePointer, table: String): realm_class_info_t {
=======
    private fun MemScope.classInfo(
        realm: NativePointer,
        table: String
    ): realm_class_info_t {
>>>>>>> 2b07af06
        val found = alloc<BooleanVar>()
        val classInfo = alloc<realm_class_info_t>()
        checkedBooleanResult(
            realm_wrapper.realm_find_class(
                realm.cptr(),
                table,
                found.ptr,
                classInfo.ptr
            )
        )
        return classInfo
    }

    private fun MemScope.propertyInfo(
        realm: NativePointer,
        classInfo: realm_class_info_t,
        col: String
    ): realm_property_info_t {
        val found = alloc<BooleanVar>()
        val propertyInfo = alloc<realm_property_info_t>()
        checkedBooleanResult(
            realm_find_property(
                realm.cptr(),
                classInfo.key,
                col,
                found.ptr,
                propertyInfo.ptr
            )
        )
        return propertyInfo
    }

    private fun realm_value_t.asLink(): Link {
        if (this.type != realm_value_type.RLM_TYPE_LINK) {
            error("Value is not of type link: $this.type")
        }
        return Link(this.link.target_table.toLong(), this.link.target)
    }

    private fun CPointer<ByteVar>?.safeKString(identifier: String? = null): String {
        return this?.toKString()
            ?: throw NullPointerException(identifier?.let { "'$identifier' cannot be null." })
    }

    private fun createSingleThreadDispatcherScheduler(
        dispatcher: CoroutineDispatcher
    ): CPointer<realm_scheduler_t>? {
        printlntid("createSingleThreadDispatcherScheduler")
        val scheduler = SingleThreadDispatcherScheduler(tid(), dispatcher).freeze()

        return realm_wrapper.realm_scheduler_new(
            // userdata: kotlinx.cinterop.CValuesRef<*>?,
            scheduler.ref,

            // free: realm_wrapper.realm_free_userdata_func_t? /* = kotlinx.cinterop.CPointer<kotlinx.cinterop.CFunction<(kotlinx.cinterop.COpaquePointer? /* = kotlinx.cinterop.CPointer<out kotlinx.cinterop.CPointed>? */) -> kotlin.Unit>>? */,
            staticCFunction<COpaquePointer?, Unit> { userdata ->
                printlntid("free")
                userdata?.asStableRef<SingleThreadDispatcherScheduler>()?.dispose()
            },

            // notify: realm_wrapper.realm_scheduler_notify_func_t? /* = kotlinx.cinterop.CPointer<kotlinx.cinterop.CFunction<(kotlinx.cinterop.COpaquePointer? /* = kotlinx.cinterop.CPointer<out kotlinx.cinterop.CPointed>? */) -> kotlin.Unit>>? */,
            staticCFunction<COpaquePointer?, Unit> { userdata ->
                // Must be thread safe
                val scheduler =
                    userdata!!.asStableRef<SingleThreadDispatcherScheduler>().get()
                printlntid("$scheduler notify")
                try {
                    scheduler.notify()
                } catch (e: Exception) {
                    // Should never happen, but is included for development to get some indicators
                    // on errors instead of silent crashes.
                    e.printStackTrace()
                }
            },

            // is_on_thread: realm_wrapper.realm_scheduler_is_on_thread_func_t? /* = kotlinx.cinterop.CPointer<kotlinx.cinterop.CFunction<(kotlinx.cinterop.COpaquePointer? /* = kotlinx.cinterop.CPointer<out kotlinx.cinterop.CPointed>? */) -> kotlin.Boolean>>? */,
            staticCFunction<COpaquePointer?, Boolean> { userdata ->
                // Must be thread safe
                val scheduler =
                    userdata!!.asStableRef<SingleThreadDispatcherScheduler>().get()
                printlntid("is_on_thread[$scheduler] ${scheduler.threadId} " + tid())
                scheduler.threadId == tid()
            },

            // is_same_as: realm_wrapper.realm_scheduler_is_same_as_func_t? /* = kotlinx.cinterop.CPointer<kotlinx.cinterop.CFunction<(kotlinx.cinterop.COpaquePointer? /* = kotlinx.cinterop.CPointer<out kotlinx.cinterop.CPointed>? */, kotlinx.cinterop.COpaquePointer? /* = kotlinx.cinterop.CPointer<out kotlinx.cinterop.CPointed>? */) -> kotlin.Boolean>>? */,
            staticCFunction<COpaquePointer?, COpaquePointer?, Boolean> { userdata, other ->
                userdata == other
            },

            // can_deliver_notifications: realm_wrapper.realm_scheduler_can_deliver_notifications_func_t? /* = kotlinx.cinterop.CPointer<kotlinx.cinterop.CFunction<(kotlinx.cinterop.COpaquePointer? /* = kotlinx.cinterop.CPointer<out kotlinx.cinterop.CPointed>? */) -> kotlin.Boolean>>? */,
            staticCFunction<COpaquePointer?, Boolean> { userdata -> true },

            // set_notify_callback: realm_wrapper.realm_scheduler_set_notify_callback_func_t? /* = kotlinx.cinterop.CPointer<kotlinx.cinterop.CFunction<(
            //     userdata kotlinx.cinterop.COpaquePointer? /* = kotlinx.cinterop.CPointer<out kotlinx.cinterop.CPointed>? */,
            //     callback_userdata kotlinx.cinterop.COpaquePointer? /* = kotlinx.cinterop.CPointer<out kotlinx.cinterop.CPointed>? */,
            //     free callback userdata realm_wrapper.realm_free_userdata_func_t? /* = kotlinx.cinterop.CPointer<kotlinx.cinterop.CFunction<(kotlinx.cinterop.COpaquePointer? /* = kotlinx.cinterop.CPointer<out kotlinx.cinterop.CPointed>? */) -> kotlin.Unit>>? */,
            //     notify realm_wrapper.realm_scheduler_notify_func_t? /* = kotlinx.cinterop.CPointer<kotlinx.cinterop.CFunction<(kotlinx.cinterop.COpaquePointer? /* = kotlinx.cinterop.CPointer<out kotlinx.cinterop.CPointed>? */) -> kotlin.Unit>>? */) -> kotlin.Unit>>? */)
            staticCFunction { userdata, notify_callback_userdata, free_notify_callback_userdata, notify_callback ->
                try {
                    val scheduler =
                        userdata!!.asStableRef<SingleThreadDispatcherScheduler>().get()
                    printlntid("set notify callback [$scheduler]: $notify_callback $notify_callback_userdata")
                    scheduler.set_notify_callback(
                        CoreCallback(
                            notify_callback!!,
                            notify_callback_userdata!!
                        )
                    )
                } catch (e: Exception) {
                    // Should never happen, but is included for development to get some indicators
                    // on errors instead of silent crashes.
                    e.printStackTrace()
                }
            }
        )
    }

    private fun <R> handleAppCallback(
        userData: COpaquePointer?,
        error: CPointer<realm_app_error_t>?,
        getValue: () -> R
    ) {
        val userDataCallback = safeUserData<AppCallback<R>>(userData)
        if (error == null) {
            userDataCallback.onSuccess(getValue())
        } else {
            val message = with(error.pointed) {
                "${message?.toKString()} [error_category=${error_category.value}, error_code=$error_code, link_to_server_logs=$link_to_server_logs]"
            }
            userDataCallback.onError(AppException(message))
        }
    }

    private val newRequestLambda = staticCFunction<COpaquePointer?,
        CValue<realm_http_request_t>,
        COpaquePointer?,
        Unit>
    { userdata, request, requestContext ->
        safeUserData<NetworkTransport>(userdata).let { networkTransport ->
            request.useContents { // this : realm_http_request_t ->
                val headerMap = mutableMapOf<String, String>()
                for (i in 0 until num_headers.toInt()) {
                    headers?.get(i)?.let { header ->
                        headerMap[header.name!!.toKString()] = header.value!!.toKString()
                    } ?: error("Header at index $i within range ${num_headers.toInt()} should not be null")
                }

                val response = networkTransport.sendRequest(
                    method = when (method) {
                        realm_http_request_method.RLM_HTTP_REQUEST_METHOD_GET -> NetworkTransport.GET
                        realm_http_request_method.RLM_HTTP_REQUEST_METHOD_POST -> NetworkTransport.POST
                        realm_http_request_method.RLM_HTTP_REQUEST_METHOD_PATCH -> NetworkTransport.PATCH
                        realm_http_request_method.RLM_HTTP_REQUEST_METHOD_PUT -> NetworkTransport.PUT
                        realm_http_request_method.RLM_HTTP_REQUEST_METHOD_DELETE -> NetworkTransport.DELETE
                    },
                    url = url!!.toKString(),
                    headers = headerMap,
                    body = body!!.toKString()
                )

                memScoped {
                    val headersSize = response.headers.entries.size
                    val cResponseHeaders = allocArray<realm_http_header_t>(headersSize)

                    response.headers.entries.forEachIndexed { i, entry ->
                        cResponseHeaders[i].let { header ->
                            header.name = entry.key.cstr.getPointer(memScope)
                            header.value = entry.value.cstr.getPointer(memScope)
                        }
                    }

                    val cResponse = alloc<realm_http_response_t> {
                        body = response.body.cstr.getPointer(memScope)
                        body_size = response.body.cstr.getBytes().size.toULong()
                        custom_status_code = response.customResponseCode
                        status_code = response.httpResponseCode
                        num_headers = response.headers.entries.size.toULong()
                        headers = cResponseHeaders
                    }

                    realm_wrapper.realm_http_transport_complete_request(requestContext, cResponse.ptr)
                }
            }
        }
    }

    data class CoreCallback(
        val callback: realm_scheduler_notify_func_t,
        val callbackUserdata: CPointer<out CPointed>,
    )

    interface Scheduler {
        fun set_notify_callback(coreCallback: CoreCallback)
        fun notify()
    }

    class SingleThreadDispatcherScheduler(
        val threadId: ULong,
        dispatcher: CoroutineDispatcher
    ) : Scheduler {
        val callback: AtomicRef<CoreCallback?> = atomic(null)
        val scope: CoroutineScope = CoroutineScope(dispatcher)
        val ref: CPointer<out CPointed>

        init {
            ref = StableRef.create(this).asCPointer()
        }

        override fun set_notify_callback(coreCallback: CoreCallback) {
            callback.value = coreCallback
        }

        override fun notify() {
            val function: suspend CoroutineScope.() -> Unit = {
                try {
                    printlntid("on dispatcher")
                    callback.value?.let {
                        it.callback.invoke(it.callbackUserdata)
                    }
                } catch (e: Exception) {
                    // Should never happen, but is included for development to get some indicators
                    // on errors instead of silent crashes.
                    e.printStackTrace()
                }
            }
            scope.launch(
                scope.coroutineContext,
                CoroutineStart.DEFAULT,
                function.freeze()
            )
        }
    }
}

private inline fun <reified T : Any> stableUserData(userdata: COpaquePointer?) =
    userdata?.asStableRef<T>()
        ?: error("User data (${T::class.simpleName}) should never be null")

private inline fun <reified T : Any> safeUserData(userdata: COpaquePointer?) =
    stableUserData<T>(userdata).get()

private inline fun <reified T : Any> disposeUserData(userdata: COpaquePointer?) {
    stableUserData<T>(userdata).dispose()
}

// Development debugging methods
// TODO Consider consolidating into platform abstract methods!?
// private inline fun printlntid(s: String) = printlnWithTid(s)
private inline fun printlntid(s: String) = Unit

private fun printlnWithTid(s: String) {
    // Don't try to optimize. Putting tid() call directly in formatted string causes crashes
    // (probably some compiler optimizations that causes references to be collected to early)
    val tid = tid()
    println("<" + tid.toString() + "> $s")
}
private fun tid(): ULong {
    memScoped {
        initRuntimeIfNeeded()
        val tidVar = alloc<ULongVar>()
        pthread_threadid_np(null, tidVar.ptr).ensureUnixCallResult("pthread_threadid_np")
        return tidVar.value
    }
}
private fun getUnixError() = strerror(posix_errno())!!.toKString()
private inline fun Int.ensureUnixCallResult(s: String): Int {
    if (this != 0) {
        throw Error("$s ${getUnixError()}")
    }
    return this
}<|MERGE_RESOLUTION|>--- conflicted
+++ resolved
@@ -933,6 +933,7 @@
             app.cptr(),
             credentials.cptr(),
             staticCFunction { userData, user, error: CPointer<realm_app_error_t>? ->
+                // Remember to clone user object or else it will go out of scope right after we leave this callback
                 handleAppCallback(userData, error) { CPointerWrapper(realm_clone(user)) }
             },
             StableRef.create(callback).asCPointer(),
@@ -940,7 +941,6 @@
         )
     }
 
-<<<<<<< HEAD
     actual fun realm_app_log_out(
         app: NativePointer,
         user: NativePointer,
@@ -973,63 +973,6 @@
 
     actual fun realm_user_get_state(user: NativePointer): CoreUserState {
         return CoreUserState.of(realm_wrapper.realm_user_get_state(user.cptr()))
-=======
-    private val newRequestLambda = staticCFunction<COpaquePointer?,
-        CValue<realm_http_request_t>,
-        COpaquePointer?,
-        Unit>
-    { userdata, request, requestContext ->
-        safeUserData<NetworkTransport>(userdata).let { networkTransport ->
-            request.useContents { // this : realm_http_request_t ->
-                val headerMap = mutableMapOf<String, String>()
-                for (i in 0 until num_headers.toInt()) {
-                    headers?.get(i)?.let { header ->
-                        headerMap[header.name!!.toKString()] = header.value!!.toKString()
-                    } ?: error("Header at index $i within range ${num_headers.toInt()} should not be null")
-                }
-
-                networkTransport.sendRequest(
-                    method = when (method) {
-                        realm_http_request_method.RLM_HTTP_REQUEST_METHOD_GET -> NetworkTransport.GET
-                        realm_http_request_method.RLM_HTTP_REQUEST_METHOD_POST -> NetworkTransport.POST
-                        realm_http_request_method.RLM_HTTP_REQUEST_METHOD_PATCH -> NetworkTransport.PATCH
-                        realm_http_request_method.RLM_HTTP_REQUEST_METHOD_PUT -> NetworkTransport.PUT
-                        realm_http_request_method.RLM_HTTP_REQUEST_METHOD_DELETE -> NetworkTransport.DELETE
-                    },
-                    url = url!!.toKString(),
-                    headers = headerMap,
-                    body = body!!.toKString()
-                ) { response: Response ->
-                    memScoped {
-                        val headersSize = response.headers.entries.size
-                        val cResponseHeaders =
-                            allocArray<realm_http_header_t>(headersSize)
-
-                        response.headers.entries.forEachIndexed { i, entry ->
-                            cResponseHeaders[i].let { header ->
-                                header.name = entry.key.cstr.getPointer(memScope)
-                                header.value = entry.value.cstr.getPointer(memScope)
-                            }
-                        }
-
-                        val cResponse =
-                            alloc<realm_http_response_t> {
-                                body = response.body.cstr.getPointer(memScope)
-                                body_size = response.body.cstr.getBytes().size.toULong()
-                                custom_status_code = response.customResponseCode
-                                status_code = response.httpResponseCode
-                                num_headers = response.headers.entries.size.toULong()
-                                headers = cResponseHeaders
-                            }
-                        realm_wrapper.realm_http_transport_complete_request(
-                            requestContext,
-                            cResponse.ptr
-                        )
-                    }
-                }
-            }
-        }
->>>>>>> 2b07af06
     }
 
     actual fun realm_sync_client_config_new(): NativePointer {
@@ -1173,7 +1116,6 @@
         realm_wrapper.realm_config_set_sync_config(realmConfiguration.cptr(), syncConfiguration.cptr())
     }
 
-<<<<<<< HEAD
     private fun nativePointerOrNull(ptr: CPointer<*>?, managed: Boolean = true): NativePointer? {
         return if (ptr != null) {
             CPointerWrapper(ptr, managed)
@@ -1182,13 +1124,10 @@
         }
     }
 
-    private fun MemScope.classInfo(realm: NativePointer, table: String): realm_class_info_t {
-=======
     private fun MemScope.classInfo(
         realm: NativePointer,
         table: String
     ): realm_class_info_t {
->>>>>>> 2b07af06
         val found = alloc<BooleanVar>()
         val classInfo = alloc<realm_class_info_t>()
         checkedBooleanResult(
@@ -1336,7 +1275,7 @@
                     } ?: error("Header at index $i within range ${num_headers.toInt()} should not be null")
                 }
 
-                val response = networkTransport.sendRequest(
+                networkTransport.sendRequest(
                     method = when (method) {
                         realm_http_request_method.RLM_HTTP_REQUEST_METHOD_GET -> NetworkTransport.GET
                         realm_http_request_method.RLM_HTTP_REQUEST_METHOD_POST -> NetworkTransport.POST
@@ -1347,29 +1286,33 @@
                     url = url!!.toKString(),
                     headers = headerMap,
                     body = body!!.toKString()
-                )
-
-                memScoped {
-                    val headersSize = response.headers.entries.size
-                    val cResponseHeaders = allocArray<realm_http_header_t>(headersSize)
-
-                    response.headers.entries.forEachIndexed { i, entry ->
-                        cResponseHeaders[i].let { header ->
-                            header.name = entry.key.cstr.getPointer(memScope)
-                            header.value = entry.value.cstr.getPointer(memScope)
+                ) { response: Response ->
+                    memScoped {
+                        val headersSize = response.headers.entries.size
+                        val cResponseHeaders =
+                            allocArray<realm_http_header_t>(headersSize)
+
+                        response.headers.entries.forEachIndexed { i, entry ->
+                            cResponseHeaders[i].let { header ->
+                                header.name = entry.key.cstr.getPointer(memScope)
+                                header.value = entry.value.cstr.getPointer(memScope)
+                            }
                         }
+
+                        val cResponse =
+                            alloc<realm_http_response_t> {
+                                body = response.body.cstr.getPointer(memScope)
+                                body_size = response.body.cstr.getBytes().size.toULong()
+                                custom_status_code = response.customResponseCode
+                                status_code = response.httpResponseCode
+                                num_headers = response.headers.entries.size.toULong()
+                                headers = cResponseHeaders
+                            }
+                        realm_wrapper.realm_http_transport_complete_request(
+                            requestContext,
+                            cResponse.ptr
+                        )
                     }
-
-                    val cResponse = alloc<realm_http_response_t> {
-                        body = response.body.cstr.getPointer(memScope)
-                        body_size = response.body.cstr.getBytes().size.toULong()
-                        custom_status_code = response.customResponseCode
-                        status_code = response.httpResponseCode
-                        num_headers = response.headers.entries.size.toULong()
-                        headers = cResponseHeaders
-                    }
-
-                    realm_wrapper.realm_http_transport_complete_request(requestContext, cResponse.ptr)
                 }
             }
         }
