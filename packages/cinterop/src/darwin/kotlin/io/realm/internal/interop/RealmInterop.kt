--- conflicted
+++ resolved
@@ -710,34 +710,6 @@
         }
     }
 
-<<<<<<< HEAD
-    private fun <T> from_realm_value(value: realm_value_t): T {
-        return when (value.type) {
-            realm_value_type.RLM_TYPE_NULL ->
-                null as T
-            realm_value_type.RLM_TYPE_INT ->
-                value.integer
-            realm_value_type.RLM_TYPE_BOOL ->
-                value.boolean
-            realm_value_type.RLM_TYPE_STRING ->
-                value.string.toKString()
-            realm_value_type.RLM_TYPE_FLOAT ->
-                value.fnum
-            realm_value_type.RLM_TYPE_DOUBLE ->
-                value.dnum
-            realm_value_type.RLM_TYPE_TIMESTAMP ->
-                value.asTimestamp()
-            realm_value_type.RLM_TYPE_OBJECT_ID ->
-                value.asObjectId()
-            realm_value_type.RLM_TYPE_LINK ->
-                value.asLink()
-            else ->
-                TODO("Unsupported type for from_realm_value ${value.type.name}")
-        } as T
-    }
-
-    actual fun <T> realm_set_value(obj: RealmObjectPointer, key: PropertyKey, value: T, isDefault: Boolean) {
-=======
     private fun from_realm_value(value: realm_value_t): RealmValue {
         return RealmValue(
             when (value.type) {
@@ -755,6 +727,8 @@
                     value.dnum
                 realm_value_type.RLM_TYPE_TIMESTAMP ->
                     value.asTimestamp()
+                realm_value_type.RLM_TYPE_OBJECT_ID ->
+                    value.asObjectId()
                 realm_value_type.RLM_TYPE_LINK ->
                     value.asLink()
                 else ->
@@ -764,7 +738,6 @@
     }
 
     actual fun realm_set_value(obj: RealmObjectPointer, key: PropertyKey, value: RealmValue, isDefault: Boolean) {
->>>>>>> 618b370f
         memScoped {
             checkedBooleanResult(
                 realm_wrapper.realm_set_value_by_ref(
