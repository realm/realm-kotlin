--- conflicted
+++ resolved
@@ -1490,9 +1490,8 @@
         return CPointerWrapper(realm_wrapper.realm_sync_session_get(realm.cptr()))
     }
 
-<<<<<<< HEAD
     actual fun realm_sync_session_wait_for_download_completion(
-        syncSession: NativePointer,
+        syncSession: RealmSyncSessionPointer,
         callback: SyncSessionTransferCompletionCallback
     ) {
         realm_wrapper.realm_sync_session_wait_for_download_completion(
@@ -1517,7 +1516,7 @@
     }
 
     actual fun realm_sync_session_wait_for_upload_completion(
-        syncSession: NativePointer,
+        syncSession: RealmSyncSessionPointer,
         callback: SyncSessionTransferCompletionCallback
     ) {
         realm_wrapper.realm_sync_session_wait_for_upload_completion(
@@ -1541,10 +1540,7 @@
         )
     }
 
-    actual fun realm_network_transport_new(networkTransport: NetworkTransport): NativePointer {
-=======
     actual fun realm_network_transport_new(networkTransport: NetworkTransport): RealmNetworkTransportPointer {
->>>>>>> 8f4a327c
         return CPointerWrapper(
             realm_wrapper.realm_http_transport_new(
                 newRequestLambda,
