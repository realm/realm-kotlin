--- conflicted
+++ resolved
@@ -901,13 +901,8 @@
         realm_wrapper.realm_app_log_in_with_credentials(
             app.cptr(),
             credentials.cptr(),
-<<<<<<< HEAD
-            staticCFunction { userdata, user, error ->
+            staticCFunction { userdata, user, error: CPointer<realm_app_error_t>? ->
                 val userDataCallback = safeUserData<AppCallback<NativePointer>>(userdata)
-=======
-            staticCFunction { userdata, user, error: CPointer<realm_app_error_t>? ->
-                val userDataCallback = safeUserData<CinteropCallback>(userdata)
->>>>>>> 640fd07d
                 if (error == null) {
                     // Remember to clone user object or else it will be invalidated right after we leave this callback
                     val clonedUser = realm_clone(user)
