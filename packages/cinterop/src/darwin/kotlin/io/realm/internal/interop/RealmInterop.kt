/*
 * Copyright 2020 Realm Inc.
 *
 * Licensed under the Apache License, Version 2.0 (the "License");
 * you may not use this file except in compliance with the License.
 * You may obtain a copy of the License at
 *
 * http://www.apache.org/licenses/LICENSE-2.0
 *
 * Unless required by applicable law or agreed to in writing, software
 * distributed under the License is distributed on an "AS IS" BASIS,
 * WITHOUT WARRANTIES OR CONDITIONS OF ANY KIND, either express or implied.
 * See the License for the specific language governing permissions and
 * limitations under the License.
 */
// TODO https://github.com/realm/realm-kotlin/issues/303
@file:Suppress("TooGenericExceptionThrown", "TooGenericExceptionCaught")

package io.realm.internal.interop

import io.realm.internal.interop.Constants.ENCRYPTION_KEY_LENGTH
import io.realm.internal.interop.sync.AuthProvider
import io.realm.internal.interop.sync.CoreUserState
import io.realm.internal.interop.sync.MetadataMode
import io.realm.internal.interop.sync.NetworkTransport
import io.realm.internal.interop.sync.Response
import io.realm.mongodb.AppException
import io.realm.mongodb.SyncException
import kotlinx.atomicfu.AtomicRef
import kotlinx.atomicfu.atomic
import kotlinx.cinterop.BooleanVar
import kotlinx.cinterop.ByteVar
import kotlinx.cinterop.ByteVarOf
import kotlinx.cinterop.COpaquePointer
import kotlinx.cinterop.CPointed
import kotlinx.cinterop.CPointer
import kotlinx.cinterop.CPointerVar
import kotlinx.cinterop.CValue
import kotlinx.cinterop.MemScope
import kotlinx.cinterop.StableRef
import kotlinx.cinterop.ULongVar
import kotlinx.cinterop.alloc
import kotlinx.cinterop.allocArray
import kotlinx.cinterop.asStableRef
import kotlinx.cinterop.cValue
import kotlinx.cinterop.cstr
import kotlinx.cinterop.get
import kotlinx.cinterop.getBytes
import kotlinx.cinterop.invoke
import kotlinx.cinterop.memScoped
import kotlinx.cinterop.pointed
import kotlinx.cinterop.ptr
import kotlinx.cinterop.readBytes
import kotlinx.cinterop.refTo
import kotlinx.cinterop.set
import kotlinx.cinterop.staticCFunction
import kotlinx.cinterop.toKString
import kotlinx.cinterop.useContents
import kotlinx.cinterop.value
import kotlinx.coroutines.CoroutineDispatcher
import kotlinx.coroutines.CoroutineScope
import kotlinx.coroutines.CoroutineStart
import kotlinx.coroutines.launch
import platform.posix.posix_errno
import platform.posix.pthread_threadid_np
import platform.posix.strerror
import platform.posix.uint8_tVar
import realm_wrapper.realm_app_error_t
import realm_wrapper.realm_class_info_t
import realm_wrapper.realm_clear_last_error
import realm_wrapper.realm_clone
import realm_wrapper.realm_config_t
import realm_wrapper.realm_error_t
import realm_wrapper.realm_find_property
import realm_wrapper.realm_get_last_error
import realm_wrapper.realm_http_header_t
import realm_wrapper.realm_http_request_method
import realm_wrapper.realm_http_request_t
import realm_wrapper.realm_http_response_t
import realm_wrapper.realm_link_t
import realm_wrapper.realm_list_t
import realm_wrapper.realm_object_t
import realm_wrapper.realm_property_info_t
import realm_wrapper.realm_release
import realm_wrapper.realm_scheduler_notify_func_t
import realm_wrapper.realm_scheduler_t
import realm_wrapper.realm_string_t
import realm_wrapper.realm_sync_client_metadata_mode
import realm_wrapper.realm_t
import realm_wrapper.realm_user_t
import realm_wrapper.realm_value_t
import realm_wrapper.realm_value_type
import realm_wrapper.realm_version_id_t
import kotlin.collections.set
import kotlin.native.concurrent.freeze
import kotlin.native.internal.createCleaner

private fun throwOnError() {
    memScoped {
        val error = alloc<realm_error_t>()
        if (realm_get_last_error(error.ptr)) {
            val message = "[${error.error}]: ${error.message?.toKString()}"
            val exception = coreErrorAsThrowable(error.error, message)

            realm_clear_last_error()
            throw exception
        }
    }
}

private fun checkedBooleanResult(boolean: Boolean): Boolean {
    if (!boolean) throwOnError(); return boolean
}

private fun <T : CPointed> checkedPointerResult(pointer: CPointer<T>?): CPointer<T>? {
    if (pointer == null) throwOnError(); return pointer
}

// FIXME API-INTERNAL Consider making NativePointer/CPointerWrapper generic to enforce typing

class CPointerWrapper(ptr: CPointer<out CPointed>?, managed: Boolean = true) : NativePointer {
    val ptr: CPointer<out CPointed>? = checkedPointerResult(ptr)

    @OptIn(ExperimentalStdlibApi::class)
    val cleaner = if (managed) {
        createCleaner(ptr.freeze()) {
            realm_release(it)
        }
    } else null
}

// Convenience type cast
private inline fun <T : CPointed> NativePointer.cptr(): CPointer<T> {
    return (this as CPointerWrapper).ptr as CPointer<T>
}

fun realm_string_t.set(memScope: MemScope, s: String): realm_string_t {
    val cstr = s.cstr
    data = cstr.getPointer(memScope)
    size = cstr.getBytes().size.toULong() - 1UL // realm_string_t is not zero-terminated
    return this
}

fun realm_value_t.set(memScope: MemScope, value: Any?): realm_value_t {
    when (value) {
        null -> {
            type = realm_value_type.RLM_TYPE_NULL
        }
        is String -> {
            type = realm_value_type.RLM_TYPE_STRING
            string.set(memScope, value)
        }
        is Byte, is Short, is Int, is Long -> {
            type = realm_value_type.RLM_TYPE_INT
            integer = (value as Number).toLong()
        }
        is Char -> {
            type = realm_value_type.RLM_TYPE_INT
            integer = value.toLong()
        }
        is Float -> {
            type = realm_value_type.RLM_TYPE_FLOAT
            fnum = value
        }
        is Double -> {
            type = realm_value_type.RLM_TYPE_DOUBLE
            dnum = value
        }
        else ->
            TODO("Value conversion not yet implemented for : ${value::class.simpleName}")
    }
    return this
}

fun realm_string_t.toKString(): String {
    if (size == 0UL) {
        return ""
    }
    val data: CPointer<ByteVarOf<Byte>>? = this.data
    val readBytes: ByteArray? = data?.readBytes(this.size.toInt())
    return readBytes?.toKString()!!
}

fun String.toRString(memScope: MemScope) = cValue<realm_string_t> {
    set(memScope, this@toRString)
}

@Suppress("LargeClass", "FunctionNaming")
actual object RealmInterop {

    actual fun realm_get_version_id(realm: NativePointer): Long {
        memScoped {
            val info = alloc<realm_version_id_t>()
            val found = alloc<BooleanVar>()
            checkedBooleanResult(
                realm_wrapper.realm_get_version_id(
                    realm.cptr(),
                    found.ptr,
                    info.ptr
                )
            )
            return if (found.value) {
                info.version.toLong()
            } else {
                throw IllegalStateException("No VersionId was available. Reading the VersionId requires a valid read transaction.")
            }
        }
    }

    actual fun realm_get_num_versions(realm: NativePointer): Long {
        memScoped {
            val versionsCount = alloc<ULongVar>()
            checkedBooleanResult(
                realm_wrapper.realm_get_num_versions(
                    realm.cptr(),
                    versionsCount.ptr
                )
            )
            return versionsCount.value.toLong()
        }
    }

    actual fun realm_get_library_version(): String {
        return realm_wrapper.realm_get_library_version().safeKString("library_version")
    }

    actual fun realm_schema_new(tables: List<Table>): NativePointer {
        val count = tables.size
        memScoped {
            val cclasses = allocArray<realm_class_info_t>(count)
            val cproperties = allocArray<CPointerVar<realm_property_info_t>>(count)
            for ((i, clazz) in tables.withIndex()) {
                val properties = clazz.properties
                // Class
                cclasses[i].apply {
                    name = clazz.name.cstr.ptr
                    primary_key = (clazz.primaryKey ?: "").cstr.ptr
                    num_properties = properties.size.toULong()
                    num_computed_properties = 0U
                    flags =
                        clazz.flags.fold(0) { flags, element -> flags or element.nativeValue.toInt() }
                }
                cproperties[i] =
                    allocArray<realm_property_info_t>(properties.size).getPointer(memScope)
                for ((j, property) in properties.withIndex()) {
                    cproperties[i]!![j].apply {
                        name = property.name.cstr.ptr
                        public_name = "".cstr.ptr
                        link_target = property.linkTarget.cstr.ptr
                        link_origin_property_name = "".cstr.ptr
                        type = property.type.nativeValue
                        collection_type = property.collectionType.nativeValue
                        flags =
                            property.flags.fold(0) { flags, element -> flags or element.nativeValue.toInt() }
                    }
                }
            }
            return CPointerWrapper(
                realm_wrapper.realm_schema_new(
                    cclasses,
                    count.toULong(),
                    cproperties
                )
            )
        }
    }

    actual fun realm_config_new(): NativePointer {
        return CPointerWrapper(realm_wrapper.realm_config_new())
    }

    actual fun realm_config_set_path(config: NativePointer, path: String) {
        realm_wrapper.realm_config_set_path(config.cptr(), path)
    }

    actual fun realm_config_set_schema_mode(config: NativePointer, mode: SchemaMode) {
        realm_wrapper.realm_config_set_schema_mode(
            config.cptr(),
            mode.nativeValue
        )
    }

    actual fun realm_config_set_schema_version(config: NativePointer, version: Long) {
        realm_wrapper.realm_config_set_schema_version(
            config.cptr(),
            version.toULong()
        )
    }

    actual fun realm_config_set_max_number_of_active_versions(
        config: NativePointer,
        maxNumberOfVersions: Long
    ) {
        realm_wrapper.realm_config_set_max_number_of_active_versions(
            config.cptr(),
            maxNumberOfVersions.toULong()
        )
    }

    actual fun realm_config_set_encryption_key(config: NativePointer, encryptionKey: ByteArray) {
        memScoped {
            val encryptionKeyPointer = encryptionKey.refTo(0).getPointer(memScope)
            realm_wrapper.realm_config_set_encryption_key(
                config.cptr(),
                encryptionKeyPointer as CPointer<uint8_tVar>,
                encryptionKey.size.toULong()
            )
        }
    }

    actual fun realm_config_get_encryption_key(config: NativePointer): ByteArray? {
        memScoped {
            val encryptionKey = ByteArray(ENCRYPTION_KEY_LENGTH)
            val encryptionKeyPointer = encryptionKey.refTo(0).getPointer(memScope)

            val keyLength = realm_wrapper.realm_config_get_encryption_key(
                config.cptr(),
                encryptionKeyPointer as CPointer<uint8_tVar>
            )

            if (keyLength == ENCRYPTION_KEY_LENGTH.toULong()) {
                return encryptionKey
            }

            return null
        }
    }

    actual fun realm_config_set_schema(config: NativePointer, schema: NativePointer) {
        realm_wrapper.realm_config_set_schema(config.cptr(), schema.cptr())
    }

    actual fun realm_schema_validate(schema: NativePointer, mode: SchemaValidationMode): Boolean {
        return checkedBooleanResult(
            realm_wrapper.realm_schema_validate(
                schema.cptr(),
                mode.nativeValue.toULong()
            )
        )
    }

    actual fun realm_open(config: NativePointer, dispatcher: CoroutineDispatcher?): NativePointer {
        printlntid("opening")
        // TODO Consider just grabbing the current dispatcher by
        //      val dispatcher = runBlocking { coroutineContext[CoroutineDispatcher.Key] }
        //  but requires opting in for @ExperimentalStdlibApi, and have really gotten it to play
        //  for default cases.
        if (dispatcher != null) {
            val scheduler = checkedPointerResult(createSingleThreadDispatcherScheduler(dispatcher))
            realm_wrapper.realm_config_set_scheduler(config.cptr(), scheduler)
        } else {
            // If there is no notification dispatcher use the default scheduler.
            // Re-verify if this is actually needed when notification scheduler is fully in place.
            val scheduler = checkedPointerResult(realm_wrapper.realm_scheduler_make_default())
            realm_wrapper.realm_config_set_scheduler(config.cptr(), scheduler)
        }
        val realmPtr = CPointerWrapper(realm_wrapper.realm_open(config.cptr<realm_config_t>()))
        // Ensure that we can read version information, etc.
        realm_begin_read(realmPtr)
        return realmPtr
    }

    actual fun realm_freeze(liveRealm: NativePointer): NativePointer {
        return CPointerWrapper(realm_wrapper.realm_freeze(liveRealm.cptr<realm_t>()))
    }

    actual fun realm_is_frozen(realm: NativePointer): Boolean {
        return realm_wrapper.realm_is_frozen(realm.cptr<realm_t>())
    }

    actual fun realm_close(realm: NativePointer) {
        checkedBooleanResult(realm_wrapper.realm_close(realm.cptr()))
    }

    actual fun realm_get_schema(realm: NativePointer): NativePointer {
        return CPointerWrapper(realm_wrapper.realm_get_schema(realm.cptr()))
    }

    actual fun realm_get_num_classes(realm: NativePointer): Long {
        return realm_wrapper.realm_get_num_classes(realm.cptr()).toLong()
    }

    actual fun realm_release(p: NativePointer) {
        realm_wrapper.realm_release((p as CPointerWrapper).ptr)
    }

    actual fun realm_is_closed(realm: NativePointer): Boolean {
        return realm_wrapper.realm_is_closed(realm.cptr())
    }

    actual fun realm_begin_read(realm: NativePointer) {
        checkedBooleanResult(realm_wrapper.realm_begin_read(realm.cptr()))
    }

    actual fun realm_begin_write(realm: NativePointer) {
        checkedBooleanResult(realm_wrapper.realm_begin_write(realm.cptr()))
    }

    actual fun realm_commit(realm: NativePointer) {
        checkedBooleanResult(realm_wrapper.realm_commit(realm.cptr()))
    }

    actual fun realm_rollback(realm: NativePointer) {
        checkedBooleanResult(realm_wrapper.realm_rollback(realm.cptr()))
    }

    actual fun realm_is_in_transaction(realm: NativePointer): Boolean {
        return realm_wrapper.realm_is_writable(realm.cptr())
    }

    actual fun realm_find_class(realm: NativePointer, name: String): ClassKey {
        memScoped {
            val found = alloc<BooleanVar>()
            val classInfo = alloc<realm_class_info_t>()
            checkedBooleanResult(
                realm_wrapper.realm_find_class(
                    realm.cptr(),
                    name,
                    found.ptr,
                    classInfo.ptr
                )
            )
            if (!found.value) {
                throw IllegalArgumentException("Class \"$name\" not found")
            }
            return ClassKey(classInfo.key.toLong())
        }
    }

    actual fun realm_object_create(realm: NativePointer, classKey: ClassKey): NativePointer {
        return CPointerWrapper(
            realm_wrapper.realm_object_create(
                realm.cptr(),
                classKey.key.toUInt()
            )
        )
    }

    actual fun realm_object_create_with_primary_key(
        realm: NativePointer,
        classKey: ClassKey,
        primaryKey: Any?
    ): NativePointer {
        memScoped {
            return CPointerWrapper(
                realm_wrapper.realm_object_create_with_primary_key_by_ref(
                    realm.cptr(),
                    classKey.key.toUInt(),
                    to_realm_value(primaryKey).ptr
                )
            )
        }
    }

    actual fun realm_object_is_valid(obj: NativePointer): Boolean {
        return realm_wrapper.realm_object_is_valid(obj.cptr())
    }

    actual fun realm_object_resolve_in(obj: NativePointer, realm: NativePointer): NativePointer? {
        memScoped {
            val objectPointer = allocArray<CPointerVar<realm_object_t>>(1)
            checkedBooleanResult(
                realm_wrapper.realm_object_resolve_in(obj.cptr(), realm.cptr(), objectPointer)
            )
            return objectPointer[0]?.let {
                return CPointerWrapper(it)
            }
        }
    }

    actual fun realm_object_as_link(obj: NativePointer): Link {
        val link: CValue<realm_link_t> =
            realm_wrapper.realm_object_as_link(obj.cptr())
        link.useContents {
            return Link(this.target_table.toLong(), this.target)
        }
    }

    actual fun realm_get_col_key(realm: NativePointer, table: String, col: String): ColumnKey {
        memScoped {
            return ColumnKey(propertyInfo(realm, classInfo(realm, table), col).key)
        }
    }

    actual fun <T> realm_get_value(obj: NativePointer, key: ColumnKey): T {
        memScoped {
            val value: realm_value_t = alloc()
            checkedBooleanResult(realm_wrapper.realm_get_value(obj.cptr(), key.key, value.ptr))
            return from_realm_value(value)
        }
    }

    private fun <T> from_realm_value(value: realm_value_t): T {
        return when (value.type) {
            realm_value_type.RLM_TYPE_NULL ->
                null as T
            realm_value_type.RLM_TYPE_INT ->
                value.integer
            realm_value_type.RLM_TYPE_BOOL ->
                value.boolean
            realm_value_type.RLM_TYPE_STRING ->
                value.string.toKString()
            realm_value_type.RLM_TYPE_FLOAT ->
                value.fnum
            realm_value_type.RLM_TYPE_DOUBLE ->
                value.dnum
            realm_value_type.RLM_TYPE_LINK ->
                value.asLink()
            else ->
                TODO("Unsupported type for from_realm_value ${value.type.name}")
        } as T
    }

    actual fun <T> realm_set_value(o: NativePointer, key: ColumnKey, value: T, isDefault: Boolean) {
        memScoped {
            checkedBooleanResult(
                realm_wrapper.realm_set_value_by_ref(
                    o.cptr(),
                    key.key,
                    to_realm_value(value).ptr,
                    isDefault
                )
            )
        }
    }

    actual fun realm_get_list(obj: NativePointer, key: ColumnKey): NativePointer {
        return CPointerWrapper(realm_wrapper.realm_get_list(obj.cptr(), key.key))
    }

    actual fun realm_list_size(list: NativePointer): Long {
        memScoped {
            val size = alloc<ULongVar>()
            checkedBooleanResult(realm_wrapper.realm_list_size(list.cptr(), size.ptr))
            return size.value.toLong()
        }
    }

    actual fun <T> realm_list_get(list: NativePointer, index: Long): T {
        memScoped {
            val cvalue = alloc<realm_value_t>()
            checkedBooleanResult(
                realm_wrapper.realm_list_get(list.cptr(), index.toULong(), cvalue.ptr)
            )
            return from_realm_value(cvalue)
        }
    }

    actual fun <T> realm_list_add(list: NativePointer, index: Long, value: T) {
        memScoped {
            checkedBooleanResult(
                realm_wrapper.realm_list_add_by_ref(
                    list.cptr(),
                    index.toULong(),
                    to_realm_value(value).ptr
                )
            )
        }
    }

    actual fun <T> realm_list_set(list: NativePointer, index: Long, value: T): T {
        return memScoped {
            realm_list_get<T>(list, index).also {
                checkedBooleanResult(
                    realm_wrapper.realm_list_set_by_ref(
                        list.cptr(),
                        index.toULong(),
                        to_realm_value(value).ptr
                    )
                )
            }
        }
    }

    actual fun realm_list_clear(list: NativePointer) {
        checkedBooleanResult(realm_wrapper.realm_list_clear(list.cptr()))
    }

    actual fun realm_list_erase(list: NativePointer, index: Long) {
        checkedBooleanResult(realm_wrapper.realm_list_erase(list.cptr(), index.toULong()))
    }

    actual fun realm_list_resolve_in(list: NativePointer, realm: NativePointer): NativePointer? {
        memScoped {
            val listPointer = allocArray<CPointerVar<realm_list_t>>(1)
            checkedBooleanResult(
                realm_wrapper.realm_list_resolve_in(list.cptr(), realm.cptr(), listPointer)
            )
            return listPointer[0]?.let {
                CPointerWrapper(it)
            }
        }
    }

    actual fun realm_list_is_valid(list: NativePointer): Boolean {
        return realm_wrapper.realm_list_is_valid(list.cptr())
    }

    @Suppress("ComplexMethod")
    private fun <T> MemScope.to_realm_value(value: T): realm_value_t {
        val cvalue: realm_value_t = alloc()
        when (value) {
            null -> {
                cvalue.type = realm_value_type.RLM_TYPE_NULL
            }
            is Byte -> {
                cvalue.type = realm_value_type.RLM_TYPE_INT
                cvalue.integer = value.toLong()
            }
            is Char -> {
                cvalue.type = realm_value_type.RLM_TYPE_INT
                cvalue.integer = value.toLong()
            }
            is Short -> {
                cvalue.type = realm_value_type.RLM_TYPE_INT
                cvalue.integer = value.toLong()
            }
            is Int -> {
                cvalue.type = realm_value_type.RLM_TYPE_INT
                cvalue.integer = value.toLong()
            }
            is Long -> {
                cvalue.type = realm_value_type.RLM_TYPE_INT
                cvalue.integer = value as Long
            }
            is Boolean -> {
                cvalue.type = realm_value_type.RLM_TYPE_BOOL
                cvalue.boolean = value as Boolean
            }
            is String -> {
                cvalue.type = realm_value_type.RLM_TYPE_STRING
                cvalue.string.set(this, value as String)
            }
            is Float -> {
                cvalue.type = realm_value_type.RLM_TYPE_FLOAT
                cvalue.fnum = value as Float
            }
            is Double -> {
                cvalue.type = realm_value_type.RLM_TYPE_DOUBLE
                cvalue.dnum = value as Double
            }
            is RealmObjectInterop -> {
                cvalue.type = realm_value_type.RLM_TYPE_LINK
                val nativePointer =
                    value.`$realm$ObjectPointer` ?: error("Cannot set unmanaged object")
                realm_wrapper.realm_object_as_link(nativePointer?.cptr()).useContents {
                    cvalue.link.apply {
                        target_table = this@useContents.target_table
                        target = this@useContents.target
                    }
                }
            }
            //    RLM_TYPE_BINARY,
            //    RLM_TYPE_TIMESTAMP,
            //    RLM_TYPE_DECIMAL128,
            //    RLM_TYPE_OBJECT_ID,
            //    RLM_TYPE_UUID,
            else -> {
                TODO("Unsupported type for to_realm_value `${value!!::class.simpleName}`")
            }
        }
        return cvalue
    }

    actual fun realm_query_parse(
        realm: NativePointer,
        table: String,
        query: String,
        vararg args: Any?
    ): NativePointer {
        memScoped {
            val count = args.size
            val cArgs = allocArray<realm_value_t>(count)
            args.mapIndexed { i, arg ->
                cArgs[i].apply {
                    set(memScope, arg)
                }
            }
            return CPointerWrapper(
                realm_wrapper.realm_query_parse(
                    realm.cptr(),
                    classInfo(realm, table).key,
                    query,
                    count.toULong(),
                    cArgs
                )
            )
        }
    }

    actual fun realm_query_find_first(realm: NativePointer): Link? {
        memScoped {
            val found = alloc<BooleanVar>()
            val value = alloc<realm_value_t>()
            checkedBooleanResult(
                realm_wrapper.realm_query_find_first(
                    realm.cptr(),
                    value.ptr,
                    found.ptr
                )
            )
            if (!found.value) {
                return null
            }
            if (value.type != realm_value_type.RLM_TYPE_LINK) {
                error("Query did not return link but ${value.type}")
            }
            return Link(value.link.target, value.link.target_table.toLong())
        }
    }

    actual fun realm_query_find_all(query: NativePointer): NativePointer {
        return CPointerWrapper(realm_wrapper.realm_query_find_all(query.cptr()))
    }

    actual fun realm_results_resolve_in(
        results: NativePointer,
        realm: NativePointer
    ): NativePointer {
        return CPointerWrapper(
            realm_wrapper.realm_results_resolve_in(
                results.cptr(),
                realm.cptr()
            )
        )
    }

    actual fun realm_results_count(results: NativePointer): Long {
        memScoped {
            val count = alloc<ULongVar>()
            checkedBooleanResult(realm_wrapper.realm_results_count(results.cptr(), count.ptr))
            return count.value.toLong()
        }
    }

    actual fun <T> realm_results_get(results: NativePointer, index: Long): Link {
        memScoped {
            val value = alloc<realm_value_t>()
            checkedBooleanResult(
                realm_wrapper.realm_results_get(
                    results.cptr(),
                    index.toULong(),
                    value.ptr
                )
            )
            return value.asLink()
        }
    }

    actual fun realm_get_object(realm: NativePointer, link: Link): NativePointer {
        val ptr = checkedPointerResult(
            realm_wrapper.realm_get_object(
                realm.cptr(),
                link.tableKey.toUInt(),
                link.objKey
            )
        )
        return CPointerWrapper(ptr)
    }

    actual fun realm_object_find_with_primary_key(
        realm: NativePointer,
        classKey: ClassKey,
        primaryKey: Any?
    ): NativePointer? {
        val ptr = memScoped {
            val found = alloc<BooleanVar>()
            realm_wrapper.realm_object_find_with_primary_key_by_ref(
                realm.cptr(),
                classKey.key.toUInt(),
                to_realm_value(primaryKey).ptr,
                found.ptr
            )
        }
        val checkedPtr = checkedPointerResult(ptr)
        return if (checkedPtr != null) CPointerWrapper(checkedPtr) else null
    }

    actual fun realm_results_delete_all(results: NativePointer) {
        checkedBooleanResult(realm_wrapper.realm_results_delete_all(results.cptr()))
    }

    actual fun realm_object_delete(obj: NativePointer) {
        checkedBooleanResult(realm_wrapper.realm_object_delete(obj.cptr()))
    }

    actual fun realm_object_add_notification_callback(
        obj: NativePointer,
        callback: Callback
    ): NativePointer {
        return CPointerWrapper(
            realm_wrapper.realm_object_add_notification_callback(
                obj.cptr(),
                // Use the callback as user data
                StableRef.create(callback).asCPointer(),
                staticCFunction<COpaquePointer?, Unit> { userdata ->
                    userdata?.asStableRef<Callback>()?.dispose()
                        ?: error("Notification callback data should never be null")
                },
                // Change callback
                staticCFunction<COpaquePointer?, CPointer<realm_wrapper.realm_object_changes_t>?, Unit> { userdata, change ->
                    try {
                        userdata?.asStableRef<Callback>()?.get()?.onChange(
                            CPointerWrapper(
                                change,
                                managed = false
                            )
                        ) // FIXME use managed pointer https://github.com/realm/realm-kotlin/issues/147
                            ?: error("Notification callback data should never be null")
                    } catch (e: Exception) {
                        // TODO API-NOTIFICATION Consider catching errors and propagate to error
                        //  callback like the C-API error callback below
                        //  https://github.com/realm/realm-kotlin/issues/303
                        e.printStackTrace()
                    }
                },
                staticCFunction<COpaquePointer?, CPointer<realm_wrapper.realm_async_error_t>?, Unit> { userdata, asyncError ->
                    // TODO Propagate errors to callback
                    //  https://github.com/realm/realm-kotlin/issues/303
                },
                // C-API currently uses the realm's default scheduler no matter what passed here
                null
            ),
            managed = false
        )
    }

    actual fun realm_results_add_notification_callback(
        results: NativePointer,
        callback: Callback
    ): NativePointer {
        return CPointerWrapper(
            realm_wrapper.realm_results_add_notification_callback(
                results.cptr(),
                // Use the callback as user data
                StableRef.create(callback).asCPointer(),
                staticCFunction<COpaquePointer?, Unit> { userdata ->
                    userdata?.asStableRef<Callback>()?.dispose()
                        ?: error("Notification callback data should never be null")
                },
                // Change callback
                staticCFunction<COpaquePointer?, CPointer<realm_wrapper.realm_collection_changes_t>?, Unit> { userdata, change ->
                    try {
                        userdata?.asStableRef<Callback>()?.get()?.onChange(
                            CPointerWrapper(
                                change,
                                managed = false
                            )
                        ) // FIXME use managed pointer https://github.com/realm/realm-kotlin/issues/147
                            ?: error("Notification callback data should never be null")
                    } catch (e: Exception) {
                        // TODO API-NOTIFICATION Consider catching errors and propagate to error
                        //  callback like the C-API error callback below
                        //  https://github.com/realm/realm-kotlin/issues/303
                        e.printStackTrace()
                    }
                },
                staticCFunction<COpaquePointer?, CPointer<realm_wrapper.realm_async_error_t>?, Unit> { userdata, asyncError ->
                    // TODO Propagate errors to callback
                    //  https://github.com/realm/realm-kotlin/issues/303
                },
                // C-API currently uses the realm's default scheduler no matter what passed here
                null
            ),
            managed = false
        )
    }

    actual fun realm_list_add_notification_callback(
        list: NativePointer,
        callback: Callback
    ): NativePointer {
        return CPointerWrapper(
            realm_wrapper.realm_list_add_notification_callback(
                list.cptr(),
                // Use the callback as user data
                StableRef.create(callback).asCPointer(),
                staticCFunction<COpaquePointer?, Unit> { userdata ->
                    userdata?.asStableRef<Callback>()?.dispose()
                        ?: error("Notification callback data should never be null")
                },
                // Change callback
                staticCFunction { userdata, change ->
                    try {
                        userdata?.asStableRef<Callback>()?.get()?.onChange(
                            CPointerWrapper(
                                change,
                                managed = false
                            )
                        ) // FIXME use managed pointer https://github.com/realm/realm-kotlin/issues/147
                            ?: error("Notification callback data should never be null")
                    } catch (e: Exception) {
                        // TODO API-NOTIFICATION Consider catching errors and propagate to error
                        //  callback like the C-API error callback below
                        //  https://github.com/realm/realm-kotlin/issues/303
                        e.printStackTrace()
                    }
                },
                staticCFunction<COpaquePointer?, CPointer<realm_wrapper.realm_async_error_t>?, Unit> { userdata, asyncError ->
                    // TODO Propagate errors to callback
                    //  https://github.com/realm/realm-kotlin/issues/303
                },
                // C-API currently uses the realm's default scheduler no matter what passed here
                null
            ),
            managed = false
        )
    }

    // TODO sync config shouldn't be null
    actual fun realm_app_get(
        appConfig: NativePointer,
        syncClientConfig: NativePointer,
        basePath: String
    ): NativePointer {
        realm_wrapper.realm_sync_client_config_set_base_file_path(
            syncClientConfig.cptr(), basePath
        )
        return CPointerWrapper(realm_wrapper.realm_app_get(appConfig.cptr(), syncClientConfig.cptr()))
    }

    actual fun realm_app_get_current_user(app: NativePointer): NativePointer? {
        val currentUserPtr: CPointer<realm_user_t>? = realm_wrapper.realm_app_get_current_user(app.cptr())
        return nativePointerOrNull(currentUserPtr)
    }

    actual fun realm_app_log_in_with_credentials(
        app: NativePointer,
        credentials: NativePointer,
        callback: AppCallback<NativePointer>
    ) {
        realm_wrapper.realm_app_log_in_with_credentials(
            app.cptr(),
            credentials.cptr(),
            staticCFunction { userData, user, error: CPointer<realm_app_error_t>? ->
                // Remember to clone user object or else it will go out of scope right after we leave this callback
                handleAppCallback(userData, error) { CPointerWrapper(realm_clone(user)) }
            },
            StableRef.create(callback).asCPointer(),
            staticCFunction { userdata -> disposeUserData<AppCallback<NativePointer>>(userdata) }
        )
    }

<<<<<<< HEAD
    actual fun realm_clear_cached_apps() {
        realm_wrapper.realm_clear_cached_apps()
    }

    private val newRequestLambda = staticCFunction<COpaquePointer?,
        CValue<realm_http_request_t>,
        COpaquePointer?,
        Unit>
    { userdata, request, requestContext ->
        safeUserData<NetworkTransport>(userdata).let { networkTransport ->
            request.useContents { // this : realm_http_request_t ->
                val headerMap = mutableMapOf<String, String>()
                for (i in 0 until num_headers.toInt()) {
                    headers?.get(i)?.let { header ->
                        headerMap[header.name!!.toKString()] = header.value!!.toKString()
                    } ?: error("Header at index $i within range ${num_headers.toInt()} should not be null")
                }

                val response = networkTransport.sendRequest(
                    method = when (method) {
                        realm_http_request_method.RLM_HTTP_REQUEST_METHOD_GET -> NetworkTransport.GET
                        realm_http_request_method.RLM_HTTP_REQUEST_METHOD_POST -> NetworkTransport.POST
                        realm_http_request_method.RLM_HTTP_REQUEST_METHOD_PATCH -> NetworkTransport.PATCH
                        realm_http_request_method.RLM_HTTP_REQUEST_METHOD_PUT -> NetworkTransport.PUT
                        realm_http_request_method.RLM_HTTP_REQUEST_METHOD_DELETE -> NetworkTransport.DELETE
                    },
                    url = url!!.toKString(),
                    headers = headerMap,
                    body = body!!.toKString()
                )
=======
    actual fun realm_app_log_out(
        app: NativePointer,
        user: NativePointer,
        callback: AppCallback<Unit>
    ) {
        checkedBooleanResult(
            realm_wrapper.realm_app_log_out(
                app.cptr(),
                user.cptr(),
                staticCFunction { userData, error ->
                    handleAppCallback(userData, error) { /* No-op, returns Unit */ }
                },
                StableRef.create(callback).asCPointer(),
                staticCFunction { userdata -> disposeUserData<AppCallback<NativePointer>>(userdata) }
            )
        )
    }
>>>>>>> b44c5c66

    actual fun realm_user_get_identity(user: NativePointer): String {
        return realm_wrapper.realm_user_get_identity(user.cptr()).safeKString("identity")
    }

    actual fun realm_user_is_logged_in(user: NativePointer): Boolean {
        return realm_wrapper.realm_user_is_logged_in(user.cptr())
    }

    actual fun realm_user_log_out(user: NativePointer) {
        checkedBooleanResult(realm_wrapper.realm_user_log_out(user.cptr()))
    }

    actual fun realm_user_get_state(user: NativePointer): CoreUserState {
        return CoreUserState.of(realm_wrapper.realm_user_get_state(user.cptr()))
    }

    actual fun realm_sync_client_config_new(): NativePointer {
        return CPointerWrapper(realm_wrapper.realm_sync_client_config_new())
    }

    actual fun realm_sync_client_config_set_log_callback(
        syncClientConfig: NativePointer,
        callback: SyncLogCallback
    ) {
        realm_wrapper.realm_sync_client_config_set_log_callback(
            syncClientConfig.cptr(),
            staticCFunction { userData, logLevel, message ->
                val userDataLogCallback = safeUserData<SyncLogCallback>(userData)
                userDataLogCallback.log(logLevel.toShort(), message?.toKString())
            },
            StableRef.create(callback.freeze()).asCPointer(),
            staticCFunction { userData -> disposeUserData<() -> SyncLogCallback>(userData) }
        )
    }

    actual fun realm_sync_client_config_set_log_level(
        syncClientConfig: NativePointer,
        level: CoreLogLevel
    ) {
        realm_wrapper.realm_sync_client_config_set_log_level(
            syncClientConfig.cptr(),
            level.priority.toUInt()
        )
    }

    actual fun realm_sync_client_config_set_metadata_mode(
        syncClientConfig: NativePointer,
        metadataMode: MetadataMode
    ) {
        realm_wrapper.realm_sync_client_config_set_metadata_mode(
            syncClientConfig.cptr(),
            realm_sync_client_metadata_mode.byValue(metadataMode.metadataValue.toUInt())
        )
    }

    actual fun realm_sync_set_error_handler(
        syncConfig: NativePointer,
        errorHandler: SyncErrorCallback
    ) {
        realm_wrapper.realm_sync_config_set_error_handler(
            syncConfig.cptr(),
            staticCFunction { userData, syncSession, error ->
                val syncException = error.useContents {
                    val message = "${this.detailed_message} [" +
                        "error_code.category='${this.error_code.category}', " +
                        "error_code.value='${this.error_code.value}', " +
                        "error_code.message='${this.error_code.message}', " +
                        "is_fatal='${this.is_fatal}', " +
                        "is_unrecognized_by_client='${this.is_unrecognized_by_client}'" +
                        "]"
                    SyncException(message)
                }
                val errorCallback = safeUserData<SyncErrorCallback>(userData)
                val session = CPointerWrapper(syncSession)
                errorCallback.onSyncError(session, syncException)
            },
            StableRef.create(errorHandler).asCPointer(),
            staticCFunction { userdata ->
                disposeUserData<(NativePointer, AppException) -> Unit>(userdata)
            }
        )
    }

    actual fun realm_network_transport_new(networkTransport: NetworkTransport): NativePointer {
        return CPointerWrapper(
            realm_wrapper.realm_http_transport_new(
                newRequestLambda,
                StableRef.create(networkTransport).asCPointer(),
                staticCFunction { userdata: CPointer<out CPointed>? ->
                    disposeUserData<NetworkTransport>(userdata)
                }
            )
        )
    }

    @Suppress("LongParameterList")
    actual fun realm_app_config_new(
        appId: String,
        networkTransport: NativePointer,
        baseUrl: String?,
        platform: String,
        platformVersion: String,
        sdkVersion: String
    ): NativePointer {
        val appConfig = realm_wrapper.realm_app_config_new(appId, networkTransport.cptr())

        realm_wrapper.realm_app_config_set_platform(appConfig, platform)
        realm_wrapper.realm_app_config_set_platform_version(appConfig, platformVersion)
        realm_wrapper.realm_app_config_set_sdk_version(appConfig, sdkVersion)

        // TODO Fill in appropriate app meta data
        //  https://github.com/realm/realm-kotlin/issues/407
        realm_wrapper.realm_app_config_set_local_app_version(appConfig, "APP_VERSION")

        baseUrl?.let { realm_wrapper.realm_app_config_set_base_url(appConfig, it) }

        return CPointerWrapper(appConfig)
    }

    actual fun realm_app_config_set_base_url(appConfig: NativePointer, baseUrl: String) {
        realm_wrapper.realm_app_config_set_base_url(appConfig.cptr(), baseUrl)
    }

    actual fun realm_app_credentials_new_anonymous(): NativePointer {
        return CPointerWrapper(realm_wrapper.realm_app_credentials_new_anonymous())
    }

    actual fun realm_app_credentials_new_email_password(
        username: String,
        password: String
    ): NativePointer {
        memScoped {
            val realmStringPassword = password.toRString(this)
            return CPointerWrapper(
                realm_wrapper.realm_app_credentials_new_email_password(
                    username,
                    realmStringPassword
                )
            )
        }
    }

    actual fun realm_auth_credentials_get_provider(credentials: NativePointer): AuthProvider {
        return AuthProvider.of(realm_wrapper.realm_auth_credentials_get_provider(credentials.cptr()))
    }

    actual fun realm_sync_config_new(
        user: NativePointer,
        partition: String
    ): NativePointer {
        return CPointerWrapper(realm_wrapper.realm_sync_config_new(user.cptr(), partition))
    }

    actual fun realm_config_set_sync_config(realmConfiguration: NativePointer, syncConfiguration: NativePointer) {
        realm_wrapper.realm_config_set_sync_config(realmConfiguration.cptr(), syncConfiguration.cptr())
    }

    private fun nativePointerOrNull(ptr: CPointer<*>?, managed: Boolean = true): NativePointer? {
        return if (ptr != null) {
            CPointerWrapper(ptr, managed)
        } else {
            null
        }
    }

    private fun MemScope.classInfo(
        realm: NativePointer,
        table: String
    ): realm_class_info_t {
        val found = alloc<BooleanVar>()
        val classInfo = alloc<realm_class_info_t>()
        checkedBooleanResult(
            realm_wrapper.realm_find_class(
                realm.cptr(),
                table,
                found.ptr,
                classInfo.ptr
            )
        )
        return classInfo
    }

    private fun MemScope.propertyInfo(
        realm: NativePointer,
        classInfo: realm_class_info_t,
        col: String
    ): realm_property_info_t {
        val found = alloc<BooleanVar>()
        val propertyInfo = alloc<realm_property_info_t>()
        checkedBooleanResult(
            realm_find_property(
                realm.cptr(),
                classInfo.key,
                col,
                found.ptr,
                propertyInfo.ptr
            )
        )
        return propertyInfo
    }

    private fun realm_value_t.asLink(): Link {
        if (this.type != realm_value_type.RLM_TYPE_LINK) {
            error("Value is not of type link: $this.type")
        }
        return Link(this.link.target_table.toLong(), this.link.target)
    }

    private fun CPointer<ByteVar>?.safeKString(identifier: String? = null): String {
        return this?.toKString()
            ?: throw NullPointerException(identifier?.let { "'$identifier' cannot be null." })
    }

    private fun createSingleThreadDispatcherScheduler(
        dispatcher: CoroutineDispatcher
    ): CPointer<realm_scheduler_t>? {
        printlntid("createSingleThreadDispatcherScheduler")
        val scheduler = SingleThreadDispatcherScheduler(tid(), dispatcher).freeze()

        return realm_wrapper.realm_scheduler_new(
            // userdata: kotlinx.cinterop.CValuesRef<*>?,
            scheduler.ref,

            // free: realm_wrapper.realm_free_userdata_func_t? /* = kotlinx.cinterop.CPointer<kotlinx.cinterop.CFunction<(kotlinx.cinterop.COpaquePointer? /* = kotlinx.cinterop.CPointer<out kotlinx.cinterop.CPointed>? */) -> kotlin.Unit>>? */,
            staticCFunction<COpaquePointer?, Unit> { userdata ->
                printlntid("free")
                userdata?.asStableRef<SingleThreadDispatcherScheduler>()?.dispose()
            },

            // notify: realm_wrapper.realm_scheduler_notify_func_t? /* = kotlinx.cinterop.CPointer<kotlinx.cinterop.CFunction<(kotlinx.cinterop.COpaquePointer? /* = kotlinx.cinterop.CPointer<out kotlinx.cinterop.CPointed>? */) -> kotlin.Unit>>? */,
            staticCFunction<COpaquePointer?, Unit> { userdata ->
                // Must be thread safe
                val scheduler =
                    userdata!!.asStableRef<SingleThreadDispatcherScheduler>().get()
                printlntid("$scheduler notify")
                try {
                    scheduler.notify()
                } catch (e: Exception) {
                    // Should never happen, but is included for development to get some indicators
                    // on errors instead of silent crashes.
                    e.printStackTrace()
                }
            },

            // is_on_thread: realm_wrapper.realm_scheduler_is_on_thread_func_t? /* = kotlinx.cinterop.CPointer<kotlinx.cinterop.CFunction<(kotlinx.cinterop.COpaquePointer? /* = kotlinx.cinterop.CPointer<out kotlinx.cinterop.CPointed>? */) -> kotlin.Boolean>>? */,
            staticCFunction<COpaquePointer?, Boolean> { userdata ->
                // Must be thread safe
                val scheduler =
                    userdata!!.asStableRef<SingleThreadDispatcherScheduler>().get()
                printlntid("is_on_thread[$scheduler] ${scheduler.threadId} " + tid())
                scheduler.threadId == tid()
            },

            // is_same_as: realm_wrapper.realm_scheduler_is_same_as_func_t? /* = kotlinx.cinterop.CPointer<kotlinx.cinterop.CFunction<(kotlinx.cinterop.COpaquePointer? /* = kotlinx.cinterop.CPointer<out kotlinx.cinterop.CPointed>? */, kotlinx.cinterop.COpaquePointer? /* = kotlinx.cinterop.CPointer<out kotlinx.cinterop.CPointed>? */) -> kotlin.Boolean>>? */,
            staticCFunction<COpaquePointer?, COpaquePointer?, Boolean> { userdata, other ->
                userdata == other
            },

            // can_deliver_notifications: realm_wrapper.realm_scheduler_can_deliver_notifications_func_t? /* = kotlinx.cinterop.CPointer<kotlinx.cinterop.CFunction<(kotlinx.cinterop.COpaquePointer? /* = kotlinx.cinterop.CPointer<out kotlinx.cinterop.CPointed>? */) -> kotlin.Boolean>>? */,
            staticCFunction<COpaquePointer?, Boolean> { userdata -> true },

            // set_notify_callback: realm_wrapper.realm_scheduler_set_notify_callback_func_t? /* = kotlinx.cinterop.CPointer<kotlinx.cinterop.CFunction<(
            //     userdata kotlinx.cinterop.COpaquePointer? /* = kotlinx.cinterop.CPointer<out kotlinx.cinterop.CPointed>? */,
            //     callback_userdata kotlinx.cinterop.COpaquePointer? /* = kotlinx.cinterop.CPointer<out kotlinx.cinterop.CPointed>? */,
            //     free callback userdata realm_wrapper.realm_free_userdata_func_t? /* = kotlinx.cinterop.CPointer<kotlinx.cinterop.CFunction<(kotlinx.cinterop.COpaquePointer? /* = kotlinx.cinterop.CPointer<out kotlinx.cinterop.CPointed>? */) -> kotlin.Unit>>? */,
            //     notify realm_wrapper.realm_scheduler_notify_func_t? /* = kotlinx.cinterop.CPointer<kotlinx.cinterop.CFunction<(kotlinx.cinterop.COpaquePointer? /* = kotlinx.cinterop.CPointer<out kotlinx.cinterop.CPointed>? */) -> kotlin.Unit>>? */) -> kotlin.Unit>>? */)
            staticCFunction { userdata, notify_callback_userdata, free_notify_callback_userdata, notify_callback ->
                try {
                    val scheduler =
                        userdata!!.asStableRef<SingleThreadDispatcherScheduler>().get()
                    printlntid("set notify callback [$scheduler]: $notify_callback $notify_callback_userdata")
                    scheduler.set_notify_callback(
                        CoreCallback(
                            notify_callback!!,
                            notify_callback_userdata!!
                        )
                    )
                } catch (e: Exception) {
                    // Should never happen, but is included for development to get some indicators
                    // on errors instead of silent crashes.
                    e.printStackTrace()
                }
            }
        )
    }

    private fun <R> handleAppCallback(
        userData: COpaquePointer?,
        error: CPointer<realm_app_error_t>?,
        getValue: () -> R
    ) {
        val userDataCallback = safeUserData<AppCallback<R>>(userData)
        if (error == null) {
            userDataCallback.onSuccess(getValue())
        } else {
            val message = with(error.pointed) {
                "${message?.toKString()} [error_category=${error_category.value}, error_code=$error_code, link_to_server_logs=$link_to_server_logs]"
            }
            userDataCallback.onError(AppException(message))
        }
    }

    private val newRequestLambda = staticCFunction<COpaquePointer?,
        CValue<realm_http_request_t>,
        COpaquePointer?,
        Unit>
    { userdata, request, requestContext ->
        safeUserData<NetworkTransport>(userdata).let { networkTransport ->
            request.useContents { // this : realm_http_request_t ->
                val headerMap = mutableMapOf<String, String>()
                for (i in 0 until num_headers.toInt()) {
                    headers?.get(i)?.let { header ->
                        headerMap[header.name!!.toKString()] = header.value!!.toKString()
                    } ?: error("Header at index $i within range ${num_headers.toInt()} should not be null")
                }

                networkTransport.sendRequest(
                    method = when (method) {
                        realm_http_request_method.RLM_HTTP_REQUEST_METHOD_GET -> NetworkTransport.GET
                        realm_http_request_method.RLM_HTTP_REQUEST_METHOD_POST -> NetworkTransport.POST
                        realm_http_request_method.RLM_HTTP_REQUEST_METHOD_PATCH -> NetworkTransport.PATCH
                        realm_http_request_method.RLM_HTTP_REQUEST_METHOD_PUT -> NetworkTransport.PUT
                        realm_http_request_method.RLM_HTTP_REQUEST_METHOD_DELETE -> NetworkTransport.DELETE
                    },
                    url = url!!.toKString(),
                    headers = headerMap,
                    body = body!!.toKString()
                ) { response: Response ->
                    memScoped {
                        val headersSize = response.headers.entries.size
                        val cResponseHeaders =
                            allocArray<realm_http_header_t>(headersSize)

                        response.headers.entries.forEachIndexed { i, entry ->
                            cResponseHeaders[i].let { header ->
                                header.name = entry.key.cstr.getPointer(memScope)
                                header.value = entry.value.cstr.getPointer(memScope)
                            }
                        }

                        val cResponse =
                            alloc<realm_http_response_t> {
                                body = response.body.cstr.getPointer(memScope)
                                body_size = response.body.cstr.getBytes().size.toULong()
                                custom_status_code = response.customResponseCode
                                status_code = response.httpResponseCode
                                num_headers = response.headers.entries.size.toULong()
                                headers = cResponseHeaders
                            }
                        realm_wrapper.realm_http_transport_complete_request(
                            requestContext,
                            cResponse.ptr
                        )
                    }
                }
            }
        }
    }

    data class CoreCallback(
        val callback: realm_scheduler_notify_func_t,
        val callbackUserdata: CPointer<out CPointed>,
    )

    interface Scheduler {
        fun set_notify_callback(coreCallback: CoreCallback)
        fun notify()
    }

    class SingleThreadDispatcherScheduler(
        val threadId: ULong,
        dispatcher: CoroutineDispatcher
    ) : Scheduler {
        val callback: AtomicRef<CoreCallback?> = atomic(null)
        val scope: CoroutineScope = CoroutineScope(dispatcher)
        val ref: CPointer<out CPointed>

        init {
            ref = StableRef.create(this).asCPointer()
        }

        override fun set_notify_callback(coreCallback: CoreCallback) {
            callback.value = coreCallback
        }

        override fun notify() {
            val function: suspend CoroutineScope.() -> Unit = {
                try {
                    printlntid("on dispatcher")
                    callback.value?.let {
                        it.callback.invoke(it.callbackUserdata)
                    }
                } catch (e: Exception) {
                    // Should never happen, but is included for development to get some indicators
                    // on errors instead of silent crashes.
                    e.printStackTrace()
                }
            }
            scope.launch(
                scope.coroutineContext,
                CoroutineStart.DEFAULT,
                function.freeze()
            )
        }
    }
}

private inline fun <reified T : Any> stableUserData(userdata: COpaquePointer?) =
    userdata?.asStableRef<T>()
        ?: error("User data (${T::class.simpleName}) should never be null")

private inline fun <reified T : Any> safeUserData(userdata: COpaquePointer?) =
    stableUserData<T>(userdata).get()

private inline fun <reified T : Any> disposeUserData(userdata: COpaquePointer?) {
    stableUserData<T>(userdata).dispose()
}

// Development debugging methods
// TODO Consider consolidating into platform abstract methods!?
// private inline fun printlntid(s: String) = printlnWithTid(s)
private inline fun printlntid(s: String) = Unit

private fun printlnWithTid(s: String) {
    // Don't try to optimize. Putting tid() call directly in formatted string causes crashes
    // (probably some compiler optimizations that causes references to be collected to early)
    val tid = tid()
    println("<" + tid.toString() + "> $s")
}
private fun tid(): ULong {
    memScoped {
        initRuntimeIfNeeded()
        val tidVar = alloc<ULongVar>()
        pthread_threadid_np(null, tidVar.ptr).ensureUnixCallResult("pthread_threadid_np")
        return tidVar.value
    }
}
private fun getUnixError() = strerror(posix_errno())!!.toKString()
private inline fun Int.ensureUnixCallResult(s: String): Int {
    if (this != 0) {
        throw Error("$s ${getUnixError()}")
    }
    return this
}<|MERGE_RESOLUTION|>--- conflicted
+++ resolved
@@ -941,38 +941,6 @@
         )
     }
 
-<<<<<<< HEAD
-    actual fun realm_clear_cached_apps() {
-        realm_wrapper.realm_clear_cached_apps()
-    }
-
-    private val newRequestLambda = staticCFunction<COpaquePointer?,
-        CValue<realm_http_request_t>,
-        COpaquePointer?,
-        Unit>
-    { userdata, request, requestContext ->
-        safeUserData<NetworkTransport>(userdata).let { networkTransport ->
-            request.useContents { // this : realm_http_request_t ->
-                val headerMap = mutableMapOf<String, String>()
-                for (i in 0 until num_headers.toInt()) {
-                    headers?.get(i)?.let { header ->
-                        headerMap[header.name!!.toKString()] = header.value!!.toKString()
-                    } ?: error("Header at index $i within range ${num_headers.toInt()} should not be null")
-                }
-
-                val response = networkTransport.sendRequest(
-                    method = when (method) {
-                        realm_http_request_method.RLM_HTTP_REQUEST_METHOD_GET -> NetworkTransport.GET
-                        realm_http_request_method.RLM_HTTP_REQUEST_METHOD_POST -> NetworkTransport.POST
-                        realm_http_request_method.RLM_HTTP_REQUEST_METHOD_PATCH -> NetworkTransport.PATCH
-                        realm_http_request_method.RLM_HTTP_REQUEST_METHOD_PUT -> NetworkTransport.PUT
-                        realm_http_request_method.RLM_HTTP_REQUEST_METHOD_DELETE -> NetworkTransport.DELETE
-                    },
-                    url = url!!.toKString(),
-                    headers = headerMap,
-                    body = body!!.toKString()
-                )
-=======
     actual fun realm_app_log_out(
         app: NativePointer,
         user: NativePointer,
@@ -990,7 +958,10 @@
             )
         )
     }
->>>>>>> b44c5c66
+
+    actual fun realm_clear_cached_apps() {
+        realm_wrapper.realm_clear_cached_apps()
+    }
 
     actual fun realm_user_get_identity(user: NativePointer): String {
         return realm_wrapper.realm_user_get_identity(user.cptr()).safeKString("identity")
