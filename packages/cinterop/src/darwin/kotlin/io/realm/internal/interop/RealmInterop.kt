--- conflicted
+++ resolved
@@ -973,33 +973,7 @@
     ) {
         realm_wrapper.realm_sync_client_config_set_metadata_mode(
             syncClientConfig.cptr(),
-<<<<<<< HEAD
-            staticCFunction { userData, logLevel ->
-                println("Create Logger factory callback")
-                val realmLoggerFactory = safeUserData<() -> CoreLogger>(userData)
-                realmLoggerFactory.invoke().let { logger ->
-                    realm_wrapper.realm_logger_new(
-                        staticCFunction { userData, logLevel: realm_wrapper.realm_log_level_e, message: CPointer<ByteVarOf<Byte>>? ->
-                            println(message?.toKString() ?: "")
-                            val userDataLogger = safeUserData<CoreLogger>(userData)
-                            userDataLogger.log(logLevel.value.toShort(), message?.toKString() ?: "")
-                        },
-                        staticCFunction { userData ->
-                            // TODO get level from kotlin logger object
-                            realm_wrapper.realm_log_level.RLM_LOG_LEVEL_ALL
-                        },
-                        StableRef.create(logger).asCPointer(),
-                        staticCFunction { userData ->
-                            disposeUserData<CoreLogger>(userData)
-                        }
-                    )
-                }
-            },
-            StableRef.create(loggerFactory).asCPointer(),
-            staticCFunction { userdata -> disposeUserData<() -> CoreLogger>(userdata) }
-=======
             realm_sync_client_metadata_mode.byValue(metadataMode.metadataValue.toUInt())
->>>>>>> 5aa8004c
         )
     }
 
