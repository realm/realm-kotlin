--- conflicted
+++ resolved
@@ -19,13 +19,10 @@
 package io.realm.kotlin.internal.interop
 
 import io.realm.kotlin.internal.interop.Constants.ENCRYPTION_KEY_LENGTH
-<<<<<<< HEAD
-=======
 import io.realm.kotlin.internal.interop.RealmInterop.asByteArray
 import io.realm.kotlin.internal.interop.RealmInterop.asTimestamp
 import io.realm.kotlin.internal.interop.RealmInterop.safeKString
 import io.realm.kotlin.internal.interop.RealmInterop.to_realm_value
->>>>>>> b579e0fb
 import io.realm.kotlin.internal.interop.sync.AppError
 import io.realm.kotlin.internal.interop.sync.AppErrorCategory
 import io.realm.kotlin.internal.interop.sync.AuthProvider
@@ -1062,14 +1059,11 @@
                     }
                 }
             }
-<<<<<<< HEAD
             is Link -> {
                 cvalue.link.target_table = value.classKey.key.toUInt()
                 cvalue.link.target = value.objKey
                 cvalue.type = realm_value_type.RLM_TYPE_LINK
             }
-            //    RLM_TYPE_BINARY,
-=======
             is ByteArray -> {
                 cvalue.type = realm_value_type.RLM_TYPE_BINARY
                 cvalue.binary.apply {
@@ -1080,7 +1074,6 @@
                     size = value.size.toULong()
                 }
             }
->>>>>>> b579e0fb
             //    RLM_TYPE_DECIMAL128,
             //    RLM_TYPE_UUID,
             else -> {
