@file:JvmMultifileClass
@file:JvmName("RealmInteropJvm")
/*
 * Copyright 2020 Realm Inc.
 *
 * Licensed under the Apache License, Version 2.0 (the "License");
 * you may not use this file except in compliance with the License.
 * You may obtain a copy of the License at
 *
 * http://www.apache.org/licenses/LICENSE-2.0
 *
 * Unless required by applicable law or agreed to in writing, software
 * distributed under the License is distributed on an "AS IS" BASIS,
 * WITHOUT WARRANTIES OR CONDITIONS OF ANY KIND, either express or implied.
 * See the License for the specific language governing permissions and
 * limitations under the License.
 */

package io.realm.kotlin.internal.interop

import io.realm.kotlin.internal.interop.sync.ApiKeyWrapper
import io.realm.kotlin.internal.interop.sync.AuthProvider
import io.realm.kotlin.internal.interop.sync.CoreConnectionState
import io.realm.kotlin.internal.interop.sync.CoreSubscriptionSetState
import io.realm.kotlin.internal.interop.sync.CoreSyncSessionState
import io.realm.kotlin.internal.interop.sync.CoreUserState
import io.realm.kotlin.internal.interop.sync.MetadataMode
import io.realm.kotlin.internal.interop.sync.NetworkTransport
import io.realm.kotlin.internal.interop.sync.ProgressDirection
import io.realm.kotlin.internal.interop.sync.SyncSessionResyncMode
import io.realm.kotlin.internal.interop.sync.SyncUserIdentity
import io.realm.kotlin.internal.interop.sync.WebSocketTransport
import io.realm.kotlin.internal.interop.sync.WebsocketCallbackResult
import io.realm.kotlin.internal.interop.sync.WebsocketErrorCode
import kotlinx.coroutines.CoroutineDispatcher
import org.mongodb.kbson.ObjectId
import kotlin.jvm.JvmInline
import kotlin.jvm.JvmMultifileClass
import kotlin.jvm.JvmName

// Wrapper for the C-API realm_class_key_t uniquely identifying the class/table in the schema
@JvmInline
value class ClassKey(val key: Long)
// Wrapper for the C-API realm_property_key_t uniquely identifying the property within a class/table
@JvmInline
value class PropertyKey(val key: Long)
// Wrapper for the C-API realm_object_key_t uniquely identifying an object within a class/table
@JvmInline
value class ObjectKey(val key: Long)

// Constants for invalid keys
expect val INVALID_CLASS_KEY: ClassKey
expect val INVALID_PROPERTY_KEY: PropertyKey

const val OBJECT_ID_BYTES_SIZE = 12
const val UUID_BYTES_SIZE = 16

const val INDEX_NOT_FOUND = -1L

// Pure marker interfaces corresponding to the C-API realm_x_t struct types
interface CapiT
interface RealmConfigT : CapiT
interface RealmSchemaT : CapiT
interface RealmT : CapiT
interface LiveRealmT : RealmT
interface FrozenRealmT : RealmT
interface RealmObjectT : CapiT
interface RealmListT : CapiT
interface RealmSetT : CapiT
interface RealmMapT : CapiT
interface RealmResultsT : CapiT
interface RealmQueryT : CapiT
interface RealmCallbackTokenT : CapiT
interface RealmNotificationTokenT : CapiT
interface RealmChangesT : CapiT
interface RealmSchedulerT : CapiT
interface RealmKeyPathArrayT : CapiT

// Public type aliases binding to internal verbose type safe type definitions. This should allow us
// to easily change implementation details later on.
typealias RealmNativePointer = NativePointer<out CapiT>
typealias RealmConfigurationPointer = NativePointer<RealmConfigT>
typealias RealmSchemaPointer = NativePointer<RealmSchemaT>
typealias RealmPointer = NativePointer<out RealmT>
typealias LiveRealmPointer = NativePointer<LiveRealmT>
typealias FrozenRealmPointer = NativePointer<FrozenRealmT>
typealias RealmObjectPointer = NativePointer<RealmObjectT>
typealias RealmListPointer = NativePointer<RealmListT>
typealias RealmSetPointer = NativePointer<RealmSetT>
typealias RealmMapPointer = NativePointer<RealmMapT>
typealias RealmResultsPointer = NativePointer<RealmResultsT>
typealias RealmQueryPointer = NativePointer<RealmQueryT>
typealias RealmCallbackTokenPointer = NativePointer<RealmCallbackTokenT>
typealias RealmNotificationTokenPointer = NativePointer<RealmNotificationTokenT>
typealias RealmChangesPointer = NativePointer<RealmChangesT>
typealias RealmSchedulerPointer = NativePointer<RealmSchedulerT>
typealias RealmKeyPathArrayPointer = NativePointer<RealmKeyPathArrayT>

// Sync types
// Pure marker interfaces corresponding to the C-API realm_x_t struct types
interface RealmAsyncOpenTaskT : CapiT
interface RealmAppT : CapiT
interface RealmAppConfigT : CapiT
interface RealmSyncConfigT : CapiT
interface RealmSyncClientConfigT : CapiT
interface RealmCredentialsT : CapiT
interface RealmUserT : CapiT
interface RealmNetworkTransportT : CapiT
interface RealmSyncSessionT : CapiT
interface RealmSubscriptionT : CapiT
interface RealmSyncSocketObserverPointerT : CapiT
interface RealmSyncSocketCallbackPointerT : CapiT

interface RealmBaseSubscriptionSet : CapiT
interface RealmSyncSocket : CapiT
interface RealmSubscriptionSetT : RealmBaseSubscriptionSet
interface RealmMutableSubscriptionSetT : RealmBaseSubscriptionSet
interface RealmSyncSocketT : RealmSyncSocket

// Public type aliases binding to internal verbose type safe type definitions. This should allow us
// to easily change implementation details later on.
typealias RealmAsyncOpenTaskPointer = NativePointer<RealmAsyncOpenTaskT>
typealias RealmAppPointer = NativePointer<RealmAppT>
typealias RealmAppConfigurationPointer = NativePointer<RealmAppConfigT>
typealias RealmSyncConfigurationPointer = NativePointer<RealmSyncConfigT>
typealias RealmSyncClientConfigurationPointer = NativePointer<RealmSyncClientConfigT>
typealias RealmCredentialsPointer = NativePointer<RealmCredentialsT>
typealias RealmUserPointer = NativePointer<RealmUserT>
typealias RealmNetworkTransportPointer = NativePointer<RealmNetworkTransportT>
typealias RealmSyncSessionPointer = NativePointer<RealmSyncSessionT>
typealias RealmSubscriptionPointer = NativePointer<RealmSubscriptionT>
typealias RealmBaseSubscriptionSetPointer = NativePointer<out RealmBaseSubscriptionSet>
typealias RealmSubscriptionSetPointer = NativePointer<RealmSubscriptionSetT>
typealias RealmMutableSubscriptionSetPointer = NativePointer<RealmMutableSubscriptionSetT>
typealias RealmSyncSocketPointer = NativePointer<RealmSyncSocketT>
typealias RealmSyncSocketObserverPointer = NativePointer<RealmSyncSocketObserverPointerT>
typealias RealmSyncSocketCallbackPointer = NativePointer<RealmSyncSocketCallbackPointerT>
typealias RealmWebsocketHandlerCallbackPointer = NativePointer<CapiT>
typealias RealmWebsocketProviderPointer = NativePointer<CapiT>
/**
 * Class for grouping and normalizing values we want to send as part of
 * logging in Sync Users.
 */
@Suppress("LongParameterList")
class SyncConnectionParams(
    sdkVersion: String,
    bundleId: String,
    platformVersion: String,
    device: String,
    deviceVersion: String,
    framework: Runtime,
    frameworkVersion: String
) {
    val sdkName = "Kotlin"
    val bundleId: String
    val sdkVersion: String
    val platformVersion: String
    val device: String
    val deviceVersion: String
    val framework: String
    val frameworkVersion: String

    enum class Runtime(public val description: String) {
        JVM("JVM"),
        ANDROID("Android"),
        NATIVE("Native")
    }

    init {
        this.sdkVersion = sdkVersion
        this.bundleId = bundleId
        this.platformVersion = platformVersion
        this.device = device
        this.deviceVersion = deviceVersion
        this.framework = framework.description
        this.frameworkVersion = frameworkVersion
    }
}

@Suppress("FunctionNaming", "LongParameterList")
expect object RealmInterop {
    fun realm_value_get(value: RealmValue): Any?
    fun realm_get_version_id(realm: RealmPointer): Long
    fun realm_get_library_version(): String
    fun realm_refresh(realm: RealmPointer)
    fun realm_get_num_versions(realm: RealmPointer): Long

    fun realm_schema_new(schema: List<Pair<ClassInfo, List<PropertyInfo>>>): RealmSchemaPointer

    fun realm_config_new(): RealmConfigurationPointer
    fun realm_config_set_path(config: RealmConfigurationPointer, path: String)
    fun realm_config_set_schema_mode(config: RealmConfigurationPointer, mode: SchemaMode)
    fun realm_config_set_schema_version(config: RealmConfigurationPointer, version: Long)
    fun realm_config_set_schema(config: RealmConfigurationPointer, schema: RealmSchemaPointer)
    fun realm_config_set_max_number_of_active_versions(config: RealmConfigurationPointer, maxNumberOfVersions: Long)
    fun realm_config_set_encryption_key(config: RealmConfigurationPointer, encryptionKey: ByteArray)
    fun realm_config_get_encryption_key(config: RealmConfigurationPointer): ByteArray?
    fun realm_config_set_should_compact_on_launch_function(config: RealmConfigurationPointer, callback: CompactOnLaunchCallback)
    fun realm_config_set_migration_function(config: RealmConfigurationPointer, callback: MigrationCallback)
    fun realm_config_set_automatic_backlink_handling(config: RealmConfigurationPointer, enabled: Boolean)
    fun realm_config_set_data_initialization_function(config: RealmConfigurationPointer, callback: DataInitializationCallback)
    fun realm_config_set_in_memory(config: RealmConfigurationPointer, inMemory: Boolean)
    fun realm_schema_validate(schema: RealmSchemaPointer, mode: SchemaValidationMode): Boolean

    fun realm_create_scheduler(): RealmSchedulerPointer
    fun realm_create_scheduler(dispatcher: CoroutineDispatcher): RealmSchedulerPointer
    /**
     * Open a realm on the current thread.
     *
     * The core scheduler is only advancing/delivering notifications if:
     * - Android: This is called on a thread with a Looper, in which case all events are delivered
     *   to the looper
     * - Native: This is called on the main thread or if supplying a single threaded dispatcher
     *   that is backed by the same thread that is opening the realm.
     * TODO Consider doing a custom JVM core scheduler that uses a coroutine dispatcher, or find a
     *  way to get a dispatcher for the current execution environment on Native so that we can avoid
     *  passing the dispatcher from outside. See comments in native implementation on how this
     *  could maybe be achieved.
     *
     *  The [config] Pointer passed in should only be used _once_ to open a Realm.
     *
     *  @return Pair of `(pointer, fileCreated)` where `pointer` is a reference to the SharedReam
     *  that was opened and `fileCreated` indicate whether or not the file was created as part of
     *  opening the Realm.
     */
    // The dispatcher argument is only used on Native to build a core scheduler dispatching to the
    // dispatcher. The realm itself must also be opened on the same thread
    fun realm_open(config: RealmConfigurationPointer, scheduler: RealmSchedulerPointer): Pair<LiveRealmPointer, Boolean>

    // Opening a Realm asynchronously. Only supported for synchronized realms.
    fun realm_open_synchronized(config: RealmConfigurationPointer): RealmAsyncOpenTaskPointer
    fun realm_async_open_task_start(task: RealmAsyncOpenTaskPointer, callback: AsyncOpenCallback)
    fun realm_async_open_task_cancel(task: RealmAsyncOpenTaskPointer)

    fun realm_add_realm_changed_callback(realm: LiveRealmPointer, block: () -> Unit): RealmCallbackTokenPointer
    fun realm_add_schema_changed_callback(realm: LiveRealmPointer, block: (RealmSchemaPointer) -> Unit): RealmCallbackTokenPointer

    fun realm_freeze(liveRealm: LiveRealmPointer): FrozenRealmPointer
    fun realm_is_frozen(realm: RealmPointer): Boolean
    fun realm_close(realm: RealmPointer)
    fun realm_delete_files(path: String)
    fun realm_compact(realm: RealmPointer): Boolean
    fun realm_convert_with_config(
        realm: RealmPointer,
        config: RealmConfigurationPointer,
        mergeWithExisting: Boolean
    )

    fun realm_get_schema(realm: RealmPointer): RealmSchemaPointer
    fun realm_get_schema_version(realm: RealmPointer): Long
    fun realm_get_num_classes(realm: RealmPointer): Long
    fun realm_get_class_keys(realm: RealmPointer): List<ClassKey>
    fun realm_find_class(realm: RealmPointer, name: String): ClassKey?
    fun realm_get_class(realm: RealmPointer, classKey: ClassKey): ClassInfo
    fun realm_get_class_properties(realm: RealmPointer, classKey: ClassKey, max: Long): List<PropertyInfo>

    /**
     * This method should only ever be called from `LongPointerWrapper` and `CPointerWrapper`
     */
    internal fun realm_release(p: RealmNativePointer)

    /**
     * Check if two pointers are pointing to the same underlying data.
     *
     * The same object at two different versions are not considered equal, even if no data
     * has changed (beside the version).
     */
    fun realm_equals(p1: RealmNativePointer, p2: RealmNativePointer): Boolean

    fun realm_is_closed(realm: RealmPointer): Boolean

    fun realm_begin_read(realm: RealmPointer)
    fun realm_begin_write(realm: LiveRealmPointer)
    fun realm_commit(realm: LiveRealmPointer)
    fun realm_rollback(realm: LiveRealmPointer)
    fun realm_is_in_transaction(realm: RealmPointer): Boolean

    fun realm_update_schema(realm: LiveRealmPointer, schema: RealmSchemaPointer)

    fun realm_object_create(realm: LiveRealmPointer, classKey: ClassKey): RealmObjectPointer
    fun realm_object_create_with_primary_key(
        realm: LiveRealmPointer,
        classKey: ClassKey,
        primaryKeyTransport: RealmValue
    ): RealmObjectPointer
    // How to propagate C-API did_create out
    fun realm_object_get_or_create_with_primary_key(
        realm: LiveRealmPointer,
        classKey: ClassKey,
        primaryKeyTransport: RealmValue
    ): RealmObjectPointer
    fun realm_object_is_valid(obj: RealmObjectPointer): Boolean
    fun realm_object_get_key(obj: RealmObjectPointer): ObjectKey
    fun realm_object_resolve_in(obj: RealmObjectPointer, realm: RealmPointer): RealmObjectPointer?

    fun realm_object_as_link(obj: RealmObjectPointer): Link
    fun realm_object_get_table(obj: RealmObjectPointer): ClassKey

    fun realm_get_col_key(realm: RealmPointer, classKey: ClassKey, col: String): PropertyKey

    fun MemAllocator.realm_get_value(obj: RealmObjectPointer, key: PropertyKey): RealmValue
    fun realm_set_value(
        obj: RealmObjectPointer,
        key: PropertyKey,
        value: RealmValue,
        isDefault: Boolean
    )
    fun realm_set_embedded(obj: RealmObjectPointer, key: PropertyKey): RealmObjectPointer
    fun realm_set_list(obj: RealmObjectPointer, key: PropertyKey): RealmListPointer
    fun realm_set_dictionary(obj: RealmObjectPointer, key: PropertyKey): RealmMapPointer
    fun realm_object_add_int(obj: RealmObjectPointer, key: PropertyKey, value: Long)
    fun <T> realm_object_get_parent(
        obj: RealmObjectPointer,
        block: (ClassKey, RealmObjectPointer) -> T
    ): T

    // list
    fun realm_get_list(obj: RealmObjectPointer, key: PropertyKey): RealmListPointer
    fun realm_get_backlinks(obj: RealmObjectPointer, sourceClassKey: ClassKey, sourcePropertyKey: PropertyKey): RealmResultsPointer
    fun realm_list_size(list: RealmListPointer): Long
    fun MemAllocator.realm_list_get(list: RealmListPointer, index: Long): RealmValue
    fun realm_list_find(list: RealmListPointer, value: RealmValue): Long
    fun realm_list_get_list(list: RealmListPointer, index: Long): RealmListPointer
    fun realm_list_get_dictionary(list: RealmListPointer, index: Long): RealmMapPointer
    fun realm_list_add(list: RealmListPointer, index: Long, transport: RealmValue)
    fun realm_list_insert_embedded(list: RealmListPointer, index: Long): RealmObjectPointer
    // Returns the element previously at the specified position
    fun realm_list_set(list: RealmListPointer, index: Long, inputTransport: RealmValue)
    fun realm_list_insert_list(list: RealmListPointer, index: Long): RealmListPointer
    fun realm_list_insert_dictionary(list: RealmListPointer, index: Long): RealmMapPointer
    fun realm_list_set_list(list: RealmListPointer, index: Long): RealmListPointer
    fun realm_list_set_dictionary(list: RealmListPointer, index: Long): RealmMapPointer

    // Returns the newly inserted element as the previous embedded element is automatically delete
    // by this operation
    fun MemAllocator.realm_list_set_embedded(list: RealmListPointer, index: Long): RealmValue
    fun realm_list_clear(list: RealmListPointer)
    fun realm_list_remove_all(list: RealmListPointer)
    fun realm_list_erase(list: RealmListPointer, index: Long)
    fun realm_list_resolve_in(list: RealmListPointer, realm: RealmPointer): RealmListPointer?
    fun realm_list_is_valid(list: RealmListPointer): Boolean

    // set
    fun realm_get_set(obj: RealmObjectPointer, key: PropertyKey): RealmSetPointer
    fun realm_set_size(set: RealmSetPointer): Long
    fun realm_set_clear(set: RealmSetPointer)
    fun realm_set_insert(set: RealmSetPointer, transport: RealmValue): Boolean
    fun MemAllocator.realm_set_get(set: RealmSetPointer, index: Long): RealmValue
    fun realm_set_find(set: RealmSetPointer, transport: RealmValue): Boolean
    fun realm_set_erase(set: RealmSetPointer, transport: RealmValue): Boolean
    fun realm_set_remove_all(set: RealmSetPointer)
    fun realm_set_resolve_in(set: RealmSetPointer, realm: RealmPointer): RealmSetPointer?
    fun realm_set_is_valid(set: RealmSetPointer): Boolean

    // dictionary
    fun realm_get_dictionary(obj: RealmObjectPointer, key: PropertyKey): RealmMapPointer
    fun realm_dictionary_clear(dictionary: RealmMapPointer)
    fun realm_dictionary_size(dictionary: RealmMapPointer): Long
    fun realm_dictionary_to_results(dictionary: RealmMapPointer): RealmResultsPointer
    fun MemAllocator.realm_dictionary_find(
        dictionary: RealmMapPointer,
        mapKey: RealmValue
    ): RealmValue
    fun realm_dictionary_find_list(
        dictionary: RealmMapPointer,
        mapKey: RealmValue
    ): RealmListPointer
    fun realm_dictionary_find_dictionary(
        dictionary: RealmMapPointer,
        mapKey: RealmValue
    ): RealmMapPointer
    fun MemAllocator.realm_dictionary_get(
        dictionary: RealmMapPointer,
        pos: Int
    ): Pair<RealmValue, RealmValue>

    fun MemAllocator.realm_dictionary_insert(
        dictionary: RealmMapPointer,
        mapKey: RealmValue,
        value: RealmValue
    ): Pair<RealmValue, Boolean>
    fun MemAllocator.realm_dictionary_erase(
        dictionary: RealmMapPointer,
        mapKey: RealmValue
    ): Pair<RealmValue, Boolean>
    fun realm_dictionary_contains_key(
        dictionary: RealmMapPointer,
        mapKey: RealmValue
    ): Boolean
    fun realm_dictionary_contains_value(
        dictionary: RealmMapPointer,
        value: RealmValue
    ): Boolean
    fun MemAllocator.realm_dictionary_insert_embedded(
        dictionary: RealmMapPointer,
        mapKey: RealmValue
    ): RealmValue
    fun realm_dictionary_insert_list(dictionary: RealmMapPointer, mapKey: RealmValue): RealmListPointer
    fun realm_dictionary_insert_dictionary(dictionary: RealmMapPointer, mapKey: RealmValue): RealmMapPointer
    fun realm_dictionary_get_keys(dictionary: RealmMapPointer): RealmResultsPointer
    fun realm_dictionary_resolve_in(
        dictionary: RealmMapPointer,
        realm: RealmPointer
    ): RealmMapPointer?

    fun realm_dictionary_is_valid(dictionary: RealmMapPointer): Boolean

    // query
    fun realm_query_parse(
        realm: RealmPointer,
        classKey: ClassKey,
        query: String,
        args: RealmQueryArgumentList
    ): RealmQueryPointer
    fun realm_query_parse_for_results(
        results: RealmResultsPointer,
        query: String,
        args: RealmQueryArgumentList
    ): RealmQueryPointer
    fun realm_query_parse_for_list(
        list: RealmListPointer,
        query: String,
        args: RealmQueryArgumentList
    ): RealmQueryPointer
    fun realm_query_parse_for_set(
        set: RealmSetPointer,
        query: String,
        args: RealmQueryArgumentList
    ): RealmQueryPointer
    fun realm_query_find_first(query: RealmQueryPointer): Link?
    fun realm_query_find_all(query: RealmQueryPointer): RealmResultsPointer
    fun realm_query_count(query: RealmQueryPointer): Long
    fun realm_query_append_query(
        query: RealmQueryPointer,
        filter: String,
        args: RealmQueryArgumentList
    ): RealmQueryPointer
    fun realm_query_get_description(query: RealmQueryPointer): String
    // Not implemented in C-API yet
    // RLM_API bool realm_query_delete_all(const realm_query_t*);

    fun realm_results_get_query(results: RealmResultsPointer): RealmQueryPointer
    fun realm_results_resolve_in(results: RealmResultsPointer, realm: RealmPointer): RealmResultsPointer
    fun realm_results_count(results: RealmResultsPointer): Long
    fun MemAllocator.realm_results_average(
        results: RealmResultsPointer,
        propertyKey: PropertyKey
    ): Pair<Boolean, RealmValue>
    fun MemAllocator.realm_results_sum(
        results: RealmResultsPointer,
        propertyKey: PropertyKey
    ): RealmValue
    fun MemAllocator.realm_results_max(
        results: RealmResultsPointer,
        propertyKey: PropertyKey
    ): RealmValue
    fun MemAllocator.realm_results_min(
        results: RealmResultsPointer,
        propertyKey: PropertyKey
    ): RealmValue

    // FIXME OPTIMIZE Get many
    fun MemAllocator.realm_results_get(results: RealmResultsPointer, index: Long): RealmValue
    fun realm_results_get_list(results: RealmResultsPointer, index: Long): RealmListPointer
    fun realm_results_get_dictionary(results: RealmResultsPointer, index: Long): RealmMapPointer
    fun realm_results_delete_all(results: RealmResultsPointer)

    fun realm_get_object(realm: RealmPointer, link: Link): RealmObjectPointer

    fun realm_object_find_with_primary_key(
        realm: RealmPointer,
        classKey: ClassKey,
        transport: RealmValue
    ): RealmObjectPointer?
    fun realm_object_delete(obj: RealmObjectPointer)

    fun realm_create_key_paths_array(realm: RealmPointer, clazz: ClassKey, keyPaths: List<String>): RealmKeyPathArrayPointer
    fun realm_object_add_notification_callback(
        obj: RealmObjectPointer,
        keyPaths: RealmKeyPathArrayPointer?,
        callback: Callback<RealmChangesPointer>
    ): RealmNotificationTokenPointer
    fun realm_results_add_notification_callback(
        results: RealmResultsPointer,
        keyPaths: RealmKeyPathArrayPointer?,
        callback: Callback<RealmChangesPointer>
    ): RealmNotificationTokenPointer
    fun realm_list_add_notification_callback(
        list: RealmListPointer,
        keyPaths: RealmKeyPathArrayPointer?,
        callback: Callback<RealmChangesPointer>
    ): RealmNotificationTokenPointer
    fun realm_set_add_notification_callback(
        set: RealmSetPointer,
        keyPaths: RealmKeyPathArrayPointer?,
        callback: Callback<RealmChangesPointer>
    ): RealmNotificationTokenPointer
    fun realm_dictionary_add_notification_callback(
        map: RealmMapPointer,
        keyPaths: RealmKeyPathArrayPointer?,
        callback: Callback<RealmChangesPointer>
    ): RealmNotificationTokenPointer
    fun realm_object_changes_get_modified_properties(
        change: RealmChangesPointer
    ): List<PropertyKey>
    fun <T, R> realm_collection_changes_get_indices(
        change: RealmChangesPointer,
        builder: CollectionChangeSetBuilder<T, R>
    )
    fun <T, R> realm_collection_changes_get_ranges(
        change: RealmChangesPointer,
        builder: CollectionChangeSetBuilder<T, R>
    )
    fun <R> realm_dictionary_get_changes(
        change: RealmChangesPointer,
        builder: DictionaryChangeSetBuilder<R>
    )

    // App
    fun realm_app_get(
        appConfig: RealmAppConfigurationPointer,
        syncClientConfig: RealmSyncClientConfigurationPointer,
        basePath: String,
    ): RealmAppPointer
    fun realm_app_get_current_user(app: RealmAppPointer): RealmUserPointer?
    fun realm_app_get_all_users(app: RealmAppPointer): List<RealmUserPointer>
    fun realm_app_log_in_with_credentials(app: RealmAppPointer, credentials: RealmCredentialsPointer, callback: AppCallback<RealmUserPointer>)
    fun realm_app_log_out(app: RealmAppPointer, user: RealmUserPointer, callback: AppCallback<Unit>)
    fun realm_app_remove_user(app: RealmAppPointer, user: RealmUserPointer, callback: AppCallback<Unit>)
    fun realm_app_delete_user(app: RealmAppPointer, user: RealmUserPointer, callback: AppCallback<Unit>)
    fun realm_app_link_credentials(app: RealmAppPointer, user: RealmUserPointer, credentials: RealmCredentialsPointer, callback: AppCallback<RealmUserPointer>)
    fun realm_clear_cached_apps()
    fun realm_app_sync_client_get_default_file_path_for_realm(
        syncConfig: RealmSyncConfigurationPointer,
        overriddenName: String?
    ): String
    fun realm_app_user_apikey_provider_client_create_apikey(
        app: RealmAppPointer,
        user: RealmUserPointer,
        name: String,
        callback: AppCallback<ApiKeyWrapper>
    )

    fun realm_app_user_apikey_provider_client_delete_apikey(
        app: RealmAppPointer,
        user: RealmUserPointer,
        id: ObjectId,
        callback: AppCallback<Unit>,
    )

    fun realm_app_user_apikey_provider_client_disable_apikey(
        app: RealmAppPointer,
        user: RealmUserPointer,
        id: ObjectId,
        callback: AppCallback<Unit>,
    )

    fun realm_app_user_apikey_provider_client_enable_apikey(
        app: RealmAppPointer,
        user: RealmUserPointer,
        id: ObjectId,
        callback: AppCallback<Unit>,
    )

    fun realm_app_user_apikey_provider_client_fetch_apikey(
        app: RealmAppPointer,
        user: RealmUserPointer,
        id: ObjectId,
        callback: AppCallback<ApiKeyWrapper>,
    )

    fun realm_app_user_apikey_provider_client_fetch_apikeys(
        app: RealmAppPointer,
        user: RealmUserPointer,
        callback: AppCallback<Array<ApiKeyWrapper>>,
    )

    fun realm_app_get_base_url(
        app: RealmAppPointer,
    ): String

    fun realm_app_update_base_url(
        app: RealmAppPointer,
        baseUrl: String?,
        callback: AppCallback<Unit>,
    )

    // User
    fun realm_user_get_all_identities(user: RealmUserPointer): List<SyncUserIdentity>
    fun realm_user_get_identity(user: RealmUserPointer): String
    fun realm_user_get_access_token(user: RealmUserPointer): String
    fun realm_user_get_refresh_token(user: RealmUserPointer): String
    fun realm_user_get_device_id(user: RealmUserPointer): String
    fun realm_user_is_logged_in(user: RealmUserPointer): Boolean
    fun realm_user_log_out(user: RealmUserPointer)
    fun realm_user_get_state(user: RealmUserPointer): CoreUserState
    fun realm_user_get_profile(user: RealmUserPointer): String
    fun realm_user_get_custom_data(user: RealmUserPointer): String?
    fun realm_user_refresh_custom_data(app: RealmAppPointer, user: RealmUserPointer, callback: AppCallback<Unit>)

    // Sync client config
    fun realm_sync_client_config_new(): RealmSyncClientConfigurationPointer

    fun realm_sync_client_config_set_default_binding_thread_observer(
        syncClientConfig: RealmSyncClientConfigurationPointer,
        appId: String
    )

    fun realm_app_config_set_base_file_path(
        appConfig: RealmAppConfigurationPointer,
        basePath: String
    )

    fun realm_sync_client_config_set_multiplex_sessions(syncClientConfig: RealmSyncClientConfigurationPointer, enabled: Boolean)

    fun realm_set_log_callback(callback: LogCallback)

    fun realm_set_log_level(level: CoreLogLevel)

<<<<<<< HEAD
=======
    fun realm_set_log_level_category(category: String, level: CoreLogLevel)

    fun realm_get_log_level_category(category: String): CoreLogLevel

    fun realm_get_category_names(): List<String>

>>>>>>> cd6cc639
    fun realm_app_config_set_metadata_mode(
        appConfig: RealmAppConfigurationPointer,
        metadataMode: MetadataMode
    )

    fun realm_app_config_set_metadata_encryption_key(
        appConfig: RealmAppConfigurationPointer,
        encryptionKey: ByteArray
    )
    fun realm_sync_client_config_set_user_agent_binding_info(
        syncClientConfig: RealmSyncClientConfigurationPointer,
        bindingInfo: String
    )
    fun realm_sync_client_config_set_user_agent_application_info(
        syncClientConfig: RealmSyncClientConfigurationPointer,
        applicationInfo: String
    )

    fun realm_sync_client_config_set_connect_timeout(syncClientConfig: RealmSyncClientConfigurationPointer, timeoutMs: ULong)
    fun realm_sync_client_config_set_connection_linger_time(syncClientConfig: RealmSyncClientConfigurationPointer, timeoutMs: ULong)
    fun realm_sync_client_config_set_ping_keepalive_period(syncClientConfig: RealmSyncClientConfigurationPointer, timeoutMs: ULong)
    fun realm_sync_client_config_set_pong_keepalive_timeout(syncClientConfig: RealmSyncClientConfigurationPointer, timeoutMs: ULong)
    fun realm_sync_client_config_set_fast_reconnect_limit(syncClientConfig: RealmSyncClientConfigurationPointer, timeoutMs: ULong)

    fun realm_sync_config_new(
        user: RealmUserPointer,
        partition: String
    ): RealmSyncConfigurationPointer
    fun realm_sync_config_set_error_handler(
        syncConfig: RealmSyncConfigurationPointer,
        errorHandler: SyncErrorCallback
    )
    fun realm_sync_config_set_resync_mode(
        syncConfig: RealmSyncConfigurationPointer,
        resyncMode: SyncSessionResyncMode
    )
    fun realm_sync_config_set_before_client_reset_handler(
        syncConfig: RealmSyncConfigurationPointer,
        beforeHandler: SyncBeforeClientResetHandler
    )
    fun realm_sync_config_set_after_client_reset_handler(
        syncConfig: RealmSyncConfigurationPointer,
        afterHandler: SyncAfterClientResetHandler
    )
    fun realm_sync_immediately_run_file_actions(app: RealmAppPointer, syncPath: String): Boolean

    // SyncSession
    fun realm_sync_session_get(realm: RealmPointer): RealmSyncSessionPointer
    fun realm_sync_session_wait_for_download_completion(
        syncSession: RealmSyncSessionPointer,
        callback: SyncSessionTransferCompletionCallback
    )
    fun realm_sync_session_wait_for_upload_completion(
        syncSession: RealmSyncSessionPointer,
        callback: SyncSessionTransferCompletionCallback
    )
    fun realm_sync_session_state(syncSession: RealmSyncSessionPointer): CoreSyncSessionState
    fun realm_sync_connection_state(syncSession: RealmSyncSessionPointer): CoreConnectionState
    fun realm_sync_session_pause(syncSession: RealmSyncSessionPointer)
    fun realm_sync_session_resume(syncSession: RealmSyncSessionPointer)
    fun realm_sync_session_handle_error_for_testing(
        syncSession: RealmSyncSessionPointer,
        error: ErrorCode,
        errorMessage: String,
        isFatal: Boolean
    )

    fun realm_sync_session_register_progress_notifier(
        syncSession: RealmSyncSessionPointer /* = io.realm.kotlin.internal.interop.NativePointer<io.realm.kotlin.internal.interop.RealmSyncSessionT> */,
        direction: ProgressDirection,
        isStreaming: Boolean,
        callback: ProgressCallback,
    ): RealmNotificationTokenPointer

    fun realm_sync_session_register_connection_state_change_callback(
        syncSession: RealmSyncSessionPointer,
        callback: ConnectionStateChangeCallback,
    ): RealmNotificationTokenPointer

    // AppConfig
    fun realm_network_transport_new(networkTransport: NetworkTransport): RealmNetworkTransportPointer
    fun realm_app_config_new(
        appId: String,
        networkTransport: RealmNetworkTransportPointer,
        baseUrl: String? = null,
        connectionParams: SyncConnectionParams
    ): RealmAppConfigurationPointer
    fun realm_app_config_set_base_url(appConfig: RealmAppConfigurationPointer, baseUrl: String)

    // Credentials
    fun realm_app_credentials_new_anonymous(reuseExisting: Boolean): RealmCredentialsPointer
    fun realm_app_credentials_new_email_password(username: String, password: String): RealmCredentialsPointer
    fun realm_app_credentials_new_api_key(key: String): RealmCredentialsPointer
    fun realm_app_credentials_new_apple(idToken: String): RealmCredentialsPointer
    fun realm_app_credentials_new_facebook(accessToken: String): RealmCredentialsPointer
    fun realm_app_credentials_new_google_id_token(idToken: String): RealmCredentialsPointer
    fun realm_app_credentials_new_google_auth_code(authCode: String): RealmCredentialsPointer
    fun realm_app_credentials_new_jwt(jwtToken: String): RealmCredentialsPointer
    fun realm_app_credentials_new_custom_function(serializedEjsonPayload: String): RealmCredentialsPointer
    fun realm_auth_credentials_get_provider(credentials: RealmCredentialsPointer): AuthProvider
    fun realm_app_credentials_serialize_as_json(credentials: RealmCredentialsPointer): String

    // Email Password Authentication
    fun realm_app_email_password_provider_client_register_email(
        app: RealmAppPointer,
        email: String,
        password: String,
        callback: AppCallback<Unit>
    )
    fun realm_app_email_password_provider_client_confirm_user(
        app: RealmAppPointer,
        token: String,
        tokenId: String,
        callback: AppCallback<Unit>
    )
    fun realm_app_email_password_provider_client_resend_confirmation_email(
        app: RealmAppPointer,
        email: String,
        callback: AppCallback<Unit>
    )
    fun realm_app_email_password_provider_client_retry_custom_confirmation(
        app: RealmAppPointer,
        email: String,
        callback: AppCallback<Unit>
    )
    fun realm_app_email_password_provider_client_send_reset_password_email(
        app: RealmAppPointer,
        email: String,
        callback: AppCallback<Unit>
    )
    fun realm_app_email_password_provider_client_reset_password(
        app: RealmAppPointer,
        token: String,
        tokenId: String,
        newPassword: String,
        callback: AppCallback<Unit>
    )
    fun realm_app_call_reset_password_function(
        app: RealmAppPointer,
        email: String,
        newPassword: String,
        serializedEjsonPayload: String,
        callback: AppCallback<Unit>
    )

    fun realm_app_call_function(
        app: RealmAppPointer,
        user: RealmUserPointer,
        name: String,
        serviceName: String? = null,
        serializedEjsonArgs: String, // as ejson
        callback: AppCallback<String>
    )

    // Sync Client
    fun realm_app_sync_client_reconnect(app: RealmAppPointer)
    fun realm_app_sync_client_has_sessions(app: RealmAppPointer): Boolean
    fun realm_app_sync_client_wait_for_sessions_to_terminate(app: RealmAppPointer)

    // Sync config
    fun realm_config_set_sync_config(
        realmConfiguration: RealmConfigurationPointer,
        syncConfiguration: RealmSyncConfigurationPointer
    )

    // Flexible Sync
    fun realm_flx_sync_config_new(user: RealmUserPointer): RealmSyncConfigurationPointer

    // Flexible Sync Subscription
    fun realm_sync_subscription_id(subscription: RealmSubscriptionPointer): ObjectId
    fun realm_sync_subscription_name(subscription: RealmSubscriptionPointer): String?
    fun realm_sync_subscription_object_class_name(subscription: RealmSubscriptionPointer): String
    fun realm_sync_subscription_query_string(subscription: RealmSubscriptionPointer): String
    fun realm_sync_subscription_created_at(subscription: RealmSubscriptionPointer): Timestamp
    fun realm_sync_subscription_updated_at(subscription: RealmSubscriptionPointer): Timestamp

    // Flexible Sync Subscription Set
    fun realm_sync_get_latest_subscriptionset(realm: RealmPointer): RealmSubscriptionSetPointer
    fun realm_sync_on_subscriptionset_state_change_async(
        subscriptionSet: RealmSubscriptionSetPointer,
        destinationState: CoreSubscriptionSetState,
        callback: SubscriptionSetCallback
    )
    fun realm_sync_subscriptionset_version(subscriptionSet: RealmBaseSubscriptionSetPointer): Long
    fun realm_sync_subscriptionset_state(subscriptionSet: RealmBaseSubscriptionSetPointer): CoreSubscriptionSetState
    fun realm_sync_subscriptionset_error_str(subscriptionSet: RealmBaseSubscriptionSetPointer): String?
    fun realm_sync_subscriptionset_size(subscriptionSet: RealmBaseSubscriptionSetPointer): Long
    fun realm_sync_subscription_at(
        subscriptionSet: RealmBaseSubscriptionSetPointer,
        index: Long
    ): RealmSubscriptionPointer
    fun realm_sync_find_subscription_by_name(
        subscriptionSet: RealmBaseSubscriptionSetPointer,
        name: String
    ): RealmSubscriptionPointer?
    fun realm_sync_find_subscription_by_query(
        subscriptionSet: RealmBaseSubscriptionSetPointer,
        query: RealmQueryPointer
    ): RealmSubscriptionPointer?
    fun realm_sync_subscriptionset_refresh(subscriptionSet: RealmSubscriptionSetPointer): Boolean
    fun realm_sync_make_subscriptionset_mutable(
        subscriptionSet: RealmSubscriptionSetPointer
    ): RealmMutableSubscriptionSetPointer

    // Flexible Sync Mutable Subscription Set
    fun realm_sync_subscriptionset_clear(
        mutableSubscriptionSet: RealmMutableSubscriptionSetPointer
    ): Boolean
    // Returns a Pair of (<subscriptionPtr>, <true if inserted, false if updated>)
    fun realm_sync_subscriptionset_insert_or_assign(
        mutatableSubscriptionSet: RealmMutableSubscriptionSetPointer,
        query: RealmQueryPointer,
        name: String?
    ): Pair<RealmSubscriptionPointer, Boolean>
    fun realm_sync_subscriptionset_erase_by_name(
        mutableSubscriptionSet: RealmMutableSubscriptionSetPointer,
        name: String
    ): Boolean
    fun realm_sync_subscriptionset_erase_by_query(
        mutableSubscriptionSet: RealmMutableSubscriptionSetPointer,
        query: RealmQueryPointer
    ): Boolean
    fun realm_sync_subscriptionset_erase_by_id(
        mutableSubscriptionSet: RealmMutableSubscriptionSetPointer,
        sub: RealmSubscriptionPointer
    ): Boolean
    fun realm_sync_subscriptionset_commit(
        mutableSubscriptionSet: RealmMutableSubscriptionSetPointer
    ): RealmSubscriptionSetPointer

    fun realm_sync_set_websocket_transport(
        syncClientConfig: RealmSyncClientConfigurationPointer,
        webSocketTransport: WebSocketTransport
    )

    fun realm_sync_socket_callback_complete(nativePointer: RealmWebsocketHandlerCallbackPointer, cancelled: Boolean = false, status: WebsocketCallbackResult = WebsocketCallbackResult.RLM_ERR_SYNC_SOCKET_SUCCESS, reason: String = "")

    fun realm_sync_socket_websocket_connected(nativePointer: RealmWebsocketProviderPointer, protocol: String)

    fun realm_sync_socket_websocket_error(nativePointer: RealmWebsocketProviderPointer)

    fun realm_sync_socket_websocket_message(
        nativePointer: RealmWebsocketProviderPointer,
        data: ByteArray
    ): Boolean

    fun realm_sync_socket_websocket_closed(nativePointer: RealmWebsocketProviderPointer, wasClean: Boolean, errorCode: WebsocketErrorCode, reason: String = "")
}<|MERGE_RESOLUTION|>--- conflicted
+++ resolved
@@ -617,15 +617,12 @@
 
     fun realm_set_log_level(level: CoreLogLevel)
 
-<<<<<<< HEAD
-=======
     fun realm_set_log_level_category(category: String, level: CoreLogLevel)
 
     fun realm_get_log_level_category(category: String): CoreLogLevel
 
     fun realm_get_category_names(): List<String>
 
->>>>>>> cd6cc639
     fun realm_app_config_set_metadata_mode(
         appConfig: RealmAppConfigurationPointer,
         metadataMode: MetadataMode
