--- conflicted
+++ resolved
@@ -42,16 +42,10 @@
     RLM_PROPERTY_TYPE_TIMESTAMP,
     RLM_PROPERTY_TYPE_FLOAT,
     RLM_PROPERTY_TYPE_DOUBLE,
-<<<<<<< HEAD
+    RLM_PROPERTY_TYPE_OBJECT_ID,
+    RLM_PROPERTY_TYPE_OBJECT,
+    RLM_PROPERTY_TYPE_LINKING_OBJECTS,
     RLM_PROPERTY_TYPE_DECIMAL128,
-    RLM_PROPERTY_TYPE_TIMESTAMP,
-    RLM_PROPERTY_TYPE_OBJECT_ID,
-    RLM_PROPERTY_TYPE_UUID,
-=======
-    RLM_PROPERTY_TYPE_OBJECT,
->>>>>>> d99cd539
-    RLM_PROPERTY_TYPE_LINKING_OBJECTS,
-    RLM_PROPERTY_TYPE_OBJECT_ID,
     RLM_PROPERTY_TYPE_UUID;
 
     // Consider adding property methods to make it easier to do generic code on all types. Or is this exactly what collection type is about
