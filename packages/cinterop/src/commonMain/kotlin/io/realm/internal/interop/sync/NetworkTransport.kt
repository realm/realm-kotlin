/*
 * Copyright 2020 Realm Inc.
 *
 * Licensed under the Apache License, Version 2.0 (the "License");
 * you may not use this file except in compliance with the License.
 * You may obtain a copy of the License at
 *
 * http://www.apache.org/licenses/LICENSE-2.0
 *
 * Unless required by applicable law or agreed to in writing, software
 * distributed under the License is distributed on an "AS IS" BASIS,
 * WITHOUT WARRANTIES OR CONDITIONS OF ANY KIND, either express or implied.
 * See the License for the specific language governing permissions and
 * limitations under the License.
 */

package io.realm.internal.interop.sync

interface NetworkTransport {

    companion object {
        const val GET = "get"
        const val POST = "post"
        const val PATCH = "patch"
        const val PUT = "put"
        const val DELETE = "delete"
    }

    val authorizationHeaderName: String?
    val customHeaders: Map<String, String>

    // FIXME https://github.com/realm/realm-kotlin/issues/450
    fun sendRequest(
        method: String,
        url: String,
        headers: Map<String, String>,
<<<<<<< HEAD
        body: String,
        usesRefreshToken: Boolean,
        callback: ResponseCallback
    )
}

interface ResponseCallback {
    fun response(response: Response)
=======
        body: String
    ): Response
>>>>>>> 4a72a5a0
}

data class Response(
    val httpResponseCode: Int,
    val customResponseCode: Int,
    val headers: Map<String, String>,
    val body: String
) {
    // Returns the HTTP headers in a JNI friendly way where it is being serialized to a
    // String array consisting of pairs of { key , value } pairs.
    fun getJNIFriendlyHeaders(): Array<String?> {
        val jniHeaders = arrayOfNulls<String>(headers.size * 2)
        var i = 0
        for ((key, value) in headers) {
            jniHeaders[i] = key
            jniHeaders[i + 1] = value
            i += 2
        }
        return jniHeaders
    }
}<|MERGE_RESOLUTION|>--- conflicted
+++ resolved
@@ -34,7 +34,6 @@
         method: String,
         url: String,
         headers: Map<String, String>,
-<<<<<<< HEAD
         body: String,
         usesRefreshToken: Boolean,
         callback: ResponseCallback
@@ -43,10 +42,6 @@
 
 interface ResponseCallback {
     fun response(response: Response)
-=======
-        body: String
-    ): Response
->>>>>>> 4a72a5a0
 }
 
 data class Response(
