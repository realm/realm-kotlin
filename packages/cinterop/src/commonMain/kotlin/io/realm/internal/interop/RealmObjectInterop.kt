/*
 * Copyright 2021 Realm Inc.
 *
 * Licensed under the Apache License, Version 2.0 (the "License");
 * you may not use this file except in compliance with the License.
 * You may obtain a copy of the License at
 *
 * http://www.apache.org/licenses/LICENSE-2.0
 *
 * Unless required by applicable law or agreed to in writing, software
 * distributed under the License is distributed on an "AS IS" BASIS,
 * WITHOUT WARRANTIES OR CONDITIONS OF ANY KIND, either express or implied.
 * See the License for the specific language governing permissions and
 * limitations under the License.
 */

package io.realm.internal.interop

/**
 * This interface is added by the compiler plugin to all [RealmObject] classes, it contains
 * internal properties of the model.
 *
 * This interface is not meant to be used externally (consider using [RealmObject] instead)
 */
@Suppress("VariableNaming")
interface RealmObjectInterop {
    // Invariant: This is never null for managed objects!
<<<<<<< HEAD
    var `io_realm_kotlin_ObjectPointer`: NativePointer?
=======
    val objectPointer: RealmObjectPointer
>>>>>>> 9bec7eab
}<|MERGE_RESOLUTION|>--- conflicted
+++ resolved
@@ -25,9 +25,5 @@
 @Suppress("VariableNaming")
 interface RealmObjectInterop {
     // Invariant: This is never null for managed objects!
-<<<<<<< HEAD
-    var `io_realm_kotlin_ObjectPointer`: NativePointer?
-=======
     val objectPointer: RealmObjectPointer
->>>>>>> 9bec7eab
 }