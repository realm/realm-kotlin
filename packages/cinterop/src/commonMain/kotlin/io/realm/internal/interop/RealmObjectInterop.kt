/*
 * Copyright 2021 Realm Inc.
 *
 * Licensed under the Apache License, Version 2.0 (the "License");
 * you may not use this file except in compliance with the License.
 * You may obtain a copy of the License at
 *
 * http://www.apache.org/licenses/LICENSE-2.0
 *
 * Unless required by applicable law or agreed to in writing, software
 * distributed under the License is distributed on an "AS IS" BASIS,
 * WITHOUT WARRANTIES OR CONDITIONS OF ANY KIND, either express or implied.
 * See the License for the specific language governing permissions and
 * limitations under the License.
 */

package io.realm.internal.interop

/**
 * This interface is added by the compiler plugin to all [RealmObject] classes, it contains
 * internal properties of the model.
 *
 * This interface is not meant to be used externally (consider using [RealmObject] instead)
 */
@Suppress("VariableNaming")
interface RealmObjectInterop {
    // Names must match identifiers in compiler plugin (plugin-compiler/io.realm.compiler.Identifiers.kt)

    // Invariant: This is never null for managed objects!
<<<<<<< HEAD
    var `$realm$ObjectPointer`: RealmObjectPointer?
=======
    val objectPointer: NativePointer
>>>>>>> 52e5d5f9
}<|MERGE_RESOLUTION|>--- conflicted
+++ resolved
@@ -24,12 +24,6 @@
  */
 @Suppress("VariableNaming")
 interface RealmObjectInterop {
-    // Names must match identifiers in compiler plugin (plugin-compiler/io.realm.compiler.Identifiers.kt)
-
     // Invariant: This is never null for managed objects!
-<<<<<<< HEAD
-    var `$realm$ObjectPointer`: RealmObjectPointer?
-=======
-    val objectPointer: NativePointer
->>>>>>> 52e5d5f9
+    val objectPointer: RealmObjectPointer
 }