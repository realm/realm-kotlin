--- conflicted
+++ resolved
@@ -166,12 +166,8 @@
     fun realm_results_add_notification_callback(results: NativePointer, callback: Callback): NativePointer
     fun realm_list_add_notification_callback(list: NativePointer, callback: Callback): NativePointer
     fun realm_object_changes_get_modified_properties(change: NativePointer): List<PropertyKey>
-<<<<<<< HEAD
     fun <T, R> realm_collection_changes_get_indices(change: NativePointer, builder: CollectionChangeSetBuilder<T, R>)
     fun <T, R> realm_collection_changes_get_ranges(change: NativePointer, builder: CollectionChangeSetBuilder<T, R>)
-    fun realm_get_property(realm: NativePointer, className: String, propertyKey: PropertyKey): PropertyInfo
-=======
->>>>>>> 30faa27f
 
     // App
     fun realm_app_get(
