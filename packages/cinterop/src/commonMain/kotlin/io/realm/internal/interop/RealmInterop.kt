/*
 * Copyright 2020 Realm Inc.
 *
 * Licensed under the Apache License, Version 2.0 (the "License");
 * you may not use this file except in compliance with the License.
 * You may obtain a copy of the License at
 *
 * http://www.apache.org/licenses/LICENSE-2.0
 *
 * Unless required by applicable law or agreed to in writing, software
 * distributed under the License is distributed on an "AS IS" BASIS,
 * WITHOUT WARRANTIES OR CONDITIONS OF ANY KIND, either express or implied.
 * See the License for the specific language governing permissions and
 * limitations under the License.
 */

package io.realm.internal.interop

import io.realm.internal.interop.sync.AuthProvider
import io.realm.internal.interop.sync.CoreUserState
import io.realm.internal.interop.sync.MetadataMode
import io.realm.internal.interop.sync.NetworkTransport
import kotlinx.coroutines.CoroutineDispatcher
import kotlin.jvm.JvmInline

// FIXME API-INTERNAL Consider adding marker interfaces NativeRealm, NativeRealmConfig, etc. as type parameter
//  to NativePointer. NOTE Verify that it is supported for Kotlin Native!

// Wrapper for the C-API realm_class_key_t uniquely identifying the class/table in the schema
@JvmInline
value class ClassKey(val key: Long)
// Wrapper for the C-API realm_property_key_t uniquely identifying the property within a class/table
@JvmInline
value class ColumnKey(val key: Long)

@Suppress("FunctionNaming", "LongParameterList")
expect object RealmInterop {
    fun realm_get_version_id(realm: NativePointer): Long
    fun realm_get_library_version(): String
    fun realm_get_num_versions(realm: NativePointer): Long

    fun realm_schema_new(tables: List<Table>): NativePointer

    fun realm_config_new(): NativePointer
    fun realm_config_set_path(config: NativePointer, path: String)
    fun realm_config_set_schema_mode(config: NativePointer, mode: SchemaMode)
    fun realm_config_set_schema_version(config: NativePointer, version: Long)
    fun realm_config_set_schema(config: NativePointer, schema: NativePointer)
    fun realm_config_set_max_number_of_active_versions(config: NativePointer, maxNumberOfVersions: Long)
    fun realm_config_set_encryption_key(config: NativePointer, encryptionKey: ByteArray)
    fun realm_config_get_encryption_key(config: NativePointer): ByteArray?

    fun realm_schema_validate(schema: NativePointer, mode: SchemaValidationMode): Boolean

    /**
     * Open a realm on the current thread.
     *
     * The core scheduler is only advancing/delivering notifications if:
     * - Android: This is called on a thread with a Looper, in which case all events are delivered
     *   to the looper
     * - Native: This is called on the main thread or if supplying a single threaded dispatcher
     *   that is backed by the same thread that is opening the realm.
     * TODO Consider doing a custom JVM core scheduler that uses a coroutine dispatcher, or find a
     *  way to get a dispatcher for the current execution environment on Native so that we can avoid
     *  passing the dispatcher from outside. See comments in native implementation on how this
     *  could maybe be achieved.
     */
    // The dispatcher argument is only used on Native to build a core scheduler dispatching to the
    // dispatcher. The realm itself must also be opened on the same thread
    fun realm_open(config: NativePointer, dispatcher: CoroutineDispatcher? = null): NativePointer
    fun realm_freeze(liveRealm: NativePointer): NativePointer
    fun realm_is_frozen(realm: NativePointer): Boolean
    fun realm_close(realm: NativePointer)

    fun realm_get_schema(realm: NativePointer): NativePointer
    fun realm_get_num_classes(realm: NativePointer): Long

    fun realm_release(p: NativePointer)

    fun realm_is_closed(realm: NativePointer): Boolean

    fun realm_begin_read(realm: NativePointer)
    fun realm_begin_write(realm: NativePointer)
    fun realm_commit(realm: NativePointer)
    fun realm_rollback(realm: NativePointer)
    fun realm_is_in_transaction(realm: NativePointer): Boolean

    // FIXME API-INTERNAL Maybe keep full realm_class_info_t/realm_property_info_t representation in Kotlin
    // FIXME API-INTERNAL How to return boolean 'found'? Currently throwing runtime exceptions
    fun realm_find_class(realm: NativePointer, name: String): ClassKey
    fun realm_object_create(realm: NativePointer, classKey: ClassKey): NativePointer
    fun realm_object_create_with_primary_key(realm: NativePointer, classKey: ClassKey, primaryKey: Any?): NativePointer
    fun realm_object_is_valid(obj: NativePointer): Boolean
    fun realm_object_resolve_in(obj: NativePointer, realm: NativePointer): NativePointer?

    fun realm_object_as_link(obj: NativePointer): Link

    fun realm_get_col_key(realm: NativePointer, table: String, col: String): ColumnKey

    fun <T> realm_get_value(obj: NativePointer, key: ColumnKey): T
    fun <T> realm_set_value(o: NativePointer, key: ColumnKey, value: T, isDefault: Boolean)

    // list
    fun realm_get_list(obj: NativePointer, key: ColumnKey): NativePointer
    fun realm_list_size(list: NativePointer): Long
    fun <T> realm_list_get(list: NativePointer, index: Long): T
    fun <T> realm_list_add(list: NativePointer, index: Long, value: T)
    fun <T> realm_list_set(list: NativePointer, index: Long, value: T): T
    fun realm_list_clear(list: NativePointer)
    fun realm_list_erase(list: NativePointer, index: Long)
    fun realm_list_resolve_in(list: NativePointer, realm: NativePointer): NativePointer?
    fun realm_list_is_valid(list: NativePointer): Boolean

    // query
    fun realm_query_parse(realm: NativePointer, table: String, query: String, vararg args: Any?): NativePointer

    fun realm_query_find_first(realm: NativePointer): Link?
    fun realm_query_find_all(query: NativePointer): NativePointer

    fun realm_results_resolve_in(results: NativePointer, realm: NativePointer): NativePointer
    fun realm_results_count(results: NativePointer): Long
    // FIXME OPTIMIZE Get many
    fun <T> realm_results_get(results: NativePointer, index: Long): Link

    fun realm_get_object(realm: NativePointer, link: Link): NativePointer

    fun realm_object_find_with_primary_key(realm: NativePointer, classKey: ClassKey, primaryKey: Any?): NativePointer?

    // delete
    fun realm_results_delete_all(results: NativePointer)
    fun realm_object_delete(obj: NativePointer)
    // FIXME Rest of delete calls are related to queries
    //  https://github.com/realm/realm-kotlin/issues/64
    // RLM_API bool realm_query_delete_all(const realm_query_t*);
    // RLM_API bool realm_results_delete_all(realm_results_t*);

    fun realm_object_add_notification_callback(obj: NativePointer, callback: Callback): NativePointer
    fun realm_results_add_notification_callback(results: NativePointer, callback: Callback): NativePointer
    fun realm_list_add_notification_callback(list: NativePointer, callback: Callback): NativePointer

    // App
    fun realm_app_get(
        appConfig: NativePointer,
        syncClientConfig: NativePointer,
        basePath: String,
    ): NativePointer
<<<<<<< HEAD
    fun realm_app_log_in_with_credentials(app: NativePointer, credentials: NativePointer, callback: CinteropCallback)
    fun realm_clear_cached_apps()
=======
    fun realm_app_get_current_user(app: NativePointer): NativePointer?
    fun realm_app_log_in_with_credentials(app: NativePointer, credentials: NativePointer, callback: AppCallback<NativePointer>)
    fun realm_app_log_out(app: NativePointer, user: NativePointer, callback: AppCallback<Unit>)

    // User
    fun realm_user_get_identity(user: NativePointer): String
    fun realm_user_is_logged_in(user: NativePointer): Boolean
    fun realm_user_log_out(user: NativePointer)
    fun realm_user_get_state(user: NativePointer): CoreUserState
>>>>>>> b44c5c66

    // Sync client config
    fun realm_sync_client_config_new(): NativePointer

    fun realm_sync_client_config_set_log_callback(
        syncClientConfig: NativePointer,
        callback: SyncLogCallback
    )
    fun realm_sync_client_config_set_log_level(syncClientConfig: NativePointer, level: CoreLogLevel)

    fun realm_sync_client_config_set_metadata_mode(
        syncClientConfig: NativePointer,
        metadataMode: MetadataMode
    )
    fun realm_sync_set_error_handler(syncConfig: NativePointer, errorHandler: SyncErrorCallback)

    // AppConfig
    fun realm_network_transport_new(networkTransport: NetworkTransport): NativePointer
    fun realm_app_config_new(
        appId: String,
        networkTransport: NativePointer,
        baseUrl: String? = null,
        platform: String,
        platformVersion: String,
        sdkVersion: String
    ): NativePointer
    fun realm_app_config_set_base_url(appConfig: NativePointer, baseUrl: String)

    // Credentials
    fun realm_app_credentials_new_anonymous(): NativePointer
    fun realm_app_credentials_new_email_password(username: String, password: String): NativePointer
    fun realm_auth_credentials_get_provider(credentials: NativePointer): AuthProvider

    // Sync config
    fun realm_sync_config_new(user: NativePointer, partition: String): NativePointer
    fun realm_config_set_sync_config(realmConfiguration: NativePointer, syncConfiguration: NativePointer)
}<|MERGE_RESOLUTION|>--- conflicted
+++ resolved
@@ -144,20 +144,16 @@
         syncClientConfig: NativePointer,
         basePath: String,
     ): NativePointer
-<<<<<<< HEAD
-    fun realm_app_log_in_with_credentials(app: NativePointer, credentials: NativePointer, callback: CinteropCallback)
-    fun realm_clear_cached_apps()
-=======
     fun realm_app_get_current_user(app: NativePointer): NativePointer?
     fun realm_app_log_in_with_credentials(app: NativePointer, credentials: NativePointer, callback: AppCallback<NativePointer>)
     fun realm_app_log_out(app: NativePointer, user: NativePointer, callback: AppCallback<Unit>)
+    fun realm_clear_cached_apps()
 
     // User
     fun realm_user_get_identity(user: NativePointer): String
     fun realm_user_is_logged_in(user: NativePointer): Boolean
     fun realm_user_log_out(user: NativePointer)
     fun realm_user_get_state(user: NativePointer): CoreUserState
->>>>>>> b44c5c66
 
     // Sync client config
     fun realm_sync_client_config_new(): NativePointer
