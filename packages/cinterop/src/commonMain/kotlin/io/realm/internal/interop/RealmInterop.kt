--- conflicted
+++ resolved
@@ -116,15 +116,9 @@
     fun realm_list_is_valid(list: NativePointer): Boolean
 
     // query
-<<<<<<< HEAD
-    fun realm_query_parse(realm: NativePointer, table: String, query: String, vararg args: Any?): NativePointer
+    fun realm_query_parse(realm: NativePointer, className: String, query: String, vararg args: Any?): NativePointer
     fun realm_query_parse_for_results(results: NativePointer, query: String, vararg args: Any?): NativePointer
     fun realm_query_find_first(query: NativePointer): Link?
-=======
-    fun realm_query_parse(realm: NativePointer, className: String, query: String, vararg args: Any?): NativePointer
-
-    fun realm_query_find_first(realm: NativePointer): Link?
->>>>>>> 92202948
     fun realm_query_find_all(query: NativePointer): NativePointer
     fun realm_query_count(query: NativePointer): Long
     fun realm_query_append_query(
