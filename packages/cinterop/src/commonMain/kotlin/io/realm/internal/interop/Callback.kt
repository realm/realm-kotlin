/*
 * Copyright 2020 Realm Inc.
 *
 * Licensed under the Apache License, Version 2.0 (the "License");
 * you may not use this file except in compliance with the License.
 * You may obtain a copy of the License at
 *
 * http://www.apache.org/licenses/LICENSE-2.0
 *
 * Unless required by applicable law or agreed to in writing, software
 * distributed under the License is distributed on an "AS IS" BASIS,
 * WITHOUT WARRANTIES OR CONDITIONS OF ANY KIND, either express or implied.
 * See the License for the specific language governing permissions and
 * limitations under the License.
 */

package io.realm.internal.interop

import io.realm.mongodb.AppException
import io.realm.mongodb.SyncException

// TODO Could be replace by lambda. See realm_app_config_new networkTransportFactory for example.
interface Callback {
    fun onChange(change: NativePointer)
}

interface CinteropCallback {
    fun onSuccess(pointer: NativePointer)
    fun onError(throwable: Throwable)
}

<<<<<<< HEAD
interface ErrorHandlerCallback {
    fun onError(pointer: NativePointer, throwable: AppException)
}

interface LogCallback {
=======
interface SyncLogCallback {
    // Passes core log levels as shorts to avoid unnecessary jumping between the SDK and JNI
>>>>>>> 422ec795
    fun log(logLevel: Short, message: String?)
}

interface SyncErrorCallback {
    fun onError(pointer: NativePointer, throwable: SyncException)
}<|MERGE_RESOLUTION|>--- conflicted
+++ resolved
@@ -29,19 +29,15 @@
     fun onError(throwable: Throwable)
 }
 
-<<<<<<< HEAD
 interface ErrorHandlerCallback {
     fun onError(pointer: NativePointer, throwable: AppException)
 }
 
-interface LogCallback {
-=======
+interface SyncErrorCallback {
+    fun onError(pointer: NativePointer, throwable: SyncException)
+}
+
 interface SyncLogCallback {
     // Passes core log levels as shorts to avoid unnecessary jumping between the SDK and JNI
->>>>>>> 422ec795
     fun log(logLevel: Short, message: String?)
-}
-
-interface SyncErrorCallback {
-    fun onError(pointer: NativePointer, throwable: SyncException)
 }