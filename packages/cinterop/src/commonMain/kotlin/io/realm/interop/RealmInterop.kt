/*
 * Copyright 2020 Realm Inc.
 *
 * Licensed under the Apache License, Version 2.0 (the "License");
 * you may not use this file except in compliance with the License.
 * You may obtain a copy of the License at
 *
 * http://www.apache.org/licenses/LICENSE-2.0
 *
 * Unless required by applicable law or agreed to in writing, software
 * distributed under the License is distributed on an "AS IS" BASIS,
 * WITHOUT WARRANTIES OR CONDITIONS OF ANY KIND, either express or implied.
 * See the License for the specific language governing permissions and
 * limitations under the License.
 */

package io.realm.interop

// FIXME API-INTERNAL Consider adding marker interfaces NativeRealm, NativeRealmConfig, etc. as type parameter
//  to NativePointer. NOTE Verify that it is supported for Kotlin Native!

inline class ColumnKey(val key: Long)

@Suppress("FunctionNaming", "LongParameterList")
expect object RealmInterop {

    fun realm_get_version_id(realm: NativePointer): Long
    fun realm_get_library_version(): String
    fun realm_get_num_versions(realm: NativePointer): Long

    fun realm_schema_new(tables: List<Table>): NativePointer

    fun realm_config_new(): NativePointer
    fun realm_config_set_path(config: NativePointer, path: String)
    fun realm_config_set_schema_mode(config: NativePointer, mode: SchemaMode)
    fun realm_config_set_schema_version(config: NativePointer, version: Long)
    fun realm_config_set_schema(config: NativePointer, schema: NativePointer)
    fun realm_config_set_max_number_of_active_versions(config: NativePointer, maxNumberOfVersions: Long)

    fun realm_schema_validate(schema: NativePointer, mode: SchemaValidationMode): Boolean

    fun realm_open(config: NativePointer): NativePointer
    fun realm_freeze(liveRealm: NativePointer): NativePointer
    fun realm_thaw(frozenRealm: NativePointer): NativePointer
    fun realm_is_frozen(realm: NativePointer): Boolean
    fun realm_close(realm: NativePointer)

    fun realm_get_schema(realm: NativePointer): NativePointer
    fun realm_get_num_classes(realm: NativePointer): Long

    fun realm_release(p: NativePointer)

    fun realm_is_closed(realm: NativePointer): Boolean

    fun realm_begin_read(realm: NativePointer)
    fun realm_begin_write(realm: NativePointer)
    fun realm_is_in_transaction(realm: NativePointer): Boolean
    fun realm_commit(realm: NativePointer)
    fun realm_rollback(realm: NativePointer)
    fun realm_is_in_transaction(realm: NativePointer): Boolean

    // FIXME API-INTERNAL Maybe keep full realm_class_info_t/realm_property_info_t representation in Kotlin
    // FIXME API-INTERNAL How to return boolean 'found'? Currently throwing runtime exceptions
    fun realm_find_class(realm: NativePointer, name: String): Long
    fun realm_object_create(realm: NativePointer, key: Long): NativePointer
    fun realm_object_create_with_primary_key(realm: NativePointer, key: Long, primaryKey: Any?): NativePointer
<<<<<<< HEAD
    fun realm_object_freeze(liveObject: NativePointer, frozenRealm: NativePointer): NativePointer
    fun realm_object_thaw(frozenObject: NativePointer, liveRealm: NativePointer): NativePointer
=======
    fun realm_object_is_valid(obj: NativePointer): Boolean
>>>>>>> e737b5c2

    fun realm_object_as_link(obj: NativePointer): Link

    fun realm_get_col_key(realm: NativePointer, table: String, col: String): ColumnKey

    fun <T> realm_get_value(obj: NativePointer, key: ColumnKey): T
    fun <T> realm_set_value(o: NativePointer, key: ColumnKey, value: T, isDefault: Boolean)

    // query
    fun realm_query_parse(realm: NativePointer, table: String, query: String, vararg args: Any): NativePointer

    fun realm_query_find_first(realm: NativePointer): Link?
    fun realm_query_find_all(query: NativePointer): NativePointer

    fun realm_results_freeze(liveResults: NativePointer, frozenRealm: NativePointer): NativePointer
    fun realm_results_thaw(frozenResults: NativePointer, liveRealm: NativePointer): NativePointer
    fun realm_results_count(results: NativePointer): Long
    // FIXME OPTIMIZE Get many
    fun <T> realm_results_get(results: NativePointer, index: Long): Link

    fun realm_get_object(realm: NativePointer, link: Link): NativePointer

    // delete
    fun realm_results_delete_all(results: NativePointer)
    fun realm_object_delete(obj: NativePointer)
    // FIXME Rest of delete calls are related to queries
    //  https://github.com/realm/realm-kotlin/issues/64
    // RLM_API bool realm_query_delete_all(const realm_query_t*);
    // RLM_API bool realm_results_delete_all(realm_results_t*);

    fun realm_object_add_notification_callback(obj: NativePointer, callback: Callback): NativePointer
    fun realm_results_add_notification_callback(results: NativePointer, callback: Callback): NativePointer
}<|MERGE_RESOLUTION|>--- conflicted
+++ resolved
@@ -64,12 +64,9 @@
     fun realm_find_class(realm: NativePointer, name: String): Long
     fun realm_object_create(realm: NativePointer, key: Long): NativePointer
     fun realm_object_create_with_primary_key(realm: NativePointer, key: Long, primaryKey: Any?): NativePointer
-<<<<<<< HEAD
+    fun realm_object_is_valid(obj: NativePointer): Boolean
     fun realm_object_freeze(liveObject: NativePointer, frozenRealm: NativePointer): NativePointer
     fun realm_object_thaw(frozenObject: NativePointer, liveRealm: NativePointer): NativePointer
-=======
-    fun realm_object_is_valid(obj: NativePointer): Boolean
->>>>>>> e737b5c2
 
     fun realm_object_as_link(obj: NativePointer): Link
 
