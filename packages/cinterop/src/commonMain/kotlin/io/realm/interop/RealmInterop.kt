/*
 * Copyright 2020 Realm Inc.
 *
 * Licensed under the Apache License, Version 2.0 (the "License");
 * you may not use this file except in compliance with the License.
 * You may obtain a copy of the License at
 *
 * http://www.apache.org/licenses/LICENSE-2.0
 *
 * Unless required by applicable law or agreed to in writing, software
 * distributed under the License is distributed on an "AS IS" BASIS,
 * WITHOUT WARRANTIES OR CONDITIONS OF ANY KIND, either express or implied.
 * See the License for the specific language governing permissions and
 * limitations under the License.
 */

package io.realm.interop

// FIXME API-INTERNAL Consider adding marker interfaces NativeRealm, NativeRealmConfig, etc. as type parameter
//  to NativePointer. NOTE Verify that it is supported for Kotlin Native!
import io.realm.runtimeapi.Link
import io.realm.runtimeapi.NativePointer

@Suppress("FunctionNaming", "LongParameterList")
expect object RealmInterop {

    fun realm_get_library_version(): String

    fun realm_schema_new(tables: List<Table>): NativePointer

    fun realm_config_new(): NativePointer
    fun realm_config_set_path(config: NativePointer, path: String)
    fun realm_config_set_schema_mode(config: NativePointer, mode: SchemaMode)
    fun realm_config_set_schema_version(config: NativePointer, version: Long)
    fun realm_config_set_schema(config: NativePointer, schema: NativePointer)

    fun realm_schema_validate(schema: NativePointer): Boolean

    fun realm_open(config: NativePointer): NativePointer
    fun realm_close(realm: NativePointer)

    fun realm_get_schema(realm: NativePointer): NativePointer
    fun realm_get_num_classes(realm: NativePointer): Long

    fun realm_release(o: NativePointer)

    fun realm_begin_write(realm: NativePointer)
    fun realm_commit(realm: NativePointer)

    // FIXME API-INTERNAL Maybe keep full realm_class_info_t/realm_property_info_t representation in Kotlin
    // FIXME API-INTERNAL How to return boolean 'found'? Currently throwing runtime exceptions
    fun realm_find_class(realm: NativePointer, name: String): Long
    fun realm_object_create(realm: NativePointer, key: Long): NativePointer
<<<<<<< HEAD

    // FIXME Optimize with direct paths instead of generic type parameter. Currently wrapping
=======
    // FIXME API-INTERNAL Optimize with direct paths instead of generic type parameter. Currently wrapping
>>>>>>> 41539092
    //  type and key-lookups internally
    fun <T> realm_set_value(realm: NativePointer?, obj: NativePointer?, table: String, col: String, value: T, isDefault: Boolean)
    fun <T> realm_get_value(realm: NativePointer?, obj: NativePointer?, table: String, col: String, type: PropertyType): T

    // Typed convenience methods
    fun objectGetString(realm: NativePointer?, obj: NativePointer?, table: String, col: String): String
    fun objectSetString(realm: NativePointer?, obj: NativePointer?, table: String, col: String, value: String)

<<<<<<< HEAD
    // covers Char, Byte, Short, Int and Long
    fun objectGetInteger(realm: NativePointer?, o: NativePointer?, table: String, col: String): Long
    fun objectSetInteger(realm: NativePointer?, o: NativePointer?, table: String, col: String, value: Long)

    fun objectGetFloat(realm: NativePointer?, o: NativePointer?, table: String, col: String): Float
    fun objectSetFloat(realm: NativePointer?, o: NativePointer?, table: String, col: String, value: Float)

    fun objectGetDouble(realm: NativePointer?, o: NativePointer?, table: String, col: String): Double
    fun objectSetDouble(realm: NativePointer?, o: NativePointer?, table: String, col: String, value: Double)

    fun objectGetBoolean(realm: NativePointer?, o: NativePointer?, table: String, col: String): Boolean
    fun objectSetBoolean(realm: NativePointer?, o: NativePointer?, table: String, col: String, value: Boolean)

    // delete
=======
    // FIXME Support for all types
    //  https://github.com/realm/realm-kotlin/issues/69
//    override fun objectGetInt64(pointer: NativePointer, propertyName: String): Long? {
//    }
//    override fun objectSetInt64(pointer: NativePointer, propertyName: String, value: Long) {
//    }

    fun realm_query_parse(realm: NativePointer, table: String, query: String, vararg args: Any): NativePointer

    fun realm_query_find_first(realm: NativePointer): Link?
    fun realm_query_find_all(query: NativePointer): NativePointer

    fun realm_results_count(results: NativePointer): Long
    // FIXME OPTIMIZE Get many
    fun <T> realm_results_get(results: NativePointer, index: Long): Link

    fun realm_get_object(realm: NativePointer, link: Link): NativePointer

    fun realm_results_delete_all(results: NativePointer)

>>>>>>> 41539092
    fun realm_object_delete(obj: NativePointer)
    // FIXME Rest of delete calls are related to queries
    //  https://github.com/realm/realm-kotlin/issues/64
    // RLM_API bool realm_query_delete_all(const realm_query_t*);
    // RLM_API bool realm_results_delete_all(realm_results_t*);
}<|MERGE_RESOLUTION|>--- conflicted
+++ resolved
@@ -51,12 +51,8 @@
     // FIXME API-INTERNAL How to return boolean 'found'? Currently throwing runtime exceptions
     fun realm_find_class(realm: NativePointer, name: String): Long
     fun realm_object_create(realm: NativePointer, key: Long): NativePointer
-<<<<<<< HEAD
 
-    // FIXME Optimize with direct paths instead of generic type parameter. Currently wrapping
-=======
     // FIXME API-INTERNAL Optimize with direct paths instead of generic type parameter. Currently wrapping
->>>>>>> 41539092
     //  type and key-lookups internally
     fun <T> realm_set_value(realm: NativePointer?, obj: NativePointer?, table: String, col: String, value: T, isDefault: Boolean)
     fun <T> realm_get_value(realm: NativePointer?, obj: NativePointer?, table: String, col: String, type: PropertyType): T
@@ -65,7 +61,6 @@
     fun objectGetString(realm: NativePointer?, obj: NativePointer?, table: String, col: String): String
     fun objectSetString(realm: NativePointer?, obj: NativePointer?, table: String, col: String, value: String)
 
-<<<<<<< HEAD
     // covers Char, Byte, Short, Int and Long
     fun objectGetInteger(realm: NativePointer?, o: NativePointer?, table: String, col: String): Long
     fun objectSetInteger(realm: NativePointer?, o: NativePointer?, table: String, col: String, value: Long)
@@ -79,15 +74,7 @@
     fun objectGetBoolean(realm: NativePointer?, o: NativePointer?, table: String, col: String): Boolean
     fun objectSetBoolean(realm: NativePointer?, o: NativePointer?, table: String, col: String, value: Boolean)
 
-    // delete
-=======
-    // FIXME Support for all types
-    //  https://github.com/realm/realm-kotlin/issues/69
-//    override fun objectGetInt64(pointer: NativePointer, propertyName: String): Long? {
-//    }
-//    override fun objectSetInt64(pointer: NativePointer, propertyName: String, value: Long) {
-//    }
-
+    // query
     fun realm_query_parse(realm: NativePointer, table: String, query: String, vararg args: Any): NativePointer
 
     fun realm_query_find_first(realm: NativePointer): Link?
@@ -99,9 +86,8 @@
 
     fun realm_get_object(realm: NativePointer, link: Link): NativePointer
 
+    // delete
     fun realm_results_delete_all(results: NativePointer)
-
->>>>>>> 41539092
     fun realm_object_delete(obj: NativePointer)
     // FIXME Rest of delete calls are related to queries
     //  https://github.com/realm/realm-kotlin/issues/64
