--- conflicted
+++ resolved
@@ -54,21 +54,12 @@
     fun realm_object_create(realm: NativePointer, key: Long): NativePointer
     // FIXME API-INTERNAL Optimize with direct paths instead of generic type parameter. Currently wrapping
     //  type and key-lookups internally
-<<<<<<< HEAD
-    fun <T> realm_set_value(realm: NativePointer, obj: NativePointer, table: String, col: String, value: T, isDefault: Boolean)
-    fun <T> realm_get_value(realm: NativePointer, obj: NativePointer, table: String, col: String, type: PropertyType): T
+    fun <T> realm_set_value(realm: NativePointer?, obj: NativePointer?, table: String, col: String, value: T, isDefault: Boolean)
+    fun <T> realm_get_value(realm: NativePointer?, obj: NativePointer?, table: String, col: String, type: PropertyType): T
 
     // Typed convenience methods
-    fun objectGetString(realm: NativePointer, obj: NativePointer, table: String, col: String): String
-    fun objectSetString(realm: NativePointer, obj: NativePointer, table: String, col: String, value: String)
-=======
-    fun <T> realm_set_value(realm: NativePointer?, o: NativePointer?, table: String, col: String, value: T, isDefault: Boolean)
-    fun <T> realm_get_value(realm: NativePointer?, o: NativePointer?, table: String, col: String, type: PropertyType): T
-
-    // Typed convenience methods
-    fun objectGetString(realm: NativePointer?, o: NativePointer?, table: String, col: String): String
-    fun objectSetString(realm: NativePointer?, o: NativePointer?, table: String, col: String, value: String)
->>>>>>> 162fda46
+    fun objectGetString(realm: NativePointer?, obj: NativePointer?, table: String, col: String): String
+    fun objectSetString(realm: NativePointer?, obj: NativePointer?, table: String, col: String, value: String)
 
     // FIXME Support for all types
     //  https://github.com/realm/realm-kotlin/issues/69
@@ -77,7 +68,6 @@
 //    override fun objectSetInt64(pointer: NativePointer, propertyName: String, value: Long) {
 //    }
 
-<<<<<<< HEAD
     fun realm_query_parse(realm: NativePointer, table: String, query: String, vararg args: Any): NativePointer
 
     fun realm_query_find_first(realm: NativePointer): Link?
@@ -90,11 +80,10 @@
     fun realm_get_object(realm: NativePointer, link: Link): NativePointer
 
     fun realm_results_delete_all(results: NativePointer)
-=======
+
     fun realm_object_delete(obj: NativePointer)
     // FIXME Rest of delete calls are related to queries
     //  https://github.com/realm/realm-kotlin/issues/64
     // RLM_API bool realm_query_delete_all(const realm_query_t*);
     // RLM_API bool realm_results_delete_all(realm_results_t*);
->>>>>>> 162fda46
 }