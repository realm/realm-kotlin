--- conflicted
+++ resolved
@@ -1365,7 +1365,6 @@
         realmc.realm_set_log_level(level.priority)
     }
 
-<<<<<<< HEAD
     actual fun realm_set_log_level_category(category: String, level: CoreLogLevel) {
         realmc.realm_set_log_level_category(category, level.priority)
     }
@@ -1378,14 +1377,9 @@
         return names.asList()
     }
 
-    actual fun realm_sync_client_config_set_metadata_mode(
-        syncClientConfig: RealmSyncClientConfigurationPointer,
-        metadataMode: MetadataMode,
-=======
     actual fun realm_app_config_set_metadata_mode(
         appConfig: RealmAppConfigurationPointer,
-        metadataMode: MetadataMode
->>>>>>> 52ad45b1
+        metadataMode: MetadataMode,
     ) {
         realmc.realm_app_config_set_metadata_mode(
             appConfig.cptr(),
