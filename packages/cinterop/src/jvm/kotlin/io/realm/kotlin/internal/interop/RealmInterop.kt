/*
 * Copyright 2020 Realm Inc.
 *
 * Licensed under the Apache License, Version 2.0 (the "License");
 * you may not use this file except in compliance with the License.
 * You may obtain a copy of the License at
 *
 * http://www.apache.org/licenses/LICENSE-2.0
 *
 * Unless required by applicable law or agreed to in writing, software
 * distributed under the License is distributed on an "AS IS" BASIS,
 * WITHOUT WARRANTIES OR CONDITIONS OF ANY KIND, either express or implied.
 * See the License for the specific language governing permissions and
 * limitations under the License.
 */

package io.realm.kotlin.internal.interop

import io.realm.kotlin.internal.interop.Constants.ENCRYPTION_KEY_LENGTH
import io.realm.kotlin.internal.interop.RealmInterop.cptr
import io.realm.kotlin.internal.interop.sync.ApiKeyWrapper
import io.realm.kotlin.internal.interop.sync.AuthProvider
import io.realm.kotlin.internal.interop.sync.CoreSubscriptionSetState
import io.realm.kotlin.internal.interop.sync.CoreSyncSessionState
import io.realm.kotlin.internal.interop.sync.CoreUserState
import io.realm.kotlin.internal.interop.sync.JVMSyncSessionTransferCompletionCallback
import io.realm.kotlin.internal.interop.sync.MetadataMode
import io.realm.kotlin.internal.interop.sync.NetworkTransport
import io.realm.kotlin.internal.interop.sync.ProgressDirection
import io.realm.kotlin.internal.interop.sync.ProtocolClientErrorCode
import io.realm.kotlin.internal.interop.sync.SyncErrorCodeCategory
import io.realm.kotlin.internal.interop.sync.SyncSessionResyncMode
import io.realm.kotlin.internal.interop.sync.SyncUserIdentity
import kotlinx.coroutines.CoroutineDispatcher
import kotlinx.coroutines.CoroutineScope
import kotlinx.coroutines.CoroutineStart
import kotlinx.coroutines.launch
import org.mongodb.kbson.ObjectId

// FIXME API-CLEANUP Rename io.realm.interop. to something with platform?
//  https://github.com/realm/realm-kotlin/issues/56

actual val INVALID_CLASS_KEY: ClassKey by lazy { ClassKey(realmc.getRLM_INVALID_CLASS_KEY()) }
actual val INVALID_PROPERTY_KEY: PropertyKey by lazy { PropertyKey(realmc.getRLM_INVALID_PROPERTY_KEY()) }

/**
 * JVM/Android interop implementation.
 *
 * NOTE: All methods that return a boolean to indicate an exception are being checked automatically in JNI.
 * So there is no need to verify the return value in the JVM interop layer.
 */
@Suppress("LargeClass", "FunctionNaming", "TooGenericExceptionCaught")
actual object RealmInterop {

    actual fun realm_get_version_id(realm: RealmPointer): Long {
        val version = realm_version_id_t()
        val found = BooleanArray(1)
        realmc.realm_get_version_id(realm.cptr(), found, version)
        return if (found[0]) {
            version.version
        } else {
            throw IllegalStateException("No VersionId was available. Reading the VersionId requires a valid read transaction.")
        }
    }

    actual fun realm_get_library_version(): String {
        return realmc.realm_get_library_version()
    }

    actual fun realm_get_num_versions(realm: RealmPointer): Long {
        val result = LongArray(1)
        realmc.realm_get_num_versions(realm.cptr(), result)
        return result.first()
    }

    actual fun realm_refresh(realm: RealmPointer) {
        realmc.realm_refresh(realm.cptr())
    }

    actual fun realm_schema_new(schema: List<Pair<ClassInfo, List<PropertyInfo>>>): RealmSchemaPointer {
        val count = schema.size
        val cclasses = realmc.new_classArray(count)
        val cproperties = realmc.new_propertyArrayArray(count)

        for ((i, entry) in schema.withIndex()) {
            val (clazz, properties) = entry

            val computedCount = properties.count { it.isComputed }

            // Class
            val cclass = realm_class_info_t().apply {
                name = clazz.name
                primary_key = clazz.primaryKey
                num_properties = (properties.size - computedCount).toLong()
                num_computed_properties = computedCount.toLong()
                key = INVALID_CLASS_KEY.key
                flags = clazz.flags
            }
            // Properties
            val classProperties = realmc.new_propertyArray(properties.size)
            for ((j, property) in properties.withIndex()) {
                val cproperty = realm_property_info_t().apply {
                    name = property.name
                    public_name = property.publicName
                    type = property.type.nativeValue
                    collection_type = property.collectionType.nativeValue
                    link_target = property.linkTarget
                    link_origin_property_name = property.linkOriginPropertyName
                    key = INVALID_PROPERTY_KEY.key
                    flags = property.flags
                }
                realmc.propertyArray_setitem(classProperties, j, cproperty)
            }
            realmc.classArray_setitem(cclasses, i, cclass)
            realmc.propertyArrayArray_setitem(cproperties, i, classProperties)
        }
        return LongPointerWrapper(realmc.realm_schema_new(cclasses, count.toLong(), cproperties))
    }

    actual fun realm_config_new(): RealmConfigurationPointer {
        return LongPointerWrapper(realmc.realm_config_new())
    }

    actual fun realm_config_set_path(config: RealmConfigurationPointer, path: String) {
        realmc.realm_config_set_path((config as LongPointerWrapper).ptr, path)
    }

    actual fun realm_config_set_schema_mode(config: RealmConfigurationPointer, mode: SchemaMode) {
        realmc.realm_config_set_schema_mode((config as LongPointerWrapper).ptr, mode.nativeValue)
    }

    actual fun realm_config_set_schema_version(config: RealmConfigurationPointer, version: Long) {
        realmc.realm_config_set_schema_version((config as LongPointerWrapper).ptr, version)
    }

    actual fun realm_config_set_schema(config: RealmConfigurationPointer, schema: RealmSchemaPointer) {
        realmc.realm_config_set_schema((config as LongPointerWrapper).ptr, (schema as LongPointerWrapper).ptr)
    }

    actual fun realm_config_set_max_number_of_active_versions(config: RealmConfigurationPointer, maxNumberOfVersions: Long) {
        realmc.realm_config_set_max_number_of_active_versions(config.cptr(), maxNumberOfVersions)
    }

    actual fun realm_config_set_encryption_key(config: RealmConfigurationPointer, encryptionKey: ByteArray) {
        realmc.realm_config_set_encryption_key(config.cptr(), encryptionKey, encryptionKey.size.toLong())
    }

    actual fun realm_config_get_encryption_key(config: RealmConfigurationPointer): ByteArray? {
        val key = ByteArray(ENCRYPTION_KEY_LENGTH)
        val keyLength: Long = realmc.realm_config_get_encryption_key(config.cptr(), key)

        if (keyLength == ENCRYPTION_KEY_LENGTH.toLong()) {
            return key
        }
        return null
    }

    actual fun realm_config_set_should_compact_on_launch_function(
        config: RealmConfigurationPointer,
        callback: CompactOnLaunchCallback
    ) {
        realmc.realm_config_set_should_compact_on_launch_function(config.cptr(), callback)
    }

    actual fun realm_config_set_migration_function(config: RealmConfigurationPointer, callback: MigrationCallback) {
        realmc.realm_config_set_migration_function(config.cptr(), callback)
    }

    actual fun realm_config_set_data_initialization_function(config: RealmConfigurationPointer, callback: DataInitializationCallback) {
        realmc.realm_config_set_data_initialization_function(config.cptr(), callback)
    }

    actual fun realm_config_set_in_memory(config: RealmConfigurationPointer, inMemory: Boolean) {
        realmc.realm_config_set_in_memory(config.cptr(), inMemory)
    }

    actual fun realm_open(config: RealmConfigurationPointer, dispatcher: CoroutineDispatcher?): Pair<LiveRealmPointer, Boolean> {
        // Configure callback to track if the file was created as part of opening
        var fileCreated = false
        val callback = DataInitializationCallback {
            fileCreated = true
            true
        }
        realm_config_set_data_initialization_function(config, callback)

        // create a custom Scheduler for JVM if a Coroutine Dispatcher is provided other wise
        // pass null to use the generic one
        val realmPtr = LongPointerWrapper<LiveRealmT>(
            realmc.open_realm_with_scheduler(
                (config as LongPointerWrapper).ptr,
                if (dispatcher != null) JVMScheduler(dispatcher) else null
            )
        )
        // Ensure that we can read version information, etc.
        realm_begin_read(realmPtr)
        return Pair(realmPtr, fileCreated)
    }

    actual fun realm_open_synchronized(config: RealmConfigurationPointer): RealmAsyncOpenTaskPointer {
        return LongPointerWrapper(realmc.realm_open_synchronized(config.cptr()))
    }

    actual fun realm_async_open_task_start(task: RealmAsyncOpenTaskPointer, callback: AsyncOpenCallback) {
        realmc.realm_async_open_task_start(task.cptr(), callback)
    }

    actual fun realm_async_open_task_cancel(task: RealmAsyncOpenTaskPointer) {
        realmc.realm_async_open_task_cancel(task.cptr())
    }

    actual fun realm_add_realm_changed_callback(realm: LiveRealmPointer, block: () -> Unit): RealmCallbackTokenPointer {
        return LongPointerWrapper(
            realmc.realm_add_realm_changed_callback(realm.cptr(), block),
            managed = false
        )
    }

    actual fun realm_add_schema_changed_callback(realm: LiveRealmPointer, block: (RealmSchemaPointer) -> Unit): RealmCallbackTokenPointer {
        return LongPointerWrapper(
            realmc.realm_add_schema_changed_callback(realm.cptr(), block),
            managed = false
        )
    }

    actual fun realm_freeze(liveRealm: LiveRealmPointer): FrozenRealmPointer {
        return LongPointerWrapper(realmc.realm_freeze(liveRealm.cptr()))
    }

    actual fun realm_is_frozen(realm: RealmPointer): Boolean {
        return realmc.realm_is_frozen(realm.cptr())
    }

    actual fun realm_close(realm: RealmPointer) {
        realmc.realm_close(realm.cptr())
    }

    actual fun realm_delete_files(path: String) {
        val deleted = booleanArrayOf(false)
        realmc.realm_delete_files(path, deleted)

        if (!deleted[0]) {
            throw IllegalStateException("It's not allowed to delete the file associated with an open Realm. Remember to call 'close()' on the instances of the realm before deleting its file: $path")
        }
    }

    actual fun realm_convert_with_config(
        realm: RealmPointer,
        config: RealmConfigurationPointer,
        mergeWithExisting: Boolean
    ) {
        realmc.realm_convert_with_config(realm.cptr(), config.cptr(), mergeWithExisting)
    }

    actual fun realm_schema_validate(schema: RealmSchemaPointer, mode: SchemaValidationMode): Boolean {
        return realmc.realm_schema_validate(schema.cptr(), mode.nativeValue.toLong())
    }

    actual fun realm_get_schema(realm: RealmPointer): RealmSchemaPointer {
        return LongPointerWrapper(realmc.realm_get_schema(realm.cptr()))
    }

    actual fun realm_get_schema_version(realm: RealmPointer): Long {
        return realmc.realm_get_schema_version(realm.cptr())
    }

    actual fun realm_get_num_classes(realm: RealmPointer): Long {
        return realmc.realm_get_num_classes(realm.cptr())
    }

    actual fun realm_get_class_keys(realm: RealmPointer): List<ClassKey> {
        val count = realm_get_num_classes(realm)
        val keys = LongArray(count.toInt())
        val outCount = longArrayOf(0)
        realmc.realm_get_class_keys(realm.cptr(), keys, count, outCount)
        if (count != outCount[0]) {
            error("Invalid schema: Insufficient keys; got ${outCount[0]}, expected $count")
        }
        return keys.map { ClassKey(it) }
    }

    actual fun realm_find_class(realm: RealmPointer, name: String): ClassKey? {
        val info = realm_class_info_t()
        val found = booleanArrayOf(false)
        realmc.realm_find_class(realm.cptr(), name, found, info)
        return if (found[0]) {
            ClassKey(info.key)
        } else {
            null
        }
    }

    actual fun realm_get_class(realm: RealmPointer, classKey: ClassKey): ClassInfo {
        val info = realm_class_info_t()
        realmc.realm_get_class(realm.cptr(), classKey.key, info)
        return with(info) {
            ClassInfo(name, primary_key, num_properties, num_computed_properties, ClassKey(key), flags)
        }
    }
    actual fun realm_get_class_properties(realm: RealmPointer, classKey: ClassKey, max: Long): List<PropertyInfo> {
        val properties = realmc.new_propertyArray(max.toInt())
        val outCount = longArrayOf(0)
        realmc.realm_get_class_properties(realm.cptr(), classKey.key, properties, max, outCount)
        return if (outCount[0] > 0) {
            (0 until outCount[0]).map { i ->
                with(realmc.propertyArray_getitem(properties, i.toInt())) {
                    PropertyInfo(
                        name,
                        public_name,
                        PropertyType.from(type),
                        CollectionType.from(collection_type),
                        link_target,
                        link_origin_property_name,
                        PropertyKey(key),
                        flags
                    )
                }
            }
        } else {
            emptyList()
        }
    }

    actual fun realm_release(p: RealmNativePointer) {
        realmc.realm_release(p.cptr())
    }

    actual fun realm_equals(p1: RealmNativePointer, p2: RealmNativePointer): Boolean {
        return realmc.realm_equals(p1.cptr(), p2.cptr())
    }

    actual fun realm_is_closed(realm: RealmPointer): Boolean {
        return realmc.realm_is_closed(realm.cptr())
    }

    actual fun realm_begin_read(realm: RealmPointer) {
        realmc.realm_begin_read(realm.cptr())
    }

    actual fun realm_begin_write(realm: LiveRealmPointer) {
        realmc.realm_begin_write(realm.cptr())
    }

    actual fun realm_commit(realm: LiveRealmPointer) {
        realmc.realm_commit(realm.cptr())
    }

    actual fun realm_rollback(realm: LiveRealmPointer) {
        realmc.realm_rollback(realm.cptr())
    }

    actual fun realm_is_in_transaction(realm: RealmPointer): Boolean {
        return realmc.realm_is_writable(realm.cptr())
    }

    actual fun realm_update_schema(realm: LiveRealmPointer, schema: RealmSchemaPointer) {
        realmc.realm_update_schema(realm.cptr(), schema.cptr())
    }

    actual fun realm_object_create(realm: LiveRealmPointer, classKey: ClassKey): RealmObjectPointer {
        return LongPointerWrapper(realmc.realm_object_create(realm.cptr(), classKey.key))
    }

    actual fun realm_object_create_with_primary_key(realm: LiveRealmPointer, classKey: ClassKey, primaryKey: RealmValue): RealmObjectPointer {
        return memScope {
            LongPointerWrapper(
                realmc.realm_object_create_with_primary_key(
                    realm.cptr(),
                    classKey.key,
                    managedRealmValue(primaryKey)
                )
            )
        }
    }

    actual fun realm_object_get_or_create_with_primary_key(realm: LiveRealmPointer, classKey: ClassKey, primaryKey: RealmValue): RealmObjectPointer {
        val created = booleanArrayOf(false)
        return memScope {
            LongPointerWrapper(
                realmc.realm_object_get_or_create_with_primary_key(
                    realm.cptr(),
                    classKey.key,
                    managedRealmValue(primaryKey),
                    created
                )
            )
        }
    }

    actual fun realm_object_is_valid(obj: RealmObjectPointer): Boolean {
        return realmc.realm_object_is_valid(obj.cptr())
    }

    actual fun realm_object_get_key(obj: RealmObjectPointer): Long {
        return realmc.realm_object_get_key(obj.cptr())
    }

    actual fun realm_object_resolve_in(obj: RealmObjectPointer, realm: RealmPointer): RealmObjectPointer? {
        val objectPointer = longArrayOf(0)
        realmc.realm_object_resolve_in(obj.cptr(), realm.cptr(), objectPointer)
        return if (objectPointer[0] != 0L) {
            LongPointerWrapper(objectPointer[0])
        } else {
            null
        }
    }

    actual fun realm_object_as_link(obj: RealmObjectPointer): Link {
        val link: realm_link_t = realmc.realm_object_as_link(obj.cptr())
        return Link(ClassKey(link.target_table), link.target)
    }

    actual fun realm_object_get_table(obj: RealmObjectPointer): ClassKey {
        return ClassKey(realmc.realm_object_get_table(obj.cptr()))
    }

    actual fun realm_get_col_key(
        realm: RealmPointer,
        classKey: ClassKey,
        col: String
    ): PropertyKey {
        return PropertyKey(propertyInfo(realm, classKey, col).key)
    }

    actual fun realm_get_value(obj: RealmObjectPointer, key: PropertyKey): RealmValue {
        // TODO OPTIMIZED Consider optimizing this to construct T in JNI call
        val cvalue = realm_value_t()
        realmc.realm_get_value((obj as LongPointerWrapper).ptr, key.key, cvalue)
        return from_realm_value(cvalue)
    }

    private fun from_realm_value(value: realm_value_t): RealmValue {
        return RealmValue(
            when (value.type) {
                realm_value_type_e.RLM_TYPE_STRING ->
                    value.string
                realm_value_type_e.RLM_TYPE_INT ->
                    value.integer
                realm_value_type_e.RLM_TYPE_BOOL ->
                    value._boolean
                realm_value_type_e.RLM_TYPE_FLOAT ->
                    value.fnum
                realm_value_type_e.RLM_TYPE_DOUBLE ->
                    value.dnum
                realm_value_type_e.RLM_TYPE_TIMESTAMP ->
                    value.asTimestamp()
                realm_value_type_e.RLM_TYPE_OBJECT_ID ->
                    value.asObjectId()
                realm_value_type_e.RLM_TYPE_UUID ->
                    value.asUUID()
                realm_value_type_e.RLM_TYPE_LINK ->
                    value.asLink()
                realm_value_type_e.RLM_TYPE_NULL ->
                    null
                realm_value_type_e.RLM_TYPE_BINARY ->
                    value.binary.data
                else ->
                    TODO("Unsupported type for from_realm_value ${value.type}")
            }
        )
    }

    actual fun realm_set_value(obj: RealmObjectPointer, key: PropertyKey, value: RealmValue, isDefault: Boolean) {
        memScope {
            realmc.realm_set_value(obj.cptr(), key.key, managedRealmValue(value), isDefault)
        }
    }

    actual fun realm_set_embedded(obj: RealmObjectPointer, key: PropertyKey): RealmObjectPointer {
        return LongPointerWrapper(realmc.realm_set_embedded(obj.cptr(), key.key))
    }

    actual fun realm_object_add_int(obj: RealmObjectPointer, key: PropertyKey, value: Long) {
        realmc.realm_object_add_int(obj.cptr(), key.key, value)
    }

    actual fun realm_get_list(obj: RealmObjectPointer, key: PropertyKey): RealmListPointer {
        return LongPointerWrapper(
            realmc.realm_get_list(
                (obj as LongPointerWrapper).ptr,
                key.key
            )
        )
    }

    actual fun realm_get_backlinks(obj: RealmObjectPointer, sourceClassKey: ClassKey, sourcePropertyKey: PropertyKey): RealmResultsPointer {
        return LongPointerWrapper(
            realmc.realm_get_backlinks(
                (obj as LongPointerWrapper).ptr,
                sourceClassKey.key,
                sourcePropertyKey.key
            )
        )
    }

    actual fun realm_list_size(list: RealmListPointer): Long {
        val size = LongArray(1)
        realmc.realm_list_size(list.cptr(), size)
        return size[0]
    }

    actual fun realm_list_get(list: RealmListPointer, index: Long): RealmValue {
        val cvalue = realm_value_t()
        realmc.realm_list_get(list.cptr(), index, cvalue)
        return from_realm_value(cvalue)
    }

    actual fun realm_list_add(list: RealmListPointer, index: Long, value: RealmValue) {
        memScope {
            realmc.realm_list_insert(list.cptr(), index, managedRealmValue(value))
        }
    }

    actual fun realm_list_insert_embedded(list: RealmListPointer, index: Long): RealmObjectPointer {
        return LongPointerWrapper(realmc.realm_list_insert_embedded(list.cptr(), index))
    }

    actual fun realm_list_set(list: RealmListPointer, index: Long, value: RealmValue): RealmValue {
        return realm_list_get(list, index).also {
            memScope {
                realmc.realm_list_set(list.cptr(), index, managedRealmValue(value))
            }
        }
    }

    actual fun realm_list_set_embedded(list: RealmListPointer, index: Long): RealmValue {
        // Returns the new object as a Link to follow convention of other getters and allow to
        // reuse the converter infrastructure
        val embedded = realmc.realm_list_set_embedded(list.cptr(), index)
        val link = realmc.realm_object_as_link(embedded)
        return RealmValue(Link(ClassKey(link.target_table), link.target))
    }

    actual fun realm_list_clear(list: RealmListPointer) {
        realmc.realm_list_clear(list.cptr())
    }

    actual fun realm_list_remove_all(list: RealmListPointer) {
        realmc.realm_list_remove_all(list.cptr())
    }

    actual fun realm_list_erase(list: RealmListPointer, index: Long) {
        realmc.realm_list_erase(list.cptr(), index)
    }

    actual fun realm_list_resolve_in(
        list: RealmListPointer,
        realm: RealmPointer
    ): RealmListPointer? {
        val listPointer = longArrayOf(0)
        realmc.realm_list_resolve_in(list.cptr(), realm.cptr(), listPointer)
        return if (listPointer[0] != 0L) {
            LongPointerWrapper(listPointer[0])
        } else {
            null
        }
    }

    actual fun realm_list_is_valid(list: RealmListPointer): Boolean {
        return realmc.realm_list_is_valid(list.cptr())
    }

    actual fun realm_get_set(obj: RealmObjectPointer, key: PropertyKey): RealmSetPointer {
        return LongPointerWrapper(realmc.realm_get_set((obj as LongPointerWrapper).ptr, key.key))
    }

    actual fun realm_set_size(set: RealmSetPointer): Long {
        val size = LongArray(1)
        realmc.realm_set_size(set.cptr(), size)
        return size[0]
    }

    actual fun realm_set_clear(set: RealmSetPointer) {
        realmc.realm_set_clear(set.cptr())
    }

    actual fun realm_set_insert(set: RealmSetPointer, value: RealmValue): Boolean {
        val size = LongArray(1)
        val inserted = BooleanArray(1)
        return memScope {
            realmc.realm_set_insert(set.cptr(), managedRealmValue(value), size, inserted)
            inserted[0]
        }
    }

    actual fun realm_set_get(set: RealmSetPointer, index: Long): RealmValue {
        val cvalue = realm_value_t()
        realmc.realm_set_get(set.cptr(), index, cvalue)
        return from_realm_value(cvalue)
    }

    actual fun realm_set_find(set: RealmSetPointer, value: RealmValue): Boolean {
        val index = LongArray(1)
        val found = BooleanArray(1)
        return memScope {
            realmc.realm_set_find(set.cptr(), managedRealmValue(value), index, found)
            found[0]
        }
    }

    actual fun realm_set_erase(set: RealmSetPointer, value: RealmValue): Boolean {
        val erased = BooleanArray(1)
        return memScope {
            realmc.realm_set_erase(set.cptr(), managedRealmValue(value), erased)
            erased[0]
        }
    }

    actual fun realm_set_remove_all(set: RealmSetPointer) {
        realmc.realm_set_remove_all(set.cptr())
    }

    actual fun realm_set_resolve_in(set: RealmSetPointer, realm: RealmPointer): RealmSetPointer? {
        val setPointer = longArrayOf(0)
        realmc.realm_set_resolve_in(set.cptr(), realm.cptr(), setPointer)
        return if (setPointer[0] != 0L) {
            LongPointerWrapper(setPointer[0])
        } else {
            null
        }
    }

    actual fun realm_object_add_notification_callback(
        obj: RealmObjectPointer,
        callback: Callback<RealmChangesPointer>
    ): RealmNotificationTokenPointer {
        return LongPointerWrapper(
            realmc.register_notification_cb(
                obj.cptr(),
                CollectionType.RLM_COLLECTION_TYPE_NONE.nativeValue,
                object : NotificationCallback {
                    override fun onChange(pointer: Long) {
                        callback.onChange(LongPointerWrapper(realmc.realm_clone(pointer), true))
                    }
                }
            ),
            managed = false
        )
    }

    actual fun realm_results_add_notification_callback(
        results: RealmResultsPointer,
        callback: Callback<RealmChangesPointer>
    ): RealmNotificationTokenPointer {
        return LongPointerWrapper(
            realmc.register_results_notification_cb(
                results.cptr(),
                object : NotificationCallback {
                    override fun onChange(pointer: Long) {
                        callback.onChange(LongPointerWrapper(realmc.realm_clone(pointer), true))
                    }
                }
            ),
            managed = false
        )
    }

    actual fun realm_list_add_notification_callback(
        list: RealmListPointer,
        callback: Callback<RealmChangesPointer>
    ): RealmNotificationTokenPointer {
        return LongPointerWrapper(
            realmc.register_notification_cb(
                list.cptr(),
                CollectionType.RLM_COLLECTION_TYPE_LIST.nativeValue,
                object : NotificationCallback {
                    override fun onChange(pointer: Long) {
                        callback.onChange(LongPointerWrapper(realmc.realm_clone(pointer), true))
                    }
                }
            ),
            managed = false
        )
    }

    actual fun realm_set_add_notification_callback(
        set: RealmSetPointer,
        callback: Callback<RealmChangesPointer>
    ): RealmNotificationTokenPointer {
        return LongPointerWrapper(
            realmc.register_notification_cb(
                set.cptr(),
                CollectionType.RLM_COLLECTION_TYPE_SET.nativeValue,
                object : NotificationCallback {
                    override fun onChange(pointer: Long) {
                        callback.onChange(LongPointerWrapper(realmc.realm_clone(pointer), true))
                    }
                }
            ),
            managed = false
        )
    }

    actual fun realm_object_changes_get_modified_properties(change: RealmChangesPointer): List<PropertyKey> {
        val propertyCount = realmc.realm_object_changes_get_num_modified_properties(change.cptr())

        val keys = LongArray(propertyCount.toInt())
        realmc.realm_object_changes_get_modified_properties(change.cptr(), keys, propertyCount)
        return keys.map { PropertyKey(it) }
    }

    private fun initIndicesArray(size: LongArray): LongArray = LongArray(size[0].toInt())
    @Suppress("UnusedPrivateMember")
    private fun initRangeArray(size: LongArray): Array<LongArray> = Array(size[0].toInt()) { LongArray(2) }

    actual fun <T, R> realm_collection_changes_get_indices(change: RealmChangesPointer, builder: CollectionChangeSetBuilder<T, R>) {
        val insertionCount = LongArray(1)
        val deletionCount = LongArray(1)
        val modificationCount = LongArray(1)
        val movesCount = LongArray(1)

        realmc.realm_collection_changes_get_num_changes(
            change.cptr(),
            deletionCount,
            insertionCount,
            modificationCount,
            movesCount
        )

        val insertionIndices: LongArray = initIndicesArray(insertionCount)
        val modificationIndices: LongArray = initIndicesArray(modificationCount)
        val modificationIndicesAfter: LongArray = initIndicesArray(modificationCount)
        val deletionIndices: LongArray = initIndicesArray(deletionCount)
        val moves: realm_collection_move_t = realmc.new_collectionMoveArray(movesCount[0].toInt())

        realmc.realm_collection_changes_get_changes(
            change.cptr(),
            deletionIndices,
            deletionCount[0],
            insertionIndices,
            insertionCount[0],
            modificationIndices,
            modificationCount[0],
            modificationIndicesAfter,
            modificationCount[0],
            moves,
            movesCount[0]
        )

        builder.initIndicesArray(builder::insertionIndices, insertionIndices)
        builder.initIndicesArray(builder::deletionIndices, deletionIndices)
        builder.initIndicesArray(builder::modificationIndices, modificationIndices)
        builder.initIndicesArray(builder::modificationIndicesAfter, modificationIndicesAfter)
        builder.movesCount = movesCount[0].toInt()
    }

    actual fun <T, R> realm_collection_changes_get_ranges(change: RealmChangesPointer, builder: CollectionChangeSetBuilder<T, R>) {
        val insertRangesCount = LongArray(1)
        val deleteRangesCount = LongArray(1)
        val modificationRangesCount = LongArray(1)
        val movesCount = LongArray(1)

        realmc.realm_collection_changes_get_num_ranges(
            change.cptr(),
            deleteRangesCount,
            insertRangesCount,
            modificationRangesCount,
            movesCount
        )

        val insertionRanges: realm_index_range_t =
            realmc.new_indexRangeArray(insertRangesCount[0].toInt())
        val modificationRanges: realm_index_range_t =
            realmc.new_indexRangeArray(modificationRangesCount[0].toInt())
        val modificationRangesAfter: realm_index_range_t =
            realmc.new_indexRangeArray(modificationRangesCount[0].toInt())
        val deletionRanges: realm_index_range_t =
            realmc.new_indexRangeArray(deleteRangesCount[0].toInt())
        val moves: realm_collection_move_t = realmc.new_collectionMoveArray(movesCount[0].toInt())

        realmc.realm_collection_changes_get_ranges(
            change.cptr(),
            deletionRanges,
            deleteRangesCount[0],
            insertionRanges,
            insertRangesCount[0],
            modificationRanges,
            modificationRangesCount[0],
            modificationRangesAfter,
            modificationRangesCount[0],
            moves,
            movesCount[0]
        )

        builder.initRangesArray(builder::deletionRanges, deletionRanges, deleteRangesCount[0])
        builder.initRangesArray(builder::insertionRanges, insertionRanges, insertRangesCount[0])
        builder.initRangesArray(builder::modificationRanges, modificationRanges, modificationRangesCount[0])
        builder.initRangesArray(builder::modificationRangesAfter, modificationRangesAfter, modificationRangesCount[0])
    }

    actual fun realm_app_get(
        appConfig: RealmAppConfigurationPointer,
        syncClientConfig: RealmSyncClientConfigurationPointer,
        basePath: String
    ): RealmAppPointer {
        return LongPointerWrapper(realmc.realm_app_get(appConfig.cptr(), syncClientConfig.cptr()))
    }

    actual fun realm_app_log_in_with_credentials(
        app: RealmAppPointer,
        credentials: RealmCredentialsPointer,
        callback: AppCallback<RealmUserPointer>
    ) {
        realmc.realm_app_log_in_with_credentials(app.cptr(), credentials.cptr(), callback)
    }

    actual fun realm_app_log_out(
        app: RealmAppPointer,
        user: RealmUserPointer,
        callback: AppCallback<Unit>
    ) {
        realmc.realm_app_log_out(app.cptr(), user.cptr(), callback)
    }

    actual fun realm_app_remove_user(
        app: RealmAppPointer,
        user: RealmUserPointer,
        callback: AppCallback<Unit>
    ) {
        realmc.realm_app_remove_user(app.cptr(), user.cptr(), callback)
    }

    actual fun realm_app_delete_user(
        app: RealmAppPointer,
        user: RealmUserPointer,
        callback: AppCallback<Unit>
    ) {
        realmc.realm_app_delete_user(app.cptr(), user.cptr(), callback)
    }

    actual fun realm_app_link_credentials(
        app: RealmAppPointer,
        user: RealmUserPointer,
        credentials: RealmCredentialsPointer,
        callback: AppCallback<RealmUserPointer>
    ) {
        realmc.realm_app_link_user(app.cptr(), user.cptr(), credentials.cptr(), callback)
    }

    actual fun realm_app_get_current_user(app: RealmAppPointer): RealmUserPointer? {
        val ptr = realmc.realm_app_get_current_user(app.cptr())
        return nativePointerOrNull(ptr)
    }

    actual fun realm_app_get_all_users(app: RealmAppPointer): List<RealmUserPointer> {
        // We get the current amount of users by providing a zero-sized array and `out_n`
        // argument. Then the current count is written to `out_n`.
        // See https://github.com/realm/realm-core/blob/master/src/realm.h#L2634
        val capacityCount = LongArray(1)
        realmc.realm_app_get_all_users(app.cptr(), LongArray(0), 0, capacityCount)

        // Read actual users. We don't care about the small chance of missing a new user
        // between these two calls as that indicate two sections of user code running on
        // different threads and not coordinating.
        val actualUsersCount = LongArray(1)
        val users = LongArray(capacityCount[0].toInt())
        realmc.realm_app_get_all_users(app.cptr(), users, capacityCount[0], actualUsersCount)
        val result: MutableList<RealmUserPointer> = mutableListOf()
        for (i in 0 until actualUsersCount[0].toInt()) {
            users[i].let { ptr: Long ->
                result.add(LongPointerWrapper(ptr, managed = true))
            }
        }
        return result
    }

    actual fun realm_user_get_all_identities(user: RealmUserPointer): List<SyncUserIdentity> {
        val count = AuthProvider.values().size.toLong() // Optimistically allocate the max size of the array
        val keys = realmc.new_identityArray(count.toInt())
        val outCount = longArrayOf(0)
        realmc.realm_user_get_all_identities(user.cptr(), keys, count, outCount)
        return if (outCount[0] > 0) {
            (0 until outCount[0]).map { i ->
                with(realmc.identityArray_getitem(keys, i.toInt())) {
                    SyncUserIdentity(this.id, AuthProvider.of(this.provider_type))
                }
            }
        } else {
            emptyList()
        }
    }

    actual fun realm_user_get_identity(user: RealmUserPointer): String {
        return realmc.realm_user_get_identity(user.cptr())
    }

    actual fun realm_user_get_auth_provider(user: RealmUserPointer): AuthProvider {
        return AuthProvider.of(realmc.realm_user_get_auth_provider(user.cptr()))
    }

    actual fun realm_user_get_access_token(user: RealmUserPointer): String {
        return realmc.realm_user_get_access_token(user.cptr())
    }

    actual fun realm_user_get_refresh_token(user: RealmUserPointer): String {
        return realmc.realm_user_get_refresh_token(user.cptr())
    }

    actual fun realm_user_get_device_id(user: RealmUserPointer): String {
        return realmc.realm_user_get_device_id(user.cptr())
    }

    actual fun realm_user_is_logged_in(user: RealmUserPointer): Boolean {
        return realmc.realm_user_is_logged_in(user.cptr())
    }

    actual fun realm_user_log_out(user: RealmUserPointer) {
        realmc.realm_user_log_out(user.cptr())
    }

    actual fun realm_user_get_state(user: RealmUserPointer): CoreUserState {
        return CoreUserState.of(realmc.realm_user_get_state(user.cptr()))
    }

    actual fun realm_clear_cached_apps() {
        realmc.realm_clear_cached_apps()
    }

    actual fun realm_app_sync_client_get_default_file_path_for_realm(
        app: RealmAppPointer,
        syncConfig: RealmSyncConfigurationPointer,
        overriddenName: String?
    ): String {
        return realmc.realm_app_sync_client_get_default_file_path_for_realm(
            syncConfig.cptr(),
            overriddenName
        )
    }

    actual fun realm_sync_client_config_new(): RealmSyncClientConfigurationPointer {
        return LongPointerWrapper(realmc.realm_sync_client_config_new())
    }

    actual fun realm_sync_client_config_set_base_file_path(
        syncClientConfig: RealmSyncClientConfigurationPointer,
        basePath: String
    ) {
        realmc.realm_sync_client_config_set_base_file_path(syncClientConfig.cptr(), basePath)
    }

    actual fun realm_sync_client_config_set_log_callback(
        syncClientConfig: RealmSyncClientConfigurationPointer,
        callback: SyncLogCallback
    ) {
        realmc.set_log_callback(syncClientConfig.cptr(), callback)
    }

    actual fun realm_sync_client_config_set_log_level(
        syncClientConfig: RealmSyncClientConfigurationPointer,
        level: CoreLogLevel
    ) {
        realmc.realm_sync_client_config_set_log_level(syncClientConfig.cptr(), level.priority)
    }

    actual fun realm_sync_client_config_set_metadata_mode(
        syncClientConfig: RealmSyncClientConfigurationPointer,
        metadataMode: MetadataMode
    ) {
        realmc.realm_sync_client_config_set_metadata_mode(
            syncClientConfig.cptr(),
            metadataMode.nativeValue
        )
    }

    actual fun realm_sync_client_config_set_metadata_encryption_key(
        syncClientConfig: RealmSyncClientConfigurationPointer,
        encryptionKey: ByteArray
    ) {
        realmc.realm_sync_client_config_set_metadata_encryption_key(
            syncClientConfig.cptr(),
            encryptionKey
        )
    }

    actual fun realm_network_transport_new(networkTransport: NetworkTransport): RealmNetworkTransportPointer {
        return LongPointerWrapper(realmc.realm_network_transport_new(networkTransport))
    }

    actual fun realm_sync_config_set_error_handler(
        syncConfig: RealmSyncConfigurationPointer,
        errorHandler: SyncErrorCallback
    ) {
        realmc.sync_set_error_handler(syncConfig.cptr(), errorHandler)
    }

    actual fun realm_sync_config_set_resync_mode(
        syncConfig: RealmSyncConfigurationPointer,
        resyncMode: SyncSessionResyncMode
    ) {
        realmc.realm_sync_config_set_resync_mode(syncConfig.cptr(), resyncMode.nativeValue)
    }

    actual fun realm_sync_config_set_before_client_reset_handler(
        syncConfig: RealmSyncConfigurationPointer,
        beforeHandler: SyncBeforeClientResetHandler
    ) {
        realmc.sync_before_client_reset_handler(syncConfig.cptr(), beforeHandler)
    }

    actual fun realm_sync_config_set_after_client_reset_handler(
        syncConfig: RealmSyncConfigurationPointer,
        afterHandler: SyncAfterClientResetHandler
    ) {
        realmc.sync_after_client_reset_handler(syncConfig.cptr(), afterHandler)
    }

    actual fun realm_sync_immediately_run_file_actions(app: RealmAppPointer, syncPath: String) {
        realmc.realm_sync_immediately_run_file_actions(app.cptr(), syncPath)
    }

    actual fun realm_sync_session_get(realm: RealmPointer): RealmSyncSessionPointer {
        return LongPointerWrapper(realmc.realm_sync_session_get(realm.cptr()))
    }

    actual fun realm_sync_session_wait_for_download_completion(
        syncSession: RealmSyncSessionPointer,
        callback: SyncSessionTransferCompletionCallback
    ) {
        realmc.realm_sync_session_wait_for_download_completion(
            syncSession.cptr(),
            JVMSyncSessionTransferCompletionCallback(callback)
        )
    }

    actual fun realm_sync_session_wait_for_upload_completion(
        syncSession: RealmSyncSessionPointer,
        callback: SyncSessionTransferCompletionCallback
    ) {
        realmc.realm_sync_session_wait_for_upload_completion(
            syncSession.cptr(),
            JVMSyncSessionTransferCompletionCallback(callback)
        )
    }

    actual fun realm_sync_session_state(syncSession: RealmSyncSessionPointer): CoreSyncSessionState {
        return CoreSyncSessionState.of(realmc.realm_sync_session_get_state(syncSession.cptr()))
    }

    actual fun realm_sync_session_pause(syncSession: RealmSyncSessionPointer) {
        realmc.realm_sync_session_pause(syncSession.cptr())
    }

    actual fun realm_sync_session_resume(syncSession: RealmSyncSessionPointer) {
        realmc.realm_sync_session_resume(syncSession.cptr())
    }

    actual fun realm_sync_session_handle_error_for_testing(
        syncSession: RealmSyncSessionPointer,
        errorCode: ProtocolClientErrorCode,
        category: SyncErrorCodeCategory,
        errorMessage: String,
        isFatal: Boolean
    ) {
        realmc.realm_sync_session_handle_error_for_testing(
            syncSession.cptr(),
            errorCode.nativeValue,
            category.nativeValue,
            errorMessage,
            isFatal
        )
    }

    actual fun realm_sync_session_register_progress_notifier(
        syncSession: RealmSyncSessionPointer /* = io.realm.kotlin.internal.interop.NativePointer<io.realm.kotlin.internal.interop.RealmSyncSessionT> */,
        direction: ProgressDirection,
        isStreaming: Boolean,
        callback: ProgressCallback,
    ): ULong {
        return realmc.realm_sync_session_register_progress_notifier(syncSession.cptr(), direction.nativeValue, isStreaming, callback)
            .toULong()
    }
    actual fun realm_sync_session_unregister_progress_notifier(
        syncSession: RealmSyncSessionPointer /* = io.realm.kotlin.internal.interop.NativePointer<io.realm.kotlin.internal.interop.RealmSyncSessionT> */,
        token: ULong
    ) {
        realmc.realm_sync_session_unregister_progress_notifier(syncSession.cptr(), token.toLong())
    }

    @Suppress("LongParameterList")
    actual fun realm_app_config_new(
        appId: String,
        networkTransport: RealmNetworkTransportPointer,
        baseUrl: String?,
        platform: String,
        platformVersion: String,
        sdkVersion: String,
    ): RealmAppConfigurationPointer {
        val config = realmc.realm_app_config_new(appId, networkTransport.cptr())

        baseUrl?.let { realmc.realm_app_config_set_base_url(config, it) }

        realmc.realm_app_config_set_platform(config, platform)
        realmc.realm_app_config_set_platform_version(config, platformVersion)
        realmc.realm_app_config_set_sdk_version(config, sdkVersion)

        // TODO Fill in appropriate app meta data
        //  https://github.com/realm/realm-kotlin/issues/407
        realmc.realm_app_config_set_local_app_version(config, "APP_VERSION")
        return LongPointerWrapper(config)
    }

    actual fun realm_app_config_set_base_url(appConfig: RealmAppConfigurationPointer, baseUrl: String) {
        realmc.realm_app_config_set_base_url(appConfig.cptr(), baseUrl)
    }

    actual fun realm_app_credentials_new_anonymous(reuseExisting: Boolean): RealmCredentialsPointer {
        return LongPointerWrapper(realmc.realm_app_credentials_new_anonymous(reuseExisting))
    }

    actual fun realm_app_credentials_new_email_password(username: String, password: String): RealmCredentialsPointer {
        return LongPointerWrapper(realmc.realm_app_credentials_new_email_password(username, password))
    }

    actual fun realm_app_credentials_new_api_key(key: String): RealmCredentialsPointer {
        return LongPointerWrapper(realmc.realm_app_credentials_new_user_api_key(key))
    }

    actual fun realm_app_credentials_new_apple(idToken: String): RealmCredentialsPointer {
        return LongPointerWrapper(realmc.realm_app_credentials_new_apple(idToken))
    }

    actual fun realm_app_credentials_new_facebook(accessToken: String): RealmCredentialsPointer {
        return LongPointerWrapper(realmc.realm_app_credentials_new_facebook(accessToken))
    }

    actual fun realm_app_credentials_new_google_id_token(idToken: String): RealmCredentialsPointer {
        return LongPointerWrapper(realmc.realm_app_credentials_new_google_id_token(idToken))
    }

    actual fun realm_app_credentials_new_google_auth_code(authCode: String): RealmCredentialsPointer {
        return LongPointerWrapper(realmc.realm_app_credentials_new_google_auth_code(authCode))
    }

    actual fun realm_app_credentials_new_jwt(jwtToken: String): RealmCredentialsPointer {
        return LongPointerWrapper(realmc.realm_app_credentials_new_jwt(jwtToken))
    }

    actual fun realm_auth_credentials_get_provider(credentials: RealmCredentialsPointer): AuthProvider {
        return AuthProvider.of(realmc.realm_auth_credentials_get_provider(credentials.cptr()))
    }

    actual fun realm_app_credentials_serialize_as_json(credentials: RealmCredentialsPointer): String {
        return realmc.realm_app_credentials_serialize_as_json(credentials.cptr())
    }

    actual fun realm_app_email_password_provider_client_register_email(
        app: RealmAppPointer,
        email: String,
        password: String,
        callback: AppCallback<Unit>
    ) {
        realmc.realm_app_email_password_provider_client_register_email(
            app.cptr(),
            email,
            password,
            callback
        )
    }

    actual fun realm_app_email_password_provider_client_confirm_user(
        app: RealmAppPointer,
        token: String,
        tokenId: String,
        callback: AppCallback<Unit>
    ) {
        realmc.realm_app_email_password_provider_client_confirm_user(
            app.cptr(),
            token,
            tokenId,
            callback
        )
    }

    actual fun realm_app_email_password_provider_client_resend_confirmation_email(
        app: RealmAppPointer,
        email: String,
        callback: AppCallback<Unit>
    ) {
        realmc.realm_app_email_password_provider_client_resend_confirmation_email(
            app.cptr(),
            email,
            callback
        )
    }

    actual fun realm_app_email_password_provider_client_retry_custom_confirmation(
        app: RealmAppPointer,
        email: String,
        callback: AppCallback<Unit>
    ) {
        realmc.realm_app_email_password_provider_client_retry_custom_confirmation(
            app.cptr(),
            email,
            callback
        )
    }

    actual fun realm_app_email_password_provider_client_send_reset_password_email(
        app: RealmAppPointer,
        email: String,
        callback: AppCallback<Unit>
    ) {
        realmc.realm_app_email_password_provider_client_send_reset_password_email(
            app.cptr(),
            email,
            callback
        )
    }

    actual fun realm_app_email_password_provider_client_reset_password(
        app: RealmAppPointer,
        token: String,
        tokenId: String,
        newPassword: String,
        callback: AppCallback<Unit>
    ) {
        realmc.realm_app_email_password_provider_client_reset_password(
            app.cptr(),
            token,
            tokenId,
            newPassword,
            callback
        )
    }

    actual fun realm_sync_config_new(user: RealmUserPointer, partition: String): RealmSyncConfigurationPointer {
        return LongPointerWrapper(realmc.realm_sync_config_new(user.cptr(), partition))
    }

    actual fun realm_config_set_sync_config(realmConfiguration: RealmConfigurationPointer, syncConfiguration: RealmSyncConfigurationPointer) {
        realmc.realm_config_set_sync_config(realmConfiguration.cptr(), syncConfiguration.cptr())
    }

    private fun classInfo(realm: RealmPointer, className: String): realm_class_info_t {
        val found = booleanArrayOf(false)
        val classInfo = realm_class_info_t()
        realmc.realm_find_class(realm.cptr(), className, found, classInfo)
        if (!found[0]) {
            throw IllegalArgumentException("Cannot find class: '$className'. Has the class been added to the Realm schema?")
        }
        return classInfo
    }

    private fun propertyInfo(realm: RealmPointer, classKey: ClassKey, col: String): realm_property_info_t {
        val found = booleanArrayOf(false)
        val pinfo = realm_property_info_t()
        realmc.realm_find_property(realm.cptr(), classKey.key, col, found, pinfo)
        if (!found[0]) {
            val className = realm_get_class(realm, classKey).name
            throw IllegalArgumentException("Cannot find property: '$col' in class '$className'")
        }
        return pinfo
    }

    actual fun realm_query_parse(
        realm: RealmPointer,
        classKey: ClassKey,
        query: String,
        args: Array<RealmValue>
    ): RealmQueryPointer {
        val count = args.size
        return memScope {
            LongPointerWrapper(
                realmc.realm_query_parse(
                    realm.cptr(),
                    classKey.key,
                    query,
                    count.toLong(),
                    args.toQueryArgs(this)
                )
            )
        }
    }

    actual fun realm_query_parse_for_results(
        results: RealmResultsPointer,
        query: String,
        args: Array<RealmValue>
    ): RealmQueryPointer {
        val count = args.size
        return memScope {
            LongPointerWrapper(
                realmc.realm_query_parse_for_results(
                    results.cptr(),
                    query,
                    count.toLong(),
                    args.toQueryArgs(this)
                )
            )
        }
    }

    actual fun realm_query_find_first(query: RealmQueryPointer): Link? {
        val value = realm_value_t()
        val found = booleanArrayOf(false)
        realmc.realm_query_find_first(query.cptr(), value, found)
        if (!found[0]) {
            return null
        }
        if (value.type != realm_value_type_e.RLM_TYPE_LINK) {
            error("Query did not return link but ${value.type}")
        }
        return value.asLink()
    }

    actual fun realm_query_find_all(query: RealmQueryPointer): RealmResultsPointer {
        return LongPointerWrapper(realmc.realm_query_find_all(query.cptr()))
    }

    actual fun realm_query_count(query: RealmQueryPointer): Long {
        val count = LongArray(1)
        realmc.realm_query_count(query.cptr(), count)
        return count[0]
    }

    actual fun realm_query_append_query(
        query: RealmQueryPointer,
        filter: String,
        args: Array<RealmValue>
    ): RealmQueryPointer {
        val count = args.size
        return memScope {
            LongPointerWrapper(
                realmc.realm_query_append_query(
                    query.cptr(),
                    filter,
                    count.toLong(),
                    args.toQueryArgs(this)
                )
            )
        }
    }

    actual fun realm_query_get_description(query: RealmQueryPointer): String {
        return realmc.realm_query_get_description(query.cptr())
    }

    actual fun realm_results_resolve_in(results: RealmResultsPointer, realm: RealmPointer): RealmResultsPointer {
        return LongPointerWrapper(realmc.realm_results_resolve_in(results.cptr(), realm.cptr()))
    }

    actual fun realm_results_count(results: RealmResultsPointer): Long {
        val count = LongArray(1)
        realmc.realm_results_count(results.cptr(), count)
        return count[0]
    }

    actual fun realm_results_average(
        results: RealmResultsPointer,
        propertyKey: PropertyKey
    ): Pair<Boolean, RealmValue> {
        val average = realm_value_t()
        val found = booleanArrayOf(false)
        realmc.realm_results_average(results.cptr(), propertyKey.key, average, found)
        return found[0] to from_realm_value(average)
    }

    actual fun realm_results_sum(results: RealmResultsPointer, propertyKey: PropertyKey): RealmValue {
        val sum = realm_value_t()
        val foundArray = BooleanArray(1)
        realmc.realm_results_sum(results.cptr(), propertyKey.key, sum, foundArray)
        return from_realm_value(sum)
    }

    actual fun realm_results_max(results: RealmResultsPointer, propertyKey: PropertyKey): RealmValue {
        val max = realm_value_t()
        val foundArray = BooleanArray(1)
        realmc.realm_results_max(results.cptr(), propertyKey.key, max, foundArray)
        return from_realm_value(max)
    }

    actual fun realm_results_min(results: RealmResultsPointer, propertyKey: PropertyKey): RealmValue {
        val min = realm_value_t()
        val foundArray = BooleanArray(1)
        realmc.realm_results_min(results.cptr(), propertyKey.key, min, foundArray)
        return from_realm_value(min)
    }

    // TODO OPTIMIZE Getting a range
    actual fun realm_results_get(results: RealmResultsPointer, index: Long): Link {
        val value = realm_value_t()
        realmc.realm_results_get(results.cptr(), index, value)
        return value.asLink()
    }

    actual fun realm_get_object(realm: RealmPointer, link: Link): RealmObjectPointer {
        return LongPointerWrapper(realmc.realm_get_object(realm.cptr(), link.classKey.key, link.objKey))
    }

    actual fun realm_object_find_with_primary_key(
        realm: RealmPointer,
        classKey: ClassKey,
        primaryKey: RealmValue
    ): RealmObjectPointer? {
        return memScope {
            val found = booleanArrayOf(false)
            nativePointerOrNull(
                realmc.realm_object_find_with_primary_key(
                    realm.cptr(),
                    classKey.key,
                    managedRealmValue(primaryKey),
                    found
                )
            )
        }
    }

    actual fun realm_results_delete_all(results: RealmResultsPointer) {
        realmc.realm_results_delete_all(results.cptr())
    }

    actual fun realm_object_delete(obj: RealmObjectPointer) {
        realmc.realm_object_delete(obj.cptr())
    }

    actual fun realm_flx_sync_config_new(user: RealmUserPointer): RealmSyncConfigurationPointer {
        return LongPointerWrapper(realmc.realm_flx_sync_config_new(user.cptr()))
    }

    actual fun realm_sync_subscription_id(subscription: RealmSubscriptionPointer): ObjectId {
        val nativeBytes: ShortArray = realmc.realm_sync_subscription_id(subscription.cptr()).bytes
        val byteArray = ByteArray(nativeBytes.size)
        nativeBytes.mapIndexed { index, b -> byteArray[index] = b.toByte() }
        return ObjectId(byteArray)
    }

    actual fun realm_sync_subscription_name(subscription: RealmSubscriptionPointer): String? {
        return realmc.realm_sync_subscription_name(subscription.cptr())
    }

    actual fun realm_sync_subscription_object_class_name(subscription: RealmSubscriptionPointer): String {
        return realmc.realm_sync_subscription_object_class_name(subscription.cptr())
    }

    actual fun realm_sync_subscription_query_string(subscription: RealmSubscriptionPointer): String {
        return realmc.realm_sync_subscription_query_string(subscription.cptr())
    }

    actual fun realm_sync_subscription_created_at(subscription: RealmSubscriptionPointer): Timestamp {
        val ts: realm_timestamp_t = realmc.realm_sync_subscription_created_at(subscription.cptr())
        return TimestampImpl(ts.seconds, ts.nanoseconds)
    }

    actual fun realm_sync_subscription_updated_at(subscription: RealmSubscriptionPointer): Timestamp {
        val ts: realm_timestamp_t = realmc.realm_sync_subscription_updated_at(subscription.cptr())
        return TimestampImpl(ts.seconds, ts.nanoseconds)
    }

    actual fun realm_sync_get_latest_subscriptionset(realm: RealmPointer): RealmSubscriptionSetPointer {
        return LongPointerWrapper(realmc.realm_sync_get_latest_subscription_set(realm.cptr()))
    }

    actual fun realm_sync_on_subscriptionset_state_change_async(
        subscriptionSet: RealmSubscriptionSetPointer,
        destinationState: CoreSubscriptionSetState,
        callback: SubscriptionSetCallback
    ) {
        val jvmWrapper: (Int) -> Any = { value: Int ->
            callback.onChange(CoreSubscriptionSetState.of(value))
        }
        realmc.realm_sync_on_subscription_set_state_change_async(
            subscriptionSet.cptr(),
            destinationState.nativeValue,
            jvmWrapper
        )
    }

    actual fun realm_sync_subscriptionset_version(subscriptionSet: RealmBaseSubscriptionSetPointer): Long {
        return realmc.realm_sync_subscription_set_version(subscriptionSet.cptr())
    }

    actual fun realm_sync_subscriptionset_state(subscriptionSet: RealmBaseSubscriptionSetPointer): CoreSubscriptionSetState {
        return CoreSubscriptionSetState.of(realmc.realm_sync_subscription_set_state(subscriptionSet.cptr()))
    }

    actual fun realm_sync_subscriptionset_error_str(subscriptionSet: RealmBaseSubscriptionSetPointer): String? {
        return realmc.realm_sync_subscription_set_error_str(subscriptionSet.cptr())
    }

    actual fun realm_sync_subscriptionset_size(subscriptionSet: RealmBaseSubscriptionSetPointer): Long {
        return realmc.realm_sync_subscription_set_size(subscriptionSet.cptr())
    }

    actual fun realm_sync_subscription_at(
        subscriptionSet: RealmBaseSubscriptionSetPointer,
        index: Long
    ): RealmSubscriptionPointer {
        return LongPointerWrapper(realmc.realm_sync_subscription_at(subscriptionSet.cptr(), index))
    }

    actual fun realm_sync_find_subscription_by_name(
        subscriptionSet: RealmBaseSubscriptionSetPointer,
        name: String
    ): RealmSubscriptionPointer? {
        val ptr = realmc.realm_sync_find_subscription_by_name(subscriptionSet.cptr(), name)
        return nativePointerOrNull(ptr)
    }

    actual fun realm_sync_find_subscription_by_query(
        subscriptionSet: RealmBaseSubscriptionSetPointer,
        query: RealmQueryPointer
    ): RealmSubscriptionPointer? {
        val ptr = realmc.realm_sync_find_subscription_by_query(subscriptionSet.cptr(), query.cptr())
        return nativePointerOrNull(ptr)
    }

    actual fun realm_sync_subscriptionset_refresh(subscriptionSet: RealmSubscriptionSetPointer): Boolean {
        return realmc.realm_sync_subscription_set_refresh(subscriptionSet.cptr())
    }

    actual fun realm_sync_make_subscriptionset_mutable(
        subscriptionSet: RealmSubscriptionSetPointer
    ): RealmMutableSubscriptionSetPointer {
        return LongPointerWrapper(
            realmc.realm_sync_make_subscription_set_mutable(subscriptionSet.cptr()),
            managed = false
        )
    }

    actual fun realm_sync_subscriptionset_clear(
        mutableSubscriptionSet: RealmMutableSubscriptionSetPointer
    ): Boolean {
        val erased = realmc.realm_sync_subscription_set_size(mutableSubscriptionSet.cptr()) > 0
        realmc.realm_sync_subscription_set_clear(mutableSubscriptionSet.cptr())
        return erased
    }

    actual fun realm_sync_subscriptionset_insert_or_assign(
        mutatableSubscriptionSet: RealmMutableSubscriptionSetPointer,
        query: RealmQueryPointer,
        name: String?
    ): Pair<RealmSubscriptionPointer, Boolean> {
        val outIndex = longArrayOf(1)
        val outInserted = BooleanArray(1)
        realmc.realm_sync_subscription_set_insert_or_assign_query(
            mutatableSubscriptionSet.cptr(),
            query.cptr(),
            name,
            outIndex,
            outInserted
        )
        return Pair(
            realm_sync_subscription_at(
                mutatableSubscriptionSet as RealmSubscriptionSetPointer,
                outIndex[0]
            ),
            outInserted[0]
        )
    }

    actual fun realm_sync_subscriptionset_erase_by_name(
        mutableSubscriptionSet: RealmMutableSubscriptionSetPointer,
        name: String
    ): Boolean {
        val erased = BooleanArray(1)
        realmc.realm_sync_subscription_set_erase_by_name(
            mutableSubscriptionSet.cptr(),
            name,
            erased
        )
        return erased[0]
    }

    actual fun realm_sync_subscriptionset_erase_by_query(
        mutableSubscriptionSet: RealmMutableSubscriptionSetPointer,
        query: RealmQueryPointer
    ): Boolean {
        val erased = BooleanArray(1)
        realmc.realm_sync_subscription_set_erase_by_query(
            mutableSubscriptionSet.cptr(),
            query.cptr(),
            erased
        )
        return erased[0]
    }

    actual fun realm_sync_subscriptionset_erase_by_id(
        mutableSubscriptionSet: RealmMutableSubscriptionSetPointer,
        sub: RealmSubscriptionPointer
    ): Boolean {
        val id = realmc.realm_sync_subscription_id(sub.cptr())
        val erased = BooleanArray(1)
        realmc.realm_sync_subscription_set_erase_by_id(
            mutableSubscriptionSet.cptr(),
            id,
            erased
        )
        return erased[0]
    }

    actual fun realm_sync_subscriptionset_commit(
        mutableSubscriptionSet: RealmMutableSubscriptionSetPointer
    ): RealmSubscriptionSetPointer {
        return LongPointerWrapper(realmc.realm_sync_subscription_set_commit(mutableSubscriptionSet.cptr()))
    }

    fun <T : CapiT> NativePointer<T>.cptr(): Long {
        return (this as LongPointerWrapper).ptr
    }

    private fun <T : CapiT> nativePointerOrNull(ptr: Long, managed: Boolean = true): NativePointer<T>? {
        return if (ptr != 0L) {
            LongPointerWrapper<T>(ptr, managed)
        } else {
            null
        }
    }

    /**
     * C-API functions for queries receive a pointer to one or more 'realm_query_arg_t' query
     * arguments. In turn, said arguments contain individual values or lists of values (in
     * combination with the 'is_list' flag) in order to support predicates like
     *
     * "fruit IN {'apple', 'orange'}"
     *
     * which is a statement equivalent to
     *
     * "fruit == 'apple' || fruit == 'orange'"
     *
     * See https://github.com/realm/realm-core/issues/4266 for more info.
     */
    private fun Array<RealmValue>.toQueryArgs(memScope: MemScope): realm_query_arg_t {
        with(memScope) {
            val cArgs = realmc.new_queryArgArray(this@toQueryArgs.size)
            this@toQueryArgs.forEachIndexed { i, arg ->
                realm_query_arg_t().apply {
                    this.nb_args = 1
                    this.is_list = false
                    this.arg = managedRealmValue(arg)
                }.also { queryArg ->
                    realmc.queryArgArray_setitem(cArgs, i, queryArg)
                }
            }
            return cArgs
        }
    }

    actual fun realm_app_user_apikey_provider_client_create_apikey(
        app: RealmAppPointer,
        user: RealmUserPointer,
        name: String,
        callback: AppCallback<ApiKeyWrapper>
    ) {
        realmc.realm_app_user_apikey_provider_client_create_apikey(
            app.cptr(),
            user.cptr(),
            name,
            callback
        )
    }

    actual fun realm_app_user_apikey_provider_client_delete_apikey(
        app: RealmAppPointer,
        user: RealmUserPointer,
        id: ObjectId,
        callback: AppCallback<Unit>
    ) {
        realmc.realm_app_user_apikey_provider_client_delete_apikey(
            app.cptr(),
            user.cptr(),
            id.asRealmObjectIdT(),
            callback
        )
    }

    actual fun realm_app_user_apikey_provider_client_disable_apikey(
        app: RealmAppPointer,
        user: RealmUserPointer,
        id: ObjectId,
        callback: AppCallback<Unit>
    ) {
        realmc.realm_app_user_apikey_provider_client_disable_apikey(
            app.cptr(),
            user.cptr(),
            id.asRealmObjectIdT(),
            callback
        )
    }

    actual fun realm_app_user_apikey_provider_client_enable_apikey(
        app: RealmAppPointer,
        user: RealmUserPointer,
        id: ObjectId,
        callback: AppCallback<Unit>
    ) {
        realmc.realm_app_user_apikey_provider_client_enable_apikey(
            app.cptr(),
            user.cptr(),
            id.asRealmObjectIdT(),
            callback
        )
    }

    actual fun realm_app_user_apikey_provider_client_fetch_apikey(
        app: RealmAppPointer,
        user: RealmUserPointer,
        id: ObjectId,
        callback: AppCallback<ApiKeyWrapper>,
    ) {
        realmc.realm_app_user_apikey_provider_client_fetch_apikey(
            app.cptr(),
            user.cptr(),
            id.asRealmObjectIdT(),
            callback
        )
    }

    actual fun realm_app_user_apikey_provider_client_fetch_apikeys(
        app: RealmAppPointer,
        user: RealmUserPointer,
        callback: AppCallback<Array<ApiKeyWrapper>>,
    ) {
        realmc.realm_app_user_apikey_provider_client_fetch_apikeys(
            app.cptr(),
            user.cptr(),
            callback
        )
    }

    private fun realm_value_t.asTimestamp(): Timestamp {
        if (this.type != realm_value_type_e.RLM_TYPE_TIMESTAMP) {
            error("Value is not of type Timestamp: $this.type")
        }
        return TimestampImpl(this.timestamp.seconds, this.timestamp.nanoseconds)
    }

    private fun realm_value_t.asObjectId(): ObjectId {
        if (this.type != realm_value_type_e.RLM_TYPE_OBJECT_ID) {
            error("Value is not of type ObjectId: $this.type")
        }
        val byteArray = ByteArray(OBJECT_ID_BYTES_SIZE)
        this.object_id.bytes.mapIndexed { index, b -> byteArray[index] = b.toByte() }
        return ObjectId(byteArray)
    }

    private fun realm_value_t.asUUID(): UUIDWrapper {
        if (this.type != realm_value_type_e.RLM_TYPE_UUID) {
            error("Value is not of type UUID: $this.type")
        }
        val byteArray = ByteArray(UUID_BYTES_SIZE)
        this.uuid.bytes.mapIndexed { index, b -> byteArray[index] = b.toByte() }
        return UUIDWrapperImpl(byteArray)
    }

    private fun realm_value_t.asLink(): Link {
        if (this.type != realm_value_type_e.RLM_TYPE_LINK) {
            error("Value is not of type link: $this.type")
        }
        return Link(ClassKey(this.link.target_table), this.link.target)
    }
}

/**
 * A factory and container for various resources that can be freed when calling [free].
 *
 * The `managedRealmValue` should be used for all C-API methods that takes a realm_value_t as an
 * input arguments (contrary to output arguments where the data is managed by the C-API and copied
 * out afterwards).
 *
 * @see memScope
 */
private class MemScope {
    val values: MutableSet<realm_value_t> = mutableSetOf()

    fun managedRealmValue(value: RealmValue): realm_value_t {
        val element = capiRealmValue(value)
        values.add(element)
        return element
    }

    fun free() {
        values.map { realmc.realm_value_t_cleanup(it) }
    }
}

/**
 * A scope providing a [MemScope] that collects the created resources and automatically frees them
 * upon exiting the scope.
 */
private fun <R> memScope(block: MemScope.() -> R): R {
    val scope = MemScope()
    try {
        return block(scope)
    } finally {
        scope.free()
    }
}

// TODO OPTIMIZE Maybe move this to JNI to avoid multiple round trips for allocating and
//  updating before actually calling
@Suppress("ComplexMethod", "LongMethod")
private fun capiRealmValue(realmValue: RealmValue): realm_value_t {
    val cvalue = realm_value_t()
    val value = realmValue.value
    if (value == null) {
        cvalue.type = realm_value_type_e.RLM_TYPE_NULL
    } else {
        when (value) {
            is String -> {
                cvalue.type = realm_value_type_e.RLM_TYPE_STRING
                cvalue.string = value
            }
            is Long -> {
                cvalue.type = realm_value_type_e.RLM_TYPE_INT
                cvalue.integer = value
            }
            is Boolean -> {
                cvalue.type = realm_value_type_e.RLM_TYPE_BOOL
                cvalue._boolean = value
            }
            is Float -> {
                cvalue.type = realm_value_type_e.RLM_TYPE_FLOAT
                cvalue.fnum = value
            }
            is Double -> {
                cvalue.type = realm_value_type_e.RLM_TYPE_DOUBLE
                cvalue.dnum = value
            }
            is Timestamp -> {
                cvalue.type = realm_value_type_e.RLM_TYPE_TIMESTAMP
                cvalue.timestamp = realm_timestamp_t().apply {
                    seconds = value.seconds
                    nanoseconds = value.nanoSeconds
                }
            }
            is ObjectId -> {
                cvalue.type = realm_value_type_e.RLM_TYPE_OBJECT_ID
<<<<<<< HEAD
                cvalue.object_id = realm_object_id_t().apply {
                    val data = ShortArray(OBJECT_ID_BYTES_SIZE)
                    (0 until OBJECT_ID_BYTES_SIZE).map {
                        data[it] = value.bytes[it].toShort()
                    }
                    bytes = data
                }
=======
                cvalue.object_id = value.asRealmObjectIdT()
>>>>>>> 5fbcf2e3
            }
            is RealmObjectInterop -> {
                val nativePointer = value.objectPointer
                cvalue.link = realmc.realm_object_as_link(nativePointer.cptr())
                cvalue.type = realm_value_type_e.RLM_TYPE_LINK
            }
            is Link -> {
                cvalue.link.target_table = value.classKey.key
                cvalue.link.target = value.objKey
                cvalue.type = realm_value_type_e.RLM_TYPE_LINK
            }
            is UUIDWrapper -> {
                cvalue.type = realm_value_type_e.RLM_TYPE_UUID
                cvalue.uuid = realm_uuid_t().apply {
                    val data = ShortArray(UUID_BYTES_SIZE)
                    (0 until UUID_BYTES_SIZE).map {
                        data[it] = value.bytes[it].toShort()
                    }
                    bytes = data
                }
            }
            is ByteArray -> {
                cvalue.type = realm_value_type_e.RLM_TYPE_BINARY
                cvalue.binary = realm_binary_t().apply {
                    data = value
                    size = value.size.toLong()
                }
            }
            else -> {
                TODO("Unsupported type for capiRealmValue `${value!!::class.simpleName}`")
            }
        }
    }
    return cvalue
}

private fun ObjectId.asRealmObjectIdT(): realm_object_id_t {
    return realm_object_id_t().apply {
        val data = ShortArray(OBJECT_ID_BYTES_SIZE)
        val objectIdBytes = this@asRealmObjectIdT.toByteArray()
        (0 until OBJECT_ID_BYTES_SIZE).map {
            data[it] = objectIdBytes[it].toShort()
        }
        bytes = data
    }
}

private class JVMScheduler(dispatcher: CoroutineDispatcher) {
    val scope: CoroutineScope = CoroutineScope(dispatcher)

    fun notifyCore(schedulerPointer: Long) {
        val function: suspend CoroutineScope.() -> Unit = {
            realmc.invoke_core_notify_callback(schedulerPointer)
        }
        scope.launch(
            scope.coroutineContext,
            CoroutineStart.DEFAULT,
            function
        )
    }
}<|MERGE_RESOLUTION|>--- conflicted
+++ resolved
@@ -1824,17 +1824,7 @@
             }
             is ObjectId -> {
                 cvalue.type = realm_value_type_e.RLM_TYPE_OBJECT_ID
-<<<<<<< HEAD
-                cvalue.object_id = realm_object_id_t().apply {
-                    val data = ShortArray(OBJECT_ID_BYTES_SIZE)
-                    (0 until OBJECT_ID_BYTES_SIZE).map {
-                        data[it] = value.bytes[it].toShort()
-                    }
-                    bytes = data
-                }
-=======
                 cvalue.object_id = value.asRealmObjectIdT()
->>>>>>> 5fbcf2e3
             }
             is RealmObjectInterop -> {
                 val nativePointer = value.objectPointer
