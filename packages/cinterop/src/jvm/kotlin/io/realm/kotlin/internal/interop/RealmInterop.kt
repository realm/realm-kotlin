/*
 * Copyright 2020 Realm Inc.
 *
 * Licensed under the Apache License, Version 2.0 (the "License");
 * you may not use this file except in compliance with the License.
 * You may obtain a copy of the License at
 *
 * http://www.apache.org/licenses/LICENSE-2.0
 *
 * Unless required by applicable law or agreed to in writing, software
 * distributed under the License is distributed on an "AS IS" BASIS,
 * WITHOUT WARRANTIES OR CONDITIONS OF ANY KIND, either express or implied.
 * See the License for the specific language governing permissions and
 * limitations under the License.
 */

package io.realm.kotlin.internal.interop

import io.realm.kotlin.internal.interop.Constants.ENCRYPTION_KEY_LENGTH
import io.realm.kotlin.internal.interop.sync.ApiKeyWrapper
import io.realm.kotlin.internal.interop.sync.AuthProvider
import io.realm.kotlin.internal.interop.sync.CoreConnectionState
import io.realm.kotlin.internal.interop.sync.CoreSubscriptionSetState
import io.realm.kotlin.internal.interop.sync.CoreSyncSessionState
import io.realm.kotlin.internal.interop.sync.CoreUserState
import io.realm.kotlin.internal.interop.sync.JVMSyncSessionTransferCompletionCallback
import io.realm.kotlin.internal.interop.sync.MetadataMode
import io.realm.kotlin.internal.interop.sync.NetworkTransport
import io.realm.kotlin.internal.interop.sync.ProgressDirection
import io.realm.kotlin.internal.interop.sync.SyncSessionResyncMode
import io.realm.kotlin.internal.interop.sync.SyncUserIdentity
import io.realm.kotlin.internal.interop.sync.WebSocketTransport
import io.realm.kotlin.internal.interop.sync.WebsocketCallbackResult
import io.realm.kotlin.internal.interop.sync.WebsocketErrorCode
import kotlinx.coroutines.CoroutineDispatcher
import kotlinx.coroutines.CoroutineScope
import kotlinx.coroutines.launch
import org.mongodb.kbson.ObjectId

// FIXME API-CLEANUP Rename io.realm.interop. to something with platform?
//  https://github.com/realm/realm-kotlin/issues/56

actual val INVALID_CLASS_KEY: ClassKey by lazy { ClassKey(realmc.getRLM_INVALID_CLASS_KEY()) }
actual val INVALID_PROPERTY_KEY: PropertyKey by lazy { PropertyKey(realmc.getRLM_INVALID_PROPERTY_KEY()) }

/**
 * JVM/Android interop implementation.
 *
 * NOTE: All methods that return a boolean to indicate an exception are being checked automatically in JNI.
 * So there is no need to verify the return value in the JVM interop layer.
 */
@Suppress("LargeClass", "FunctionNaming", "TooGenericExceptionCaught")
actual object RealmInterop {

    actual fun realm_value_get(value: RealmValue): Any? = value.value

    actual fun realm_get_version_id(realm: RealmPointer): Long {
        val version = realm_version_id_t()
        val found = BooleanArray(1)
        realmc.realm_get_version_id(realm.cptr(), found, version)
        return if (found[0]) {
            version.version
        } else {
            throw IllegalStateException("No VersionId was available. Reading the VersionId requires a valid read transaction.")
        }
    }

    actual fun realm_get_library_version(): String {
        return realmc.realm_get_library_version()
    }

    actual fun realm_get_num_versions(realm: RealmPointer): Long {
        val result = LongArray(1)
        realmc.realm_get_num_versions(realm.cptr(), result)
        return result.first()
    }

    actual fun realm_refresh(realm: RealmPointer) {
        // Only returns `true` if the version changed, `false` if the version
        // was already at the latest. Errors will be represented by the actual
        // return value, so just ignore this out parameter.
        val didRefresh = booleanArrayOf(false)
        realmc.realm_refresh(realm.cptr(), didRefresh)
    }

    actual fun realm_schema_new(schema: List<Pair<ClassInfo, List<PropertyInfo>>>): RealmSchemaPointer {
        val count = schema.size
        val cclasses = realmc.new_classArray(count)
        val cproperties = realmc.new_propertyArrayArray(count)

        for ((i, entry) in schema.withIndex()) {
            val (clazz, properties) = entry

            val computedCount = properties.count { it.isComputed }

            // Class
            val cclass = realm_class_info_t().apply {
                name = clazz.name
                primary_key = clazz.primaryKey
                num_properties = (properties.size - computedCount).toLong()
                num_computed_properties = computedCount.toLong()
                key = INVALID_CLASS_KEY.key
                flags = clazz.flags
            }
            // Properties
            val classProperties = realmc.new_propertyArray(properties.size)
            for ((j, property) in properties.withIndex()) {
                val cproperty = realm_property_info_t().apply {
                    name = property.name
                    public_name = property.publicName
                    type = property.type.nativeValue
                    collection_type = property.collectionType.nativeValue
                    link_target = property.linkTarget
                    link_origin_property_name = property.linkOriginPropertyName
                    key = INVALID_PROPERTY_KEY.key
                    flags = property.flags
                }
                realmc.propertyArray_setitem(classProperties, j, cproperty)
            }
            realmc.classArray_setitem(cclasses, i, cclass)
            realmc.propertyArrayArray_setitem(cproperties, i, classProperties)
        }
        return LongPointerWrapper(realmc.realm_schema_new(cclasses, count.toLong(), cproperties))
    }

    actual fun realm_config_new(): RealmConfigurationPointer {
        return LongPointerWrapper(realmc.realm_config_new())
    }

    actual fun realm_config_set_path(config: RealmConfigurationPointer, path: String) {
        realmc.realm_config_set_path((config as LongPointerWrapper).ptr, path)
    }

    actual fun realm_config_set_schema_mode(config: RealmConfigurationPointer, mode: SchemaMode) {
        realmc.realm_config_set_schema_mode((config as LongPointerWrapper).ptr, mode.nativeValue)
    }

    actual fun realm_config_set_schema_version(config: RealmConfigurationPointer, version: Long) {
        realmc.realm_config_set_schema_version((config as LongPointerWrapper).ptr, version)
    }

    actual fun realm_config_set_schema(config: RealmConfigurationPointer, schema: RealmSchemaPointer) {
        realmc.realm_config_set_schema((config as LongPointerWrapper).ptr, (schema as LongPointerWrapper).ptr)
    }

    actual fun realm_config_set_max_number_of_active_versions(config: RealmConfigurationPointer, maxNumberOfVersions: Long) {
        realmc.realm_config_set_max_number_of_active_versions(config.cptr(), maxNumberOfVersions)
    }

    actual fun realm_config_set_encryption_key(config: RealmConfigurationPointer, encryptionKey: ByteArray) {
        realmc.realm_config_set_encryption_key(config.cptr(), encryptionKey, encryptionKey.size.toLong())
    }

    actual fun realm_config_get_encryption_key(config: RealmConfigurationPointer): ByteArray? {
        val key = ByteArray(ENCRYPTION_KEY_LENGTH)
        val keyLength: Long = realmc.realm_config_get_encryption_key(config.cptr(), key)

        if (keyLength == ENCRYPTION_KEY_LENGTH.toLong()) {
            return key
        }
        return null
    }

    actual fun realm_config_set_should_compact_on_launch_function(
        config: RealmConfigurationPointer,
        callback: CompactOnLaunchCallback
    ) {
        realmc.realm_config_set_should_compact_on_launch_function(config.cptr(), callback)
    }

    actual fun realm_config_set_migration_function(config: RealmConfigurationPointer, callback: MigrationCallback) {
        realmc.realm_config_set_migration_function(config.cptr(), callback)
    }

    actual fun realm_config_set_automatic_backlink_handling(config: RealmConfigurationPointer, enabled: Boolean) {
        realmc.realm_config_set_automatic_backlink_handling(config.cptr(), enabled)
    }

    actual fun realm_config_set_data_initialization_function(config: RealmConfigurationPointer, callback: DataInitializationCallback) {
        realmc.realm_config_set_data_initialization_function(config.cptr(), callback)
    }

    actual fun realm_config_set_in_memory(config: RealmConfigurationPointer, inMemory: Boolean) {
        realmc.realm_config_set_in_memory(config.cptr(), inMemory)
    }

    actual fun realm_create_scheduler(): RealmSchedulerPointer =
        LongPointerWrapper(realmc.realm_create_generic_scheduler())

    actual fun realm_create_scheduler(dispatcher: CoroutineDispatcher): RealmSchedulerPointer =
        LongPointerWrapper(realmc.realm_create_scheduler(JVMScheduler(dispatcher)))

    actual fun realm_open(
        config: RealmConfigurationPointer,
        scheduler: RealmSchedulerPointer,
    ): Pair<LiveRealmPointer, Boolean> {
        // Configure callback to track if the file was created as part of opening
        var fileCreated = false
        val callback = DataInitializationCallback {
            fileCreated = true
        }
        realm_config_set_data_initialization_function(config, callback)

        realmc.realm_config_set_scheduler(config.cptr(), scheduler.cptr())
        val realmPtr = LongPointerWrapper<LiveRealmT>(realmc.realm_open(config.cptr()))

        // Ensure that we can read version information, etc.
        realm_begin_read(realmPtr)
        return Pair(realmPtr, fileCreated)
    }

    actual fun realm_open_synchronized(config: RealmConfigurationPointer): RealmAsyncOpenTaskPointer {
        return LongPointerWrapper(realmc.realm_open_synchronized(config.cptr()))
    }

    actual fun realm_async_open_task_start(task: RealmAsyncOpenTaskPointer, callback: AsyncOpenCallback) {
        realmc.realm_async_open_task_start(task.cptr(), callback)
    }

    actual fun realm_async_open_task_cancel(task: RealmAsyncOpenTaskPointer) {
        realmc.realm_async_open_task_cancel(task.cptr())
    }

    actual fun realm_add_realm_changed_callback(realm: LiveRealmPointer, block: () -> Unit): RealmCallbackTokenPointer {
        return LongPointerWrapper(
            realmc.realm_add_realm_changed_callback(realm.cptr(), block),
            managed = false
        )
    }

    actual fun realm_add_schema_changed_callback(realm: LiveRealmPointer, block: (RealmSchemaPointer) -> Unit): RealmCallbackTokenPointer {
        return LongPointerWrapper(
            realmc.realm_add_schema_changed_callback(realm.cptr(), block),
            managed = false
        )
    }

    actual fun realm_freeze(liveRealm: LiveRealmPointer): FrozenRealmPointer {
        return LongPointerWrapper(realmc.realm_freeze(liveRealm.cptr()))
    }

    actual fun realm_is_frozen(realm: RealmPointer): Boolean {
        return realmc.realm_is_frozen(realm.cptr())
    }

    actual fun realm_close(realm: RealmPointer) {
        realmc.realm_close(realm.cptr())
    }

    actual fun realm_delete_files(path: String) {
        val deleted = booleanArrayOf(false)
        realmc.realm_delete_files(path, deleted)

        if (!deleted[0]) {
            throw IllegalStateException("It's not allowed to delete the file associated with an open Realm. Remember to call 'close()' on the instances of the realm before deleting its file: $path")
        }
    }

    actual fun realm_compact(realm: RealmPointer): Boolean {
        val compacted = booleanArrayOf(false)
        realmc.realm_compact(realm.cptr(), compacted)
        return compacted.first()
    }

    actual fun realm_convert_with_config(
        realm: RealmPointer,
        config: RealmConfigurationPointer,
        mergeWithExisting: Boolean
    ) {
        realmc.realm_convert_with_config(realm.cptr(), config.cptr(), mergeWithExisting)
    }

    actual fun realm_schema_validate(schema: RealmSchemaPointer, mode: SchemaValidationMode): Boolean {
        return realmc.realm_schema_validate(schema.cptr(), mode.nativeValue.toLong())
    }

    actual fun realm_get_schema(realm: RealmPointer): RealmSchemaPointer {
        return LongPointerWrapper(realmc.realm_get_schema(realm.cptr()))
    }

    actual fun realm_get_schema_version(realm: RealmPointer): Long {
        return realmc.realm_get_schema_version(realm.cptr())
    }

    actual fun realm_get_num_classes(realm: RealmPointer): Long {
        return realmc.realm_get_num_classes(realm.cptr())
    }

    actual fun realm_get_class_keys(realm: RealmPointer): List<ClassKey> {
        val count = realm_get_num_classes(realm)
        val keys = LongArray(count.toInt())
        val outCount = longArrayOf(0)
        realmc.realm_get_class_keys(realm.cptr(), keys, count, outCount)
        if (count != outCount[0]) {
            error("Invalid schema: Insufficient keys; got ${outCount[0]}, expected $count")
        }
        return keys.map { ClassKey(it) }
    }

    actual fun realm_find_class(realm: RealmPointer, name: String): ClassKey? {
        val info = realm_class_info_t()
        val found = booleanArrayOf(false)
        realmc.realm_find_class(realm.cptr(), name, found, info)
        return if (found[0]) {
            ClassKey(info.key)
        } else {
            null
        }
    }

    actual fun realm_get_class(realm: RealmPointer, classKey: ClassKey): ClassInfo {
        val info = realm_class_info_t()
        realmc.realm_get_class(realm.cptr(), classKey.key, info)
        return with(info) {
            ClassInfo(name, primary_key, num_properties, num_computed_properties, ClassKey(key), flags)
        }
    }
    actual fun realm_get_class_properties(realm: RealmPointer, classKey: ClassKey, max: Long): List<PropertyInfo> {
        val properties = realmc.new_propertyArray(max.toInt())
        val outCount = longArrayOf(0)
        realmc.realm_get_class_properties(realm.cptr(), classKey.key, properties, max, outCount)
        return if (outCount[0] > 0) {
            (0 until outCount[0]).map { i ->
                with(realmc.propertyArray_getitem(properties, i.toInt())) {
                    PropertyInfo(
                        name,
                        public_name,
                        PropertyType.from(type),
                        CollectionType.from(collection_type),
                        link_target,
                        link_origin_property_name,
                        PropertyKey(key),
                        flags
                    )
                }
            }
        } else {
            emptyList()
        }
    }

    internal actual fun realm_release(p: RealmNativePointer) {
        realmc.realm_release(p.cptr())
    }

    actual fun realm_equals(p1: RealmNativePointer, p2: RealmNativePointer): Boolean {
        return realmc.realm_equals(p1.cptr(), p2.cptr())
    }

    actual fun realm_is_closed(realm: RealmPointer): Boolean {
        return realmc.realm_is_closed(realm.cptr())
    }

    actual fun realm_begin_read(realm: RealmPointer) {
        realmc.realm_begin_read(realm.cptr())
    }

    actual fun realm_begin_write(realm: LiveRealmPointer) {
        realmc.realm_begin_write(realm.cptr())
    }

    actual fun realm_commit(realm: LiveRealmPointer) {
        realmc.realm_commit(realm.cptr())
    }

    actual fun realm_rollback(realm: LiveRealmPointer) {
        realmc.realm_rollback(realm.cptr())
    }

    actual fun realm_is_in_transaction(realm: RealmPointer): Boolean {
        return realmc.realm_is_writable(realm.cptr())
    }

    actual fun realm_update_schema(realm: LiveRealmPointer, schema: RealmSchemaPointer) {
        realmc.realm_update_schema(realm.cptr(), schema.cptr())
    }

    actual fun realm_object_create(realm: LiveRealmPointer, classKey: ClassKey): RealmObjectPointer {
        return LongPointerWrapper(realmc.realm_object_create(realm.cptr(), classKey.key))
    }

    actual fun realm_object_create_with_primary_key(
        realm: LiveRealmPointer,
        classKey: ClassKey,
        primaryKeyTransport: RealmValue
    ): RealmObjectPointer {
        return LongPointerWrapper(
            realmc.realm_object_create_with_primary_key(
                realm.cptr(),
                classKey.key,
                primaryKeyTransport.value
            )
        )
    }

    actual fun realm_object_get_or_create_with_primary_key(
        realm: LiveRealmPointer,
        classKey: ClassKey,
        primaryKeyTransport: RealmValue
    ): RealmObjectPointer {
        val created = booleanArrayOf(false)
        return LongPointerWrapper(
            realmc.realm_object_get_or_create_with_primary_key(
                realm.cptr(),
                classKey.key,
                primaryKeyTransport.value,
                created
            )
        )
    }

    actual fun realm_object_is_valid(obj: RealmObjectPointer): Boolean {
        return realmc.realm_object_is_valid(obj.cptr())
    }

    actual fun realm_object_get_key(obj: RealmObjectPointer): ObjectKey {
        return ObjectKey(realmc.realm_object_get_key(obj.cptr()))
    }

    actual fun realm_object_resolve_in(obj: RealmObjectPointer, realm: RealmPointer): RealmObjectPointer? {
        val objectPointer = longArrayOf(0)
        realmc.realm_object_resolve_in(obj.cptr(), realm.cptr(), objectPointer)
        return if (objectPointer[0] != 0L) {
            LongPointerWrapper(objectPointer[0])
        } else {
            null
        }
    }

    actual fun realm_object_as_link(obj: RealmObjectPointer): Link {
        val link: realm_link_t = realmc.realm_object_as_link(obj.cptr())
        return Link(ClassKey(link.target_table), link.target)
    }

    actual fun realm_object_get_table(obj: RealmObjectPointer): ClassKey {
        return ClassKey(realmc.realm_object_get_table(obj.cptr()))
    }

    actual fun realm_get_col_key(
        realm: RealmPointer,
        classKey: ClassKey,
        col: String
    ): PropertyKey {
        return PropertyKey(propertyInfo(realm, classKey, col).key)
    }

    actual fun MemAllocator.realm_get_value(
        obj: RealmObjectPointer,
        key: PropertyKey
    ): RealmValue {
        val struct = allocRealmValueT()
        realmc.realm_get_value((obj as LongPointerWrapper).ptr, key.key, struct)
        return RealmValue(struct)
    }

    actual fun realm_set_value(
        obj: RealmObjectPointer,
        key: PropertyKey,
        value: RealmValue,
        isDefault: Boolean
    ) {
        realmc.realm_set_value(obj.cptr(), key.key, value.value, isDefault)
    }

    actual fun realm_set_embedded(obj: RealmObjectPointer, key: PropertyKey): RealmObjectPointer {
        return LongPointerWrapper(realmc.realm_set_embedded(obj.cptr(), key.key))
    }

    actual fun realm_object_add_int(obj: RealmObjectPointer, key: PropertyKey, value: Long) {
        realmc.realm_object_add_int(obj.cptr(), key.key, value)
    }

    actual fun <T> realm_object_get_parent(
        obj: RealmObjectPointer,
        block: (ClassKey, RealmObjectPointer) -> T
    ): T {
        val objectPointerArray = longArrayOf(0)
        val classKeyPointerArray = longArrayOf(0)

        realmc.realm_object_get_parent(
            /* object = */ obj.cptr(),
            /* parent = */ objectPointerArray,
            /* class_key = */ classKeyPointerArray
        )

        val classKey = ClassKey(classKeyPointerArray[0])
        val objectPointer = LongPointerWrapper<RealmObjectT>(objectPointerArray[0])

        return block(classKey, objectPointer)
    }

    actual fun realm_get_list(obj: RealmObjectPointer, key: PropertyKey): RealmListPointer {
        return LongPointerWrapper(
            realmc.realm_get_list(
                (obj as LongPointerWrapper).ptr,
                key.key
            )
        )
    }

    actual fun realm_get_backlinks(obj: RealmObjectPointer, sourceClassKey: ClassKey, sourcePropertyKey: PropertyKey): RealmResultsPointer {
        return LongPointerWrapper(
            realmc.realm_get_backlinks(
                (obj as LongPointerWrapper).ptr,
                sourceClassKey.key,
                sourcePropertyKey.key
            )
        )
    }

    actual fun realm_list_size(list: RealmListPointer): Long {
        val size = LongArray(1)
        realmc.realm_list_size(list.cptr(), size)
        return size[0]
    }

    actual fun MemAllocator.realm_list_get(
        list: RealmListPointer,
        index: Long
    ): RealmValue {
        val struct = allocRealmValueT()
        realmc.realm_list_get(list.cptr(), index, struct)
        return RealmValue(struct)
    }

    actual fun realm_list_add(list: RealmListPointer, index: Long, transport: RealmValue) {
        realmc.realm_list_insert(list.cptr(), index, transport.value)
    }

    actual fun realm_list_insert_embedded(list: RealmListPointer, index: Long): RealmObjectPointer {
        return LongPointerWrapper(realmc.realm_list_insert_embedded(list.cptr(), index))
    }

    actual fun realm_list_set(
        list: RealmListPointer,
        index: Long,
        inputTransport: RealmValue
    ) {
        realmc.realm_list_set(list.cptr(), index, inputTransport.value)
    }

    actual fun MemAllocator.realm_list_set_embedded(
        list: RealmListPointer,
        index: Long
    ): RealmValue {
        val struct = allocRealmValueT()

        // Returns the new object as a Link to follow convention of other getters and allow to
        // reuse the converter infrastructure
        val embedded = realmc.realm_list_set_embedded(list.cptr(), index)
        val link: realm_link_t = realmc.realm_object_as_link(embedded)
        return RealmValue(
            struct.apply {
                this.type = realm_value_type_e.RLM_TYPE_LINK
                this.link = link
            }
        )
    }

    actual fun realm_list_clear(list: RealmListPointer) {
        realmc.realm_list_clear(list.cptr())
    }

    actual fun realm_list_remove_all(list: RealmListPointer) {
        realmc.realm_list_remove_all(list.cptr())
    }

    actual fun realm_list_erase(list: RealmListPointer, index: Long) {
        realmc.realm_list_erase(list.cptr(), index)
    }

    actual fun realm_list_resolve_in(
        list: RealmListPointer,
        realm: RealmPointer
    ): RealmListPointer? {
        val listPointer = longArrayOf(0)
        realmc.realm_list_resolve_in(list.cptr(), realm.cptr(), listPointer)
        return if (listPointer[0] != 0L) {
            LongPointerWrapper(listPointer[0])
        } else {
            null
        }
    }

    actual fun realm_list_is_valid(list: RealmListPointer): Boolean {
        return realmc.realm_list_is_valid(list.cptr())
    }

    actual fun realm_get_set(obj: RealmObjectPointer, key: PropertyKey): RealmSetPointer {
        return LongPointerWrapper(realmc.realm_get_set(obj.cptr(), key.key))
    }

    actual fun realm_set_size(set: RealmSetPointer): Long {
        val size = LongArray(1)
        realmc.realm_set_size(set.cptr(), size)
        return size[0]
    }

    actual fun realm_set_clear(set: RealmSetPointer) {
        realmc.realm_set_clear(set.cptr())
    }

    actual fun realm_set_insert(set: RealmSetPointer, transport: RealmValue): Boolean {
        val size = LongArray(1)
        val inserted = BooleanArray(1)
        realmc.realm_set_insert(set.cptr(), transport.value, size, inserted)
        return inserted[0]
    }

    // See comment in darwin implementation as to why we don't return null just like we do in other
    // functions.
    actual fun MemAllocator.realm_set_get(
        set: RealmSetPointer,
        index: Long
    ): RealmValue {
        val struct = allocRealmValueT()
        realmc.realm_set_get(set.cptr(), index, struct)
        return RealmValue(struct)
    }

    actual fun realm_set_find(set: RealmSetPointer, transport: RealmValue): Boolean {
        val index = LongArray(1)
        val found = BooleanArray(1)
        realmc.realm_set_find(set.cptr(), transport.value, index, found)
        return found[0]
    }

    actual fun realm_set_erase(set: RealmSetPointer, transport: RealmValue): Boolean {
        val erased = BooleanArray(1)
        realmc.realm_set_erase(set.cptr(), transport.value, erased)
        return erased[0]
    }

    actual fun realm_set_remove_all(set: RealmSetPointer) {
        realmc.realm_set_remove_all(set.cptr())
    }

    actual fun realm_set_resolve_in(set: RealmSetPointer, realm: RealmPointer): RealmSetPointer? {
        val setPointer = longArrayOf(0)
        realmc.realm_set_resolve_in(set.cptr(), realm.cptr(), setPointer)
        return if (setPointer[0] != 0L) {
            LongPointerWrapper(setPointer[0])
        } else {
            null
        }
    }

    actual fun realm_set_is_valid(set: RealmSetPointer): Boolean {
        return realmc.realm_set_is_valid(set.cptr())
    }

    actual fun realm_get_dictionary(
        obj: RealmObjectPointer,
        key: PropertyKey
    ): RealmMapPointer {
        val ptr = realmc.realm_get_dictionary(obj.cptr(), key.key)
        return LongPointerWrapper(ptr)
    }

    actual fun realm_dictionary_clear(dictionary: RealmMapPointer) {
        realmc.realm_dictionary_clear(dictionary.cptr())
    }

    actual fun realm_dictionary_size(dictionary: RealmMapPointer): Long {
        val size = LongArray(1)
        realmc.realm_dictionary_size(dictionary.cptr(), size)
        return size[0]
    }

    actual fun realm_dictionary_to_results(
        dictionary: RealmMapPointer
    ): RealmResultsPointer {
        return LongPointerWrapper(realmc.realm_dictionary_to_results(dictionary.cptr()))
    }

    actual fun MemAllocator.realm_dictionary_find(
        dictionary: RealmMapPointer,
        mapKey: RealmValue
    ): RealmValue {
        val found = BooleanArray(1)
        val struct = allocRealmValueT()
        // Core will always return a realm_value_t, even if the value was not found, in which case
        // the type of the struct will be RLM_TYPE_NULL. This way we signal our converters not to
        // worry about nullability and just translate the struct types to their corresponding Kotlin
        // types.
        realmc.realm_dictionary_find(dictionary.cptr(), mapKey.value, struct, found)
        return RealmValue(struct)
    }

    actual fun MemAllocator.realm_dictionary_get(
        dictionary: RealmMapPointer,
        pos: Int
    ): Pair<RealmValue, RealmValue> {
        val keyTransport = allocRealmValueT()
        val valueTransport = allocRealmValueT()
        realmc.realm_dictionary_get(dictionary.cptr(), pos.toLong(), keyTransport, valueTransport)
        return Pair(RealmValue(keyTransport), RealmValue(valueTransport))
    }

    actual fun MemAllocator.realm_dictionary_insert(
        dictionary: RealmMapPointer,
        mapKey: RealmValue,
        value: RealmValue
    ): Pair<RealmValue, Boolean> {
        val previousValue = realm_dictionary_find(dictionary, mapKey)
        val index = LongArray(1)
        val inserted = BooleanArray(1)
        realmc.realm_dictionary_insert(dictionary.cptr(), mapKey.value, value.value, index, inserted)
        return Pair(previousValue, inserted[0])
    }

    actual fun MemAllocator.realm_dictionary_erase(
        dictionary: RealmMapPointer,
        mapKey: RealmValue
    ): Pair<RealmValue, Boolean> {
        val previousValue = realm_dictionary_find(dictionary, mapKey)
        val erased = BooleanArray(1)
        realmc.realm_dictionary_erase(dictionary.cptr(), mapKey.value, erased)
        return Pair(previousValue, erased[0])
    }

    actual fun realm_dictionary_contains_key(
        dictionary: RealmMapPointer,
        mapKey: RealmValue
    ): Boolean {
        val found = BooleanArray(1)
        realmc.realm_dictionary_contains_key(dictionary.cptr(), mapKey.value, found)
        return found[0]
    }

    actual fun realm_dictionary_contains_value(
        dictionary: RealmMapPointer,
        value: RealmValue
    ): Boolean {
        val index = LongArray(1)
        realmc.realm_dictionary_contains_value(dictionary.cptr(), value.value, index)
        return index[0] != -1L
    }

    actual fun MemAllocator.realm_dictionary_insert_embedded(
        dictionary: RealmMapPointer,
        mapKey: RealmValue
    ): RealmValue {
        val struct = allocRealmValueT()

        // Returns the new object as a Link to follow convention of other getters and allow to
        // reuse the converter infrastructure
        val embedded = realmc.realm_dictionary_insert_embedded(dictionary.cptr(), mapKey.value)
        val link: realm_link_t = realmc.realm_object_as_link(embedded)
        return RealmValue(
            struct.apply {
                this.type = realm_value_type_e.RLM_TYPE_LINK
                this.link = link
            }
        )
    }

    actual fun realm_dictionary_get_keys(dictionary: RealmMapPointer): RealmResultsPointer {
        val size = LongArray(1)
        val keysPointer = longArrayOf(0)
        realmc.realm_dictionary_get_keys(dictionary.cptr(), size, keysPointer)
        return if (keysPointer[0] != 0L) {
            LongPointerWrapper(keysPointer[0])
        } else {
            throw IllegalArgumentException("There was an error retrieving the dictionary keys.")
        }
    }

    actual fun realm_dictionary_resolve_in(
        dictionary: RealmMapPointer,
        realm: RealmPointer
    ): RealmMapPointer? {
        val dictionaryPointer = longArrayOf(0)
        realmc.realm_set_resolve_in(dictionary.cptr(), realm.cptr(), dictionaryPointer)
        return if (dictionaryPointer[0] != 0L) {
            LongPointerWrapper(dictionaryPointer[0])
        } else {
            null
        }
    }

    actual fun realm_dictionary_is_valid(dictionary: RealmMapPointer): Boolean {
        return realmc.realm_dictionary_is_valid(dictionary.cptr())
    }

    actual fun realm_object_add_notification_callback(
        obj: RealmObjectPointer,
        callback: Callback<RealmChangesPointer>
    ): RealmNotificationTokenPointer {
        return LongPointerWrapper(
            realmc.register_notification_cb(
                obj.cptr(),
                CollectionType.RLM_COLLECTION_TYPE_NONE.nativeValue,
                object : NotificationCallback {
                    override fun onChange(pointer: Long) {
                        callback.onChange(LongPointerWrapper(realmc.realm_clone(pointer), true))
                    }
                }
            ),
            managed = false
        )
    }

    actual fun realm_results_add_notification_callback(
        results: RealmResultsPointer,
        callback: Callback<RealmChangesPointer>
    ): RealmNotificationTokenPointer {
        return LongPointerWrapper(
            realmc.register_results_notification_cb(
                results.cptr(),
                object : NotificationCallback {
                    override fun onChange(pointer: Long) {
                        callback.onChange(LongPointerWrapper(realmc.realm_clone(pointer), true))
                    }
                }
            ),
            managed = false
        )
    }

    actual fun realm_list_add_notification_callback(
        list: RealmListPointer,
        callback: Callback<RealmChangesPointer>
    ): RealmNotificationTokenPointer {
        return LongPointerWrapper(
            realmc.register_notification_cb(
                list.cptr(),
                CollectionType.RLM_COLLECTION_TYPE_LIST.nativeValue,
                object : NotificationCallback {
                    override fun onChange(pointer: Long) {
                        callback.onChange(LongPointerWrapper(realmc.realm_clone(pointer), true))
                    }
                }
            ),
            managed = false
        )
    }

    actual fun realm_set_add_notification_callback(
        set: RealmSetPointer,
        callback: Callback<RealmChangesPointer>
    ): RealmNotificationTokenPointer {
        return LongPointerWrapper(
            realmc.register_notification_cb(
                set.cptr(),
                CollectionType.RLM_COLLECTION_TYPE_SET.nativeValue,
                object : NotificationCallback {
                    override fun onChange(pointer: Long) {
                        callback.onChange(LongPointerWrapper(realmc.realm_clone(pointer), true))
                    }
                }
            ),
            managed = false
        )
    }

    actual fun realm_dictionary_add_notification_callback(
        map: RealmMapPointer,
        callback: Callback<RealmChangesPointer>
    ): RealmNotificationTokenPointer {
        return LongPointerWrapper(
            realmc.register_notification_cb(
                map.cptr(),
                CollectionType.RLM_COLLECTION_TYPE_DICTIONARY.nativeValue,
                object : NotificationCallback {
                    override fun onChange(pointer: Long) {
                        callback.onChange(LongPointerWrapper(realmc.realm_clone(pointer), true))
                    }
                }
            ),
            managed = false
        )
    }

    actual fun realm_object_changes_get_modified_properties(change: RealmChangesPointer): List<PropertyKey> {
        val propertyCount = realmc.realm_object_changes_get_num_modified_properties(change.cptr())

        val keys = LongArray(propertyCount.toInt())
        realmc.realm_object_changes_get_modified_properties(change.cptr(), keys, propertyCount)
        return keys.map { PropertyKey(it) }
    }

    private fun initIndicesArray(size: LongArray): LongArray = LongArray(size[0].toInt())
    @Suppress("UnusedPrivateMember")
    private fun initRangeArray(size: LongArray): Array<LongArray> = Array(size[0].toInt()) { LongArray(2) }

    actual fun <T, R> realm_collection_changes_get_indices(change: RealmChangesPointer, builder: CollectionChangeSetBuilder<T, R>) {
        val insertionCount = LongArray(1)
        val deletionCount = LongArray(1)
        val modificationCount = LongArray(1)
        val movesCount = LongArray(1)
        val collectionWasCleared = BooleanArray(1)

        realmc.realm_collection_changes_get_num_changes(
            change.cptr(),
            deletionCount,
            insertionCount,
            modificationCount,
            movesCount,
            collectionWasCleared
        )

        val insertionIndices: LongArray = initIndicesArray(insertionCount)
        val modificationIndices: LongArray = initIndicesArray(modificationCount)
        val modificationIndicesAfter: LongArray = initIndicesArray(modificationCount)
        val deletionIndices: LongArray = initIndicesArray(deletionCount)
        val moves: realm_collection_move_t = realmc.new_collectionMoveArray(movesCount[0].toInt())

        realmc.realm_collection_changes_get_changes(
            change.cptr(),
            deletionIndices,
            deletionCount[0],
            insertionIndices,
            insertionCount[0],
            modificationIndices,
            modificationCount[0],
            modificationIndicesAfter,
            modificationCount[0],
            moves,
            movesCount[0]
        )

        builder.initIndicesArray(builder::insertionIndices, insertionIndices)
        builder.initIndicesArray(builder::deletionIndices, deletionIndices)
        builder.initIndicesArray(builder::modificationIndices, modificationIndices)
        builder.initIndicesArray(builder::modificationIndicesAfter, modificationIndicesAfter)
        builder.movesCount = movesCount[0].toInt()
    }

    actual fun <T, R> realm_collection_changes_get_ranges(
        change: RealmChangesPointer,
        builder: CollectionChangeSetBuilder<T, R>
    ) {
        val insertRangesCount = LongArray(1)
        val deleteRangesCount = LongArray(1)
        val modificationRangesCount = LongArray(1)
        val movesCount = LongArray(1)

        realmc.realm_collection_changes_get_num_ranges(
            change.cptr(),
            deleteRangesCount,
            insertRangesCount,
            modificationRangesCount,
            movesCount
        )

        val insertionRanges: realm_index_range_t =
            realmc.new_indexRangeArray(insertRangesCount[0].toInt())
        val modificationRanges: realm_index_range_t =
            realmc.new_indexRangeArray(modificationRangesCount[0].toInt())
        val modificationRangesAfter: realm_index_range_t =
            realmc.new_indexRangeArray(modificationRangesCount[0].toInt())
        val deletionRanges: realm_index_range_t =
            realmc.new_indexRangeArray(deleteRangesCount[0].toInt())
        val moves: realm_collection_move_t = realmc.new_collectionMoveArray(movesCount[0].toInt())

        realmc.realm_collection_changes_get_ranges(
            change.cptr(),
            deletionRanges,
            deleteRangesCount[0],
            insertionRanges,
            insertRangesCount[0],
            modificationRanges,
            modificationRangesCount[0],
            modificationRangesAfter,
            modificationRangesCount[0],
            moves,
            movesCount[0]
        )

        builder.initRangesArray(builder::deletionRanges, deletionRanges, deleteRangesCount[0])
        builder.initRangesArray(builder::insertionRanges, insertionRanges, insertRangesCount[0])
        builder.initRangesArray(builder::modificationRanges, modificationRanges, modificationRangesCount[0])
        builder.initRangesArray(builder::modificationRangesAfter, modificationRangesAfter, modificationRangesCount[0])
    }

    actual fun <R> realm_dictionary_get_changes(
        change: RealmChangesPointer,
        builder: DictionaryChangeSetBuilder<R>
    ) {
        val deletions = longArrayOf(0)
        val insertions = longArrayOf(0)
        val modifications = longArrayOf(0)
        realmc.realm_dictionary_get_changes(
            change.cptr(),
            deletions,
            insertions,
            modifications
        )

        val deletionStructs = realmc.new_valueArray(deletions[0].toInt())
        val insertionStructs = realmc.new_valueArray(insertions[0].toInt())
        val modificationStructs = realmc.new_valueArray(modifications[0].toInt())
        realmc.realm_dictionary_get_changed_keys(
            change.cptr(),
            deletionStructs,
            deletions,
            insertionStructs,
            insertions,
            modificationStructs,
            modifications
        )

        // TODO optimize - integrate within mem allocator?
        // Get keys and release array of structs
        val deletedKeys = (0 until deletions[0]).map {
            realmc.valueArray_getitem(deletionStructs, it.toInt()).string
        }
        val insertedKeys = (0 until insertions[0]).map {
            realmc.valueArray_getitem(insertionStructs, it.toInt()).string
        }
        val modifiedKeys = (0 until modifications[0]).map {
            realmc.valueArray_getitem(modificationStructs, it.toInt()).string
        }
        realmc.delete_valueArray(deletionStructs)
        realmc.delete_valueArray(insertionStructs)
        realmc.delete_valueArray(modificationStructs)

        builder.initDeletions(deletedKeys.toTypedArray())
        builder.initInsertions(insertedKeys.toTypedArray())
        builder.initModifications(modifiedKeys.toTypedArray())
    }

    actual fun realm_app_get(
        appConfig: RealmAppConfigurationPointer,
        syncClientConfig: RealmSyncClientConfigurationPointer,
        basePath: String
    ): RealmAppPointer {
        return LongPointerWrapper(realmc.realm_app_create(appConfig.cptr(), syncClientConfig.cptr()), managed = true)
    }

    actual fun realm_app_log_in_with_credentials(
        app: RealmAppPointer,
        credentials: RealmCredentialsPointer,
        callback: AppCallback<RealmUserPointer>
    ) {
        realmc.realm_app_log_in_with_credentials(app.cptr(), credentials.cptr(), callback)
    }

    actual fun realm_app_log_out(
        app: RealmAppPointer,
        user: RealmUserPointer,
        callback: AppCallback<Unit>
    ) {
        realmc.realm_app_log_out(app.cptr(), user.cptr(), callback)
    }

    actual fun realm_app_remove_user(
        app: RealmAppPointer,
        user: RealmUserPointer,
        callback: AppCallback<Unit>
    ) {
        realmc.realm_app_remove_user(app.cptr(), user.cptr(), callback)
    }

    actual fun realm_app_delete_user(
        app: RealmAppPointer,
        user: RealmUserPointer,
        callback: AppCallback<Unit>
    ) {
        realmc.realm_app_delete_user(app.cptr(), user.cptr(), callback)
    }

    actual fun realm_app_link_credentials(
        app: RealmAppPointer,
        user: RealmUserPointer,
        credentials: RealmCredentialsPointer,
        callback: AppCallback<RealmUserPointer>
    ) {
        realmc.realm_app_link_user(app.cptr(), user.cptr(), credentials.cptr(), callback)
    }

    actual fun realm_app_get_current_user(app: RealmAppPointer): RealmUserPointer? {
        val ptr = realmc.realm_app_get_current_user(app.cptr())
        return nativePointerOrNull(ptr)
    }

    actual fun realm_app_get_all_users(app: RealmAppPointer): List<RealmUserPointer> {
        // We get the current amount of users by providing a zero-sized array and `out_n`
        // argument. Then the current count is written to `out_n`.
        // See https://github.com/realm/realm-core/blob/master/src/realm.h#L2634
        val capacityCount = LongArray(1)
        realmc.realm_app_get_all_users(app.cptr(), LongArray(0), 0, capacityCount)

        // Read actual users. We don't care about the small chance of missing a new user
        // between these two calls as that indicate two sections of user code running on
        // different threads and not coordinating.
        val actualUsersCount = LongArray(1)
        val users = LongArray(capacityCount[0].toInt())
        realmc.realm_app_get_all_users(app.cptr(), users, capacityCount[0], actualUsersCount)
        val result: MutableList<RealmUserPointer> = mutableListOf()
        for (i in 0 until actualUsersCount[0].toInt()) {
            users[i].let { ptr: Long ->
                result.add(LongPointerWrapper(ptr, managed = true))
            }
        }
        return result
    }

    actual fun realm_user_get_all_identities(user: RealmUserPointer): List<SyncUserIdentity> {
        val count = AuthProvider.values().size.toLong() // Optimistically allocate the max size of the array
        val keys = realmc.new_identityArray(count.toInt())
        val outCount = longArrayOf(0)
        realmc.realm_user_get_all_identities(user.cptr(), keys, count, outCount)
        return if (outCount[0] > 0) {
            (0 until outCount[0]).map { i ->
                with(realmc.identityArray_getitem(keys, i.toInt())) {
                    SyncUserIdentity(this.id, AuthProvider.of(this.provider_type))
                }
            }
        } else {
            emptyList()
        }
    }

    actual fun realm_user_get_identity(user: RealmUserPointer): String {
        return realmc.realm_user_get_identity(user.cptr())
    }

<<<<<<< HEAD
    actual fun realm_user_get_auth_provider(user: RealmUserPointer): AuthProvider {
        TODO("No longer valid")
//        return AuthProvider.of(realmc.realm_user_get_auth_provider(user.cptr()))
    }

=======
>>>>>>> bacf3b08
    actual fun realm_user_get_access_token(user: RealmUserPointer): String {
        return realmc.realm_user_get_access_token(user.cptr())
    }

    actual fun realm_user_get_refresh_token(user: RealmUserPointer): String {
        return realmc.realm_user_get_refresh_token(user.cptr())
    }

    actual fun realm_user_get_device_id(user: RealmUserPointer): String {
        return realmc.realm_user_get_device_id(user.cptr())
    }

    actual fun realm_user_is_logged_in(user: RealmUserPointer): Boolean {
        return realmc.realm_user_is_logged_in(user.cptr())
    }

    actual fun realm_user_log_out(user: RealmUserPointer) {
        realmc.realm_user_log_out(user.cptr())
    }

    actual fun realm_user_get_state(user: RealmUserPointer): CoreUserState {
        return CoreUserState.of(realmc.realm_user_get_state(user.cptr()))
    }

    actual fun realm_user_get_profile(user: RealmUserPointer): String =
        realmc.realm_user_get_profile_data(user.cptr())

    actual fun realm_user_get_custom_data(user: RealmUserPointer): String? =
        realmc.realm_user_get_custom_data(user.cptr())

    actual fun realm_user_refresh_custom_data(app: RealmAppPointer, user: RealmUserPointer, callback: AppCallback<Unit>) {
        realmc.realm_app_refresh_custom_data(app.cptr(), user.cptr(), callback)
    }

    actual fun realm_clear_cached_apps() {
        realmc.realm_clear_cached_apps()
    }

    actual fun realm_app_sync_client_get_default_file_path_for_realm(
        syncConfig: RealmSyncConfigurationPointer,
        overriddenName: String?
    ): String {
        return realmc.realm_app_sync_client_get_default_file_path_for_realm(
            syncConfig.cptr(),
            overriddenName
        )
    }

    actual fun realm_sync_client_config_new(): RealmSyncClientConfigurationPointer {
        return LongPointerWrapper(realmc.realm_sync_client_config_new())
    }

    actual fun realm_sync_client_config_set_default_binding_thread_observer(syncClientConfig: RealmSyncClientConfigurationPointer, appId: String) {
        realmc.realm_sync_client_config_set_default_binding_thread_observer(
            syncClientConfig.cptr(),
            object : SyncThreadObserver {
                override fun threadName(): String {
                    return "SyncThread-$appId"
                }

                override fun onCreated() {
                    // We cannot set the name on JNI side as it would require access to JNIEnv before
                    // we attach it, so we set the thread name after it is created.
                    Thread.currentThread().name = threadName()
                }

                override fun onDestroyed() {
                    // Do nothing
                    // Thread is destroyed in the JNI side
                }

                @Suppress("TooGenericExceptionThrown")
                override fun onError(error: String) {
                    // TODO Wait for https://github.com/realm/realm-core/issues/4194 to correctly
                    //  log errors. For now, just throw an Error as exceptions from the Sync Client
                    //  indicate that something is fundamentally wrong on the Sync Thread.
                    //  In Realm Java this has only been reported during development of new
                    //  features, so throwing an Error seems appropriate to increase visibility.
                    throw Error("[${threadName()}] Error on sync thread : $error")
                }
            }
        )
    }

    actual fun realm_sync_client_config_set_base_file_path(
        syncClientConfig: RealmSyncClientConfigurationPointer,
        basePath: String
    ) {
        realmc.realm_sync_client_config_set_base_file_path(syncClientConfig.cptr(), basePath)
    }

    actual fun realm_sync_client_config_set_multiplex_sessions(syncClientConfig: RealmSyncClientConfigurationPointer, enabled: Boolean) {
        realmc.realm_sync_client_config_set_multiplex_sessions(syncClientConfig.cptr(), enabled)
    }

    actual fun realm_set_log_callback(level: CoreLogLevel, callback: LogCallback) {
        realmc.set_log_callback(level.priority, callback)
    }

    actual fun realm_set_log_level(level: CoreLogLevel) {
        realmc.realm_set_log_level(level.priority)
    }

    actual fun realm_sync_client_config_set_metadata_mode(
        syncClientConfig: RealmSyncClientConfigurationPointer,
        metadataMode: MetadataMode
    ) {
        realmc.realm_sync_client_config_set_metadata_mode(
            syncClientConfig.cptr(),
            metadataMode.nativeValue
        )
    }

    actual fun realm_sync_client_config_set_metadata_encryption_key(
        syncClientConfig: RealmSyncClientConfigurationPointer,
        encryptionKey: ByteArray
    ) {
        realmc.realm_sync_client_config_set_metadata_encryption_key(
            syncClientConfig.cptr(),
            encryptionKey
        )
    }

    actual fun realm_sync_client_config_set_user_agent_binding_info(
        syncClientConfig: RealmSyncClientConfigurationPointer,
        bindingInfo: String
    ) {
        realmc.realm_sync_client_config_set_user_agent_binding_info(
            syncClientConfig.cptr(),
            bindingInfo
        )
    }

    actual fun realm_sync_client_config_set_user_agent_application_info(
        syncClientConfig: RealmSyncClientConfigurationPointer,
        applicationInfo: String
    ) {
        realmc.realm_sync_client_config_set_user_agent_application_info(
            syncClientConfig.cptr(),
            applicationInfo
        )
    }

    actual fun realm_network_transport_new(networkTransport: NetworkTransport): RealmNetworkTransportPointer {
        return LongPointerWrapper(realmc.realm_network_transport_new(networkTransport))
    }

    actual fun realm_sync_config_set_error_handler(
        syncConfig: RealmSyncConfigurationPointer,
        errorHandler: SyncErrorCallback
    ) {
        realmc.sync_set_error_handler(syncConfig.cptr(), errorHandler)
    }

    actual fun realm_sync_config_set_resync_mode(
        syncConfig: RealmSyncConfigurationPointer,
        resyncMode: SyncSessionResyncMode
    ) {
        realmc.realm_sync_config_set_resync_mode(syncConfig.cptr(), resyncMode.nativeValue)
    }

    actual fun realm_sync_config_set_before_client_reset_handler(
        syncConfig: RealmSyncConfigurationPointer,
        beforeHandler: SyncBeforeClientResetHandler
    ) {
        realmc.sync_before_client_reset_handler(syncConfig.cptr(), beforeHandler)
    }

    actual fun realm_sync_config_set_after_client_reset_handler(
        syncConfig: RealmSyncConfigurationPointer,
        afterHandler: SyncAfterClientResetHandler
    ) {
        realmc.sync_after_client_reset_handler(syncConfig.cptr(), afterHandler)
    }

    actual fun realm_sync_immediately_run_file_actions(app: RealmAppPointer, syncPath: String): Boolean {
        val didRun = booleanArrayOf(false)
        realmc.realm_sync_immediately_run_file_actions(app.cptr(), syncPath, didRun)
        return didRun.first()
    }

    actual fun realm_sync_session_get(realm: RealmPointer): RealmSyncSessionPointer {
        return LongPointerWrapper(realmc.realm_sync_session_get(realm.cptr()))
    }

    actual fun realm_sync_session_wait_for_download_completion(
        syncSession: RealmSyncSessionPointer,
        callback: SyncSessionTransferCompletionCallback
    ) {
        realmc.realm_sync_session_wait_for_download_completion(
            syncSession.cptr(),
            JVMSyncSessionTransferCompletionCallback(callback)
        )
    }

    actual fun realm_sync_session_wait_for_upload_completion(
        syncSession: RealmSyncSessionPointer,
        callback: SyncSessionTransferCompletionCallback
    ) {
        realmc.realm_sync_session_wait_for_upload_completion(
            syncSession.cptr(),
            JVMSyncSessionTransferCompletionCallback(callback)
        )
    }

    actual fun realm_sync_session_state(syncSession: RealmSyncSessionPointer): CoreSyncSessionState {
        return CoreSyncSessionState.of(realmc.realm_sync_session_get_state(syncSession.cptr()))
    }
    actual fun realm_sync_connection_state(syncSession: RealmSyncSessionPointer): CoreConnectionState {
        return CoreConnectionState.of(realmc.realm_sync_session_get_connection_state(syncSession.cptr()))
    }

    actual fun realm_sync_session_pause(syncSession: RealmSyncSessionPointer) {
        realmc.realm_sync_session_pause(syncSession.cptr())
    }

    actual fun realm_sync_session_resume(syncSession: RealmSyncSessionPointer) {
        realmc.realm_sync_session_resume(syncSession.cptr())
    }

    actual fun realm_sync_session_handle_error_for_testing(
        syncSession: RealmSyncSessionPointer,
        error: ErrorCode,
        errorMessage: String,
        isFatal: Boolean
    ) {
        realmc.realm_sync_session_handle_error_for_testing(
            syncSession.cptr(),
            error.nativeValue,
            errorMessage,
            isFatal
        )
    }

    actual fun realm_sync_session_register_progress_notifier(
        syncSession: RealmSyncSessionPointer,
        direction: ProgressDirection,
        isStreaming: Boolean,
        callback: ProgressCallback,
    ): RealmNotificationTokenPointer {
        return LongPointerWrapper(
            realmc.realm_sync_session_register_progress_notifier_wrapper(
                syncSession.cptr(),
                direction.nativeValue,
                isStreaming,
                callback
            ),
            managed = false
        )
    }

    actual fun realm_sync_session_register_connection_state_change_callback(
        syncSession: RealmSyncSessionPointer,
        callback: ConnectionStateChangeCallback,
    ): RealmNotificationTokenPointer {
        return LongPointerWrapper(
            realmc.realm_sync_session_register_connection_state_change_callback(
                syncSession.cptr(),
                callback
            ),
            managed = false
        )
    }

    @Suppress("LongParameterList")
    actual fun realm_app_config_new(
        appId: String,
        networkTransport: RealmNetworkTransportPointer,
        baseUrl: String?,
        connectionParams: SyncConnectionParams
    ): RealmAppConfigurationPointer {
        val config = realmc.realm_app_config_new(appId, networkTransport.cptr())

        baseUrl?.let { realmc.realm_app_config_set_base_url(config, it) }

        // Sync Connection Parameters
        realmc.realm_app_config_set_sdk(config, connectionParams.sdkName)
        realmc.realm_app_config_set_sdk_version(config, connectionParams.sdkVersion)
        realmc.realm_app_config_set_platform_version(config, connectionParams.platformVersion)
        realmc.realm_app_config_set_device_name(config, connectionParams.device)
        realmc.realm_app_config_set_device_version(config, connectionParams.deviceVersion)
        realmc.realm_app_config_set_framework_name(config, connectionParams.framework)
        realmc.realm_app_config_set_framework_version(config, connectionParams.frameworkVersion)
        realmc.realm_app_config_set_bundle_id(config, connectionParams.bundleId)

        return LongPointerWrapper(config)
    }

    actual fun realm_app_config_set_base_url(appConfig: RealmAppConfigurationPointer, baseUrl: String) {
        realmc.realm_app_config_set_base_url(appConfig.cptr(), baseUrl)
    }

    actual fun realm_app_credentials_new_anonymous(reuseExisting: Boolean): RealmCredentialsPointer {
        return LongPointerWrapper(realmc.realm_app_credentials_new_anonymous(reuseExisting))
    }

    actual fun realm_app_credentials_new_email_password(username: String, password: String): RealmCredentialsPointer {
        return LongPointerWrapper(realmc.realm_app_credentials_new_email_password(username, password))
    }

    actual fun realm_app_credentials_new_api_key(key: String): RealmCredentialsPointer {
        return LongPointerWrapper(realmc.realm_app_credentials_new_api_key(key))
    }

    actual fun realm_app_credentials_new_apple(idToken: String): RealmCredentialsPointer {
        return LongPointerWrapper(realmc.realm_app_credentials_new_apple(idToken))
    }

    actual fun realm_app_credentials_new_facebook(accessToken: String): RealmCredentialsPointer {
        return LongPointerWrapper(realmc.realm_app_credentials_new_facebook(accessToken))
    }

    actual fun realm_app_credentials_new_google_id_token(idToken: String): RealmCredentialsPointer {
        return LongPointerWrapper(realmc.realm_app_credentials_new_google_id_token(idToken))
    }

    actual fun realm_app_credentials_new_google_auth_code(authCode: String): RealmCredentialsPointer {
        return LongPointerWrapper(realmc.realm_app_credentials_new_google_auth_code(authCode))
    }

    actual fun realm_app_credentials_new_jwt(jwtToken: String): RealmCredentialsPointer {
        return LongPointerWrapper(realmc.realm_app_credentials_new_jwt(jwtToken))
    }

    actual fun realm_app_credentials_new_custom_function(serializedEjsonPayload: String): RealmCredentialsPointer {
        return LongPointerWrapper(realmc.realm_app_credentials_new_function(serializedEjsonPayload))
    }

    actual fun realm_auth_credentials_get_provider(credentials: RealmCredentialsPointer): AuthProvider {
        return AuthProvider.of(realmc.realm_auth_credentials_get_provider(credentials.cptr()))
    }

    actual fun realm_app_credentials_serialize_as_json(credentials: RealmCredentialsPointer): String {
        return realmc.realm_app_credentials_serialize_as_json(credentials.cptr())
    }

    actual fun realm_app_email_password_provider_client_register_email(
        app: RealmAppPointer,
        email: String,
        password: String,
        callback: AppCallback<Unit>
    ) {
        realmc.realm_app_email_password_provider_client_register_email(
            app.cptr(),
            email,
            password,
            callback
        )
    }

    actual fun realm_app_email_password_provider_client_confirm_user(
        app: RealmAppPointer,
        token: String,
        tokenId: String,
        callback: AppCallback<Unit>
    ) {
        realmc.realm_app_email_password_provider_client_confirm_user(
            app.cptr(),
            token,
            tokenId,
            callback
        )
    }

    actual fun realm_app_email_password_provider_client_resend_confirmation_email(
        app: RealmAppPointer,
        email: String,
        callback: AppCallback<Unit>
    ) {
        realmc.realm_app_email_password_provider_client_resend_confirmation_email(
            app.cptr(),
            email,
            callback
        )
    }

    actual fun realm_app_email_password_provider_client_retry_custom_confirmation(
        app: RealmAppPointer,
        email: String,
        callback: AppCallback<Unit>
    ) {
        realmc.realm_app_email_password_provider_client_retry_custom_confirmation(
            app.cptr(),
            email,
            callback
        )
    }

    actual fun realm_app_email_password_provider_client_send_reset_password_email(
        app: RealmAppPointer,
        email: String,
        callback: AppCallback<Unit>
    ) {
        realmc.realm_app_email_password_provider_client_send_reset_password_email(
            app.cptr(),
            email,
            callback
        )
    }

    actual fun realm_app_email_password_provider_client_reset_password(
        app: RealmAppPointer,
        token: String,
        tokenId: String,
        newPassword: String,
        callback: AppCallback<Unit>
    ) {
        realmc.realm_app_email_password_provider_client_reset_password(
            app.cptr(),
            token,
            tokenId,
            newPassword,
            callback
        )
    }

    actual fun realm_app_call_function(
        app: RealmAppPointer,
        user: RealmUserPointer,
        name: String,
        serializedEjsonArgs: String,
        callback: AppCallback<String>
    ) {
        realmc.realm_app_call_function(app.cptr(), user.cptr(), name, serializedEjsonArgs, null, callback)
    }

    actual fun realm_app_call_reset_password_function(
        app: RealmAppPointer,
        email: String,
        newPassword: String,
        serializedEjsonPayload: String,
        callback: AppCallback<Unit>
    ) {
        realmc.realm_app_email_password_provider_client_call_reset_password_function(
            app.cptr(),
            email,
            newPassword,
            serializedEjsonPayload,
            callback
        )
    }

    actual fun realm_app_sync_client_reconnect(app: RealmAppPointer) {
        realmc.realm_app_sync_client_reconnect(app.cptr())
    }
    actual fun realm_app_sync_client_has_sessions(app: RealmAppPointer): Boolean {
        return realmc.realm_app_sync_client_has_sessions(app.cptr())
    }

    actual fun realm_app_sync_client_wait_for_sessions_to_terminate(app: RealmAppPointer) {
        realmc.realm_app_sync_client_wait_for_sessions_to_terminate(app.cptr())
    }

    actual fun realm_sync_config_new(user: RealmUserPointer, partition: String): RealmSyncConfigurationPointer {
        return LongPointerWrapper<RealmSyncConfigT>(realmc.realm_sync_config_new(user.cptr(), partition)).also { ptr ->
            // Stop the session immediately when the Realm is closed, so the lifecycle of the
            // Sync Client thread is manageable.
            realmc.realm_sync_config_set_session_stop_policy(ptr.cptr(), realm_sync_session_stop_policy_e.RLM_SYNC_SESSION_STOP_POLICY_IMMEDIATELY)
        }
    }

    actual fun realm_config_set_sync_config(realmConfiguration: RealmConfigurationPointer, syncConfiguration: RealmSyncConfigurationPointer) {
        realmc.realm_config_set_sync_config(realmConfiguration.cptr(), syncConfiguration.cptr())
    }

    private fun classInfo(realm: RealmPointer, className: String): realm_class_info_t {
        val found = booleanArrayOf(false)
        val classInfo = realm_class_info_t()
        realmc.realm_find_class(realm.cptr(), className, found, classInfo)
        if (!found[0]) {
            throw IllegalArgumentException("Cannot find class: '$className'. Has the class been added to the Realm schema?")
        }
        return classInfo
    }

    private fun propertyInfo(realm: RealmPointer, classKey: ClassKey, col: String): realm_property_info_t {
        val found = booleanArrayOf(false)
        val pinfo = realm_property_info_t()
        realmc.realm_find_property(realm.cptr(), classKey.key, col, found, pinfo)
        if (!found[0]) {
            val className = realm_get_class(realm, classKey).name
            throw IllegalArgumentException("Cannot find property: '$col' in class '$className'")
        }
        return pinfo
    }

    actual fun realm_query_parse(
        realm: RealmPointer,
        classKey: ClassKey,
        query: String,
        args: RealmQueryArgumentList
    ): RealmQueryPointer {
        return LongPointerWrapper(
            realmc.realm_query_parse(
                realm.cptr(),
                classKey.key,
                query,
                args.size,
                args.head
            )
        )
    }

    actual fun realm_query_parse_for_results(
        results: RealmResultsPointer,
        query: String,
        args: RealmQueryArgumentList
    ): RealmQueryPointer {
        return LongPointerWrapper(
            realmc.realm_query_parse_for_results(
                results.cptr(),
                query,
                args.size,
                args.head
            )
        )
    }

    actual fun realm_query_parse_for_list(
        list: RealmListPointer,
        query: String,
        args: RealmQueryArgumentList
    ): RealmQueryPointer {
        return LongPointerWrapper(
            realmc.realm_query_parse_for_list(
                list.cptr(),
                query,
                args.size,
                args.head
            )
        )
    }

    actual fun realm_query_parse_for_set(
        set: RealmSetPointer,
        query: String,
        args: RealmQueryArgumentList
    ): RealmQueryPointer {
        return LongPointerWrapper(
            realmc.realm_query_parse_for_set(
                set.cptr(),
                query,
                args.size,
                args.head
            )
        )
    }

    actual fun realm_query_find_first(query: RealmQueryPointer): Link? {
        val value = realm_value_t()
        val found = booleanArrayOf(false)
        realmc.realm_query_find_first(query.cptr(), value, found)
        if (!found[0]) {
            return null
        }
        if (value.type != realm_value_type_e.RLM_TYPE_LINK) {
            error("Query did not return link but ${value.type}")
        }
        return value.asLink()
    }

    actual fun realm_query_find_all(query: RealmQueryPointer): RealmResultsPointer {
        return LongPointerWrapper(realmc.realm_query_find_all(query.cptr()))
    }

    actual fun realm_query_count(query: RealmQueryPointer): Long {
        val count = LongArray(1)
        realmc.realm_query_count(query.cptr(), count)
        return count[0]
    }

    actual fun realm_query_append_query(
        query: RealmQueryPointer,
        filter: String,
        args: RealmQueryArgumentList
    ): RealmQueryPointer {
        return LongPointerWrapper(
            realmc.realm_query_append_query(query.cptr(), filter, args.size, args.head)
        )
    }

    actual fun realm_query_get_description(query: RealmQueryPointer): String {
        return realmc.realm_query_get_description(query.cptr())
    }

    actual fun realm_results_get_query(results: RealmResultsPointer): RealmQueryPointer {
        return LongPointerWrapper(realmc.realm_results_get_query(results.cptr()))
    }

    actual fun realm_results_resolve_in(results: RealmResultsPointer, realm: RealmPointer): RealmResultsPointer {
        return LongPointerWrapper(realmc.realm_results_resolve_in(results.cptr(), realm.cptr()))
    }

    actual fun realm_results_count(results: RealmResultsPointer): Long {
        val count = LongArray(1)
        realmc.realm_results_count(results.cptr(), count)
        return count[0]
    }

    actual fun MemAllocator.realm_results_average(
        results: RealmResultsPointer,
        propertyKey: PropertyKey
    ): Pair<Boolean, RealmValue> {
        val struct = allocRealmValueT()
        val found = booleanArrayOf(false)
        realmc.realm_results_average(results.cptr(), propertyKey.key, struct, found)
        return found[0] to RealmValue(struct)
    }

    actual fun MemAllocator.realm_results_sum(
        results: RealmResultsPointer,
        propertyKey: PropertyKey
    ): RealmValue {
        val struct = allocRealmValueT()
        val foundArray = BooleanArray(1)
        realmc.realm_results_sum(results.cptr(), propertyKey.key, struct, foundArray)
        return RealmValue(struct)
    }

    actual fun MemAllocator.realm_results_max(
        results: RealmResultsPointer,
        propertyKey: PropertyKey
    ): RealmValue {
        val struct = allocRealmValueT()
        val foundArray = BooleanArray(1)
        realmc.realm_results_max(results.cptr(), propertyKey.key, struct, foundArray)
        return RealmValue(struct)
    }

    actual fun MemAllocator.realm_results_min(
        results: RealmResultsPointer,
        propertyKey: PropertyKey
    ): RealmValue {
        val struct = allocRealmValueT()
        val foundArray = BooleanArray(1)
        realmc.realm_results_min(results.cptr(), propertyKey.key, struct, foundArray)
        return RealmValue(struct)
    }

    // TODO OPTIMIZE Getting a range
    actual fun MemAllocator.realm_results_get(
        results: RealmResultsPointer,
        index: Long
    ): RealmValue {
        val value = allocRealmValueT()
        realmc.realm_results_get(results.cptr(), index, value)
        return RealmValue(value)
    }

    actual fun realm_get_object(realm: RealmPointer, link: Link): RealmObjectPointer {
        return LongPointerWrapper(realmc.realm_get_object(realm.cptr(), link.classKey.key, link.objKey))
    }

    actual fun realm_object_find_with_primary_key(
        realm: RealmPointer,
        classKey: ClassKey,
        transport: RealmValue
    ): RealmObjectPointer? {
        val found = booleanArrayOf(false)
        return nativePointerOrNull(
            realmc.realm_object_find_with_primary_key(
                realm.cptr(),
                classKey.key,
                transport.value,
                found
            )
        )
    }

    actual fun realm_results_delete_all(results: RealmResultsPointer) {
        realmc.realm_results_delete_all(results.cptr())
    }

    actual fun realm_object_delete(obj: RealmObjectPointer) {
        realmc.realm_object_delete(obj.cptr())
    }

    actual fun realm_flx_sync_config_new(user: RealmUserPointer): RealmSyncConfigurationPointer {
        return LongPointerWrapper(realmc.realm_flx_sync_config_new(user.cptr()))
    }

    actual fun realm_sync_subscription_id(subscription: RealmSubscriptionPointer): ObjectId {
        val nativeBytes: ShortArray = realmc.realm_sync_subscription_id(subscription.cptr()).bytes
        val byteArray = ByteArray(nativeBytes.size)
        nativeBytes.mapIndexed { index, b -> byteArray[index] = b.toByte() }
        return ObjectId(byteArray)
    }

    actual fun realm_sync_subscription_name(subscription: RealmSubscriptionPointer): String? {
        return realmc.realm_sync_subscription_name(subscription.cptr())
    }

    actual fun realm_sync_subscription_object_class_name(subscription: RealmSubscriptionPointer): String {
        return realmc.realm_sync_subscription_object_class_name(subscription.cptr())
    }

    actual fun realm_sync_subscription_query_string(subscription: RealmSubscriptionPointer): String {
        return realmc.realm_sync_subscription_query_string(subscription.cptr())
    }

    actual fun realm_sync_subscription_created_at(subscription: RealmSubscriptionPointer): Timestamp {
        val ts: realm_timestamp_t = realmc.realm_sync_subscription_created_at(subscription.cptr())
        return TimestampImpl(ts.seconds, ts.nanoseconds)
    }

    actual fun realm_sync_subscription_updated_at(subscription: RealmSubscriptionPointer): Timestamp {
        val ts: realm_timestamp_t = realmc.realm_sync_subscription_updated_at(subscription.cptr())
        return TimestampImpl(ts.seconds, ts.nanoseconds)
    }

    actual fun realm_sync_get_latest_subscriptionset(realm: RealmPointer): RealmSubscriptionSetPointer {
        return LongPointerWrapper(realmc.realm_sync_get_latest_subscription_set(realm.cptr()))
    }

    actual fun realm_sync_on_subscriptionset_state_change_async(
        subscriptionSet: RealmSubscriptionSetPointer,
        destinationState: CoreSubscriptionSetState,
        callback: SubscriptionSetCallback
    ) {
        val jvmWrapper: (Int) -> Any = { value: Int ->
            callback.onChange(CoreSubscriptionSetState.of(value))
        }
        realmc.realm_sync_on_subscription_set_state_change_async(
            subscriptionSet.cptr(),
            destinationState.nativeValue,
            jvmWrapper
        )
    }

    actual fun realm_sync_subscriptionset_version(subscriptionSet: RealmBaseSubscriptionSetPointer): Long {
        return realmc.realm_sync_subscription_set_version(subscriptionSet.cptr())
    }

    actual fun realm_sync_subscriptionset_state(subscriptionSet: RealmBaseSubscriptionSetPointer): CoreSubscriptionSetState {
        return CoreSubscriptionSetState.of(realmc.realm_sync_subscription_set_state(subscriptionSet.cptr()))
    }

    actual fun realm_sync_subscriptionset_error_str(subscriptionSet: RealmBaseSubscriptionSetPointer): String? {
        return realmc.realm_sync_subscription_set_error_str(subscriptionSet.cptr())
    }

    actual fun realm_sync_subscriptionset_size(subscriptionSet: RealmBaseSubscriptionSetPointer): Long {
        return realmc.realm_sync_subscription_set_size(subscriptionSet.cptr())
    }

    actual fun realm_sync_subscription_at(
        subscriptionSet: RealmBaseSubscriptionSetPointer,
        index: Long
    ): RealmSubscriptionPointer {
        return LongPointerWrapper(realmc.realm_sync_subscription_at(subscriptionSet.cptr(), index))
    }

    actual fun realm_sync_find_subscription_by_name(
        subscriptionSet: RealmBaseSubscriptionSetPointer,
        name: String
    ): RealmSubscriptionPointer? {
        val ptr = realmc.realm_sync_find_subscription_by_name(subscriptionSet.cptr(), name)
        return nativePointerOrNull(ptr)
    }

    actual fun realm_sync_find_subscription_by_query(
        subscriptionSet: RealmBaseSubscriptionSetPointer,
        query: RealmQueryPointer
    ): RealmSubscriptionPointer? {
        val ptr = realmc.realm_sync_find_subscription_by_query(subscriptionSet.cptr(), query.cptr())
        return nativePointerOrNull(ptr)
    }

    actual fun realm_sync_subscriptionset_refresh(subscriptionSet: RealmSubscriptionSetPointer): Boolean {
        return realmc.realm_sync_subscription_set_refresh(subscriptionSet.cptr())
    }

    actual fun realm_sync_make_subscriptionset_mutable(
        subscriptionSet: RealmSubscriptionSetPointer
    ): RealmMutableSubscriptionSetPointer {
        return LongPointerWrapper(
            realmc.realm_sync_make_subscription_set_mutable(subscriptionSet.cptr()),
            managed = false
        )
    }

    actual fun realm_sync_subscriptionset_clear(
        mutableSubscriptionSet: RealmMutableSubscriptionSetPointer
    ): Boolean {
        val erased = realmc.realm_sync_subscription_set_size(mutableSubscriptionSet.cptr()) > 0
        realmc.realm_sync_subscription_set_clear(mutableSubscriptionSet.cptr())
        return erased
    }

    actual fun realm_sync_subscriptionset_insert_or_assign(
        mutatableSubscriptionSet: RealmMutableSubscriptionSetPointer,
        query: RealmQueryPointer,
        name: String?
    ): Pair<RealmSubscriptionPointer, Boolean> {
        val outIndex = longArrayOf(1)
        val outInserted = BooleanArray(1)
        realmc.realm_sync_subscription_set_insert_or_assign_query(
            mutatableSubscriptionSet.cptr(),
            query.cptr(),
            name,
            outIndex,
            outInserted
        )
        return Pair(
            realm_sync_subscription_at(
                mutatableSubscriptionSet as RealmSubscriptionSetPointer,
                outIndex[0]
            ),
            outInserted[0]
        )
    }

    actual fun realm_sync_subscriptionset_erase_by_name(
        mutableSubscriptionSet: RealmMutableSubscriptionSetPointer,
        name: String
    ): Boolean {
        val erased = BooleanArray(1)
        realmc.realm_sync_subscription_set_erase_by_name(
            mutableSubscriptionSet.cptr(),
            name,
            erased
        )
        return erased[0]
    }

    actual fun realm_sync_subscriptionset_erase_by_query(
        mutableSubscriptionSet: RealmMutableSubscriptionSetPointer,
        query: RealmQueryPointer
    ): Boolean {
        val erased = BooleanArray(1)
        realmc.realm_sync_subscription_set_erase_by_query(
            mutableSubscriptionSet.cptr(),
            query.cptr(),
            erased
        )
        return erased[0]
    }

    actual fun realm_sync_subscriptionset_erase_by_id(
        mutableSubscriptionSet: RealmMutableSubscriptionSetPointer,
        sub: RealmSubscriptionPointer
    ): Boolean {
        val id = realmc.realm_sync_subscription_id(sub.cptr())
        val erased = BooleanArray(1)
        realmc.realm_sync_subscription_set_erase_by_id(
            mutableSubscriptionSet.cptr(),
            id,
            erased
        )
        return erased[0]
    }

    actual fun realm_sync_subscriptionset_commit(
        mutableSubscriptionSet: RealmMutableSubscriptionSetPointer
    ): RealmSubscriptionSetPointer {
        return LongPointerWrapper(realmc.realm_sync_subscription_set_commit(mutableSubscriptionSet.cptr()))
    }

    actual fun realm_sync_set_websocket_transport(
        syncClientConfig: RealmSyncClientConfigurationPointer,
        webSocketTransport: WebSocketTransport
    ) {
        realmc.realm_sync_websocket_new(syncClientConfig.cptr(), webSocketTransport)
    }

    actual fun realm_sync_socket_callback_complete(nativePointer: RealmWebsocketHandlerCallbackPointer, cancelled: Boolean, status: WebsocketCallbackResult, reason: String) {
        realmc.realm_sync_websocket_callback_complete(cancelled, nativePointer.cptr(), status.nativeValue, reason)
    }

    actual fun realm_sync_socket_websocket_connected(nativePointer: RealmWebsocketProviderPointer, protocol: String) {
        realmc.realm_sync_websocket_connected(nativePointer.cptr(), protocol)
    }

    actual fun realm_sync_socket_websocket_error(nativePointer: RealmWebsocketProviderPointer) {
        realmc.realm_sync_websocket_error(nativePointer.cptr())
    }

    actual fun realm_sync_socket_websocket_message(
        nativePointer: RealmWebsocketProviderPointer,
        data: ByteArray
    ): Boolean {
        return realmc.realm_sync_websocket_message(nativePointer.cptr(), data, data.size.toLong())
    }

    actual fun realm_sync_socket_websocket_closed(nativePointer: RealmWebsocketProviderPointer, wasClean: Boolean, errorCode: WebsocketErrorCode, reason: String) {
        realmc.realm_sync_websocket_closed(nativePointer.cptr(), wasClean, errorCode.nativeValue, reason)
    }

    fun <T : CapiT> NativePointer<T>.cptr(): Long {
        return (this as LongPointerWrapper).ptr
    }

    private fun <T : CapiT> nativePointerOrNull(ptr: Long, managed: Boolean = true): NativePointer<T>? {
        return if (ptr != 0L) {
            LongPointerWrapper<T>(ptr, managed)
        } else {
            null
        }
    }

    actual fun realm_app_user_apikey_provider_client_create_apikey(
        app: RealmAppPointer,
        user: RealmUserPointer,
        name: String,
        callback: AppCallback<ApiKeyWrapper>
    ) {
        realmc.realm_app_user_apikey_provider_client_create_apikey(
            app.cptr(),
            user.cptr(),
            name,
            callback
        )
    }

    actual fun realm_app_user_apikey_provider_client_delete_apikey(
        app: RealmAppPointer,
        user: RealmUserPointer,
        id: ObjectId,
        callback: AppCallback<Unit>
    ) {
        realmc.realm_app_user_apikey_provider_client_delete_apikey(
            app.cptr(),
            user.cptr(),
            id.asRealmObjectIdT(),
            callback
        )
    }

    actual fun realm_app_user_apikey_provider_client_disable_apikey(
        app: RealmAppPointer,
        user: RealmUserPointer,
        id: ObjectId,
        callback: AppCallback<Unit>
    ) {
        realmc.realm_app_user_apikey_provider_client_disable_apikey(
            app.cptr(),
            user.cptr(),
            id.asRealmObjectIdT(),
            callback
        )
    }

    actual fun realm_app_user_apikey_provider_client_enable_apikey(
        app: RealmAppPointer,
        user: RealmUserPointer,
        id: ObjectId,
        callback: AppCallback<Unit>
    ) {
        realmc.realm_app_user_apikey_provider_client_enable_apikey(
            app.cptr(),
            user.cptr(),
            id.asRealmObjectIdT(),
            callback
        )
    }

    actual fun realm_app_user_apikey_provider_client_fetch_apikey(
        app: RealmAppPointer,
        user: RealmUserPointer,
        id: ObjectId,
        callback: AppCallback<ApiKeyWrapper>,
    ) {
        realmc.realm_app_user_apikey_provider_client_fetch_apikey(
            app.cptr(),
            user.cptr(),
            id.asRealmObjectIdT(),
            callback
        )
    }

    actual fun realm_app_user_apikey_provider_client_fetch_apikeys(
        app: RealmAppPointer,
        user: RealmUserPointer,
        callback: AppCallback<Array<ApiKeyWrapper>>,
    ) {
        realmc.realm_app_user_apikey_provider_client_fetch_apikeys(
            app.cptr(),
            user.cptr(),
            callback
        )
    }
}

fun realm_value_t.asTimestamp(): Timestamp {
    if (this.type != realm_value_type_e.RLM_TYPE_TIMESTAMP) {
        error("Value is not of type Timestamp: $this.type")
    }
    return TimestampImpl(this.timestamp.seconds, this.timestamp.nanoseconds)
}

fun realm_value_t.asLink(): Link {
    if (this.type != realm_value_type_e.RLM_TYPE_LINK) {
        error("Value is not of type link: $this.type")
    }
    return Link(ClassKey(this.link.target_table), this.link.target)
}

fun ObjectId.asRealmObjectIdT(): realm_object_id_t {
    return realm_object_id_t().apply {
        val data = ShortArray(OBJECT_ID_BYTES_SIZE)
        val objectIdBytes = this@asRealmObjectIdT.toByteArray()
        (0 until OBJECT_ID_BYTES_SIZE).map {
            data[it] = objectIdBytes[it].toShort()
        }
        bytes = data
    }
}

private class JVMScheduler(dispatcher: CoroutineDispatcher) {
    val scope: CoroutineScope = CoroutineScope(dispatcher)

    fun notifyCore(schedulerPointer: Long) {
        scope.launch {
            realmc.invoke_core_notify_callback(schedulerPointer)
        }
    }
}<|MERGE_RESOLUTION|>--- conflicted
+++ resolved
@@ -1117,14 +1117,6 @@
         return realmc.realm_user_get_identity(user.cptr())
     }
 
-<<<<<<< HEAD
-    actual fun realm_user_get_auth_provider(user: RealmUserPointer): AuthProvider {
-        TODO("No longer valid")
-//        return AuthProvider.of(realmc.realm_user_get_auth_provider(user.cptr()))
-    }
-
-=======
->>>>>>> bacf3b08
     actual fun realm_user_get_access_token(user: RealmUserPointer): String {
         return realmc.realm_user_get_access_token(user.cptr())
     }
