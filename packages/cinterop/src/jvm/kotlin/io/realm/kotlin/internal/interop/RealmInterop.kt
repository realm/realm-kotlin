/*
 * Copyright 2020 Realm Inc.
 *
 * Licensed under the Apache License, Version 2.0 (the "License");
 * you may not use this file except in compliance with the License.
 * You may obtain a copy of the License at
 *
 * http://www.apache.org/licenses/LICENSE-2.0
 *
 * Unless required by applicable law or agreed to in writing, software
 * distributed under the License is distributed on an "AS IS" BASIS,
 * WITHOUT WARRANTIES OR CONDITIONS OF ANY KIND, either express or implied.
 * See the License for the specific language governing permissions and
 * limitations under the License.
 */

package io.realm.kotlin.internal.interop

import io.realm.kotlin.internal.interop.Constants.ENCRYPTION_KEY_LENGTH
import io.realm.kotlin.internal.interop.RealmInterop.cptr
import io.realm.kotlin.internal.interop.sync.ApiKeyWrapper
import io.realm.kotlin.internal.interop.sync.AuthProvider
import io.realm.kotlin.internal.interop.sync.CoreConnectionState
import io.realm.kotlin.internal.interop.sync.CoreSubscriptionSetState
import io.realm.kotlin.internal.interop.sync.CoreSyncSessionState
import io.realm.kotlin.internal.interop.sync.CoreUserState
import io.realm.kotlin.internal.interop.sync.JVMSyncSessionTransferCompletionCallback
import io.realm.kotlin.internal.interop.sync.MetadataMode
import io.realm.kotlin.internal.interop.sync.NetworkTransport
import io.realm.kotlin.internal.interop.sync.ProgressDirection
import io.realm.kotlin.internal.interop.sync.SyncSessionResyncMode
import io.realm.kotlin.internal.interop.sync.SyncUserIdentity
import io.realm.kotlin.internal.interop.sync.WebSocketTransport
import io.realm.kotlin.internal.interop.sync.WebsocketCallbackResult
import io.realm.kotlin.internal.interop.sync.WebsocketErrorCode
import kotlinx.coroutines.CoroutineDispatcher
import kotlinx.coroutines.CoroutineScope
import kotlinx.coroutines.launch
import org.mongodb.kbson.ObjectId

// FIXME API-CLEANUP Rename io.realm.interop. to something with platform?
//  https://github.com/realm/realm-kotlin/issues/56

actual val INVALID_CLASS_KEY: ClassKey by lazy { ClassKey(realmc.getRLM_INVALID_CLASS_KEY()) }
actual val INVALID_PROPERTY_KEY: PropertyKey by lazy { PropertyKey(realmc.getRLM_INVALID_PROPERTY_KEY()) }

// The value to pass to JNI functions that accept longs as replacements for pointers and need
// to represent null.
const val NULL_POINTER_VALUE = 0L

/**
 * JVM/Android interop implementation.
 *
 * NOTE: All methods that return a boolean to indicate an exception are being checked automatically in JNI.
 * So there is no need to verify the return value in the JVM interop layer.
 */
@Suppress("LargeClass", "FunctionNaming", "TooGenericExceptionCaught")
actual object RealmInterop {

    actual fun realm_value_get(value: RealmValue): Any? = value.value

    actual fun realm_get_version_id(realm: RealmPointer): Long {
        val version = realm_version_id_t()
        val found = BooleanArray(1)
        realmc.realm_get_version_id(realm.cptr(), found, version)
        return if (found[0]) {
            version.version
        } else {
            throw IllegalStateException("No VersionId was available. Reading the VersionId requires a valid read transaction.")
        }
    }

    actual fun realm_get_library_version(): String {
        return realmc.realm_get_library_version()
    }

    actual fun realm_get_num_versions(realm: RealmPointer): Long {
        val result = LongArray(1)
        realmc.realm_get_num_versions(realm.cptr(), result)
        return result.first()
    }

    actual fun realm_refresh(realm: RealmPointer) {
        // Only returns `true` if the version changed, `false` if the version
        // was already at the latest. Errors will be represented by the actual
        // return value, so just ignore this out parameter.
        val didRefresh = booleanArrayOf(false)
        realmc.realm_refresh(realm.cptr(), didRefresh)
    }

    actual fun realm_schema_new(schema: List<Pair<ClassInfo, List<PropertyInfo>>>): RealmSchemaPointer {
        val count = schema.size
        val cclasses = realmc.new_classArray(count)
        val cproperties = realmc.new_propertyArrayArray(count)

        for ((i, entry) in schema.withIndex()) {
            val (clazz, properties) = entry

            val computedCount = properties.count { it.isComputed }

            // Class
            val cclass = realm_class_info_t().apply {
                name = clazz.name
                primary_key = clazz.primaryKey
                num_properties = (properties.size - computedCount).toLong()
                num_computed_properties = computedCount.toLong()
                key = INVALID_CLASS_KEY.key
                flags = clazz.flags
            }
            // Properties
            val classProperties = realmc.new_propertyArray(properties.size)
            for ((j, property) in properties.withIndex()) {
                val cproperty = realm_property_info_t().apply {
                    name = property.name
                    public_name = property.publicName
                    type = property.type.nativeValue
                    collection_type = property.collectionType.nativeValue
                    link_target = property.linkTarget
                    link_origin_property_name = property.linkOriginPropertyName
                    key = INVALID_PROPERTY_KEY.key
                    flags = property.flags
                }
                realmc.propertyArray_setitem(classProperties, j, cproperty)
            }
            realmc.classArray_setitem(cclasses, i, cclass)
            realmc.propertyArrayArray_setitem(cproperties, i, classProperties)
        }
        try {
            return LongPointerWrapper(realmc.realm_schema_new(cclasses, count.toLong(), cproperties))
        } finally {
            // Clean up classes
            for (classIndex in 0 until count) {
                val classInfo = realmc.classArray_getitem(cclasses, classIndex)

                // Clean properties
                val propertyArray = realmc.propertyArrayArray_getitem(cproperties, classIndex)

                val propertyCount = classInfo.getNum_properties() + classInfo.getNum_computed_properties()
                for (propertyIndex in 0 until propertyCount) {
                    val property = realmc.propertyArray_getitem(propertyArray, propertyIndex.toInt())

                    realmc.realm_property_info_t_cleanup(property)
                    property.delete()
                }

                realmc.delete_propertyArray(propertyArray)

                // end clean properties

                realmc.realm_class_info_t_cleanup(classInfo)
                classInfo.delete()
            }

            realmc.delete_propertyArrayArray(cproperties)
            realmc.delete_classArray(cclasses)
        }
    }

    actual fun realm_config_new(): RealmConfigurationPointer {
        return LongPointerWrapper(realmc.realm_config_new())
    }

    actual fun realm_config_set_path(config: RealmConfigurationPointer, path: String) {
        realmc.realm_config_set_path((config as LongPointerWrapper).ptr, path)
    }

    actual fun realm_config_set_schema_mode(config: RealmConfigurationPointer, mode: SchemaMode) {
        realmc.realm_config_set_schema_mode((config as LongPointerWrapper).ptr, mode.nativeValue)
    }

    actual fun realm_config_set_schema_version(config: RealmConfigurationPointer, version: Long) {
        realmc.realm_config_set_schema_version((config as LongPointerWrapper).ptr, version)
    }

    actual fun realm_config_set_schema(config: RealmConfigurationPointer, schema: RealmSchemaPointer) {
        realmc.realm_config_set_schema((config as LongPointerWrapper).ptr, (schema as LongPointerWrapper).ptr)
    }

    actual fun realm_config_set_max_number_of_active_versions(config: RealmConfigurationPointer, maxNumberOfVersions: Long) {
        realmc.realm_config_set_max_number_of_active_versions(config.cptr(), maxNumberOfVersions)
    }

    actual fun realm_config_set_encryption_key(config: RealmConfigurationPointer, encryptionKey: ByteArray) {
        realmc.realm_config_set_encryption_key(config.cptr(), encryptionKey, encryptionKey.size.toLong())
    }

    actual fun realm_config_get_encryption_key(config: RealmConfigurationPointer): ByteArray? {
        val key = ByteArray(ENCRYPTION_KEY_LENGTH)
        val keyLength: Long = realmc.realm_config_get_encryption_key(config.cptr(), key)

        if (keyLength == ENCRYPTION_KEY_LENGTH.toLong()) {
            return key
        }
        return null
    }

    actual fun realm_config_set_should_compact_on_launch_function(
        config: RealmConfigurationPointer,
        callback: CompactOnLaunchCallback
    ) {
        realmc.realm_config_set_should_compact_on_launch_function(config.cptr(), callback)
    }

    actual fun realm_config_set_migration_function(config: RealmConfigurationPointer, callback: MigrationCallback) {
        realmc.realm_config_set_migration_function(config.cptr(), callback)
    }

    actual fun realm_config_set_automatic_backlink_handling(config: RealmConfigurationPointer, enabled: Boolean) {
        realmc.realm_config_set_automatic_backlink_handling(config.cptr(), enabled)
    }

    actual fun realm_config_set_data_initialization_function(config: RealmConfigurationPointer, callback: DataInitializationCallback) {
        realmc.realm_config_set_data_initialization_function(config.cptr(), callback)
    }

    actual fun realm_config_set_in_memory(config: RealmConfigurationPointer, inMemory: Boolean) {
        realmc.realm_config_set_in_memory(config.cptr(), inMemory)
    }

    actual fun realm_create_scheduler(): RealmSchedulerPointer =
        LongPointerWrapper(realmc.realm_create_generic_scheduler())

    actual fun realm_create_scheduler(dispatcher: CoroutineDispatcher): RealmSchedulerPointer =
        LongPointerWrapper(realmc.realm_create_scheduler(JVMScheduler(dispatcher)))

    actual fun realm_open(
        config: RealmConfigurationPointer,
        scheduler: RealmSchedulerPointer,
    ): Pair<LiveRealmPointer, Boolean> {
        // Configure callback to track if the file was created as part of opening
        var fileCreated = false
        val callback = DataInitializationCallback {
            fileCreated = true
        }
        realm_config_set_data_initialization_function(config, callback)

        realmc.realm_config_set_scheduler(config.cptr(), scheduler.cptr())
        val realmPtr = LongPointerWrapper<LiveRealmT>(realmc.realm_open(config.cptr()))

        // Ensure that we can read version information, etc.
        realm_begin_read(realmPtr)
        return Pair(realmPtr, fileCreated)
    }

    actual fun realm_open_synchronized(config: RealmConfigurationPointer): RealmAsyncOpenTaskPointer {
        return LongPointerWrapper(realmc.realm_open_synchronized(config.cptr()))
    }

    actual fun realm_async_open_task_start(task: RealmAsyncOpenTaskPointer, callback: AsyncOpenCallback) {
        realmc.realm_async_open_task_start(task.cptr(), callback)
    }

    actual fun realm_async_open_task_cancel(task: RealmAsyncOpenTaskPointer) {
        realmc.realm_async_open_task_cancel(task.cptr())
    }

    actual fun realm_add_realm_changed_callback(realm: LiveRealmPointer, block: () -> Unit): RealmCallbackTokenPointer {
        return LongPointerWrapper(
            realmc.realm_add_realm_changed_callback(realm.cptr(), block),
            managed = false
        )
    }

    actual fun realm_add_schema_changed_callback(realm: LiveRealmPointer, block: (RealmSchemaPointer) -> Unit): RealmCallbackTokenPointer {
        return LongPointerWrapper(
            realmc.realm_add_schema_changed_callback(realm.cptr(), block),
            managed = false
        )
    }

    actual fun realm_freeze(liveRealm: LiveRealmPointer): FrozenRealmPointer {
        return LongPointerWrapper(realmc.realm_freeze(liveRealm.cptr()))
    }

    actual fun realm_is_frozen(realm: RealmPointer): Boolean {
        return realmc.realm_is_frozen(realm.cptr())
    }

    actual fun realm_close(realm: RealmPointer) {
        realmc.realm_close(realm.cptr())
    }

    actual fun realm_delete_files(path: String) {
        val deleted = booleanArrayOf(false)
        realmc.realm_delete_files(path, deleted)

        if (!deleted[0]) {
            throw IllegalStateException("It's not allowed to delete the file associated with an open Realm. Remember to call 'close()' on the instances of the realm before deleting its file: $path")
        }
    }

    actual fun realm_compact(realm: RealmPointer): Boolean {
        val compacted = booleanArrayOf(false)
        realmc.realm_compact(realm.cptr(), compacted)
        return compacted.first()
    }

    actual fun realm_convert_with_config(
        realm: RealmPointer,
        config: RealmConfigurationPointer,
        mergeWithExisting: Boolean
    ) {
        realmc.realm_convert_with_config(realm.cptr(), config.cptr(), mergeWithExisting)
    }

    actual fun realm_schema_validate(schema: RealmSchemaPointer, mode: SchemaValidationMode): Boolean {
        return realmc.realm_schema_validate(schema.cptr(), mode.nativeValue.toLong())
    }

    actual fun realm_get_schema(realm: RealmPointer): RealmSchemaPointer {
        return LongPointerWrapper(realmc.realm_get_schema(realm.cptr()))
    }

    actual fun realm_get_schema_version(realm: RealmPointer): Long {
        return realmc.realm_get_schema_version(realm.cptr())
    }

    actual fun realm_get_num_classes(realm: RealmPointer): Long {
        return realmc.realm_get_num_classes(realm.cptr())
    }

    actual fun realm_get_class_keys(realm: RealmPointer): List<ClassKey> {
        val count = realm_get_num_classes(realm)
        val keys = LongArray(count.toInt())
        val outCount = longArrayOf(0)
        realmc.realm_get_class_keys(realm.cptr(), keys, count, outCount)
        if (count != outCount[0]) {
            error("Invalid schema: Insufficient keys; got ${outCount[0]}, expected $count")
        }
        return keys.map { ClassKey(it) }
    }

    actual fun realm_find_class(realm: RealmPointer, name: String): ClassKey? {
        val info = realm_class_info_t()
        val found = booleanArrayOf(false)
        realmc.realm_find_class(realm.cptr(), name, found, info)
        return if (found[0]) {
            ClassKey(info.key)
        } else {
            null
        }
    }

    actual fun realm_get_class(realm: RealmPointer, classKey: ClassKey): ClassInfo {
        val info = realm_class_info_t()
        realmc.realm_get_class(realm.cptr(), classKey.key, info)
        return with(info) {
            ClassInfo(name, primary_key, num_properties, num_computed_properties, ClassKey(key), flags)
        }
    }
    actual fun realm_get_class_properties(realm: RealmPointer, classKey: ClassKey, max: Long): List<PropertyInfo> {
        val properties = realmc.new_propertyArray(max.toInt())
        val outCount = longArrayOf(0)
        realmc.realm_get_class_properties(realm.cptr(), classKey.key, properties, max, outCount)
        try {
            return if (outCount[0] > 0) {
                (0 until outCount[0]).map { i ->
                    with(realmc.propertyArray_getitem(properties, i.toInt())) {
                        PropertyInfo(
                            name,
                            public_name,
                            PropertyType.from(type),
                            CollectionType.from(collection_type),
                            link_target,
                            link_origin_property_name,
                            PropertyKey(key),
                            flags
                        )
                    }
                }
            } else {
                emptyList()
            }
        } finally {
            realmc.delete_propertyArray(properties)
        }
    }

    internal actual fun realm_release(p: RealmNativePointer) {
        realmc.realm_release(p.cptr())
    }

    actual fun realm_equals(p1: RealmNativePointer, p2: RealmNativePointer): Boolean {
        return realmc.realm_equals(p1.cptr(), p2.cptr())
    }

    actual fun realm_is_closed(realm: RealmPointer): Boolean {
        return realmc.realm_is_closed(realm.cptr())
    }

    actual fun realm_begin_read(realm: RealmPointer) {
        realmc.realm_begin_read(realm.cptr())
    }

    actual fun realm_begin_write(realm: LiveRealmPointer) {
        realmc.realm_begin_write(realm.cptr())
    }

    actual fun realm_commit(realm: LiveRealmPointer) {
        realmc.realm_commit(realm.cptr())
    }

    actual fun realm_rollback(realm: LiveRealmPointer) {
        realmc.realm_rollback(realm.cptr())
    }

    actual fun realm_is_in_transaction(realm: RealmPointer): Boolean {
        return realmc.realm_is_writable(realm.cptr())
    }

    actual fun realm_update_schema(realm: LiveRealmPointer, schema: RealmSchemaPointer) {
        realmc.realm_update_schema(realm.cptr(), schema.cptr())
    }

    actual fun realm_object_create(realm: LiveRealmPointer, classKey: ClassKey): RealmObjectPointer {
        return LongPointerWrapper(realmc.realm_object_create(realm.cptr(), classKey.key))
    }

    actual fun realm_object_create_with_primary_key(
        realm: LiveRealmPointer,
        classKey: ClassKey,
        primaryKeyTransport: RealmValue
    ): RealmObjectPointer {
        return LongPointerWrapper(
            realmc.realm_object_create_with_primary_key(
                realm.cptr(),
                classKey.key,
                primaryKeyTransport.value
            )
        )
    }

    actual fun realm_object_get_or_create_with_primary_key(
        realm: LiveRealmPointer,
        classKey: ClassKey,
        primaryKeyTransport: RealmValue
    ): RealmObjectPointer {
        val created = booleanArrayOf(false)
        return LongPointerWrapper(
            realmc.realm_object_get_or_create_with_primary_key(
                realm.cptr(),
                classKey.key,
                primaryKeyTransport.value,
                created
            )
        )
    }

    actual fun realm_object_is_valid(obj: RealmObjectPointer): Boolean {
        return realmc.realm_object_is_valid(obj.cptr())
    }

    actual fun realm_object_get_key(obj: RealmObjectPointer): ObjectKey {
        return ObjectKey(realmc.realm_object_get_key(obj.cptr()))
    }

    actual fun realm_object_resolve_in(obj: RealmObjectPointer, realm: RealmPointer): RealmObjectPointer? {
        val objectPointer = longArrayOf(0)
        realmc.realm_object_resolve_in(obj.cptr(), realm.cptr(), objectPointer)
        return if (objectPointer[0] != 0L) {
            LongPointerWrapper(objectPointer[0])
        } else {
            null
        }
    }

    actual fun realm_object_as_link(obj: RealmObjectPointer): Link {
        val link: realm_link_t = realmc.realm_object_as_link(obj.cptr())
        return Link(ClassKey(link.target_table), link.target)
    }

    actual fun realm_object_get_table(obj: RealmObjectPointer): ClassKey {
        return ClassKey(realmc.realm_object_get_table(obj.cptr()))
    }

    actual fun realm_get_col_key(
        realm: RealmPointer,
        classKey: ClassKey,
        col: String
    ): PropertyKey {
        return PropertyKey(propertyInfo(realm, classKey, col).key)
    }

    actual fun MemAllocator.realm_get_value(
        obj: RealmObjectPointer,
        key: PropertyKey
    ): RealmValue {
        val struct = allocRealmValueT()
        realmc.realm_get_value((obj as LongPointerWrapper).ptr, key.key, struct)
        return RealmValue(struct)
    }

    actual fun realm_set_value(
        obj: RealmObjectPointer,
        key: PropertyKey,
        value: RealmValue,
        isDefault: Boolean
    ) {
        realmc.realm_set_value(obj.cptr(), key.key, value.value, isDefault)
    }

    actual fun realm_set_embedded(obj: RealmObjectPointer, key: PropertyKey): RealmObjectPointer {
        return LongPointerWrapper(realmc.realm_set_embedded(obj.cptr(), key.key))
    }

    actual fun realm_set_list(obj: RealmObjectPointer, key: PropertyKey): RealmListPointer {
        realmc.realm_set_list(obj.cptr(), key.key)
        return realm_get_list(obj, key)
    }
    actual fun realm_set_dictionary(obj: RealmObjectPointer, key: PropertyKey): RealmMapPointer {
        realmc.realm_set_dictionary(obj.cptr(), key.key)
        return realm_get_dictionary(obj, key)
    }

    actual fun realm_object_add_int(obj: RealmObjectPointer, key: PropertyKey, value: Long) {
        realmc.realm_object_add_int(obj.cptr(), key.key, value)
    }

    actual fun <T> realm_object_get_parent(
        obj: RealmObjectPointer,
        block: (ClassKey, RealmObjectPointer) -> T
    ): T {
        val objectPointerArray = longArrayOf(0)
        val classKeyPointerArray = longArrayOf(0)

        realmc.realm_object_get_parent(
            /* object = */ obj.cptr(),
            /* parent = */ objectPointerArray,
            /* class_key = */ classKeyPointerArray
        )

        val classKey = ClassKey(classKeyPointerArray[0])
        val objectPointer = LongPointerWrapper<RealmObjectT>(objectPointerArray[0])

        return block(classKey, objectPointer)
    }

    actual fun realm_get_list(obj: RealmObjectPointer, key: PropertyKey): RealmListPointer {
        return LongPointerWrapper(
            realmc.realm_get_list(
                (obj as LongPointerWrapper).ptr,
                key.key
            )
        )
    }

    actual fun realm_get_backlinks(obj: RealmObjectPointer, sourceClassKey: ClassKey, sourcePropertyKey: PropertyKey): RealmResultsPointer {
        return LongPointerWrapper(
            realmc.realm_get_backlinks(
                (obj as LongPointerWrapper).ptr,
                sourceClassKey.key,
                sourcePropertyKey.key
            )
        )
    }

    actual fun realm_list_size(list: RealmListPointer): Long {
        val size = LongArray(1)
        realmc.realm_list_size(list.cptr(), size)
        return size[0]
    }

    actual fun MemAllocator.realm_list_get(
        list: RealmListPointer,
        index: Long
    ): RealmValue {
        val struct = allocRealmValueT()
        realmc.realm_list_get(list.cptr(), index, struct)
        return RealmValue(struct)
    }

    actual fun realm_list_find(list: RealmListPointer, value: RealmValue): Long {
        val index = LongArray(1)
        val found = BooleanArray(1)
        realmc.realm_list_find(list.cptr(), value.value, index, found)
        return if (found[0]) {
            index[0]
        } else {
            INDEX_NOT_FOUND
        }
    }

    actual fun realm_list_get_list(list: RealmListPointer, index: Long): RealmListPointer =
        LongPointerWrapper(realmc.realm_list_get_list(list.cptr(), index))

    actual fun realm_list_get_dictionary(list: RealmListPointer, index: Long): RealmMapPointer =
        LongPointerWrapper(realmc.realm_list_get_dictionary(list.cptr(), index))

    actual fun realm_list_add(list: RealmListPointer, index: Long, transport: RealmValue) {
        realmc.realm_list_insert(list.cptr(), index, transport.value)
    }

    actual fun realm_list_insert_embedded(list: RealmListPointer, index: Long): RealmObjectPointer {
        return LongPointerWrapper(realmc.realm_list_insert_embedded(list.cptr(), index))
    }
    actual fun realm_list_insert_list(list: RealmListPointer, index: Long): RealmListPointer {
        return LongPointerWrapper(realmc.realm_list_insert_list(list.cptr(), index))
    }
    actual fun realm_list_insert_dictionary(list: RealmListPointer, index: Long): RealmMapPointer {
        return LongPointerWrapper(realmc.realm_list_insert_dictionary(list.cptr(), index))
    }
    actual fun realm_list_set_list(list: RealmListPointer, index: Long): RealmListPointer {
        return LongPointerWrapper(realmc.realm_list_set_list(list.cptr(), index))
    }
    actual fun realm_list_set_dictionary(list: RealmListPointer, index: Long): RealmMapPointer {
        return LongPointerWrapper(realmc.realm_list_set_dictionary(list.cptr(), index))
    }

    actual fun realm_list_set(
        list: RealmListPointer,
        index: Long,
        inputTransport: RealmValue
    ) {
        realmc.realm_list_set(list.cptr(), index, inputTransport.value)
    }

    actual fun MemAllocator.realm_list_set_embedded(
        list: RealmListPointer,
        index: Long
    ): RealmValue {
        val struct = allocRealmValueT()

        // Returns the new object as a Link to follow convention of other getters and allow to
        // reuse the converter infrastructure
        val embedded = realmc.realm_list_set_embedded(list.cptr(), index)
        val link: realm_link_t = realmc.realm_object_as_link(embedded)
        return RealmValue(
            struct.apply {
                this.type = realm_value_type_e.RLM_TYPE_LINK
                this.link = link
            }
        )
    }

    actual fun realm_list_clear(list: RealmListPointer) {
        realmc.realm_list_clear(list.cptr())
    }

    actual fun realm_list_remove_all(list: RealmListPointer) {
        realmc.realm_list_remove_all(list.cptr())
    }

    actual fun realm_list_erase(list: RealmListPointer, index: Long) {
        realmc.realm_list_erase(list.cptr(), index)
    }

    actual fun realm_list_resolve_in(
        list: RealmListPointer,
        realm: RealmPointer
    ): RealmListPointer? {
        val listPointer = longArrayOf(0)
        realmc.realm_list_resolve_in(list.cptr(), realm.cptr(), listPointer)
        return if (listPointer[0] != 0L) {
            LongPointerWrapper(listPointer[0])
        } else {
            null
        }
    }

    actual fun realm_list_is_valid(list: RealmListPointer): Boolean {
        return realmc.realm_list_is_valid(list.cptr())
    }

    actual fun realm_get_set(obj: RealmObjectPointer, key: PropertyKey): RealmSetPointer {
        return LongPointerWrapper(realmc.realm_get_set(obj.cptr(), key.key))
    }

    actual fun realm_set_size(set: RealmSetPointer): Long {
        val size = LongArray(1)
        realmc.realm_set_size(set.cptr(), size)
        return size[0]
    }

    actual fun realm_set_clear(set: RealmSetPointer) {
        realmc.realm_set_clear(set.cptr())
    }

    actual fun realm_set_insert(set: RealmSetPointer, transport: RealmValue): Boolean {
        val size = LongArray(1)
        val inserted = BooleanArray(1)
        realmc.realm_set_insert(set.cptr(), transport.value, size, inserted)
        return inserted[0]
    }

    // See comment in darwin implementation as to why we don't return null just like we do in other
    // functions.
    actual fun MemAllocator.realm_set_get(
        set: RealmSetPointer,
        index: Long
    ): RealmValue {
        val struct = allocRealmValueT()
        realmc.realm_set_get(set.cptr(), index, struct)
        return RealmValue(struct)
    }

    actual fun realm_set_find(set: RealmSetPointer, transport: RealmValue): Boolean {
        val index = LongArray(1)
        val found = BooleanArray(1)
        realmc.realm_set_find(set.cptr(), transport.value, index, found)
        return found[0]
    }

    actual fun realm_set_erase(set: RealmSetPointer, transport: RealmValue): Boolean {
        val erased = BooleanArray(1)
        realmc.realm_set_erase(set.cptr(), transport.value, erased)
        return erased[0]
    }

    actual fun realm_set_remove_all(set: RealmSetPointer) {
        realmc.realm_set_remove_all(set.cptr())
    }

    actual fun realm_set_resolve_in(set: RealmSetPointer, realm: RealmPointer): RealmSetPointer? {
        val setPointer = longArrayOf(0)
        realmc.realm_set_resolve_in(set.cptr(), realm.cptr(), setPointer)
        return if (setPointer[0] != 0L) {
            LongPointerWrapper(setPointer[0])
        } else {
            null
        }
    }

    actual fun realm_set_is_valid(set: RealmSetPointer): Boolean {
        return realmc.realm_set_is_valid(set.cptr())
    }

    actual fun realm_get_dictionary(
        obj: RealmObjectPointer,
        key: PropertyKey
    ): RealmMapPointer {
        val ptr = realmc.realm_get_dictionary(obj.cptr(), key.key)
        return LongPointerWrapper(ptr)
    }

    actual fun realm_dictionary_clear(dictionary: RealmMapPointer) {
        realmc.realm_dictionary_clear(dictionary.cptr())
    }

    actual fun realm_dictionary_size(dictionary: RealmMapPointer): Long {
        val size = LongArray(1)
        realmc.realm_dictionary_size(dictionary.cptr(), size)
        return size[0]
    }

    actual fun realm_dictionary_to_results(
        dictionary: RealmMapPointer
    ): RealmResultsPointer {
        return LongPointerWrapper(realmc.realm_dictionary_to_results(dictionary.cptr()))
    }

    actual fun MemAllocator.realm_dictionary_find(
        dictionary: RealmMapPointer,
        mapKey: RealmValue
    ): RealmValue {
        val found = BooleanArray(1)
        val struct = allocRealmValueT()
        // Core will always return a realm_value_t, even if the value was not found, in which case
        // the type of the struct will be RLM_TYPE_NULL. This way we signal our converters not to
        // worry about nullability and just translate the struct types to their corresponding Kotlin
        // types.
        realmc.realm_dictionary_find(dictionary.cptr(), mapKey.value, struct, found)
        return RealmValue(struct)
    }

    actual fun realm_dictionary_find_list(
        dictionary: RealmMapPointer,
        mapKey: RealmValue
    ): RealmListPointer {
        return LongPointerWrapper(realmc.realm_dictionary_get_list(dictionary.cptr(), mapKey.value))
    }
    actual fun realm_dictionary_find_dictionary(
        dictionary: RealmMapPointer,
        mapKey: RealmValue
    ): RealmMapPointer {
        return LongPointerWrapper(realmc.realm_dictionary_get_dictionary(dictionary.cptr(), mapKey.value))
    }

    actual fun MemAllocator.realm_dictionary_get(
        dictionary: RealmMapPointer,
        pos: Int
    ): Pair<RealmValue, RealmValue> {
        val keyTransport = allocRealmValueT()
        val valueTransport = allocRealmValueT()
        realmc.realm_dictionary_get(dictionary.cptr(), pos.toLong(), keyTransport, valueTransport)
        return Pair(RealmValue(keyTransport), RealmValue(valueTransport))
    }

    actual fun MemAllocator.realm_dictionary_insert(
        dictionary: RealmMapPointer,
        mapKey: RealmValue,
        value: RealmValue
    ): Pair<RealmValue, Boolean> {
        val previousValue = realm_dictionary_find(dictionary, mapKey)
        val index = LongArray(1)
        val inserted = BooleanArray(1)
        realmc.realm_dictionary_insert(dictionary.cptr(), mapKey.value, value.value, index, inserted)
        return Pair(previousValue, inserted[0])
    }

    actual fun MemAllocator.realm_dictionary_erase(
        dictionary: RealmMapPointer,
        mapKey: RealmValue
    ): Pair<RealmValue, Boolean> {
        val previousValue = realm_dictionary_find(dictionary, mapKey)
        val erased = BooleanArray(1)
        realmc.realm_dictionary_erase(dictionary.cptr(), mapKey.value, erased)
        return Pair(previousValue, erased[0])
    }

    actual fun realm_dictionary_contains_key(
        dictionary: RealmMapPointer,
        mapKey: RealmValue
    ): Boolean {
        val found = BooleanArray(1)
        realmc.realm_dictionary_contains_key(dictionary.cptr(), mapKey.value, found)
        return found[0]
    }

    actual fun realm_dictionary_contains_value(
        dictionary: RealmMapPointer,
        value: RealmValue
    ): Boolean {
        val index = LongArray(1)
        realmc.realm_dictionary_contains_value(dictionary.cptr(), value.value, index)
        return index[0] != -1L
    }

    actual fun MemAllocator.realm_dictionary_insert_embedded(
        dictionary: RealmMapPointer,
        mapKey: RealmValue
    ): RealmValue {
        val struct = allocRealmValueT()

        // Returns the new object as a Link to follow convention of other getters and allow to
        // reuse the converter infrastructure
        val embedded = realmc.realm_dictionary_insert_embedded(dictionary.cptr(), mapKey.value)
        val link: realm_link_t = realmc.realm_object_as_link(embedded)
        return RealmValue(
            struct.apply {
                this.type = realm_value_type_e.RLM_TYPE_LINK
                this.link = link
            }
        )
    }

    actual fun realm_dictionary_insert_list(dictionary: RealmMapPointer, mapKey: RealmValue): RealmListPointer {
        return LongPointerWrapper(realmc.realm_dictionary_insert_list(dictionary.cptr(), mapKey.value))
    }

    actual fun realm_dictionary_insert_dictionary(dictionary: RealmMapPointer, mapKey: RealmValue): RealmMapPointer {
        return LongPointerWrapper(realmc.realm_dictionary_insert_dictionary(dictionary.cptr(), mapKey.value))
    }

    actual fun realm_dictionary_get_keys(dictionary: RealmMapPointer): RealmResultsPointer {
        val size = LongArray(1)
        val keysPointer = longArrayOf(0)
        realmc.realm_dictionary_get_keys(dictionary.cptr(), size, keysPointer)
        return if (keysPointer[0] != 0L) {
            LongPointerWrapper(keysPointer[0])
        } else {
            throw IllegalArgumentException("There was an error retrieving the dictionary keys.")
        }
    }

    actual fun realm_dictionary_resolve_in(
        dictionary: RealmMapPointer,
        realm: RealmPointer
    ): RealmMapPointer? {
        val dictionaryPointer = longArrayOf(0)
        realmc.realm_set_resolve_in(dictionary.cptr(), realm.cptr(), dictionaryPointer)
        return if (dictionaryPointer[0] != 0L) {
            LongPointerWrapper(dictionaryPointer[0])
        } else {
            null
        }
    }

    actual fun realm_dictionary_is_valid(dictionary: RealmMapPointer): Boolean {
        return realmc.realm_dictionary_is_valid(dictionary.cptr())
    }

    actual fun realm_create_key_paths_array(realm: RealmPointer, clazz: ClassKey, keyPaths: List<String>): RealmKeyPathArrayPointer {
        val ptr = realmc.realm_create_key_path_array(realm.cptr(), clazz.key, keyPaths.size.toLong(), keyPaths.toTypedArray())
        return LongPointerWrapper(ptr)
    }

    actual fun realm_object_add_notification_callback(
        obj: RealmObjectPointer,
        keyPaths: RealmKeyPathArrayPointer?,
        callback: Callback<RealmChangesPointer>
    ): RealmNotificationTokenPointer {

        return LongPointerWrapper(
            realmc.register_notification_cb(
                obj.cptr(),
                CollectionType.RLM_COLLECTION_TYPE_NONE.nativeValue,
                keyPaths?.cptr() ?: NULL_POINTER_VALUE,
                object : NotificationCallback {
                    override fun onChange(pointer: Long) {
                        callback.onChange(LongPointerWrapper(realmc.realm_clone(pointer), true))
                    }
                }
            ),
            managed = false
        )
    }

    actual fun realm_results_add_notification_callback(
        results: RealmResultsPointer,
        keyPaths: RealmKeyPathArrayPointer?,
        callback: Callback<RealmChangesPointer>
    ): RealmNotificationTokenPointer {
        return LongPointerWrapper(
            realmc.register_results_notification_cb(
                results.cptr(),
                keyPaths?.cptr() ?: NULL_POINTER_VALUE,
                object : NotificationCallback {
                    override fun onChange(pointer: Long) {
                        callback.onChange(LongPointerWrapper(realmc.realm_clone(pointer), true))
                    }
                }
            ),
            managed = false
        )
    }

    actual fun realm_list_add_notification_callback(
        list: RealmListPointer,
        keyPaths: RealmKeyPathArrayPointer?,
        callback: Callback<RealmChangesPointer>
    ): RealmNotificationTokenPointer {
        return LongPointerWrapper(
            realmc.register_notification_cb(
                list.cptr(),
                CollectionType.RLM_COLLECTION_TYPE_LIST.nativeValue,
                keyPaths?.cptr() ?: NULL_POINTER_VALUE,
                object : NotificationCallback {
                    override fun onChange(pointer: Long) {
                        callback.onChange(LongPointerWrapper(realmc.realm_clone(pointer), true))
                    }
                }
            ),
            managed = false
        )
    }

    actual fun realm_set_add_notification_callback(
        set: RealmSetPointer,
        keyPaths: RealmKeyPathArrayPointer?,
        callback: Callback<RealmChangesPointer>
    ): RealmNotificationTokenPointer {
        return LongPointerWrapper(
            realmc.register_notification_cb(
                set.cptr(),
                CollectionType.RLM_COLLECTION_TYPE_SET.nativeValue,
                keyPaths?.cptr() ?: NULL_POINTER_VALUE,
                object : NotificationCallback {
                    override fun onChange(pointer: Long) {
                        callback.onChange(LongPointerWrapper(realmc.realm_clone(pointer), true))
                    }
                }
            ),
            managed = false
        )
    }

    actual fun realm_dictionary_add_notification_callback(
        map: RealmMapPointer,
        keyPaths: RealmKeyPathArrayPointer?,
        callback: Callback<RealmChangesPointer>
    ): RealmNotificationTokenPointer {
        return LongPointerWrapper(
            realmc.register_notification_cb(
                map.cptr(),
                CollectionType.RLM_COLLECTION_TYPE_DICTIONARY.nativeValue,
                keyPaths?.cptr() ?: NULL_POINTER_VALUE,
                object : NotificationCallback {
                    override fun onChange(pointer: Long) {
                        callback.onChange(LongPointerWrapper(realmc.realm_clone(pointer), true))
                    }
                }
            ),
            managed = false
        )
    }

    actual fun realm_object_changes_get_modified_properties(change: RealmChangesPointer): List<PropertyKey> {
        val propertyCount = realmc.realm_object_changes_get_num_modified_properties(change.cptr())

        val keys = LongArray(propertyCount.toInt())
        realmc.realm_object_changes_get_modified_properties(change.cptr(), keys, propertyCount)
        return keys.map { PropertyKey(it) }
    }

    private fun initIndicesArray(size: LongArray): LongArray = LongArray(size[0].toInt())
    @Suppress("UnusedPrivateMember")
    private fun initRangeArray(size: LongArray): Array<LongArray> = Array(size[0].toInt()) { LongArray(2) }

    actual fun <T, R> realm_collection_changes_get_indices(change: RealmChangesPointer, builder: CollectionChangeSetBuilder<T, R>) {
        val insertionCount = LongArray(1)
        val deletionCount = LongArray(1)
        val modificationCount = LongArray(1)
        val movesCount = LongArray(1)
        // Not exposed in SDK yet, but could be used to provide optimized notifications when
        // collections are cleared.
        //  https://github.com/realm/realm-kotlin/issues/1498
        val collectionWasCleared = BooleanArray(1)
        val collectionWasDeleted = BooleanArray(1)

        realmc.realm_collection_changes_get_num_changes(
            change.cptr(),
            deletionCount,
            insertionCount,
            modificationCount,
            movesCount,
            collectionWasCleared,
            collectionWasDeleted,
        )

        val insertionIndices: LongArray = initIndicesArray(insertionCount)
        val modificationIndices: LongArray = initIndicesArray(modificationCount)
        val modificationIndicesAfter: LongArray = initIndicesArray(modificationCount)
        val deletionIndices: LongArray = initIndicesArray(deletionCount)
        val moves: realm_collection_move_t = realmc.new_collectionMoveArray(movesCount[0].toInt())

        realmc.realm_collection_changes_get_changes(
            change.cptr(),
            deletionIndices,
            deletionCount[0],
            insertionIndices,
            insertionCount[0],
            modificationIndices,
            modificationCount[0],
            modificationIndicesAfter,
            modificationCount[0],
            moves,
            movesCount[0]
        )

        builder.initIndicesArray(builder::insertionIndices, insertionIndices)
        builder.initIndicesArray(builder::deletionIndices, deletionIndices)
        builder.initIndicesArray(builder::modificationIndices, modificationIndices)
        builder.initIndicesArray(builder::modificationIndicesAfter, modificationIndicesAfter)
        builder.movesCount = movesCount[0].toInt()

        realmc.delete_collectionMoveArray(moves)
    }

    actual fun <T, R> realm_collection_changes_get_ranges(
        change: RealmChangesPointer,
        builder: CollectionChangeSetBuilder<T, R>
    ) {
        val insertRangesCount = LongArray(1)
        val deleteRangesCount = LongArray(1)
        val modificationRangesCount = LongArray(1)
        val movesCount = LongArray(1)

        realmc.realm_collection_changes_get_num_ranges(
            change.cptr(),
            deleteRangesCount,
            insertRangesCount,
            modificationRangesCount,
            movesCount
        )

        val insertionRanges: realm_index_range_t =
            realmc.new_indexRangeArray(insertRangesCount[0].toInt())
        val modificationRanges: realm_index_range_t =
            realmc.new_indexRangeArray(modificationRangesCount[0].toInt())
        val modificationRangesAfter: realm_index_range_t =
            realmc.new_indexRangeArray(modificationRangesCount[0].toInt())
        val deletionRanges: realm_index_range_t =
            realmc.new_indexRangeArray(deleteRangesCount[0].toInt())
        val moves: realm_collection_move_t = realmc.new_collectionMoveArray(movesCount[0].toInt())

        realmc.realm_collection_changes_get_ranges(
            change.cptr(),
            deletionRanges,
            deleteRangesCount[0],
            insertionRanges,
            insertRangesCount[0],
            modificationRanges,
            modificationRangesCount[0],
            modificationRangesAfter,
            modificationRangesCount[0],
            moves,
            movesCount[0]
        )

        builder.initRangesArray(builder::deletionRanges, deletionRanges, deleteRangesCount[0])
        builder.initRangesArray(builder::insertionRanges, insertionRanges, insertRangesCount[0])
        builder.initRangesArray(builder::modificationRanges, modificationRanges, modificationRangesCount[0])
        builder.initRangesArray(builder::modificationRangesAfter, modificationRangesAfter, modificationRangesCount[0])

        realmc.delete_indexRangeArray(insertionRanges)
        realmc.delete_indexRangeArray(modificationRanges)
        realmc.delete_indexRangeArray(modificationRangesAfter)
        realmc.delete_indexRangeArray(deletionRanges)
        realmc.delete_collectionMoveArray(moves)
    }

    actual fun <R> realm_dictionary_get_changes(
        change: RealmChangesPointer,
        builder: DictionaryChangeSetBuilder<R>
    ) {
        val deletions = longArrayOf(0)
        val insertions = longArrayOf(0)
        val modifications = longArrayOf(0)
        val collectionWasDeleted = BooleanArray(1)
        realmc.realm_dictionary_get_changes(
            change.cptr(),
            deletions,
            insertions,
            modifications,
<<<<<<< HEAD
            collectionWasDeleted,
=======
            collectionWasDeleted
>>>>>>> b77ebc1c
        )

        val deletionStructs = realmc.new_valueArray(deletions[0].toInt())
        val insertionStructs = realmc.new_valueArray(insertions[0].toInt())
        val modificationStructs = realmc.new_valueArray(modifications[0].toInt())
        // Not exposed in SDK yet, but could be used to provide optimized notifications when
        // collections are cleared.
        //  https://github.com/realm/realm-kotlin/issues/1498
        val collectionWasCleared = booleanArrayOf(false)
        realmc.realm_dictionary_get_changed_keys(
            change.cptr(),
            deletionStructs,
            deletions,
            insertionStructs,
            insertions,
            modificationStructs,
            modifications,
<<<<<<< HEAD
            collectionWasCleared
=======
            collectionWasCleared,
>>>>>>> b77ebc1c
        )

        // TODO optimize - integrate within mem allocator?
        // Get keys and release array of structs
        val deletedKeys = (0 until deletions[0]).map {
            realmc.valueArray_getitem(deletionStructs, it.toInt()).string
        }
        val insertedKeys = (0 until insertions[0]).map {
            realmc.valueArray_getitem(insertionStructs, it.toInt()).string
        }
        val modifiedKeys = (0 until modifications[0]).map {
            realmc.valueArray_getitem(modificationStructs, it.toInt()).string
        }
        realmc.delete_valueArray(deletionStructs)
        realmc.delete_valueArray(insertionStructs)
        realmc.delete_valueArray(modificationStructs)

        builder.initDeletions(deletedKeys.toTypedArray())
        builder.initInsertions(insertedKeys.toTypedArray())
        builder.initModifications(modifiedKeys.toTypedArray())
    }

    actual fun realm_app_get(
        appConfig: RealmAppConfigurationPointer,
        syncClientConfig: RealmSyncClientConfigurationPointer,
        basePath: String
    ): RealmAppPointer {
        return LongPointerWrapper(realmc.realm_app_create(appConfig.cptr(), syncClientConfig.cptr()), managed = true)
    }

    actual fun realm_app_log_in_with_credentials(
        app: RealmAppPointer,
        credentials: RealmCredentialsPointer,
        callback: AppCallback<RealmUserPointer>
    ) {
        realmc.realm_app_log_in_with_credentials(app.cptr(), credentials.cptr(), callback)
    }

    actual fun realm_app_log_out(
        app: RealmAppPointer,
        user: RealmUserPointer,
        callback: AppCallback<Unit>
    ) {
        realmc.realm_app_log_out(app.cptr(), user.cptr(), callback)
    }

    actual fun realm_app_remove_user(
        app: RealmAppPointer,
        user: RealmUserPointer,
        callback: AppCallback<Unit>
    ) {
        realmc.realm_app_remove_user(app.cptr(), user.cptr(), callback)
    }

    actual fun realm_app_delete_user(
        app: RealmAppPointer,
        user: RealmUserPointer,
        callback: AppCallback<Unit>
    ) {
        realmc.realm_app_delete_user(app.cptr(), user.cptr(), callback)
    }

    actual fun realm_app_link_credentials(
        app: RealmAppPointer,
        user: RealmUserPointer,
        credentials: RealmCredentialsPointer,
        callback: AppCallback<RealmUserPointer>
    ) {
        realmc.realm_app_link_user(app.cptr(), user.cptr(), credentials.cptr(), callback)
    }

    actual fun realm_app_get_current_user(app: RealmAppPointer): RealmUserPointer? {
        val ptr = realmc.realm_app_get_current_user(app.cptr())
        return nativePointerOrNull(ptr)
    }

    actual fun realm_app_get_all_users(app: RealmAppPointer): List<RealmUserPointer> {
        // We get the current amount of users by providing a zero-sized array and `out_n`
        // argument. Then the current count is written to `out_n`.
        // See https://github.com/realm/realm-core/blob/master/src/realm.h#L2634
        val capacityCount = LongArray(1)
        realmc.realm_app_get_all_users(app.cptr(), LongArray(0), 0, capacityCount)

        // Read actual users. We don't care about the small chance of missing a new user
        // between these two calls as that indicate two sections of user code running on
        // different threads and not coordinating.
        val actualUsersCount = LongArray(1)
        val users = LongArray(capacityCount[0].toInt())
        realmc.realm_app_get_all_users(app.cptr(), users, capacityCount[0], actualUsersCount)
        val result: MutableList<RealmUserPointer> = mutableListOf()
        for (i in 0 until actualUsersCount[0].toInt()) {
            users[i].let { ptr: Long ->
                result.add(LongPointerWrapper(ptr, managed = true))
            }
        }
        return result
    }

    actual fun realm_user_get_all_identities(user: RealmUserPointer): List<SyncUserIdentity> {
        val count = AuthProvider.values().size.toLong() // Optimistically allocate the max size of the array
        val keys = realmc.new_identityArray(count.toInt())
        val outCount = longArrayOf(0)
        realmc.realm_user_get_all_identities(user.cptr(), keys, count, outCount)
        return if (outCount[0] > 0) {
            (0 until outCount[0]).map { i ->
                with(realmc.identityArray_getitem(keys, i.toInt())) {
                    SyncUserIdentity(this.id, AuthProvider.of(this.provider_type))
                }
            }
        } else {
            emptyList()
        }.also {
            realmc.delete_identityArray(keys)
        }
    }

    actual fun realm_user_get_identity(user: RealmUserPointer): String {
        return realmc.realm_user_get_identity(user.cptr())
    }

    actual fun realm_user_get_access_token(user: RealmUserPointer): String {
        return realmc.realm_user_get_access_token(user.cptr())
    }

    actual fun realm_user_get_refresh_token(user: RealmUserPointer): String {
        return realmc.realm_user_get_refresh_token(user.cptr())
    }

    actual fun realm_user_get_device_id(user: RealmUserPointer): String {
        return realmc.realm_user_get_device_id(user.cptr())
    }

    actual fun realm_user_is_logged_in(user: RealmUserPointer): Boolean {
        return realmc.realm_user_is_logged_in(user.cptr())
    }

    actual fun realm_user_log_out(user: RealmUserPointer) {
        realmc.realm_user_log_out(user.cptr())
    }

    actual fun realm_user_get_state(user: RealmUserPointer): CoreUserState {
        return CoreUserState.of(realmc.realm_user_get_state(user.cptr()))
    }

    actual fun realm_user_get_profile(user: RealmUserPointer): String =
        realmc.realm_user_get_profile_data(user.cptr())

    actual fun realm_user_get_custom_data(user: RealmUserPointer): String? =
        realmc.realm_user_get_custom_data(user.cptr())

    actual fun realm_user_refresh_custom_data(app: RealmAppPointer, user: RealmUserPointer, callback: AppCallback<Unit>) {
        realmc.realm_app_refresh_custom_data(app.cptr(), user.cptr(), callback)
    }

    actual fun realm_clear_cached_apps() {
        realmc.realm_clear_cached_apps()
    }

    actual fun realm_app_sync_client_get_default_file_path_for_realm(
        syncConfig: RealmSyncConfigurationPointer,
        overriddenName: String?
    ): String {
        return realmc.realm_app_sync_client_get_default_file_path_for_realm(
            syncConfig.cptr(),
            overriddenName
        )
    }

    actual fun realm_sync_client_config_new(): RealmSyncClientConfigurationPointer {
        return LongPointerWrapper(realmc.realm_sync_client_config_new())
    }

    actual fun realm_sync_client_config_set_default_binding_thread_observer(syncClientConfig: RealmSyncClientConfigurationPointer, appId: String) {
        realmc.realm_sync_client_config_set_default_binding_thread_observer(
            syncClientConfig.cptr(),
            object : SyncThreadObserver {
                override fun threadName(): String {
                    return "SyncThread-$appId"
                }

                override fun onCreated() {
                    // We cannot set the name on JNI side as it would require access to JNIEnv before
                    // we attach it, so we set the thread name after it is created.
                    Thread.currentThread().name = threadName()
                }

                override fun onDestroyed() {
                    // Do nothing
                    // Thread is destroyed in the JNI side
                }

                @Suppress("TooGenericExceptionThrown")
                override fun onError(error: String) {
                    // TODO Wait for https://github.com/realm/realm-core/issues/4194 to correctly
                    //  log errors. For now, just throw an Error as exceptions from the Sync Client
                    //  indicate that something is fundamentally wrong on the Sync Thread.
                    //  In Realm Java this has only been reported during development of new
                    //  features, so throwing an Error seems appropriate to increase visibility.
                    throw Error("[${threadName()}] Error on sync thread : $error")
                }
            }
        )
    }

    actual fun realm_sync_client_config_set_base_file_path(
        syncClientConfig: RealmSyncClientConfigurationPointer,
        basePath: String
    ) {
        realmc.realm_sync_client_config_set_base_file_path(syncClientConfig.cptr(), basePath)
    }

    actual fun realm_sync_client_config_set_multiplex_sessions(syncClientConfig: RealmSyncClientConfigurationPointer, enabled: Boolean) {
        realmc.realm_sync_client_config_set_multiplex_sessions(syncClientConfig.cptr(), enabled)
    }

    actual fun realm_set_log_callback(callback: LogCallback) {
        realmc.set_log_callback(callback)
    }

    actual fun realm_set_log_level(level: CoreLogLevel) {
        realmc.realm_set_log_level(level.priority)
    }

    actual fun realm_sync_client_config_set_metadata_mode(
        syncClientConfig: RealmSyncClientConfigurationPointer,
        metadataMode: MetadataMode
    ) {
        realmc.realm_sync_client_config_set_metadata_mode(
            syncClientConfig.cptr(),
            metadataMode.nativeValue
        )
    }

    actual fun realm_sync_client_config_set_metadata_encryption_key(
        syncClientConfig: RealmSyncClientConfigurationPointer,
        encryptionKey: ByteArray
    ) {
        realmc.realm_sync_client_config_set_metadata_encryption_key(
            syncClientConfig.cptr(),
            encryptionKey
        )
    }

    actual fun realm_sync_client_config_set_user_agent_binding_info(
        syncClientConfig: RealmSyncClientConfigurationPointer,
        bindingInfo: String
    ) {
        realmc.realm_sync_client_config_set_user_agent_binding_info(
            syncClientConfig.cptr(),
            bindingInfo
        )
    }

    actual fun realm_sync_client_config_set_user_agent_application_info(
        syncClientConfig: RealmSyncClientConfigurationPointer,
        applicationInfo: String
    ) {
        realmc.realm_sync_client_config_set_user_agent_application_info(
            syncClientConfig.cptr(),
            applicationInfo
        )
    }

    actual fun realm_sync_client_config_set_connect_timeout(syncClientConfig: RealmSyncClientConfigurationPointer, timeoutMs: ULong) {
        realmc.realm_sync_client_config_set_connect_timeout(syncClientConfig.cptr(), timeoutMs.toLong())
    }

    actual fun realm_sync_client_config_set_connection_linger_time(syncClientConfig: RealmSyncClientConfigurationPointer, timeoutMs: ULong) {
        realmc.realm_sync_client_config_set_connection_linger_time(syncClientConfig.cptr(), timeoutMs.toLong())
    }

    actual fun realm_sync_client_config_set_ping_keepalive_period(syncClientConfig: RealmSyncClientConfigurationPointer, timeoutMs: ULong) {
        realmc.realm_sync_client_config_set_ping_keepalive_period(syncClientConfig.cptr(), timeoutMs.toLong())
    }

    actual fun realm_sync_client_config_set_pong_keepalive_timeout(syncClientConfig: RealmSyncClientConfigurationPointer, timeoutMs: ULong) {
        realmc.realm_sync_client_config_set_pong_keepalive_timeout(syncClientConfig.cptr(), timeoutMs.toLong())
    }

    actual fun realm_sync_client_config_set_fast_reconnect_limit(syncClientConfig: RealmSyncClientConfigurationPointer, timeoutMs: ULong) {
        realmc.realm_sync_client_config_set_fast_reconnect_limit(syncClientConfig.cptr(), timeoutMs.toLong())
    }

    actual fun realm_network_transport_new(networkTransport: NetworkTransport): RealmNetworkTransportPointer {
        return LongPointerWrapper(realmc.realm_network_transport_new(networkTransport))
    }

    actual fun realm_sync_config_set_error_handler(
        syncConfig: RealmSyncConfigurationPointer,
        errorHandler: SyncErrorCallback
    ) {
        realmc.sync_set_error_handler(syncConfig.cptr(), errorHandler)
    }

    actual fun realm_sync_config_set_resync_mode(
        syncConfig: RealmSyncConfigurationPointer,
        resyncMode: SyncSessionResyncMode
    ) {
        realmc.realm_sync_config_set_resync_mode(syncConfig.cptr(), resyncMode.nativeValue)
    }

    actual fun realm_sync_config_set_before_client_reset_handler(
        syncConfig: RealmSyncConfigurationPointer,
        beforeHandler: SyncBeforeClientResetHandler
    ) {
        realmc.sync_before_client_reset_handler(syncConfig.cptr(), beforeHandler)
    }

    actual fun realm_sync_config_set_after_client_reset_handler(
        syncConfig: RealmSyncConfigurationPointer,
        afterHandler: SyncAfterClientResetHandler
    ) {
        realmc.sync_after_client_reset_handler(syncConfig.cptr(), afterHandler)
    }

    actual fun realm_sync_immediately_run_file_actions(app: RealmAppPointer, syncPath: String): Boolean {
        val didRun = booleanArrayOf(false)
        realmc.realm_sync_immediately_run_file_actions(app.cptr(), syncPath, didRun)
        return didRun.first()
    }

    actual fun realm_sync_session_get(realm: RealmPointer): RealmSyncSessionPointer {
        return LongPointerWrapper(realmc.realm_sync_session_get(realm.cptr()))
    }

    actual fun realm_sync_session_wait_for_download_completion(
        syncSession: RealmSyncSessionPointer,
        callback: SyncSessionTransferCompletionCallback
    ) {
        realmc.realm_sync_session_wait_for_download_completion(
            syncSession.cptr(),
            JVMSyncSessionTransferCompletionCallback(callback)
        )
    }

    actual fun realm_sync_session_wait_for_upload_completion(
        syncSession: RealmSyncSessionPointer,
        callback: SyncSessionTransferCompletionCallback
    ) {
        realmc.realm_sync_session_wait_for_upload_completion(
            syncSession.cptr(),
            JVMSyncSessionTransferCompletionCallback(callback)
        )
    }

    actual fun realm_sync_session_state(syncSession: RealmSyncSessionPointer): CoreSyncSessionState {
        return CoreSyncSessionState.of(realmc.realm_sync_session_get_state(syncSession.cptr()))
    }
    actual fun realm_sync_connection_state(syncSession: RealmSyncSessionPointer): CoreConnectionState {
        return CoreConnectionState.of(realmc.realm_sync_session_get_connection_state(syncSession.cptr()))
    }

    actual fun realm_sync_session_pause(syncSession: RealmSyncSessionPointer) {
        realmc.realm_sync_session_pause(syncSession.cptr())
    }

    actual fun realm_sync_session_resume(syncSession: RealmSyncSessionPointer) {
        realmc.realm_sync_session_resume(syncSession.cptr())
    }

    actual fun realm_sync_session_handle_error_for_testing(
        syncSession: RealmSyncSessionPointer,
        error: ErrorCode,
        errorMessage: String,
        isFatal: Boolean
    ) {
        realmc.realm_sync_session_handle_error_for_testing(
            syncSession.cptr(),
            error.nativeValue,
            errorMessage,
            isFatal
        )
    }

    actual fun realm_sync_session_register_progress_notifier(
        syncSession: RealmSyncSessionPointer,
        direction: ProgressDirection,
        isStreaming: Boolean,
        callback: ProgressCallback,
    ): RealmNotificationTokenPointer {
        return LongPointerWrapper(
            realmc.realm_sync_session_register_progress_notifier_wrapper(
                syncSession.cptr(),
                direction.nativeValue,
                isStreaming,
                callback
            ),
            managed = false
        )
    }

    actual fun realm_sync_session_register_connection_state_change_callback(
        syncSession: RealmSyncSessionPointer,
        callback: ConnectionStateChangeCallback,
    ): RealmNotificationTokenPointer {
        return LongPointerWrapper(
            realmc.realm_sync_session_register_connection_state_change_callback(
                syncSession.cptr(),
                callback
            ),
            managed = false
        )
    }

    @Suppress("LongParameterList")
    actual fun realm_app_config_new(
        appId: String,
        networkTransport: RealmNetworkTransportPointer,
        baseUrl: String?,
        connectionParams: SyncConnectionParams
    ): RealmAppConfigurationPointer {
        val config = realmc.realm_app_config_new(appId, networkTransport.cptr())

        baseUrl?.let { realmc.realm_app_config_set_base_url(config, it) }

        // Sync Connection Parameters
        realmc.realm_app_config_set_sdk(config, connectionParams.sdkName)
        realmc.realm_app_config_set_sdk_version(config, connectionParams.sdkVersion)
        realmc.realm_app_config_set_platform_version(config, connectionParams.platformVersion)
        realmc.realm_app_config_set_device_name(config, connectionParams.device)
        realmc.realm_app_config_set_device_version(config, connectionParams.deviceVersion)
        realmc.realm_app_config_set_framework_name(config, connectionParams.framework)
        realmc.realm_app_config_set_framework_version(config, connectionParams.frameworkVersion)
        realmc.realm_app_config_set_bundle_id(config, connectionParams.bundleId)

        return LongPointerWrapper(config)
    }

    actual fun realm_app_config_set_base_url(appConfig: RealmAppConfigurationPointer, baseUrl: String) {
        realmc.realm_app_config_set_base_url(appConfig.cptr(), baseUrl)
    }

    actual fun realm_app_credentials_new_anonymous(reuseExisting: Boolean): RealmCredentialsPointer {
        return LongPointerWrapper(realmc.realm_app_credentials_new_anonymous(reuseExisting))
    }

    actual fun realm_app_credentials_new_email_password(username: String, password: String): RealmCredentialsPointer {
        return LongPointerWrapper(realmc.realm_app_credentials_new_email_password(username, password))
    }

    actual fun realm_app_credentials_new_api_key(key: String): RealmCredentialsPointer {
        return LongPointerWrapper(realmc.realm_app_credentials_new_api_key(key))
    }

    actual fun realm_app_credentials_new_apple(idToken: String): RealmCredentialsPointer {
        return LongPointerWrapper(realmc.realm_app_credentials_new_apple(idToken))
    }

    actual fun realm_app_credentials_new_facebook(accessToken: String): RealmCredentialsPointer {
        return LongPointerWrapper(realmc.realm_app_credentials_new_facebook(accessToken))
    }

    actual fun realm_app_credentials_new_google_id_token(idToken: String): RealmCredentialsPointer {
        return LongPointerWrapper(realmc.realm_app_credentials_new_google_id_token(idToken))
    }

    actual fun realm_app_credentials_new_google_auth_code(authCode: String): RealmCredentialsPointer {
        return LongPointerWrapper(realmc.realm_app_credentials_new_google_auth_code(authCode))
    }

    actual fun realm_app_credentials_new_jwt(jwtToken: String): RealmCredentialsPointer {
        return LongPointerWrapper(realmc.realm_app_credentials_new_jwt(jwtToken))
    }

    actual fun realm_app_credentials_new_custom_function(serializedEjsonPayload: String): RealmCredentialsPointer {
        return LongPointerWrapper(realmc.realm_app_credentials_new_function(serializedEjsonPayload))
    }

    actual fun realm_auth_credentials_get_provider(credentials: RealmCredentialsPointer): AuthProvider {
        return AuthProvider.of(realmc.realm_auth_credentials_get_provider(credentials.cptr()))
    }

    actual fun realm_app_credentials_serialize_as_json(credentials: RealmCredentialsPointer): String {
        return realmc.realm_app_credentials_serialize_as_json(credentials.cptr())
    }

    actual fun realm_app_email_password_provider_client_register_email(
        app: RealmAppPointer,
        email: String,
        password: String,
        callback: AppCallback<Unit>
    ) {
        realmc.realm_app_email_password_provider_client_register_email(
            app.cptr(),
            email,
            password,
            callback
        )
    }

    actual fun realm_app_email_password_provider_client_confirm_user(
        app: RealmAppPointer,
        token: String,
        tokenId: String,
        callback: AppCallback<Unit>
    ) {
        realmc.realm_app_email_password_provider_client_confirm_user(
            app.cptr(),
            token,
            tokenId,
            callback
        )
    }

    actual fun realm_app_email_password_provider_client_resend_confirmation_email(
        app: RealmAppPointer,
        email: String,
        callback: AppCallback<Unit>
    ) {
        realmc.realm_app_email_password_provider_client_resend_confirmation_email(
            app.cptr(),
            email,
            callback
        )
    }

    actual fun realm_app_email_password_provider_client_retry_custom_confirmation(
        app: RealmAppPointer,
        email: String,
        callback: AppCallback<Unit>
    ) {
        realmc.realm_app_email_password_provider_client_retry_custom_confirmation(
            app.cptr(),
            email,
            callback
        )
    }

    actual fun realm_app_email_password_provider_client_send_reset_password_email(
        app: RealmAppPointer,
        email: String,
        callback: AppCallback<Unit>
    ) {
        realmc.realm_app_email_password_provider_client_send_reset_password_email(
            app.cptr(),
            email,
            callback
        )
    }

    actual fun realm_app_email_password_provider_client_reset_password(
        app: RealmAppPointer,
        token: String,
        tokenId: String,
        newPassword: String,
        callback: AppCallback<Unit>
    ) {
        realmc.realm_app_email_password_provider_client_reset_password(
            app.cptr(),
            token,
            tokenId,
            newPassword,
            callback
        )
    }

    actual fun realm_app_call_function(
        app: RealmAppPointer,
        user: RealmUserPointer,
        name: String,
        serializedEjsonArgs: String,
        callback: AppCallback<String>
    ) {
        realmc.realm_app_call_function(app.cptr(), user.cptr(), name, serializedEjsonArgs, null, callback)
    }

    actual fun realm_app_call_reset_password_function(
        app: RealmAppPointer,
        email: String,
        newPassword: String,
        serializedEjsonPayload: String,
        callback: AppCallback<Unit>
    ) {
        realmc.realm_app_email_password_provider_client_call_reset_password_function(
            app.cptr(),
            email,
            newPassword,
            serializedEjsonPayload,
            callback
        )
    }

    actual fun realm_app_sync_client_reconnect(app: RealmAppPointer) {
        realmc.realm_app_sync_client_reconnect(app.cptr())
    }
    actual fun realm_app_sync_client_has_sessions(app: RealmAppPointer): Boolean {
        return realmc.realm_app_sync_client_has_sessions(app.cptr())
    }

    actual fun realm_app_sync_client_wait_for_sessions_to_terminate(app: RealmAppPointer) {
        realmc.realm_app_sync_client_wait_for_sessions_to_terminate(app.cptr())
    }

    actual fun realm_sync_config_new(user: RealmUserPointer, partition: String): RealmSyncConfigurationPointer {
        return LongPointerWrapper<RealmSyncConfigT>(realmc.realm_sync_config_new(user.cptr(), partition)).also { ptr ->
            // Stop the session immediately when the Realm is closed, so the lifecycle of the
            // Sync Client thread is manageable.
            realmc.realm_sync_config_set_session_stop_policy(ptr.cptr(), realm_sync_session_stop_policy_e.RLM_SYNC_SESSION_STOP_POLICY_IMMEDIATELY)
        }
    }

    actual fun realm_config_set_sync_config(realmConfiguration: RealmConfigurationPointer, syncConfiguration: RealmSyncConfigurationPointer) {
        realmc.realm_config_set_sync_config(realmConfiguration.cptr(), syncConfiguration.cptr())
    }

    private fun classInfo(realm: RealmPointer, className: String): realm_class_info_t {
        val found = booleanArrayOf(false)
        val classInfo = realm_class_info_t()
        realmc.realm_find_class(realm.cptr(), className, found, classInfo)
        if (!found[0]) {
            throw IllegalArgumentException("Cannot find class: '$className'. Has the class been added to the Realm schema?")
        }
        return classInfo
    }

    private fun propertyInfo(realm: RealmPointer, classKey: ClassKey, col: String): realm_property_info_t {
        val found = booleanArrayOf(false)
        val pinfo = realm_property_info_t()
        realmc.realm_find_property(realm.cptr(), classKey.key, col, found, pinfo)
        if (!found[0]) {
            val className = realm_get_class(realm, classKey).name
            throw IllegalArgumentException("Cannot find property: '$col' in class '$className'")
        }
        return pinfo
    }

    actual fun realm_query_parse(
        realm: RealmPointer,
        classKey: ClassKey,
        query: String,
        args: RealmQueryArgumentList,
    ): RealmQueryPointer {
        return LongPointerWrapper(
            realmc.realm_query_parse(
                realm.cptr(),
                classKey.key,
                query,
                args.size,
                args.head
            )
        )
    }

    actual fun realm_query_parse_for_results(
        results: RealmResultsPointer,
        query: String,
        args: RealmQueryArgumentList,
    ): RealmQueryPointer {
        return LongPointerWrapper(
            realmc.realm_query_parse_for_results(
                results.cptr(),
                query,
                args.size,
                args.head
            )
        )
    }

    actual fun realm_query_parse_for_list(
        list: RealmListPointer,
        query: String,
        args: RealmQueryArgumentList,
    ): RealmQueryPointer {
        return LongPointerWrapper(
            realmc.realm_query_parse_for_list(
                list.cptr(),
                query,
                args.size,
                args.head
            )
        )
    }

    actual fun realm_query_parse_for_set(
        set: RealmSetPointer,
        query: String,
        args: RealmQueryArgumentList,
    ): RealmQueryPointer {
        return LongPointerWrapper(
            realmc.realm_query_parse_for_set(
                set.cptr(),
                query,
                args.size,
                args.head
            )
        )
    }

    actual fun realm_query_find_first(query: RealmQueryPointer): Link? {
        val value = realm_value_t()
        val found = booleanArrayOf(false)
        realmc.realm_query_find_first(query.cptr(), value, found)
        if (!found[0]) {
            return null
        }
        if (value.type != realm_value_type_e.RLM_TYPE_LINK) {
            error("Query did not return link but ${value.type}")
        }
        return value.asLink()
    }

    actual fun realm_query_find_all(query: RealmQueryPointer): RealmResultsPointer {
        return LongPointerWrapper(realmc.realm_query_find_all(query.cptr()))
    }

    actual fun realm_query_count(query: RealmQueryPointer): Long {
        val count = LongArray(1)
        realmc.realm_query_count(query.cptr(), count)
        return count[0]
    }

    actual fun realm_query_append_query(
        query: RealmQueryPointer,
        filter: String,
        args: RealmQueryArgumentList,
    ): RealmQueryPointer {
        return LongPointerWrapper(
            realmc.realm_query_append_query(query.cptr(), filter, args.size, args.head)
        )
    }

    actual fun realm_query_get_description(query: RealmQueryPointer): String {
        return realmc.realm_query_get_description(query.cptr())
    }

    actual fun realm_results_get_query(results: RealmResultsPointer): RealmQueryPointer {
        return LongPointerWrapper(realmc.realm_results_get_query(results.cptr()))
    }

    actual fun realm_results_resolve_in(results: RealmResultsPointer, realm: RealmPointer): RealmResultsPointer {
        return LongPointerWrapper(realmc.realm_results_resolve_in(results.cptr(), realm.cptr()))
    }

    actual fun realm_results_count(results: RealmResultsPointer): Long {
        val count = LongArray(1)
        realmc.realm_results_count(results.cptr(), count)
        return count[0]
    }

    actual fun MemAllocator.realm_results_average(
        results: RealmResultsPointer,
        propertyKey: PropertyKey
    ): Pair<Boolean, RealmValue> {
        val struct = allocRealmValueT()
        val found = booleanArrayOf(false)
        realmc.realm_results_average(results.cptr(), propertyKey.key, struct, found)
        return found[0] to RealmValue(struct)
    }

    actual fun MemAllocator.realm_results_sum(
        results: RealmResultsPointer,
        propertyKey: PropertyKey
    ): RealmValue {
        val struct = allocRealmValueT()
        val foundArray = BooleanArray(1)
        realmc.realm_results_sum(results.cptr(), propertyKey.key, struct, foundArray)
        return RealmValue(struct)
    }

    actual fun MemAllocator.realm_results_max(
        results: RealmResultsPointer,
        propertyKey: PropertyKey
    ): RealmValue {
        val struct = allocRealmValueT()
        val foundArray = BooleanArray(1)
        realmc.realm_results_max(results.cptr(), propertyKey.key, struct, foundArray)
        return RealmValue(struct)
    }

    actual fun MemAllocator.realm_results_min(
        results: RealmResultsPointer,
        propertyKey: PropertyKey
    ): RealmValue {
        val struct = allocRealmValueT()
        val foundArray = BooleanArray(1)
        realmc.realm_results_min(results.cptr(), propertyKey.key, struct, foundArray)
        return RealmValue(struct)
    }

    // TODO OPTIMIZE Getting a range
    actual fun MemAllocator.realm_results_get(
        results: RealmResultsPointer,
        index: Long
    ): RealmValue {
        val value = allocRealmValueT()
        realmc.realm_results_get(results.cptr(), index, value)
        return RealmValue(value)
    }

    actual fun realm_results_get_list(results: RealmResultsPointer, index: Long): RealmListPointer =
        LongPointerWrapper(realmc.realm_results_get_list(results.cptr(), index))

    actual fun realm_results_get_dictionary(results: RealmResultsPointer, index: Long): RealmMapPointer =
        LongPointerWrapper(realmc.realm_results_get_dictionary(results.cptr(), index))

    actual fun realm_get_object(realm: RealmPointer, link: Link): RealmObjectPointer {
        return LongPointerWrapper(realmc.realm_get_object(realm.cptr(), link.classKey.key, link.objKey))
    }

    actual fun realm_object_find_with_primary_key(
        realm: RealmPointer,
        classKey: ClassKey,
        transport: RealmValue
    ): RealmObjectPointer? {
        val found = booleanArrayOf(false)
        return nativePointerOrNull(
            realmc.realm_object_find_with_primary_key(
                realm.cptr(),
                classKey.key,
                transport.value,
                found
            )
        )
    }

    actual fun realm_results_delete_all(results: RealmResultsPointer) {
        realmc.realm_results_delete_all(results.cptr())
    }

    actual fun realm_object_delete(obj: RealmObjectPointer) {
        realmc.realm_object_delete(obj.cptr())
    }

    actual fun realm_flx_sync_config_new(user: RealmUserPointer): RealmSyncConfigurationPointer {
        return LongPointerWrapper(realmc.realm_flx_sync_config_new(user.cptr()))
    }

    actual fun realm_sync_subscription_id(subscription: RealmSubscriptionPointer): ObjectId {
        val nativeBytes: ShortArray = realmc.realm_sync_subscription_id(subscription.cptr()).bytes
        val byteArray = ByteArray(nativeBytes.size)
        nativeBytes.mapIndexed { index, b -> byteArray[index] = b.toByte() }
        return ObjectId(byteArray)
    }

    actual fun realm_sync_subscription_name(subscription: RealmSubscriptionPointer): String? {
        return realmc.realm_sync_subscription_name(subscription.cptr())
    }

    actual fun realm_sync_subscription_object_class_name(subscription: RealmSubscriptionPointer): String {
        return realmc.realm_sync_subscription_object_class_name(subscription.cptr())
    }

    actual fun realm_sync_subscription_query_string(subscription: RealmSubscriptionPointer): String {
        return realmc.realm_sync_subscription_query_string(subscription.cptr())
    }

    actual fun realm_sync_subscription_created_at(subscription: RealmSubscriptionPointer): Timestamp {
        val ts: realm_timestamp_t = realmc.realm_sync_subscription_created_at(subscription.cptr())
        return TimestampImpl(ts.seconds, ts.nanoseconds)
    }

    actual fun realm_sync_subscription_updated_at(subscription: RealmSubscriptionPointer): Timestamp {
        val ts: realm_timestamp_t = realmc.realm_sync_subscription_updated_at(subscription.cptr())
        return TimestampImpl(ts.seconds, ts.nanoseconds)
    }

    actual fun realm_sync_get_latest_subscriptionset(realm: RealmPointer): RealmSubscriptionSetPointer {
        return LongPointerWrapper(realmc.realm_sync_get_latest_subscription_set(realm.cptr()))
    }

    actual fun realm_sync_on_subscriptionset_state_change_async(
        subscriptionSet: RealmSubscriptionSetPointer,
        destinationState: CoreSubscriptionSetState,
        callback: SubscriptionSetCallback
    ) {
        val jvmWrapper: (Int) -> Any = { value: Int ->
            callback.onChange(CoreSubscriptionSetState.of(value))
        }
        realmc.realm_sync_on_subscription_set_state_change_async(
            subscriptionSet.cptr(),
            destinationState.nativeValue,
            jvmWrapper
        )
    }

    actual fun realm_sync_subscriptionset_version(subscriptionSet: RealmBaseSubscriptionSetPointer): Long {
        return realmc.realm_sync_subscription_set_version(subscriptionSet.cptr())
    }

    actual fun realm_sync_subscriptionset_state(subscriptionSet: RealmBaseSubscriptionSetPointer): CoreSubscriptionSetState {
        return CoreSubscriptionSetState.of(realmc.realm_sync_subscription_set_state(subscriptionSet.cptr()))
    }

    actual fun realm_sync_subscriptionset_error_str(subscriptionSet: RealmBaseSubscriptionSetPointer): String? {
        return realmc.realm_sync_subscription_set_error_str(subscriptionSet.cptr())
    }

    actual fun realm_sync_subscriptionset_size(subscriptionSet: RealmBaseSubscriptionSetPointer): Long {
        return realmc.realm_sync_subscription_set_size(subscriptionSet.cptr())
    }

    actual fun realm_sync_subscription_at(
        subscriptionSet: RealmBaseSubscriptionSetPointer,
        index: Long
    ): RealmSubscriptionPointer {
        return LongPointerWrapper(realmc.realm_sync_subscription_at(subscriptionSet.cptr(), index))
    }

    actual fun realm_sync_find_subscription_by_name(
        subscriptionSet: RealmBaseSubscriptionSetPointer,
        name: String
    ): RealmSubscriptionPointer? {
        val ptr = realmc.realm_sync_find_subscription_by_name(subscriptionSet.cptr(), name)
        return nativePointerOrNull(ptr)
    }

    actual fun realm_sync_find_subscription_by_query(
        subscriptionSet: RealmBaseSubscriptionSetPointer,
        query: RealmQueryPointer
    ): RealmSubscriptionPointer? {
        val ptr = realmc.realm_sync_find_subscription_by_query(subscriptionSet.cptr(), query.cptr())
        return nativePointerOrNull(ptr)
    }

    actual fun realm_sync_subscriptionset_refresh(subscriptionSet: RealmSubscriptionSetPointer): Boolean {
        return realmc.realm_sync_subscription_set_refresh(subscriptionSet.cptr())
    }

    actual fun realm_sync_make_subscriptionset_mutable(
        subscriptionSet: RealmSubscriptionSetPointer
    ): RealmMutableSubscriptionSetPointer {
        return LongPointerWrapper(
            realmc.realm_sync_make_subscription_set_mutable(subscriptionSet.cptr()),
            managed = false
        )
    }

    actual fun realm_sync_subscriptionset_clear(
        mutableSubscriptionSet: RealmMutableSubscriptionSetPointer
    ): Boolean {
        val erased = realmc.realm_sync_subscription_set_size(mutableSubscriptionSet.cptr()) > 0
        realmc.realm_sync_subscription_set_clear(mutableSubscriptionSet.cptr())
        return erased
    }

    actual fun realm_sync_subscriptionset_insert_or_assign(
        mutatableSubscriptionSet: RealmMutableSubscriptionSetPointer,
        query: RealmQueryPointer,
        name: String?
    ): Pair<RealmSubscriptionPointer, Boolean> {
        val outIndex = longArrayOf(1)
        val outInserted = BooleanArray(1)
        realmc.realm_sync_subscription_set_insert_or_assign_query(
            mutatableSubscriptionSet.cptr(),
            query.cptr(),
            name,
            outIndex,
            outInserted
        )
        return Pair(
            realm_sync_subscription_at(
                mutatableSubscriptionSet as RealmSubscriptionSetPointer,
                outIndex[0]
            ),
            outInserted[0]
        )
    }

    actual fun realm_sync_subscriptionset_erase_by_name(
        mutableSubscriptionSet: RealmMutableSubscriptionSetPointer,
        name: String
    ): Boolean {
        val erased = BooleanArray(1)
        realmc.realm_sync_subscription_set_erase_by_name(
            mutableSubscriptionSet.cptr(),
            name,
            erased
        )
        return erased[0]
    }

    actual fun realm_sync_subscriptionset_erase_by_query(
        mutableSubscriptionSet: RealmMutableSubscriptionSetPointer,
        query: RealmQueryPointer
    ): Boolean {
        val erased = BooleanArray(1)
        realmc.realm_sync_subscription_set_erase_by_query(
            mutableSubscriptionSet.cptr(),
            query.cptr(),
            erased
        )
        return erased[0]
    }

    actual fun realm_sync_subscriptionset_erase_by_id(
        mutableSubscriptionSet: RealmMutableSubscriptionSetPointer,
        sub: RealmSubscriptionPointer
    ): Boolean {
        val id = realmc.realm_sync_subscription_id(sub.cptr())
        val erased = BooleanArray(1)
        realmc.realm_sync_subscription_set_erase_by_id(
            mutableSubscriptionSet.cptr(),
            id,
            erased
        )
        return erased[0]
    }

    actual fun realm_sync_subscriptionset_commit(
        mutableSubscriptionSet: RealmMutableSubscriptionSetPointer
    ): RealmSubscriptionSetPointer {
        return LongPointerWrapper(realmc.realm_sync_subscription_set_commit(mutableSubscriptionSet.cptr()))
    }

    actual fun realm_sync_set_websocket_transport(
        syncClientConfig: RealmSyncClientConfigurationPointer,
        webSocketTransport: WebSocketTransport
    ) {
        realmc.realm_sync_websocket_new(syncClientConfig.cptr(), webSocketTransport)
    }

    actual fun realm_sync_socket_callback_complete(nativePointer: RealmWebsocketHandlerCallbackPointer, cancelled: Boolean, status: WebsocketCallbackResult, reason: String) {
        realmc.realm_sync_websocket_callback_complete(cancelled, nativePointer.cptr(), status.nativeValue, reason)
    }

    actual fun realm_sync_socket_websocket_connected(nativePointer: RealmWebsocketProviderPointer, protocol: String) {
        realmc.realm_sync_websocket_connected(nativePointer.cptr(), protocol)
    }

    actual fun realm_sync_socket_websocket_error(nativePointer: RealmWebsocketProviderPointer) {
        realmc.realm_sync_websocket_error(nativePointer.cptr())
    }

    actual fun realm_sync_socket_websocket_message(
        nativePointer: RealmWebsocketProviderPointer,
        data: ByteArray
    ): Boolean {
        return realmc.realm_sync_websocket_message(nativePointer.cptr(), data, data.size.toLong())
    }

    actual fun realm_sync_socket_websocket_closed(nativePointer: RealmWebsocketProviderPointer, wasClean: Boolean, errorCode: WebsocketErrorCode, reason: String) {
        realmc.realm_sync_websocket_closed(nativePointer.cptr(), wasClean, errorCode.nativeValue, reason)
    }

    fun <T : CapiT> NativePointer<T>.cptr(): Long {
        return (this as LongPointerWrapper).ptr
    }

    private fun <T : CapiT> nativePointerOrNull(ptr: Long, managed: Boolean = true): NativePointer<T>? {
        return if (ptr != 0L) {
            LongPointerWrapper<T>(ptr, managed)
        } else {
            null
        }
    }

    actual fun realm_app_user_apikey_provider_client_create_apikey(
        app: RealmAppPointer,
        user: RealmUserPointer,
        name: String,
        callback: AppCallback<ApiKeyWrapper>
    ) {
        realmc.realm_app_user_apikey_provider_client_create_apikey(
            app.cptr(),
            user.cptr(),
            name,
            callback
        )
    }

    actual fun realm_app_user_apikey_provider_client_delete_apikey(
        app: RealmAppPointer,
        user: RealmUserPointer,
        id: ObjectId,
        callback: AppCallback<Unit>
    ) {
        realmc.realm_app_user_apikey_provider_client_delete_apikey(
            app.cptr(),
            user.cptr(),
            id.asRealmObjectIdT(),
            callback
        )
    }

    actual fun realm_app_user_apikey_provider_client_disable_apikey(
        app: RealmAppPointer,
        user: RealmUserPointer,
        id: ObjectId,
        callback: AppCallback<Unit>
    ) {
        realmc.realm_app_user_apikey_provider_client_disable_apikey(
            app.cptr(),
            user.cptr(),
            id.asRealmObjectIdT(),
            callback
        )
    }

    actual fun realm_app_user_apikey_provider_client_enable_apikey(
        app: RealmAppPointer,
        user: RealmUserPointer,
        id: ObjectId,
        callback: AppCallback<Unit>
    ) {
        realmc.realm_app_user_apikey_provider_client_enable_apikey(
            app.cptr(),
            user.cptr(),
            id.asRealmObjectIdT(),
            callback
        )
    }

    actual fun realm_app_user_apikey_provider_client_fetch_apikey(
        app: RealmAppPointer,
        user: RealmUserPointer,
        id: ObjectId,
        callback: AppCallback<ApiKeyWrapper>,
    ) {
        realmc.realm_app_user_apikey_provider_client_fetch_apikey(
            app.cptr(),
            user.cptr(),
            id.asRealmObjectIdT(),
            callback
        )
    }

    actual fun realm_app_user_apikey_provider_client_fetch_apikeys(
        app: RealmAppPointer,
        user: RealmUserPointer,
        callback: AppCallback<Array<ApiKeyWrapper>>,
    ) {
        realmc.realm_app_user_apikey_provider_client_fetch_apikeys(
            app.cptr(),
            user.cptr(),
            callback
        )
    }
}

fun realm_value_t.asTimestamp(): Timestamp {
    if (this.type != realm_value_type_e.RLM_TYPE_TIMESTAMP) {
        error("Value is not of type Timestamp: $this.type")
    }
    return TimestampImpl(this.timestamp.seconds, this.timestamp.nanoseconds)
}

fun realm_value_t.asLink(): Link {
    if (this.type != realm_value_type_e.RLM_TYPE_LINK) {
        error("Value is not of type link: $this.type")
    }
    return Link(ClassKey(this.link.target_table), this.link.target)
}

fun ObjectId.asRealmObjectIdT(): realm_object_id_t {
    return realm_object_id_t().apply {
        val data = ShortArray(OBJECT_ID_BYTES_SIZE)
        val objectIdBytes = this@asRealmObjectIdT.toByteArray()
        (0 until OBJECT_ID_BYTES_SIZE).map {
            data[it] = objectIdBytes[it].toShort()
        }
        bytes = data
    }
}

private class JVMScheduler(dispatcher: CoroutineDispatcher) {
    val scope: CoroutineScope = CoroutineScope(dispatcher)
    val lock = SynchronizableObject()
    var cancelled = false

    fun notifyCore(schedulerPointer: Long) {
        scope.launch {
            lock.withLock {
                if (!cancelled) {
                    realmc.invoke_core_notify_callback(schedulerPointer)
                }
            }
        }
    }

    fun cancel() {
        lock.withLock {
            cancelled = true
        }
    }
}<|MERGE_RESOLUTION|>--- conflicted
+++ resolved
@@ -1112,11 +1112,7 @@
             deletions,
             insertions,
             modifications,
-<<<<<<< HEAD
             collectionWasDeleted,
-=======
-            collectionWasDeleted
->>>>>>> b77ebc1c
         )
 
         val deletionStructs = realmc.new_valueArray(deletions[0].toInt())
@@ -1134,11 +1130,7 @@
             insertions,
             modificationStructs,
             modifications,
-<<<<<<< HEAD
-            collectionWasCleared
-=======
             collectionWasCleared,
->>>>>>> b77ebc1c
         )
 
         // TODO optimize - integrate within mem allocator?
