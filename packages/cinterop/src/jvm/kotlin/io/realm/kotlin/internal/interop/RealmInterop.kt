--- conflicted
+++ resolved
@@ -511,97 +511,6 @@
         return realmc.realm_list_is_valid(list.cptr())
     }
 
-<<<<<<< HEAD
-    // TODO OPTIMIZE Maybe move this to JNI to avoid multiple round trips for allocating and
-    //  updating before actually calling
-    @Suppress("ComplexMethod", "LongMethod")
-    private fun to_realm_value(realmValue: RealmValue): realm_value_t {
-        val cvalue = realm_value_t()
-        val value = realmValue.value
-        if (value == null) {
-            cvalue.type = realm_value_type_e.RLM_TYPE_NULL
-        } else {
-            when (value) {
-                is String -> {
-                    cvalue.type = realm_value_type_e.RLM_TYPE_STRING
-                    cvalue.string = value
-                }
-                /*is Byte -> {
-                    cvalue.type = realm_value_type_e.RLM_TYPE_INT
-                    cvalue.integer = value.toLong()
-                }
-                is Char -> {
-                    cvalue.type = realm_value_type_e.RLM_TYPE_INT
-                    cvalue.integer = value.toLong()
-                }
-                is Short -> {
-                    cvalue.type = realm_value_type_e.RLM_TYPE_INT
-                    cvalue.integer = value.toLong()
-                }
-                is Int -> {
-                    cvalue.type = realm_value_type_e.RLM_TYPE_INT
-                    cvalue.integer = value.toLong()
-                }*/
-                is Long -> {
-                    cvalue.type = realm_value_type_e.RLM_TYPE_INT
-                    cvalue.integer = value
-                }
-                is Boolean -> {
-                    cvalue.type = realm_value_type_e.RLM_TYPE_BOOL
-                    cvalue._boolean = value
-                }
-                is Float -> {
-                    cvalue.type = realm_value_type_e.RLM_TYPE_FLOAT
-                    cvalue.fnum = value
-                }
-                is Double -> {
-                    cvalue.type = realm_value_type_e.RLM_TYPE_DOUBLE
-                    cvalue.dnum = value
-                }
-                is Timestamp -> {
-                    cvalue.type = realm_value_type_e.RLM_TYPE_TIMESTAMP
-                    cvalue.timestamp = realm_timestamp_t().apply {
-                        seconds = value.seconds
-                        nanoseconds = value.nanoSeconds
-                    }
-                }
-                is ObjectIdWrapper -> {
-                    cvalue.type = realm_value_type_e.RLM_TYPE_OBJECT_ID
-                    cvalue.object_id = realm_object_id_t().apply {
-                        val data = ShortArray(OBJECT_ID_BYTES_SIZE)
-                        @OptIn(ExperimentalUnsignedTypes::class)
-                        (0 until OBJECT_ID_BYTES_SIZE).map {
-                            data[it] = value.bytes[it].toShort()
-                        }
-                        bytes = data
-                    }
-                }
-                is UUIDWrapper -> {
-                    cvalue.type = realm_value_type_e.RLM_TYPE_UUID
-                    cvalue.uuid = realm_uuid_t().apply {
-                        val data = ShortArray(UUID_BYTES_SIZE)
-                        @OptIn(ExperimentalUnsignedTypes::class)
-                        (0 until UUID_BYTES_SIZE).map {
-                            data[it] = value.bytes[it].toShort()
-                        }
-                        bytes = data
-                    }
-                }
-                is RealmObjectInterop -> {
-                    val nativePointer = value.objectPointer
-                    cvalue.link = realmc.realm_object_as_link(nativePointer.cptr())
-                    cvalue.type = realm_value_type_e.RLM_TYPE_LINK
-                }
-                else -> {
-                    TODO("Unsupported type for to_realm_value `${value!!::class.simpleName}`")
-                }
-            }
-        }
-        return cvalue
-    }
-
-=======
->>>>>>> a0e91fb1
     actual fun realm_object_add_notification_callback(obj: RealmObjectPointer, callback: Callback<RealmChangesPointer>): RealmNotificationTokenPointer {
         return LongPointerWrapper(
             realmc.register_object_notification_cb(
@@ -1605,6 +1514,17 @@
                 cvalue.link = realmc.realm_object_as_link(nativePointer.cptr())
                 cvalue.type = realm_value_type_e.RLM_TYPE_LINK
             }
+            is UUIDWrapper -> {
+                cvalue.type = realm_value_type_e.RLM_TYPE_UUID
+                cvalue.uuid = realm_uuid_t().apply {
+                    val data = ShortArray(UUID_BYTES_SIZE)
+                    @OptIn(ExperimentalUnsignedTypes::class)
+                    (0 until UUID_BYTES_SIZE).map {
+                        data[it] = value.bytes[it].toShort()
+                    }
+                    bytes = data
+                }
+            }
             else -> {
                 TODO("Unsupported type for capiRealmValue `${value!!::class.simpleName}`")
             }
