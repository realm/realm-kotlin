/*
 * Copyright 2020 Realm Inc.
 *
 * Licensed under the Apache License, Version 2.0 (the "License");
 * you may not use this file except in compliance with the License.
 * You may obtain a copy of the License at
 *
 * http://www.apache.org/licenses/LICENSE-2.0
 *
 * Unless required by applicable law or agreed to in writing, software
 * distributed under the License is distributed on an "AS IS" BASIS,
 * WITHOUT WARRANTIES OR CONDITIONS OF ANY KIND, either express or implied.
 * See the License for the specific language governing permissions and
 * limitations under the License.
 */

package io.realm.kotlin.internal.interop

import io.realm.kotlin.internal.interop.Constants.ENCRYPTION_KEY_LENGTH
import io.realm.kotlin.internal.interop.sync.ApiKeyWrapper
import io.realm.kotlin.internal.interop.sync.AuthProvider
import io.realm.kotlin.internal.interop.sync.CoreConnectionState
import io.realm.kotlin.internal.interop.sync.CoreSubscriptionSetState
import io.realm.kotlin.internal.interop.sync.CoreSyncSessionState
import io.realm.kotlin.internal.interop.sync.CoreUserState
import io.realm.kotlin.internal.interop.sync.JVMSyncSessionTransferCompletionCallback
import io.realm.kotlin.internal.interop.sync.MetadataMode
import io.realm.kotlin.internal.interop.sync.NetworkTransport
import io.realm.kotlin.internal.interop.sync.ProgressDirection
import io.realm.kotlin.internal.interop.sync.ProtocolClientErrorCode
import io.realm.kotlin.internal.interop.sync.SyncErrorCodeCategory
import io.realm.kotlin.internal.interop.sync.SyncSessionResyncMode
import io.realm.kotlin.internal.interop.sync.SyncUserIdentity
import kotlinx.coroutines.CoroutineDispatcher
import kotlinx.coroutines.CoroutineScope
import kotlinx.coroutines.CoroutineStart
import kotlinx.coroutines.launch
import org.mongodb.kbson.ObjectId

// FIXME API-CLEANUP Rename io.realm.interop. to something with platform?
//  https://github.com/realm/realm-kotlin/issues/56

actual val INVALID_CLASS_KEY: ClassKey by lazy { ClassKey(realmc.getRLM_INVALID_CLASS_KEY()) }
actual val INVALID_PROPERTY_KEY: PropertyKey by lazy { PropertyKey(realmc.getRLM_INVALID_PROPERTY_KEY()) }

/**
 * JVM/Android interop implementation.
 *
 * NOTE: All methods that return a boolean to indicate an exception are being checked automatically in JNI.
 * So there is no need to verify the return value in the JVM interop layer.
 */
@Suppress("LargeClass", "FunctionNaming", "TooGenericExceptionCaught")
actual object RealmInterop {

    actual fun realm_get_version_id(realm: RealmPointer): Long {
        val version = realm_version_id_t()
        val found = BooleanArray(1)
        realmc.realm_get_version_id(realm.cptr(), found, version)
        return if (found[0]) {
            version.version
        } else {
            throw IllegalStateException("No VersionId was available. Reading the VersionId requires a valid read transaction.")
        }
    }

    actual fun realm_get_library_version(): String {
        return realmc.realm_get_library_version()
    }

    actual fun realm_get_num_versions(realm: RealmPointer): Long {
        val result = LongArray(1)
        realmc.realm_get_num_versions(realm.cptr(), result)
        return result.first()
    }

    actual fun realm_refresh(realm: RealmPointer) {
        // Only returns `true` if the version changed, `false` if the version
        // was already at the latest. Errors will be represented by the actual
        // return value, so just ignore this out parameter.
        val didRefresh = booleanArrayOf(false)
        realmc.realm_refresh(realm.cptr(), didRefresh)
    }

    actual fun realm_schema_new(schema: List<Pair<ClassInfo, List<PropertyInfo>>>): RealmSchemaPointer {
        val count = schema.size
        val cclasses = realmc.new_classArray(count)
        val cproperties = realmc.new_propertyArrayArray(count)

        for ((i, entry) in schema.withIndex()) {
            val (clazz, properties) = entry

            val computedCount = properties.count { it.isComputed }

            // Class
            val cclass = realm_class_info_t().apply {
                name = clazz.name
                primary_key = clazz.primaryKey
                num_properties = (properties.size - computedCount).toLong()
                num_computed_properties = computedCount.toLong()
                key = INVALID_CLASS_KEY.key
                flags = clazz.flags
            }
            // Properties
            val classProperties = realmc.new_propertyArray(properties.size)
            for ((j, property) in properties.withIndex()) {
                val cproperty = realm_property_info_t().apply {
                    name = property.name
                    public_name = property.publicName
                    type = property.type.nativeValue
                    collection_type = property.collectionType.nativeValue
                    link_target = property.linkTarget
                    link_origin_property_name = property.linkOriginPropertyName
                    key = INVALID_PROPERTY_KEY.key
                    flags = property.flags
                }
                realmc.propertyArray_setitem(classProperties, j, cproperty)
            }
            realmc.classArray_setitem(cclasses, i, cclass)
            realmc.propertyArrayArray_setitem(cproperties, i, classProperties)
        }
        return LongPointerWrapper(realmc.realm_schema_new(cclasses, count.toLong(), cproperties))
    }

    actual fun realm_config_new(): RealmConfigurationPointer {
        return LongPointerWrapper(realmc.realm_config_new())
    }

    actual fun realm_config_set_path(config: RealmConfigurationPointer, path: String) {
        realmc.realm_config_set_path((config as LongPointerWrapper).ptr, path)
    }

    actual fun realm_config_set_schema_mode(config: RealmConfigurationPointer, mode: SchemaMode) {
        realmc.realm_config_set_schema_mode((config as LongPointerWrapper).ptr, mode.nativeValue)
    }

    actual fun realm_config_set_schema_version(config: RealmConfigurationPointer, version: Long) {
        realmc.realm_config_set_schema_version((config as LongPointerWrapper).ptr, version)
    }

    actual fun realm_config_set_schema(config: RealmConfigurationPointer, schema: RealmSchemaPointer) {
        realmc.realm_config_set_schema((config as LongPointerWrapper).ptr, (schema as LongPointerWrapper).ptr)
    }

    actual fun realm_config_set_max_number_of_active_versions(config: RealmConfigurationPointer, maxNumberOfVersions: Long) {
        realmc.realm_config_set_max_number_of_active_versions(config.cptr(), maxNumberOfVersions)
    }

    actual fun realm_config_set_encryption_key(config: RealmConfigurationPointer, encryptionKey: ByteArray) {
        realmc.realm_config_set_encryption_key(config.cptr(), encryptionKey, encryptionKey.size.toLong())
    }

    actual fun realm_config_get_encryption_key(config: RealmConfigurationPointer): ByteArray? {
        val key = ByteArray(ENCRYPTION_KEY_LENGTH)
        val keyLength: Long = realmc.realm_config_get_encryption_key(config.cptr(), key)

        if (keyLength == ENCRYPTION_KEY_LENGTH.toLong()) {
            return key
        }
        return null
    }

    actual fun realm_config_set_should_compact_on_launch_function(
        config: RealmConfigurationPointer,
        callback: CompactOnLaunchCallback
    ) {
        realmc.realm_config_set_should_compact_on_launch_function(config.cptr(), callback)
    }

    actual fun realm_config_set_migration_function(config: RealmConfigurationPointer, callback: MigrationCallback) {
        realmc.realm_config_set_migration_function(config.cptr(), callback)
    }

    actual fun realm_config_set_data_initialization_function(config: RealmConfigurationPointer, callback: DataInitializationCallback) {
        realmc.realm_config_set_data_initialization_function(config.cptr(), callback)
    }

    actual fun realm_config_set_in_memory(config: RealmConfigurationPointer, inMemory: Boolean) {
        realmc.realm_config_set_in_memory(config.cptr(), inMemory)
    }

    actual fun realm_open(config: RealmConfigurationPointer, dispatcher: CoroutineDispatcher?): Pair<LiveRealmPointer, Boolean> {
        // Configure callback to track if the file was created as part of opening
        var fileCreated = false
        val callback = DataInitializationCallback {
            fileCreated = true
            true
        }
        realm_config_set_data_initialization_function(config, callback)

        // create a custom Scheduler for JVM if a Coroutine Dispatcher is provided other wise
        // pass null to use the generic one
        val realmPtr = LongPointerWrapper<LiveRealmT>(
            realmc.open_realm_with_scheduler(
                (config as LongPointerWrapper).ptr,
                if (dispatcher != null) JVMScheduler(dispatcher) else null
            )
        )
        // Ensure that we can read version information, etc.
        realm_begin_read(realmPtr)
        return Pair(realmPtr, fileCreated)
    }

    actual fun realm_open_synchronized(config: RealmConfigurationPointer): RealmAsyncOpenTaskPointer {
        return LongPointerWrapper(realmc.realm_open_synchronized(config.cptr()))
    }

    actual fun realm_async_open_task_start(task: RealmAsyncOpenTaskPointer, callback: AsyncOpenCallback) {
        realmc.realm_async_open_task_start(task.cptr(), callback)
    }

    actual fun realm_async_open_task_cancel(task: RealmAsyncOpenTaskPointer) {
        realmc.realm_async_open_task_cancel(task.cptr())
    }

    actual fun realm_add_realm_changed_callback(realm: LiveRealmPointer, block: () -> Unit): RealmCallbackTokenPointer {
        return LongPointerWrapper(
            realmc.realm_add_realm_changed_callback(realm.cptr(), block),
            managed = false
        )
    }

    actual fun realm_add_schema_changed_callback(realm: LiveRealmPointer, block: (RealmSchemaPointer) -> Unit): RealmCallbackTokenPointer {
        return LongPointerWrapper(
            realmc.realm_add_schema_changed_callback(realm.cptr(), block),
            managed = false
        )
    }

    actual fun realm_freeze(liveRealm: LiveRealmPointer): FrozenRealmPointer {
        return LongPointerWrapper(realmc.realm_freeze(liveRealm.cptr()))
    }

    actual fun realm_is_frozen(realm: RealmPointer): Boolean {
        return realmc.realm_is_frozen(realm.cptr())
    }

    actual fun realm_close(realm: RealmPointer) {
        realmc.realm_close(realm.cptr())
    }

    actual fun realm_delete_files(path: String) {
        val deleted = booleanArrayOf(false)
        realmc.realm_delete_files(path, deleted)

        if (!deleted[0]) {
            throw IllegalStateException("It's not allowed to delete the file associated with an open Realm. Remember to call 'close()' on the instances of the realm before deleting its file: $path")
        }
    }

    actual fun realm_convert_with_config(
        realm: RealmPointer,
        config: RealmConfigurationPointer,
        mergeWithExisting: Boolean
    ) {
        realmc.realm_convert_with_config(realm.cptr(), config.cptr(), mergeWithExisting)
    }

    actual fun realm_schema_validate(schema: RealmSchemaPointer, mode: SchemaValidationMode): Boolean {
        return realmc.realm_schema_validate(schema.cptr(), mode.nativeValue.toLong())
    }

    actual fun realm_get_schema(realm: RealmPointer): RealmSchemaPointer {
        return LongPointerWrapper(realmc.realm_get_schema(realm.cptr()))
    }

    actual fun realm_get_schema_version(realm: RealmPointer): Long {
        return realmc.realm_get_schema_version(realm.cptr())
    }

    actual fun realm_get_num_classes(realm: RealmPointer): Long {
        return realmc.realm_get_num_classes(realm.cptr())
    }

    actual fun realm_get_class_keys(realm: RealmPointer): List<ClassKey> {
        val count = realm_get_num_classes(realm)
        val keys = LongArray(count.toInt())
        val outCount = longArrayOf(0)
        realmc.realm_get_class_keys(realm.cptr(), keys, count, outCount)
        if (count != outCount[0]) {
            error("Invalid schema: Insufficient keys; got ${outCount[0]}, expected $count")
        }
        return keys.map { ClassKey(it) }
    }

    actual fun realm_find_class(realm: RealmPointer, name: String): ClassKey? {
        val info = realm_class_info_t()
        val found = booleanArrayOf(false)
        realmc.realm_find_class(realm.cptr(), name, found, info)
        return if (found[0]) {
            ClassKey(info.key)
        } else {
            null
        }
    }

    actual fun realm_get_class(realm: RealmPointer, classKey: ClassKey): ClassInfo {
        val info = realm_class_info_t()
        realmc.realm_get_class(realm.cptr(), classKey.key, info)
        return with(info) {
            ClassInfo(name, primary_key, num_properties, num_computed_properties, ClassKey(key), flags)
        }
    }
    actual fun realm_get_class_properties(realm: RealmPointer, classKey: ClassKey, max: Long): List<PropertyInfo> {
        val properties = realmc.new_propertyArray(max.toInt())
        val outCount = longArrayOf(0)
        realmc.realm_get_class_properties(realm.cptr(), classKey.key, properties, max, outCount)
        return if (outCount[0] > 0) {
            (0 until outCount[0]).map { i ->
                with(realmc.propertyArray_getitem(properties, i.toInt())) {
                    PropertyInfo(
                        name,
                        public_name,
                        PropertyType.from(type),
                        CollectionType.from(collection_type),
                        link_target,
                        link_origin_property_name,
                        PropertyKey(key),
                        flags
                    )
                }
            }
        } else {
            emptyList()
        }
    }

    internal actual fun realm_release(p: RealmNativePointer) {
        realmc.realm_release(p.cptr())
    }

    actual fun realm_equals(p1: RealmNativePointer, p2: RealmNativePointer): Boolean {
        return realmc.realm_equals(p1.cptr(), p2.cptr())
    }

    actual fun realm_is_closed(realm: RealmPointer): Boolean {
        return realmc.realm_is_closed(realm.cptr())
    }

    actual fun realm_begin_read(realm: RealmPointer) {
        realmc.realm_begin_read(realm.cptr())
    }

    actual fun realm_begin_write(realm: LiveRealmPointer) {
        realmc.realm_begin_write(realm.cptr())
    }

    actual fun realm_commit(realm: LiveRealmPointer) {
        realmc.realm_commit(realm.cptr())
    }

    actual fun realm_rollback(realm: LiveRealmPointer) {
        realmc.realm_rollback(realm.cptr())
    }

    actual fun realm_is_in_transaction(realm: RealmPointer): Boolean {
        return realmc.realm_is_writable(realm.cptr())
    }

    actual fun realm_update_schema(realm: LiveRealmPointer, schema: RealmSchemaPointer) {
        realmc.realm_update_schema(realm.cptr(), schema.cptr())
    }

    actual fun realm_object_create(realm: LiveRealmPointer, classKey: ClassKey): RealmObjectPointer {
        return LongPointerWrapper(realmc.realm_object_create(realm.cptr(), classKey.key))
    }

    actual fun realm_object_create_with_primary_key(
        realm: LiveRealmPointer,
        classKey: ClassKey,
        primaryKeyTransport: RealmValue
    ): RealmObjectPointer {
        return LongPointerWrapper(
            realmc.realm_object_create_with_primary_key(
                realm.cptr(),
                classKey.key,
                primaryKeyTransport.value
            )
        )
    }

    actual fun realm_object_get_or_create_with_primary_key(
        realm: LiveRealmPointer,
        classKey: ClassKey,
        primaryKeyTransport: RealmValue
    ): RealmObjectPointer {
        val created = booleanArrayOf(false)
        return LongPointerWrapper(
            realmc.realm_object_get_or_create_with_primary_key(
                realm.cptr(),
                classKey.key,
                primaryKeyTransport.value,
                created
            )
        )
    }

    actual fun realm_object_is_valid(obj: RealmObjectPointer): Boolean {
        return realmc.realm_object_is_valid(obj.cptr())
    }

    actual fun realm_object_get_key(obj: RealmObjectPointer): ObjectKey {
        return ObjectKey(realmc.realm_object_get_key(obj.cptr()))
    }

    actual fun realm_object_resolve_in(obj: RealmObjectPointer, realm: RealmPointer): RealmObjectPointer? {
        val objectPointer = longArrayOf(0)
        realmc.realm_object_resolve_in(obj.cptr(), realm.cptr(), objectPointer)
        return if (objectPointer[0] != 0L) {
            LongPointerWrapper(objectPointer[0])
        } else {
            null
        }
    }

    actual fun realm_object_as_link(obj: RealmObjectPointer): Link {
        val link: realm_link_t = realmc.realm_object_as_link(obj.cptr())
        return Link(ClassKey(link.target_table), link.target)
    }

    actual fun realm_object_get_table(obj: RealmObjectPointer): ClassKey {
        return ClassKey(realmc.realm_object_get_table(obj.cptr()))
    }

    actual fun realm_get_col_key(
        realm: RealmPointer,
        classKey: ClassKey,
        col: String
    ): PropertyKey {
        return PropertyKey(propertyInfo(realm, classKey, col).key)
    }

    actual fun MemAllocator.realm_get_value(
        obj: RealmObjectPointer,
        key: PropertyKey
    ): RealmValue {
        val struct = allocRealmValueT()
        realmc.realm_get_value((obj as LongPointerWrapper).ptr, key.key, struct)
        return RealmValue(struct)
    }

    actual fun realm_set_value(
        obj: RealmObjectPointer,
        key: PropertyKey,
        value: RealmValue,
        isDefault: Boolean
    ) {
        realmc.realm_set_value(obj.cptr(), key.key, value.value, isDefault)
    }

    actual fun realm_set_embedded(obj: RealmObjectPointer, key: PropertyKey): RealmObjectPointer {
        return LongPointerWrapper(realmc.realm_set_embedded(obj.cptr(), key.key))
    }

    actual fun realm_object_add_int(obj: RealmObjectPointer, key: PropertyKey, value: Long) {
        realmc.realm_object_add_int(obj.cptr(), key.key, value)
    }

    actual fun <T> realm_object_get_parent(
        obj: RealmObjectPointer,
        block: (ClassKey, RealmObjectPointer) -> T
    ): T {
        val objectPointerArray = longArrayOf(0)
        val classKeyPointerArray = longArrayOf(0)

        realmc.realm_object_get_parent(
            /* object = */ obj.cptr(),
            /* parent = */ objectPointerArray,
            /* class_key = */ classKeyPointerArray
        )

        val classKey = ClassKey(classKeyPointerArray[0])
        val objectPointer = LongPointerWrapper<RealmObjectT>(objectPointerArray[0])

        return block(classKey, objectPointer)
    }

    actual fun realm_get_list(obj: RealmObjectPointer, key: PropertyKey): RealmListPointer {
        return LongPointerWrapper(
            realmc.realm_get_list(
                (obj as LongPointerWrapper).ptr,
                key.key
            )
        )
    }

    actual fun realm_get_backlinks(obj: RealmObjectPointer, sourceClassKey: ClassKey, sourcePropertyKey: PropertyKey): RealmResultsPointer {
        return LongPointerWrapper(
            realmc.realm_get_backlinks(
                (obj as LongPointerWrapper).ptr,
                sourceClassKey.key,
                sourcePropertyKey.key
            )
        )
    }

    actual fun realm_list_size(list: RealmListPointer): Long {
        val size = LongArray(1)
        realmc.realm_list_size(list.cptr(), size)
        return size[0]
    }

    actual fun MemAllocator.realm_list_get(
        list: RealmListPointer,
        index: Long
    ): RealmValue {
        val struct = allocRealmValueT()
        realmc.realm_list_get(list.cptr(), index, struct)
        return RealmValue(struct)
    }

    actual fun realm_list_add(list: RealmListPointer, index: Long, transport: RealmValue) {
        realmc.realm_list_insert(list.cptr(), index, transport.value)
    }

    actual fun realm_list_insert_embedded(list: RealmListPointer, index: Long): RealmObjectPointer {
        return LongPointerWrapper(realmc.realm_list_insert_embedded(list.cptr(), index))
    }

    actual fun realm_list_set(
        list: RealmListPointer,
        index: Long,
        inputTransport: RealmValue
    ) {
        realmc.realm_list_set(list.cptr(), index, inputTransport.value)
    }

    actual fun MemAllocator.realm_list_set_embedded(
        list: RealmListPointer,
        index: Long
    ): RealmValue {
        val struct = allocRealmValueT()

        // Returns the new object as a Link to follow convention of other getters and allow to
        // reuse the converter infrastructure
        val embedded = realmc.realm_list_set_embedded(list.cptr(), index)
        val link: realm_link_t = realmc.realm_object_as_link(embedded)
        return RealmValue(
            struct.apply {
                this.type = realm_value_type_e.RLM_TYPE_LINK
                this.link = link
            }
        )
    }

    actual fun realm_list_clear(list: RealmListPointer) {
        realmc.realm_list_clear(list.cptr())
    }

    actual fun realm_list_remove_all(list: RealmListPointer) {
        realmc.realm_list_remove_all(list.cptr())
    }

    actual fun realm_list_erase(list: RealmListPointer, index: Long) {
        realmc.realm_list_erase(list.cptr(), index)
    }

    actual fun realm_list_resolve_in(
        list: RealmListPointer,
        realm: RealmPointer
    ): RealmListPointer? {
        val listPointer = longArrayOf(0)
        realmc.realm_list_resolve_in(list.cptr(), realm.cptr(), listPointer)
        return if (listPointer[0] != 0L) {
            LongPointerWrapper(listPointer[0])
        } else {
            null
        }
    }

    actual fun realm_list_is_valid(list: RealmListPointer): Boolean {
        return realmc.realm_list_is_valid(list.cptr())
    }

    actual fun realm_get_set(obj: RealmObjectPointer, key: PropertyKey): RealmSetPointer {
        return LongPointerWrapper(realmc.realm_get_set(obj.cptr(), key.key))
    }

    actual fun realm_set_size(set: RealmSetPointer): Long {
        val size = LongArray(1)
        realmc.realm_set_size(set.cptr(), size)
        return size[0]
    }

    actual fun realm_set_clear(set: RealmSetPointer) {
        realmc.realm_set_clear(set.cptr())
    }

    actual fun realm_set_insert(set: RealmSetPointer, transport: RealmValue): Boolean {
        val size = LongArray(1)
        val inserted = BooleanArray(1)
        realmc.realm_set_insert(set.cptr(), transport.value, size, inserted)
        return inserted[0]
    }

    // See comment in darwin implementation as to why we don't return null just like we do in other
    // functions.
    actual fun MemAllocator.realm_set_get(
        set: RealmSetPointer,
        index: Long
    ): RealmValue {
        val struct = allocRealmValueT()
        realmc.realm_set_get(set.cptr(), index, struct)
        return RealmValue(struct)
    }

    actual fun realm_set_find(set: RealmSetPointer, transport: RealmValue): Boolean {
        val index = LongArray(1)
        val found = BooleanArray(1)
        realmc.realm_set_find(set.cptr(), transport.value, index, found)
        return found[0]
    }

    actual fun realm_set_erase(set: RealmSetPointer, transport: RealmValue): Boolean {
        val erased = BooleanArray(1)
        realmc.realm_set_erase(set.cptr(), transport.value, erased)
        return erased[0]
    }

    actual fun realm_set_remove_all(set: RealmSetPointer) {
        realmc.realm_set_remove_all(set.cptr())
    }

    actual fun realm_set_resolve_in(set: RealmSetPointer, realm: RealmPointer): RealmSetPointer? {
        val setPointer = longArrayOf(0)
        realmc.realm_set_resolve_in(set.cptr(), realm.cptr(), setPointer)
        return if (setPointer[0] != 0L) {
            LongPointerWrapper(setPointer[0])
        } else {
            null
        }
    }

    actual fun realm_set_is_valid(set: RealmSetPointer): Boolean {
        return realmc.realm_set_is_valid(set.cptr())
    }

    actual fun realm_get_dictionary(
        obj: RealmObjectPointer,
        key: PropertyKey
    ): RealmMapPointer {
        val ptr = realmc.realm_get_dictionary(obj.cptr(), key.key)
        return LongPointerWrapper(ptr)
    }

    actual fun realm_dictionary_clear(dictionary: RealmMapPointer) {
        realmc.realm_dictionary_clear(dictionary.cptr())
    }

    actual fun realm_dictionary_size(dictionary: RealmMapPointer): Long {
        val size = LongArray(1)
        realmc.realm_dictionary_size(dictionary.cptr(), size)
        return size[0]
    }

    actual fun realm_dictionary_to_results(
        dictionary: RealmMapPointer
    ): RealmResultsPointer {
        return LongPointerWrapper(realmc.realm_dictionary_to_results(dictionary.cptr()))
    }

    actual fun MemAllocator.realm_dictionary_find(
        dictionary: RealmMapPointer,
        mapKey: RealmValue
    ): RealmValue {
        val found = BooleanArray(1)
        val struct = allocRealmValueT()
        realmc.realm_dictionary_find(dictionary.cptr(), mapKey.value, struct, found)
        return RealmValue(struct)
    }

    actual fun MemAllocator.realm_dictionary_get(
        dictionary: RealmMapPointer,
        pos: Int
    ): Pair<RealmValue, RealmValue> {
        val keyTransport = allocRealmValueT()
        val valueTransport = allocRealmValueT()
        realmc.realm_dictionary_get(dictionary.cptr(), pos.toLong(), keyTransport, valueTransport)
        return Pair(RealmValue(keyTransport), RealmValue(valueTransport))
    }

    actual fun MemAllocator.realm_dictionary_insert(
        dictionary: RealmMapPointer,
        mapKey: RealmValue,
        value: RealmValue
    ): Pair<RealmValue, Boolean> {
        val previousValue = realm_dictionary_find(dictionary, mapKey)
        val index = LongArray(1)
        val inserted = BooleanArray(1)
        realmc.realm_dictionary_insert(dictionary.cptr(), mapKey.value, value.value, index, inserted)
        return Pair(previousValue, inserted[0])
    }

    actual fun MemAllocator.realm_dictionary_erase(
        dictionary: RealmMapPointer,
        mapKey: RealmValue
    ): Pair<RealmValue, Boolean> {
        val previousValue = realm_dictionary_find(dictionary, mapKey)
        val erased = BooleanArray(1)
        realmc.realm_dictionary_erase(dictionary.cptr(), mapKey.value, erased)
        return Pair(previousValue, erased[0])
    }

    actual fun realm_dictionary_contains_key(
        dictionary: RealmMapPointer,
        mapKey: RealmValue
    ): Boolean {
        val found = BooleanArray(1)
        realmc.realm_dictionary_contains_key(dictionary.cptr(), mapKey.value, found)
        return found[0]
    }

    actual fun realm_dictionary_contains_value(
        dictionary: RealmMapPointer,
        value: RealmValue
    ): Boolean {
        val index = LongArray(1)
        realmc.realm_dictionary_contains_value(dictionary.cptr(), value.value, index)
        return index[0] != -1L
    }

    actual fun realm_dictionary_get_keys(dictionary: RealmMapPointer): RealmResultsPointer {
        val size = LongArray(1)
        val keysPointer = longArrayOf(0)
        realmc.realm_dictionary_get_keys(dictionary.cptr(), size, keysPointer)
        return if (keysPointer[0] != 0L) {
            LongPointerWrapper(keysPointer[0])
        } else {
            throw IllegalArgumentException("There was an error retrieving the dictionary keys.")
        }
    }

    actual fun realm_dictionary_resolve_in(
        dictionary: RealmMapPointer,
        realm: RealmPointer
    ): RealmMapPointer? {
        val dictionaryPointer = longArrayOf(0)
        realmc.realm_set_resolve_in(dictionary.cptr(), realm.cptr(), dictionaryPointer)
        return if (dictionaryPointer[0] != 0L) {
            LongPointerWrapper(dictionaryPointer[0])
        } else {
            null
        }
    }

    actual fun realm_dictionary_is_valid(dictionary: RealmMapPointer): Boolean {
        return realmc.realm_dictionary_is_valid(dictionary.cptr())
    }

    actual fun realm_object_add_notification_callback(
        obj: RealmObjectPointer,
        callback: Callback<RealmChangesPointer>
    ): RealmNotificationTokenPointer {
        return LongPointerWrapper(
            realmc.register_notification_cb(
                obj.cptr(),
                CollectionType.RLM_COLLECTION_TYPE_NONE.nativeValue,
                object : NotificationCallback {
                    override fun onChange(pointer: Long) {
                        callback.onChange(LongPointerWrapper(realmc.realm_clone(pointer), true))
                    }
                }
            ),
            managed = false
        )
    }

    actual fun realm_results_add_notification_callback(
        results: RealmResultsPointer,
        callback: Callback<RealmChangesPointer>
    ): RealmNotificationTokenPointer {
        return LongPointerWrapper(
            realmc.register_results_notification_cb(
                results.cptr(),
                object : NotificationCallback {
                    override fun onChange(pointer: Long) {
                        callback.onChange(LongPointerWrapper(realmc.realm_clone(pointer), true))
                    }
                }
            ),
            managed = false
        )
    }

    actual fun realm_list_add_notification_callback(
        list: RealmListPointer,
        callback: Callback<RealmChangesPointer>
    ): RealmNotificationTokenPointer {
        return LongPointerWrapper(
            realmc.register_notification_cb(
                list.cptr(),
                CollectionType.RLM_COLLECTION_TYPE_LIST.nativeValue,
                object : NotificationCallback {
                    override fun onChange(pointer: Long) {
                        callback.onChange(LongPointerWrapper(realmc.realm_clone(pointer), true))
                    }
                }
            ),
            managed = false
        )
    }

    actual fun realm_set_add_notification_callback(
        set: RealmSetPointer,
        callback: Callback<RealmChangesPointer>
    ): RealmNotificationTokenPointer {
        return LongPointerWrapper(
            realmc.register_notification_cb(
                set.cptr(),
                CollectionType.RLM_COLLECTION_TYPE_SET.nativeValue,
                object : NotificationCallback {
                    override fun onChange(pointer: Long) {
                        callback.onChange(LongPointerWrapper(realmc.realm_clone(pointer), true))
                    }
                }
            ),
            managed = false
        )
    }

    actual fun realm_dictionary_add_notification_callback(
        map: RealmMapPointer,
        callback: Callback<RealmChangesPointer>
    ): RealmNotificationTokenPointer {
        return LongPointerWrapper(
            realmc.register_notification_cb(
                map.cptr(),
                CollectionType.RLM_COLLECTION_TYPE_DICTIONARY.nativeValue,
                object : NotificationCallback {
                    override fun onChange(pointer: Long) {
                        callback.onChange(LongPointerWrapper(realmc.realm_clone(pointer), true))
                    }
                }
            ),
            managed = false
        )
    }

    actual fun realm_object_changes_get_modified_properties(change: RealmChangesPointer): List<PropertyKey> {
        val propertyCount = realmc.realm_object_changes_get_num_modified_properties(change.cptr())

        val keys = LongArray(propertyCount.toInt())
        realmc.realm_object_changes_get_modified_properties(change.cptr(), keys, propertyCount)
        return keys.map { PropertyKey(it) }
    }

    private fun initIndicesArray(size: LongArray): LongArray = LongArray(size[0].toInt())
    @Suppress("UnusedPrivateMember")
    private fun initRangeArray(size: LongArray): Array<LongArray> = Array(size[0].toInt()) { LongArray(2) }

    actual fun <T, R> realm_collection_changes_get_indices(change: RealmChangesPointer, builder: CollectionChangeSetBuilder<T, R>) {
        val insertionCount = LongArray(1)
        val deletionCount = LongArray(1)
        val modificationCount = LongArray(1)
        val movesCount = LongArray(1)
<<<<<<< HEAD
        val wasCleared = BooleanArray(1)
=======
        val collectionWasCleared = BooleanArray(1)
>>>>>>> 1c5d767e

        realmc.realm_collection_changes_get_num_changes(
            change.cptr(),
            deletionCount,
            insertionCount,
            modificationCount,
            movesCount,
<<<<<<< HEAD
            wasCleared
=======
            collectionWasCleared
>>>>>>> 1c5d767e
        )

        val insertionIndices: LongArray = initIndicesArray(insertionCount)
        val modificationIndices: LongArray = initIndicesArray(modificationCount)
        val modificationIndicesAfter: LongArray = initIndicesArray(modificationCount)
        val deletionIndices: LongArray = initIndicesArray(deletionCount)
        val moves: realm_collection_move_t = realmc.new_collectionMoveArray(movesCount[0].toInt())

        realmc.realm_collection_changes_get_changes(
            change.cptr(),
            deletionIndices,
            deletionCount[0],
            insertionIndices,
            insertionCount[0],
            modificationIndices,
            modificationCount[0],
            modificationIndicesAfter,
            modificationCount[0],
            moves,
            movesCount[0]
        )

        builder.initIndicesArray(builder::insertionIndices, insertionIndices)
        builder.initIndicesArray(builder::deletionIndices, deletionIndices)
        builder.initIndicesArray(builder::modificationIndices, modificationIndices)
        builder.initIndicesArray(builder::modificationIndicesAfter, modificationIndicesAfter)
        builder.movesCount = movesCount[0].toInt()
    }

    actual fun <T, R> realm_collection_changes_get_ranges(
        change: RealmChangesPointer,
        builder: CollectionChangeSetBuilder<T, R>
    ) {
        val insertRangesCount = LongArray(1)
        val deleteRangesCount = LongArray(1)
        val modificationRangesCount = LongArray(1)
        val movesCount = LongArray(1)

        realmc.realm_collection_changes_get_num_ranges(
            change.cptr(),
            deleteRangesCount,
            insertRangesCount,
            modificationRangesCount,
            movesCount
        )

        val insertionRanges: realm_index_range_t =
            realmc.new_indexRangeArray(insertRangesCount[0].toInt())
        val modificationRanges: realm_index_range_t =
            realmc.new_indexRangeArray(modificationRangesCount[0].toInt())
        val modificationRangesAfter: realm_index_range_t =
            realmc.new_indexRangeArray(modificationRangesCount[0].toInt())
        val deletionRanges: realm_index_range_t =
            realmc.new_indexRangeArray(deleteRangesCount[0].toInt())
        val moves: realm_collection_move_t = realmc.new_collectionMoveArray(movesCount[0].toInt())

        realmc.realm_collection_changes_get_ranges(
            change.cptr(),
            deletionRanges,
            deleteRangesCount[0],
            insertionRanges,
            insertRangesCount[0],
            modificationRanges,
            modificationRangesCount[0],
            modificationRangesAfter,
            modificationRangesCount[0],
            moves,
            movesCount[0]
        )

        builder.initRangesArray(builder::deletionRanges, deletionRanges, deleteRangesCount[0])
        builder.initRangesArray(builder::insertionRanges, insertionRanges, insertRangesCount[0])
        builder.initRangesArray(builder::modificationRanges, modificationRanges, modificationRangesCount[0])
        builder.initRangesArray(builder::modificationRangesAfter, modificationRangesAfter, modificationRangesCount[0])
    }

    actual fun <R> realm_dictionary_get_changes(
        change: RealmChangesPointer,
        builder: DictionaryChangeSetBuilder<R>
    ) {
        val deletions = longArrayOf(0)
        val insertions = longArrayOf(0)
        val modifications = longArrayOf(0)
        realmc.realm_dictionary_get_changes(
            change.cptr(),
            deletions,
            insertions,
            modifications
        )

        val deletionStructs = realmc.new_valueArray(deletions[0].toInt())
        val insertionStructs = realmc.new_valueArray(insertions[0].toInt())
        val modificationStructs = realmc.new_valueArray(modifications[0].toInt())
        realmc.realm_dictionary_get_changed_keys(
            change.cptr(),
            deletionStructs,
            deletions,
            insertionStructs,
            insertions,
            modificationStructs,
            modifications
        )

        // TODO optimize - integrate within mem allocator?
        // Get keys and release array of structs
        val deletedKeys = (0 until deletions[0]).map {
            realmc.valueArray_getitem(deletionStructs, it.toInt()).string
        }
        val insertedKeys = (0 until insertions[0]).map {
            realmc.valueArray_getitem(insertionStructs, it.toInt()).string
        }
        val modifiedKeys = (0 until modifications[0]).map {
            realmc.valueArray_getitem(modificationStructs, it.toInt()).string
        }
        realmc.delete_valueArray(deletionStructs)
        realmc.delete_valueArray(insertionStructs)
        realmc.delete_valueArray(modificationStructs)

        builder.initDeletions(deletedKeys.toTypedArray())
        builder.initInsertions(insertedKeys.toTypedArray())
        builder.initModifications(modifiedKeys.toTypedArray())
    }

    actual fun realm_app_get(
        appConfig: RealmAppConfigurationPointer,
        syncClientConfig: RealmSyncClientConfigurationPointer,
        basePath: String
    ): RealmAppPointer {
        return LongPointerWrapper(realmc.realm_app_create(appConfig.cptr(), syncClientConfig.cptr()), managed = true)
    }

    actual fun realm_app_log_in_with_credentials(
        app: RealmAppPointer,
        credentials: RealmCredentialsPointer,
        callback: AppCallback<RealmUserPointer>
    ) {
        realmc.realm_app_log_in_with_credentials(app.cptr(), credentials.cptr(), callback)
    }

    actual fun realm_app_log_out(
        app: RealmAppPointer,
        user: RealmUserPointer,
        callback: AppCallback<Unit>
    ) {
        realmc.realm_app_log_out(app.cptr(), user.cptr(), callback)
    }

    actual fun realm_app_remove_user(
        app: RealmAppPointer,
        user: RealmUserPointer,
        callback: AppCallback<Unit>
    ) {
        realmc.realm_app_remove_user(app.cptr(), user.cptr(), callback)
    }

    actual fun realm_app_delete_user(
        app: RealmAppPointer,
        user: RealmUserPointer,
        callback: AppCallback<Unit>
    ) {
        realmc.realm_app_delete_user(app.cptr(), user.cptr(), callback)
    }

    actual fun realm_app_link_credentials(
        app: RealmAppPointer,
        user: RealmUserPointer,
        credentials: RealmCredentialsPointer,
        callback: AppCallback<RealmUserPointer>
    ) {
        realmc.realm_app_link_user(app.cptr(), user.cptr(), credentials.cptr(), callback)
    }

    actual fun realm_app_get_current_user(app: RealmAppPointer): RealmUserPointer? {
        val ptr = realmc.realm_app_get_current_user(app.cptr())
        return nativePointerOrNull(ptr)
    }

    actual fun realm_app_get_all_users(app: RealmAppPointer): List<RealmUserPointer> {
        // We get the current amount of users by providing a zero-sized array and `out_n`
        // argument. Then the current count is written to `out_n`.
        // See https://github.com/realm/realm-core/blob/master/src/realm.h#L2634
        val capacityCount = LongArray(1)
        realmc.realm_app_get_all_users(app.cptr(), LongArray(0), 0, capacityCount)

        // Read actual users. We don't care about the small chance of missing a new user
        // between these two calls as that indicate two sections of user code running on
        // different threads and not coordinating.
        val actualUsersCount = LongArray(1)
        val users = LongArray(capacityCount[0].toInt())
        realmc.realm_app_get_all_users(app.cptr(), users, capacityCount[0], actualUsersCount)
        val result: MutableList<RealmUserPointer> = mutableListOf()
        for (i in 0 until actualUsersCount[0].toInt()) {
            users[i].let { ptr: Long ->
                result.add(LongPointerWrapper(ptr, managed = true))
            }
        }
        return result
    }

    actual fun realm_user_get_all_identities(user: RealmUserPointer): List<SyncUserIdentity> {
        val count = AuthProvider.values().size.toLong() // Optimistically allocate the max size of the array
        val keys = realmc.new_identityArray(count.toInt())
        val outCount = longArrayOf(0)
        realmc.realm_user_get_all_identities(user.cptr(), keys, count, outCount)
        return if (outCount[0] > 0) {
            (0 until outCount[0]).map { i ->
                with(realmc.identityArray_getitem(keys, i.toInt())) {
                    SyncUserIdentity(this.id, AuthProvider.of(this.provider_type))
                }
            }
        } else {
            emptyList()
        }
    }

    actual fun realm_user_get_identity(user: RealmUserPointer): String {
        return realmc.realm_user_get_identity(user.cptr())
    }

    actual fun realm_user_get_auth_provider(user: RealmUserPointer): AuthProvider {
        return AuthProvider.of(realmc.realm_user_get_auth_provider(user.cptr()))
    }

    actual fun realm_user_get_access_token(user: RealmUserPointer): String {
        return realmc.realm_user_get_access_token(user.cptr())
    }

    actual fun realm_user_get_refresh_token(user: RealmUserPointer): String {
        return realmc.realm_user_get_refresh_token(user.cptr())
    }

    actual fun realm_user_get_device_id(user: RealmUserPointer): String {
        return realmc.realm_user_get_device_id(user.cptr())
    }

    actual fun realm_user_is_logged_in(user: RealmUserPointer): Boolean {
        return realmc.realm_user_is_logged_in(user.cptr())
    }

    actual fun realm_user_log_out(user: RealmUserPointer) {
        realmc.realm_user_log_out(user.cptr())
    }

    actual fun realm_user_get_state(user: RealmUserPointer): CoreUserState {
        return CoreUserState.of(realmc.realm_user_get_state(user.cptr()))
    }

    actual fun realm_user_get_profile(user: RealmUserPointer): String =
        realmc.realm_user_get_profile_data(user.cptr())

    actual fun realm_user_get_custom_data(user: RealmUserPointer): String? =
        realmc.realm_user_get_custom_data(user.cptr())

    actual fun realm_user_refresh_custom_data(app: RealmAppPointer, user: RealmUserPointer, callback: AppCallback<Unit>) {
        realmc.realm_app_refresh_custom_data(app.cptr(), user.cptr(), callback)
    }

    actual fun realm_clear_cached_apps() {
        realmc.realm_clear_cached_apps()
    }

    actual fun realm_app_sync_client_get_default_file_path_for_realm(
        app: RealmAppPointer,
        syncConfig: RealmSyncConfigurationPointer,
        overriddenName: String?
    ): String {
        return realmc.realm_app_sync_client_get_default_file_path_for_realm(
            syncConfig.cptr(),
            overriddenName
        )
    }

    actual fun realm_sync_client_config_new(): RealmSyncClientConfigurationPointer {
        return LongPointerWrapper(realmc.realm_sync_client_config_new())
    }

    actual fun realm_sync_client_config_set_base_file_path(
        syncClientConfig: RealmSyncClientConfigurationPointer,
        basePath: String
    ) {
        realmc.realm_sync_client_config_set_base_file_path(syncClientConfig.cptr(), basePath)
    }

    actual fun realm_sync_client_config_set_log_callback(
        syncClientConfig: RealmSyncClientConfigurationPointer,
        callback: SyncLogCallback
    ) {
        realmc.set_log_callback(syncClientConfig.cptr(), callback)
    }

    actual fun realm_sync_client_config_set_log_level(
        syncClientConfig: RealmSyncClientConfigurationPointer,
        level: CoreLogLevel
    ) {
        realmc.realm_sync_client_config_set_log_level(syncClientConfig.cptr(), level.priority)
    }

    actual fun realm_sync_client_config_set_metadata_mode(
        syncClientConfig: RealmSyncClientConfigurationPointer,
        metadataMode: MetadataMode
    ) {
        realmc.realm_sync_client_config_set_metadata_mode(
            syncClientConfig.cptr(),
            metadataMode.nativeValue
        )
    }

    actual fun realm_sync_client_config_set_metadata_encryption_key(
        syncClientConfig: RealmSyncClientConfigurationPointer,
        encryptionKey: ByteArray
    ) {
        realmc.realm_sync_client_config_set_metadata_encryption_key(
            syncClientConfig.cptr(),
            encryptionKey
        )
    }

    actual fun realm_sync_client_config_set_user_agent_binding_info(
        syncClientConfig: RealmSyncClientConfigurationPointer,
        bindingInfo: String
    ) {
        realmc.realm_sync_client_config_set_user_agent_binding_info(
            syncClientConfig.cptr(),
            bindingInfo
        )
    }

    actual fun realm_sync_client_config_set_user_agent_application_info(
        syncClientConfig: RealmSyncClientConfigurationPointer,
        applicationInfo: String
    ) {
        realmc.realm_sync_client_config_set_user_agent_application_info(
            syncClientConfig.cptr(),
            applicationInfo
        )
    }

    actual fun realm_network_transport_new(networkTransport: NetworkTransport): RealmNetworkTransportPointer {
        return LongPointerWrapper(realmc.realm_network_transport_new(networkTransport))
    }

    actual fun realm_sync_config_set_error_handler(
        syncConfig: RealmSyncConfigurationPointer,
        errorHandler: SyncErrorCallback
    ) {
        realmc.sync_set_error_handler(syncConfig.cptr(), errorHandler)
    }

    actual fun realm_sync_config_set_resync_mode(
        syncConfig: RealmSyncConfigurationPointer,
        resyncMode: SyncSessionResyncMode
    ) {
        realmc.realm_sync_config_set_resync_mode(syncConfig.cptr(), resyncMode.nativeValue)
    }

    actual fun realm_sync_config_set_before_client_reset_handler(
        syncConfig: RealmSyncConfigurationPointer,
        beforeHandler: SyncBeforeClientResetHandler
    ) {
        realmc.sync_before_client_reset_handler(syncConfig.cptr(), beforeHandler)
    }

    actual fun realm_sync_config_set_after_client_reset_handler(
        syncConfig: RealmSyncConfigurationPointer,
        afterHandler: SyncAfterClientResetHandler
    ) {
        realmc.sync_after_client_reset_handler(syncConfig.cptr(), afterHandler)
    }

    actual fun realm_sync_immediately_run_file_actions(app: RealmAppPointer, syncPath: String): Boolean {
        val didRun = booleanArrayOf(false)
        realmc.realm_sync_immediately_run_file_actions(app.cptr(), syncPath, didRun)
        return didRun.first()
    }

    actual fun realm_sync_session_get(realm: RealmPointer): RealmSyncSessionPointer {
        return LongPointerWrapper(realmc.realm_sync_session_get(realm.cptr()))
    }

    actual fun realm_sync_session_wait_for_download_completion(
        syncSession: RealmSyncSessionPointer,
        callback: SyncSessionTransferCompletionCallback
    ) {
        realmc.realm_sync_session_wait_for_download_completion(
            syncSession.cptr(),
            JVMSyncSessionTransferCompletionCallback(callback)
        )
    }

    actual fun realm_sync_session_wait_for_upload_completion(
        syncSession: RealmSyncSessionPointer,
        callback: SyncSessionTransferCompletionCallback
    ) {
        realmc.realm_sync_session_wait_for_upload_completion(
            syncSession.cptr(),
            JVMSyncSessionTransferCompletionCallback(callback)
        )
    }

    actual fun realm_sync_session_state(syncSession: RealmSyncSessionPointer): CoreSyncSessionState {
        return CoreSyncSessionState.of(realmc.realm_sync_session_get_state(syncSession.cptr()))
    }
    actual fun realm_sync_connection_state(syncSession: RealmSyncSessionPointer): CoreConnectionState {
        return CoreConnectionState.of(realmc.realm_sync_session_get_connection_state(syncSession.cptr()))
    }

    actual fun realm_sync_session_pause(syncSession: RealmSyncSessionPointer) {
        realmc.realm_sync_session_pause(syncSession.cptr())
    }

    actual fun realm_sync_session_resume(syncSession: RealmSyncSessionPointer) {
        realmc.realm_sync_session_resume(syncSession.cptr())
    }

    actual fun realm_sync_session_handle_error_for_testing(
        syncSession: RealmSyncSessionPointer,
        errorCode: ProtocolClientErrorCode,
        category: SyncErrorCodeCategory,
        errorMessage: String,
        isFatal: Boolean
    ) {
        realmc.realm_sync_session_handle_error_for_testing(
            syncSession.cptr(),
            errorCode.nativeValue,
            category.nativeValue,
            errorMessage,
            isFatal
        )
    }

    actual fun realm_sync_session_register_progress_notifier(
        syncSession: RealmSyncSessionPointer,
        direction: ProgressDirection,
        isStreaming: Boolean,
        callback: ProgressCallback,
    ): RealmNotificationTokenPointer {
        return LongPointerWrapper(
            realmc.realm_sync_session_register_progress_notifier_wrapper(
                syncSession.cptr(),
                direction.nativeValue,
                isStreaming,
                callback
            ),
            managed = false
        )
    }

    actual fun realm_sync_session_register_connection_state_change_callback(
        syncSession: RealmSyncSessionPointer,
        callback: ConnectionStateChangeCallback,
    ): RealmNotificationTokenPointer {
        return LongPointerWrapper(
            realmc.realm_sync_session_register_connection_state_change_callback(
                syncSession.cptr(),
                callback
            ),
            managed = false
        )
    }

    @Suppress("LongParameterList")
    actual fun realm_app_config_new(
        appId: String,
        networkTransport: RealmNetworkTransportPointer,
        baseUrl: String?,
        connectionParams: SyncConnectionParams
    ): RealmAppConfigurationPointer {
        val config = realmc.realm_app_config_new(appId, networkTransport.cptr())

        baseUrl?.let { realmc.realm_app_config_set_base_url(config, it) }

        // Sync Connection Parameters
        connectionParams.localAppName?.let { appName ->
            realmc.realm_app_config_set_local_app_name(config, appName)
        }
        connectionParams.localAppVersion?.let { appVersion ->
            realmc.realm_app_config_set_local_app_name(config, appVersion)
        }
        realmc.realm_app_config_set_sdk(config, connectionParams.sdkName)
        realmc.realm_app_config_set_sdk_version(config, connectionParams.sdkVersion)
        realmc.realm_app_config_set_platform(config, connectionParams.platform)
        realmc.realm_app_config_set_platform_version(config, connectionParams.platformVersion)
        realmc.realm_app_config_set_cpu_arch(config, connectionParams.cpuArch)
        realmc.realm_app_config_set_device_name(config, connectionParams.device)
        realmc.realm_app_config_set_device_version(config, connectionParams.deviceVersion)
        realmc.realm_app_config_set_framework_name(config, connectionParams.framework)
        realmc.realm_app_config_set_framework_version(config, connectionParams.frameworkVersion)

        return LongPointerWrapper(config)
    }

    actual fun realm_app_config_set_base_url(appConfig: RealmAppConfigurationPointer, baseUrl: String) {
        realmc.realm_app_config_set_base_url(appConfig.cptr(), baseUrl)
    }

    actual fun realm_app_credentials_new_anonymous(reuseExisting: Boolean): RealmCredentialsPointer {
        return LongPointerWrapper(realmc.realm_app_credentials_new_anonymous(reuseExisting))
    }

    actual fun realm_app_credentials_new_email_password(username: String, password: String): RealmCredentialsPointer {
        return LongPointerWrapper(realmc.realm_app_credentials_new_email_password(username, password))
    }

    actual fun realm_app_credentials_new_api_key(key: String): RealmCredentialsPointer {
        return LongPointerWrapper(realmc.realm_app_credentials_new_user_api_key(key))
    }

    actual fun realm_app_credentials_new_apple(idToken: String): RealmCredentialsPointer {
        return LongPointerWrapper(realmc.realm_app_credentials_new_apple(idToken))
    }

    actual fun realm_app_credentials_new_facebook(accessToken: String): RealmCredentialsPointer {
        return LongPointerWrapper(realmc.realm_app_credentials_new_facebook(accessToken))
    }

    actual fun realm_app_credentials_new_google_id_token(idToken: String): RealmCredentialsPointer {
        return LongPointerWrapper(realmc.realm_app_credentials_new_google_id_token(idToken))
    }

    actual fun realm_app_credentials_new_google_auth_code(authCode: String): RealmCredentialsPointer {
        return LongPointerWrapper(realmc.realm_app_credentials_new_google_auth_code(authCode))
    }

    actual fun realm_app_credentials_new_jwt(jwtToken: String): RealmCredentialsPointer {
        return LongPointerWrapper(realmc.realm_app_credentials_new_jwt(jwtToken))
    }

    actual fun realm_app_credentials_new_custom_function(serializedEjsonPayload: String): RealmCredentialsPointer {
        return LongPointerWrapper(realmc.realm_app_credentials_new_function(serializedEjsonPayload))
    }

    actual fun realm_auth_credentials_get_provider(credentials: RealmCredentialsPointer): AuthProvider {
        return AuthProvider.of(realmc.realm_auth_credentials_get_provider(credentials.cptr()))
    }

    actual fun realm_app_credentials_serialize_as_json(credentials: RealmCredentialsPointer): String {
        return realmc.realm_app_credentials_serialize_as_json(credentials.cptr())
    }

    actual fun realm_app_email_password_provider_client_register_email(
        app: RealmAppPointer,
        email: String,
        password: String,
        callback: AppCallback<Unit>
    ) {
        realmc.realm_app_email_password_provider_client_register_email(
            app.cptr(),
            email,
            password,
            callback
        )
    }

    actual fun realm_app_email_password_provider_client_confirm_user(
        app: RealmAppPointer,
        token: String,
        tokenId: String,
        callback: AppCallback<Unit>
    ) {
        realmc.realm_app_email_password_provider_client_confirm_user(
            app.cptr(),
            token,
            tokenId,
            callback
        )
    }

    actual fun realm_app_email_password_provider_client_resend_confirmation_email(
        app: RealmAppPointer,
        email: String,
        callback: AppCallback<Unit>
    ) {
        realmc.realm_app_email_password_provider_client_resend_confirmation_email(
            app.cptr(),
            email,
            callback
        )
    }

    actual fun realm_app_email_password_provider_client_retry_custom_confirmation(
        app: RealmAppPointer,
        email: String,
        callback: AppCallback<Unit>
    ) {
        realmc.realm_app_email_password_provider_client_retry_custom_confirmation(
            app.cptr(),
            email,
            callback
        )
    }

    actual fun realm_app_email_password_provider_client_send_reset_password_email(
        app: RealmAppPointer,
        email: String,
        callback: AppCallback<Unit>
    ) {
        realmc.realm_app_email_password_provider_client_send_reset_password_email(
            app.cptr(),
            email,
            callback
        )
    }

    actual fun realm_app_email_password_provider_client_reset_password(
        app: RealmAppPointer,
        token: String,
        tokenId: String,
        newPassword: String,
        callback: AppCallback<Unit>
    ) {
        realmc.realm_app_email_password_provider_client_reset_password(
            app.cptr(),
            token,
            tokenId,
            newPassword,
            callback
        )
    }

    actual fun realm_app_call_function(
        app: RealmAppPointer,
        user: RealmUserPointer,
        name: String,
        serializedEjsonArgs: String,
        callback: AppCallback<String>
    ) {
        realmc.realm_app_call_function(app.cptr(), user.cptr(), name, serializedEjsonArgs, callback)
    }

    actual fun realm_app_call_reset_password_function(
        app: RealmAppPointer,
        email: String,
        newPassword: String,
        serializedEjsonPayload: String,
        callback: AppCallback<Unit>
    ) {
        realmc.realm_app_email_password_provider_client_call_reset_password_function(
            app.cptr(),
            email,
            newPassword,
            serializedEjsonPayload,
            callback
        )
    }

    actual fun realm_sync_config_new(user: RealmUserPointer, partition: String): RealmSyncConfigurationPointer {
        return LongPointerWrapper<RealmSyncConfigT>(realmc.realm_sync_config_new(user.cptr(), partition)).also { ptr ->
            // Stop the session immediately when the Realm is closed, so the lifecycle of the
            // Sync Client thread is manageable.
            realmc.realm_sync_config_set_session_stop_policy(ptr.cptr(), realm_sync_session_stop_policy_e.RLM_SYNC_SESSION_STOP_POLICY_IMMEDIATELY)
        }
    }

    actual fun realm_config_set_sync_config(realmConfiguration: RealmConfigurationPointer, syncConfiguration: RealmSyncConfigurationPointer) {
        realmc.realm_config_set_sync_config(realmConfiguration.cptr(), syncConfiguration.cptr())
    }

    private fun classInfo(realm: RealmPointer, className: String): realm_class_info_t {
        val found = booleanArrayOf(false)
        val classInfo = realm_class_info_t()
        realmc.realm_find_class(realm.cptr(), className, found, classInfo)
        if (!found[0]) {
            throw IllegalArgumentException("Cannot find class: '$className'. Has the class been added to the Realm schema?")
        }
        return classInfo
    }

    private fun propertyInfo(realm: RealmPointer, classKey: ClassKey, col: String): realm_property_info_t {
        val found = booleanArrayOf(false)
        val pinfo = realm_property_info_t()
        realmc.realm_find_property(realm.cptr(), classKey.key, col, found, pinfo)
        if (!found[0]) {
            val className = realm_get_class(realm, classKey).name
            throw IllegalArgumentException("Cannot find property: '$col' in class '$className'")
        }
        return pinfo
    }

    actual fun realm_query_parse(
        realm: RealmPointer,
        classKey: ClassKey,
        query: String,
        args: Pair<Int, RealmQueryArgsTransport>
    ): RealmQueryPointer {
        return LongPointerWrapper(
            realmc.realm_query_parse(
                realm.cptr(),
                classKey.key,
                query,
                args.first.toLong(),
                args.second.value
            )
        )
    }

    actual fun realm_query_parse_for_results(
        results: RealmResultsPointer,
        query: String,
        args: Pair<Int, RealmQueryArgsTransport>
    ): RealmQueryPointer {
        val count = args.first
        return LongPointerWrapper(
            realmc.realm_query_parse_for_results(
                results.cptr(),
                query,
                count.toLong(),
                args.second.value
            )
        )
    }

    actual fun realm_query_parse_for_list(
        list: RealmListPointer,
        query: String,
        args: Pair<Int, RealmQueryArgsTransport>
    ): RealmQueryPointer {
        val count = args.first
        return LongPointerWrapper(
            realmc.realm_query_parse_for_list(
                list.cptr(),
                query,
                count.toLong(),
                args.second.value
            )
        )
    }

    actual fun realm_query_parse_for_set(
        set: RealmSetPointer,
        query: String,
        args: Pair<Int, RealmQueryArgsTransport>
    ): RealmQueryPointer {
        val count = args.first
        return LongPointerWrapper(
            realmc.realm_query_parse_for_set(
                set.cptr(),
                query,
                count.toLong(),
                args.second.value
            )
        )
    }

    actual fun realm_query_find_first(query: RealmQueryPointer): Link? {
        val value = realm_value_t()
        val found = booleanArrayOf(false)
        realmc.realm_query_find_first(query.cptr(), value, found)
        if (!found[0]) {
            return null
        }
        if (value.type != realm_value_type_e.RLM_TYPE_LINK) {
            error("Query did not return link but ${value.type}")
        }
        return value.asLink()
    }

    actual fun realm_query_find_all(query: RealmQueryPointer): RealmResultsPointer {
        return LongPointerWrapper(realmc.realm_query_find_all(query.cptr()))
    }

    actual fun realm_query_count(query: RealmQueryPointer): Long {
        val count = LongArray(1)
        realmc.realm_query_count(query.cptr(), count)
        return count[0]
    }

    actual fun realm_query_append_query(
        query: RealmQueryPointer,
        filter: String,
        args: Pair<Int, RealmQueryArgsTransport>
    ): RealmQueryPointer {
        return LongPointerWrapper(
            realmc.realm_query_append_query(
                query.cptr(),
                filter,
                args.first.toLong(),
                args.second.value
            )
        )
    }

    actual fun realm_query_get_description(query: RealmQueryPointer): String {
        return realmc.realm_query_get_description(query.cptr())
    }

    actual fun realm_results_resolve_in(results: RealmResultsPointer, realm: RealmPointer): RealmResultsPointer {
        return LongPointerWrapper(realmc.realm_results_resolve_in(results.cptr(), realm.cptr()))
    }

    actual fun realm_results_count(results: RealmResultsPointer): Long {
        val count = LongArray(1)
        realmc.realm_results_count(results.cptr(), count)
        return count[0]
    }

    actual fun MemAllocator.realm_results_average(
        results: RealmResultsPointer,
        propertyKey: PropertyKey
    ): Pair<Boolean, RealmValue> {
        val struct = allocRealmValueT()
        val found = booleanArrayOf(false)
        realmc.realm_results_average(results.cptr(), propertyKey.key, struct, found)
        return found[0] to RealmValue(struct)
    }

    actual fun MemAllocator.realm_results_sum(
        results: RealmResultsPointer,
        propertyKey: PropertyKey
    ): RealmValue {
        val struct = allocRealmValueT()
        val foundArray = BooleanArray(1)
        realmc.realm_results_sum(results.cptr(), propertyKey.key, struct, foundArray)
        return RealmValue(struct)
    }

    actual fun MemAllocator.realm_results_max(
        results: RealmResultsPointer,
        propertyKey: PropertyKey
    ): RealmValue {
        val struct = allocRealmValueT()
        val foundArray = BooleanArray(1)
        realmc.realm_results_max(results.cptr(), propertyKey.key, struct, foundArray)
        return RealmValue(struct)
    }

    actual fun MemAllocator.realm_results_min(
        results: RealmResultsPointer,
        propertyKey: PropertyKey
    ): RealmValue {
        val struct = allocRealmValueT()
        val foundArray = BooleanArray(1)
        realmc.realm_results_min(results.cptr(), propertyKey.key, struct, foundArray)
        return RealmValue(struct)
    }

    // TODO OPTIMIZE Getting a range
    actual fun MemAllocator.realm_results_get(
        results: RealmResultsPointer,
        index: Long
    ): RealmValue {
        val value = allocRealmValueT()
        realmc.realm_results_get(results.cptr(), index, value)
        return RealmValue(value)
    }

    actual fun realm_get_object(realm: RealmPointer, link: Link): RealmObjectPointer {
        return LongPointerWrapper(realmc.realm_get_object(realm.cptr(), link.classKey.key, link.objKey))
    }

    actual fun realm_object_find_with_primary_key(
        realm: RealmPointer,
        classKey: ClassKey,
        transport: RealmValue
    ): RealmObjectPointer? {
        val found = booleanArrayOf(false)
        return nativePointerOrNull(
            realmc.realm_object_find_with_primary_key(
                realm.cptr(),
                classKey.key,
                transport.value,
                found
            )
        )
    }

    actual fun realm_results_delete_all(results: RealmResultsPointer) {
        realmc.realm_results_delete_all(results.cptr())
    }

    actual fun realm_object_delete(obj: RealmObjectPointer) {
        realmc.realm_object_delete(obj.cptr())
    }

    actual fun realm_flx_sync_config_new(user: RealmUserPointer): RealmSyncConfigurationPointer {
        return LongPointerWrapper(realmc.realm_flx_sync_config_new(user.cptr()))
    }

    actual fun realm_sync_subscription_id(subscription: RealmSubscriptionPointer): ObjectId {
        val nativeBytes: ShortArray = realmc.realm_sync_subscription_id(subscription.cptr()).bytes
        val byteArray = ByteArray(nativeBytes.size)
        nativeBytes.mapIndexed { index, b -> byteArray[index] = b.toByte() }
        return ObjectId(byteArray)
    }

    actual fun realm_sync_subscription_name(subscription: RealmSubscriptionPointer): String? {
        return realmc.realm_sync_subscription_name(subscription.cptr())
    }

    actual fun realm_sync_subscription_object_class_name(subscription: RealmSubscriptionPointer): String {
        return realmc.realm_sync_subscription_object_class_name(subscription.cptr())
    }

    actual fun realm_sync_subscription_query_string(subscription: RealmSubscriptionPointer): String {
        return realmc.realm_sync_subscription_query_string(subscription.cptr())
    }

    actual fun realm_sync_subscription_created_at(subscription: RealmSubscriptionPointer): Timestamp {
        val ts: realm_timestamp_t = realmc.realm_sync_subscription_created_at(subscription.cptr())
        return TimestampImpl(ts.seconds, ts.nanoseconds)
    }

    actual fun realm_sync_subscription_updated_at(subscription: RealmSubscriptionPointer): Timestamp {
        val ts: realm_timestamp_t = realmc.realm_sync_subscription_updated_at(subscription.cptr())
        return TimestampImpl(ts.seconds, ts.nanoseconds)
    }

    actual fun realm_sync_get_latest_subscriptionset(realm: RealmPointer): RealmSubscriptionSetPointer {
        return LongPointerWrapper(realmc.realm_sync_get_latest_subscription_set(realm.cptr()))
    }

    actual fun realm_sync_on_subscriptionset_state_change_async(
        subscriptionSet: RealmSubscriptionSetPointer,
        destinationState: CoreSubscriptionSetState,
        callback: SubscriptionSetCallback
    ) {
        val jvmWrapper: (Int) -> Any = { value: Int ->
            callback.onChange(CoreSubscriptionSetState.of(value))
        }
        realmc.realm_sync_on_subscription_set_state_change_async(
            subscriptionSet.cptr(),
            destinationState.nativeValue,
            jvmWrapper
        )
    }

    actual fun realm_sync_subscriptionset_version(subscriptionSet: RealmBaseSubscriptionSetPointer): Long {
        return realmc.realm_sync_subscription_set_version(subscriptionSet.cptr())
    }

    actual fun realm_sync_subscriptionset_state(subscriptionSet: RealmBaseSubscriptionSetPointer): CoreSubscriptionSetState {
        return CoreSubscriptionSetState.of(realmc.realm_sync_subscription_set_state(subscriptionSet.cptr()))
    }

    actual fun realm_sync_subscriptionset_error_str(subscriptionSet: RealmBaseSubscriptionSetPointer): String? {
        return realmc.realm_sync_subscription_set_error_str(subscriptionSet.cptr())
    }

    actual fun realm_sync_subscriptionset_size(subscriptionSet: RealmBaseSubscriptionSetPointer): Long {
        return realmc.realm_sync_subscription_set_size(subscriptionSet.cptr())
    }

    actual fun realm_sync_subscription_at(
        subscriptionSet: RealmBaseSubscriptionSetPointer,
        index: Long
    ): RealmSubscriptionPointer {
        return LongPointerWrapper(realmc.realm_sync_subscription_at(subscriptionSet.cptr(), index))
    }

    actual fun realm_sync_find_subscription_by_name(
        subscriptionSet: RealmBaseSubscriptionSetPointer,
        name: String
    ): RealmSubscriptionPointer? {
        val ptr = realmc.realm_sync_find_subscription_by_name(subscriptionSet.cptr(), name)
        return nativePointerOrNull(ptr)
    }

    actual fun realm_sync_find_subscription_by_query(
        subscriptionSet: RealmBaseSubscriptionSetPointer,
        query: RealmQueryPointer
    ): RealmSubscriptionPointer? {
        val ptr = realmc.realm_sync_find_subscription_by_query(subscriptionSet.cptr(), query.cptr())
        return nativePointerOrNull(ptr)
    }

    actual fun realm_sync_subscriptionset_refresh(subscriptionSet: RealmSubscriptionSetPointer): Boolean {
        return realmc.realm_sync_subscription_set_refresh(subscriptionSet.cptr())
    }

    actual fun realm_sync_make_subscriptionset_mutable(
        subscriptionSet: RealmSubscriptionSetPointer
    ): RealmMutableSubscriptionSetPointer {
        return LongPointerWrapper(
            realmc.realm_sync_make_subscription_set_mutable(subscriptionSet.cptr()),
            managed = false
        )
    }

    actual fun realm_sync_subscriptionset_clear(
        mutableSubscriptionSet: RealmMutableSubscriptionSetPointer
    ): Boolean {
        val erased = realmc.realm_sync_subscription_set_size(mutableSubscriptionSet.cptr()) > 0
        realmc.realm_sync_subscription_set_clear(mutableSubscriptionSet.cptr())
        return erased
    }

    actual fun realm_sync_subscriptionset_insert_or_assign(
        mutatableSubscriptionSet: RealmMutableSubscriptionSetPointer,
        query: RealmQueryPointer,
        name: String?
    ): Pair<RealmSubscriptionPointer, Boolean> {
        val outIndex = longArrayOf(1)
        val outInserted = BooleanArray(1)
        realmc.realm_sync_subscription_set_insert_or_assign_query(
            mutatableSubscriptionSet.cptr(),
            query.cptr(),
            name,
            outIndex,
            outInserted
        )
        return Pair(
            realm_sync_subscription_at(
                mutatableSubscriptionSet as RealmSubscriptionSetPointer,
                outIndex[0]
            ),
            outInserted[0]
        )
    }

    actual fun realm_sync_subscriptionset_erase_by_name(
        mutableSubscriptionSet: RealmMutableSubscriptionSetPointer,
        name: String
    ): Boolean {
        val erased = BooleanArray(1)
        realmc.realm_sync_subscription_set_erase_by_name(
            mutableSubscriptionSet.cptr(),
            name,
            erased
        )
        return erased[0]
    }

    actual fun realm_sync_subscriptionset_erase_by_query(
        mutableSubscriptionSet: RealmMutableSubscriptionSetPointer,
        query: RealmQueryPointer
    ): Boolean {
        val erased = BooleanArray(1)
        realmc.realm_sync_subscription_set_erase_by_query(
            mutableSubscriptionSet.cptr(),
            query.cptr(),
            erased
        )
        return erased[0]
    }

    actual fun realm_sync_subscriptionset_erase_by_id(
        mutableSubscriptionSet: RealmMutableSubscriptionSetPointer,
        sub: RealmSubscriptionPointer
    ): Boolean {
        val id = realmc.realm_sync_subscription_id(sub.cptr())
        val erased = BooleanArray(1)
        realmc.realm_sync_subscription_set_erase_by_id(
            mutableSubscriptionSet.cptr(),
            id,
            erased
        )
        return erased[0]
    }

    actual fun realm_sync_subscriptionset_commit(
        mutableSubscriptionSet: RealmMutableSubscriptionSetPointer
    ): RealmSubscriptionSetPointer {
        return LongPointerWrapper(realmc.realm_sync_subscription_set_commit(mutableSubscriptionSet.cptr()))
    }

    fun <T : CapiT> NativePointer<T>.cptr(): Long {
        return (this as LongPointerWrapper).ptr
    }

    private fun <T : CapiT> nativePointerOrNull(ptr: Long, managed: Boolean = true): NativePointer<T>? {
        return if (ptr != 0L) {
            LongPointerWrapper<T>(ptr, managed)
        } else {
            null
        }
    }

    actual fun realm_app_user_apikey_provider_client_create_apikey(
        app: RealmAppPointer,
        user: RealmUserPointer,
        name: String,
        callback: AppCallback<ApiKeyWrapper>
    ) {
        realmc.realm_app_user_apikey_provider_client_create_apikey(
            app.cptr(),
            user.cptr(),
            name,
            callback
        )
    }

    actual fun realm_app_user_apikey_provider_client_delete_apikey(
        app: RealmAppPointer,
        user: RealmUserPointer,
        id: ObjectId,
        callback: AppCallback<Unit>
    ) {
        realmc.realm_app_user_apikey_provider_client_delete_apikey(
            app.cptr(),
            user.cptr(),
            id.asRealmObjectIdT(),
            callback
        )
    }

    actual fun realm_app_user_apikey_provider_client_disable_apikey(
        app: RealmAppPointer,
        user: RealmUserPointer,
        id: ObjectId,
        callback: AppCallback<Unit>
    ) {
        realmc.realm_app_user_apikey_provider_client_disable_apikey(
            app.cptr(),
            user.cptr(),
            id.asRealmObjectIdT(),
            callback
        )
    }

    actual fun realm_app_user_apikey_provider_client_enable_apikey(
        app: RealmAppPointer,
        user: RealmUserPointer,
        id: ObjectId,
        callback: AppCallback<Unit>
    ) {
        realmc.realm_app_user_apikey_provider_client_enable_apikey(
            app.cptr(),
            user.cptr(),
            id.asRealmObjectIdT(),
            callback
        )
    }

    actual fun realm_app_user_apikey_provider_client_fetch_apikey(
        app: RealmAppPointer,
        user: RealmUserPointer,
        id: ObjectId,
        callback: AppCallback<ApiKeyWrapper>,
    ) {
        realmc.realm_app_user_apikey_provider_client_fetch_apikey(
            app.cptr(),
            user.cptr(),
            id.asRealmObjectIdT(),
            callback
        )
    }

    actual fun realm_app_user_apikey_provider_client_fetch_apikeys(
        app: RealmAppPointer,
        user: RealmUserPointer,
        callback: AppCallback<Array<ApiKeyWrapper>>,
    ) {
        realmc.realm_app_user_apikey_provider_client_fetch_apikeys(
            app.cptr(),
            user.cptr(),
            callback
        )
    }
}

fun realm_value_t.asTimestamp(): Timestamp {
    if (this.type != realm_value_type_e.RLM_TYPE_TIMESTAMP) {
        error("Value is not of type Timestamp: $this.type")
    }
    return TimestampImpl(this.timestamp.seconds, this.timestamp.nanoseconds)
}

fun realm_value_t.asLink(): Link {
    if (this.type != realm_value_type_e.RLM_TYPE_LINK) {
        error("Value is not of type link: $this.type")
    }
    return Link(ClassKey(this.link.target_table), this.link.target)
}

fun ObjectId.asRealmObjectIdT(): realm_object_id_t {
    return realm_object_id_t().apply {
        val data = ShortArray(OBJECT_ID_BYTES_SIZE)
        val objectIdBytes = this@asRealmObjectIdT.toByteArray()
        (0 until OBJECT_ID_BYTES_SIZE).map {
            data[it] = objectIdBytes[it].toShort()
        }
        bytes = data
    }
}

private class JVMScheduler(dispatcher: CoroutineDispatcher) {
    val scope: CoroutineScope = CoroutineScope(dispatcher)

    fun notifyCore(schedulerPointer: Long) {
        val function: suspend CoroutineScope.() -> Unit = {
            realmc.invoke_core_notify_callback(schedulerPointer)
        }
        scope.launch(
            scope.coroutineContext,
            CoroutineStart.DEFAULT,
            function
        )
    }
}<|MERGE_RESOLUTION|>--- conflicted
+++ resolved
@@ -852,11 +852,7 @@
         val deletionCount = LongArray(1)
         val modificationCount = LongArray(1)
         val movesCount = LongArray(1)
-<<<<<<< HEAD
-        val wasCleared = BooleanArray(1)
-=======
         val collectionWasCleared = BooleanArray(1)
->>>>>>> 1c5d767e
 
         realmc.realm_collection_changes_get_num_changes(
             change.cptr(),
@@ -864,11 +860,7 @@
             insertionCount,
             modificationCount,
             movesCount,
-<<<<<<< HEAD
-            wasCleared
-=======
             collectionWasCleared
->>>>>>> 1c5d767e
         )
 
         val insertionIndices: LongArray = initIndicesArray(insertionCount)
