--- conflicted
+++ resolved
@@ -664,13 +664,10 @@
     ): RealmValue {
         val found = BooleanArray(1)
         val struct = allocRealmValueT()
-<<<<<<< HEAD
-=======
         // Core will always return a realm_value_t, even if the value was not found, in which case
         // the type of the struct will be RLM_TYPE_NULL. This way we signal our converters not to
         // worry about nullability and just translate the struct types to their corresponding Kotlin
         // types.
->>>>>>> 2b79dd0c
         realmc.realm_dictionary_find(dictionary.cptr(), mapKey.value, struct, found)
         return RealmValue(struct)
     }
@@ -725,8 +722,6 @@
         return index[0] != -1L
     }
 
-<<<<<<< HEAD
-=======
     actual fun MemAllocator.realm_dictionary_insert_embedded(
         dictionary: RealmMapPointer,
         mapKey: RealmValue
@@ -745,7 +740,6 @@
         )
     }
 
->>>>>>> 2b79dd0c
     actual fun realm_dictionary_get_keys(dictionary: RealmMapPointer): RealmResultsPointer {
         val size = LongArray(1)
         val keysPointer = longArrayOf(0)
@@ -757,8 +751,6 @@
         }
     }
 
-<<<<<<< HEAD
-=======
     actual fun realm_dictionary_resolve_in(
         dictionary: RealmMapPointer,
         realm: RealmPointer
@@ -772,7 +764,6 @@
         }
     }
 
->>>>>>> 2b79dd0c
     actual fun realm_dictionary_is_valid(dictionary: RealmMapPointer): Boolean {
         return realmc.realm_dictionary_is_valid(dictionary.cptr())
     }
