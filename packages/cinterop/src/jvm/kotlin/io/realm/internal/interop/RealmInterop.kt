/*
 * Copyright 2020 Realm Inc.
 *
 * Licensed under the Apache License, Version 2.0 (the "License");
 * you may not use this file except in compliance with the License.
 * You may obtain a copy of the License at
 *
 * http://www.apache.org/licenses/LICENSE-2.0
 *
 * Unless required by applicable law or agreed to in writing, software
 * distributed under the License is distributed on an "AS IS" BASIS,
 * WITHOUT WARRANTIES OR CONDITIONS OF ANY KIND, either express or implied.
 * See the License for the specific language governing permissions and
 * limitations under the License.
 */

package io.realm.internal.interop

import io.realm.internal.interop.Constants.ENCRYPTION_KEY_LENGTH
import io.realm.internal.interop.sync.AuthProvider
import io.realm.internal.interop.sync.CoreUserState
import io.realm.internal.interop.sync.MetadataMode
import io.realm.internal.interop.sync.NetworkTransport
import kotlinx.coroutines.CoroutineDispatcher
import kotlinx.coroutines.CoroutineScope
import kotlinx.coroutines.CoroutineStart
import kotlinx.coroutines.launch

// FIXME API-CLEANUP Rename io.realm.interop. to something with platform?
//  https://github.com/realm/realm-kotlin/issues/56

actual val INVALID_CLASS_KEY: ClassKey by lazy { ClassKey(realmc.getRLM_INVALID_CLASS_KEY()) }
actual val INVALID_PROPERTY_KEY: PropertyKey by lazy { PropertyKey(realmc.getRLM_INVALID_PROPERTY_KEY()) }

/**
 * JVM/Android interop implementation.
 *
 * NOTE: All methods that return a boolean to indicate an exception are being checked automatically in JNI.
 * So there is no need to verify the return value in the JVM interop layer.
 */
@Suppress("LargeClass", "FunctionNaming", "TooGenericExceptionCaught")
actual object RealmInterop {

    actual fun realm_get_version_id(realm: RealmPointer): Long {
        val version = realm_version_id_t()
        val found = BooleanArray(1)
        realmc.realm_get_version_id(realm.cptr(), found, version)
        return if (found[0]) {
            version.version
        } else {
            throw IllegalStateException("No VersionId was available. Reading the VersionId requires a valid read transaction.")
        }
    }

    actual fun realm_get_library_version(): String {
        return realmc.realm_get_library_version()
    }

    actual fun realm_get_num_versions(realm: RealmPointer): Long {
        val result = LongArray(1)
        realmc.realm_get_num_versions(realm.cptr(), result)
        return result.first()
    }

    actual fun realm_schema_new(schema: List<Pair<ClassInfo, List<PropertyInfo>>>): RealmSchemaPointer {
        val count = schema.size
        val cclasses = realmc.new_classArray(count)
        val cproperties = realmc.new_propertyArrayArray(count)

        for ((i, entry) in schema.withIndex()) {
            val (clazz, properties) = entry
            // Class
            val cclass = realm_class_info_t().apply {
                name = clazz.name
                primary_key = clazz.primaryKey
                num_properties = properties.size.toLong()
                num_computed_properties = 0
                key = INVALID_CLASS_KEY.key
                flags = clazz.flags
            }
            // Properties
            val classProperties = realmc.new_propertyArray(properties.size)
            for ((j, property) in properties.withIndex()) {
                val cproperty = realm_property_info_t().apply {
                    name = property.name
                    public_name = property.publicName
                    type = property.type.nativeValue
                    collection_type = property.collectionType.nativeValue
                    link_target = property.linkTarget
                    link_origin_property_name = property.linkOriginPropertyName
                    key = INVALID_PROPERTY_KEY.key
                    flags = property.flags
                }
                realmc.propertyArray_setitem(classProperties, j, cproperty)
            }
            realmc.classArray_setitem(cclasses, i, cclass)
            realmc.propertyArrayArray_setitem(cproperties, i, classProperties)
        }
        return LongPointerWrapper(realmc.realm_schema_new(cclasses, count.toLong(), cproperties))
    }

    actual fun realm_config_new(): RealmConfigurationPointer {
        return LongPointerWrapper(realmc.realm_config_new())
    }

    actual fun realm_config_set_path(config: RealmConfigurationPointer, path: String) {
        realmc.realm_config_set_path((config as LongPointerWrapper).ptr, path)
    }

    actual fun realm_config_set_schema_mode(config: RealmConfigurationPointer, mode: SchemaMode) {
        realmc.realm_config_set_schema_mode((config as LongPointerWrapper).ptr, mode.nativeValue)
    }

    actual fun realm_config_set_schema_version(config: RealmConfigurationPointer, version: Long) {
        realmc.realm_config_set_schema_version((config as LongPointerWrapper).ptr, version)
    }

    actual fun realm_config_set_schema(config: RealmConfigurationPointer, schema: RealmSchemaPointer) {
        realmc.realm_config_set_schema((config as LongPointerWrapper).ptr, (schema as LongPointerWrapper).ptr)
    }

    actual fun realm_config_set_max_number_of_active_versions(config: RealmConfigurationPointer, maxNumberOfVersions: Long) {
        realmc.realm_config_set_max_number_of_active_versions(config.cptr(), maxNumberOfVersions)
    }

    actual fun realm_config_set_encryption_key(config: RealmConfigurationPointer, encryptionKey: ByteArray) {
        realmc.realm_config_set_encryption_key(config.cptr(), encryptionKey, encryptionKey.size.toLong())
    }

    actual fun realm_config_get_encryption_key(config: RealmConfigurationPointer): ByteArray? {
        val key = ByteArray(ENCRYPTION_KEY_LENGTH)
        val keyLength: Long = realmc.realm_config_get_encryption_key(config.cptr(), key)

        if (keyLength == ENCRYPTION_KEY_LENGTH.toLong()) {
            return key
        }
        return null
    }

    actual fun realm_config_set_should_compact_on_launch_function(
        config: RealmConfigurationPointer,
        callback: CompactOnLaunchCallback
    ) {
        realmc.realm_config_set_should_compact_on_launch_function(config.cptr(), callback)
    }

    actual fun realm_config_set_migration_function(config: RealmConfigurationPointer, callback: MigrationCallback) {
        realmc.realm_config_set_migration_function(config.cptr(), callback)
    }

    actual fun realm_open(config: RealmConfigurationPointer, dispatcher: CoroutineDispatcher?): LiveRealmPointer {
        // create a custom Scheduler for JVM if a Coroutine Dispatcher is provided other wise pass null to use the generic one

        val realmPtr = LongPointerWrapper<LiveRealmT>(
            realmc.open_realm_with_scheduler(
                (config as LongPointerWrapper).ptr,
                if (dispatcher != null) JVMScheduler(dispatcher) else null
            )
        )
        // Ensure that we can read version information, etc.
        realm_begin_read(realmPtr)
        return realmPtr
    }

    actual fun realm_add_realm_changed_callback(realm: LiveRealmPointer, block: () -> Unit): RegistrationToken {
        return RegistrationToken(realmc.realm_add_realm_changed_callback(realm.cptr(), block))
    }

    actual fun realm_remove_realm_changed_callback(realm: LiveRealmPointer, token: RegistrationToken) {
        return realmc.realm_remove_realm_changed_callback(realm.cptr(), token.value)
    }

    actual fun realm_add_schema_changed_callback(realm: LiveRealmPointer, block: (RealmSchemaPointer) -> Unit): RegistrationToken {
        return RegistrationToken(realmc.realm_add_schema_changed_callback(realm.cptr(), block))
    }

    actual fun realm_remove_schema_changed_callback(realm: LiveRealmPointer, token: RegistrationToken) {
        return realmc.realm_remove_schema_changed_callback(realm.cptr(), token.value)
    }

    actual fun realm_freeze(liveRealm: LiveRealmPointer): FrozenRealmPointer {
        return LongPointerWrapper(realmc.realm_freeze(liveRealm.cptr()))
    }

    actual fun realm_is_frozen(realm: RealmPointer): Boolean {
        return realmc.realm_is_frozen(realm.cptr())
    }

    actual fun realm_close(realm: RealmPointer) {
        realmc.realm_close(realm.cptr())
    }

    actual fun realm_delete_files(path: String) {
        val deleted = booleanArrayOf(false)
        realmc.realm_delete_files(path, deleted)

        if (!deleted[0]) {
            throw IllegalStateException("It's not allowed to delete the file associated with an open Realm. Remember to call 'close()' on the instances of the realm before deleting its file: $path")
        }
    }

    actual fun realm_schema_validate(schema: RealmSchemaPointer, mode: SchemaValidationMode): Boolean {
        return realmc.realm_schema_validate(schema.cptr(), mode.nativeValue.toLong())
    }

    actual fun realm_get_schema(realm: RealmPointer): RealmSchemaPointer {
        return LongPointerWrapper(realmc.realm_get_schema(realm.cptr()))
    }

    actual fun realm_get_schema_version(realm: RealmPointer): Long {
        return realmc.realm_get_schema_version(realm.cptr())
    }

    actual fun realm_get_num_classes(realm: RealmPointer): Long {
        return realmc.realm_get_num_classes(realm.cptr())
    }

    actual fun realm_get_class_keys(realm: RealmPointer): List<ClassKey> {
        val count = realm_get_num_classes(realm)
        val keys = LongArray(count.toInt())
        val outCount = longArrayOf(0)
        realmc.realm_get_class_keys(realm.cptr(), keys, count, outCount)
        if (count != outCount[0]) {
            error("Invalid schema: Insufficient keys; got ${outCount[0]}, expected $count")
        }
        return keys.map { ClassKey(it) }
    }

    actual fun realm_find_class(realm: RealmPointer, name: String): ClassKey? {
        val info = realm_class_info_t()
        val found = booleanArrayOf(false)
        realmc.realm_find_class(realm.cptr(), name, found, info)
        return if (found[0]) {
            ClassKey(info.key)
        } else {
            null
        }
    }

    actual fun realm_get_class(realm: RealmPointer, classKey: ClassKey): ClassInfo {
        val info = realm_class_info_t()
        realmc.realm_get_class(realm.cptr(), classKey.key, info)
        return with(info) {
            ClassInfo(name, primary_key, num_properties, num_computed_properties, ClassKey(key), flags)
        }
    }
    actual fun realm_get_class_properties(realm: RealmPointer, classKey: ClassKey, max: Long): List<PropertyInfo> {
        val properties = realmc.new_propertyArray(max.toInt())
        val outCount = longArrayOf(0)
        realmc.realm_get_class_properties(realm.cptr(), classKey.key, properties, max, outCount)
        return if (outCount[0] > 0) {
            (0 until outCount[0]).map { i ->
                with(realmc.propertyArray_getitem(properties, i.toInt())) {
                    PropertyInfo(
                        name,
                        public_name,
                        PropertyType.from(type),
                        CollectionType.from(collection_type),
                        link_target,
                        link_origin_property_name,
                        PropertyKey(key),
                        flags
                    )
                }
            }
        } else {
            emptyList()
        }
    }

    actual fun realm_release(p: RealmNativePointer) {
        realmc.realm_release(p.cptr())
    }

    actual fun realm_equals(p1: RealmNativePointer, p2: RealmNativePointer): Boolean {
        return realmc.realm_equals(p1.cptr(), p2.cptr())
    }

    actual fun realm_is_closed(realm: RealmPointer): Boolean {
        return realmc.realm_is_closed(realm.cptr())
    }

    actual fun realm_begin_read(realm: RealmPointer) {
        realmc.realm_begin_read(realm.cptr())
    }

    actual fun realm_begin_write(realm: LiveRealmPointer) {
        realmc.realm_begin_write(realm.cptr())
    }

    actual fun realm_commit(realm: LiveRealmPointer) {
        realmc.realm_commit(realm.cptr())
    }

    actual fun realm_rollback(realm: LiveRealmPointer) {
        realmc.realm_rollback(realm.cptr())
    }

    actual fun realm_is_in_transaction(realm: RealmPointer): Boolean {
        return realmc.realm_is_writable(realm.cptr())
    }

    actual fun realm_update_schema(realm: LiveRealmPointer, schema: RealmSchemaPointer) {
        realmc.realm_update_schema(realm.cptr(), schema.cptr())
    }

    actual fun realm_object_create(realm: LiveRealmPointer, classKey: ClassKey): RealmObjectPointer {
        return LongPointerWrapper(realmc.realm_object_create(realm.cptr(), classKey.key))
    }

    actual fun realm_object_create_with_primary_key(realm: LiveRealmPointer, classKey: ClassKey, primaryKey: Any?): RealmObjectPointer {
        return LongPointerWrapper(realmc.realm_object_create_with_primary_key(realm.cptr(), classKey.key, to_realm_value(primaryKey)))
    }
    actual fun realm_object_get_or_create_with_primary_key(realm: LiveRealmPointer, classKey: ClassKey, primaryKey: Any?): RealmObjectPointer {
        val created = booleanArrayOf(false)
        return LongPointerWrapper(realmc.realm_object_get_or_create_with_primary_key(realm.cptr(), classKey.key, to_realm_value(primaryKey), created))
    }

    actual fun realm_object_is_valid(obj: RealmObjectPointer): Boolean {
        return realmc.realm_object_is_valid(obj.cptr())
    }

    actual fun realm_object_get_key(obj: RealmObjectPointer): Long {
        return realmc.realm_object_get_key(obj.cptr())
    }

    actual fun realm_object_resolve_in(obj: RealmObjectPointer, realm: RealmPointer): RealmObjectPointer? {
        val objectPointer = longArrayOf(0)
        realmc.realm_object_resolve_in(obj.cptr(), realm.cptr(), objectPointer)
        return if (objectPointer[0] != 0L) {
            LongPointerWrapper(objectPointer[0])
        } else {
            null
        }
    }

    actual fun realm_object_as_link(obj: RealmObjectPointer): Link {
        val link: realm_link_t = realmc.realm_object_as_link(obj.cptr())
        return Link(ClassKey(link.target_table), link.target)
    }

    actual fun realm_object_get_table(obj: RealmObjectPointer): ClassKey {
        return ClassKey(realmc.realm_object_get_table(obj.cptr()))
    }

    actual fun realm_get_col_key(
        realm: RealmPointer,
        classKey: ClassKey,
        col: String
    ): PropertyKey {
        return PropertyKey(propertyInfo(realm, classKey, col).key)
    }

    actual fun <T> realm_get_value(obj: RealmObjectPointer, key: PropertyKey): T {
        // TODO OPTIMIZED Consider optimizing this to construct T in JNI call
        val cvalue = realm_value_t()
        realmc.realm_get_value((obj as LongPointerWrapper).ptr, key.key, cvalue)
        return from_realm_value(cvalue)
    }

    private fun <T> from_realm_value(value: realm_value_t?): T {
        return when (value?.type) {
            realm_value_type_e.RLM_TYPE_STRING ->
                value.string
            realm_value_type_e.RLM_TYPE_INT ->
                value.integer
            realm_value_type_e.RLM_TYPE_BOOL ->
                value._boolean
            realm_value_type_e.RLM_TYPE_FLOAT ->
                value.fnum
            realm_value_type_e.RLM_TYPE_DOUBLE ->
                value.dnum
            realm_value_type_e.RLM_TYPE_TIMESTAMP ->
                value.asTimestamp()
            realm_value_type_e.RLM_TYPE_LINK ->
                value.asLink()
            realm_value_type_e.RLM_TYPE_NULL,
            null ->
                null
            else ->
                TODO("Unsupported type for from_realm_value ${value.type}")
        } as T
    }

    actual fun <T> realm_set_value(obj: RealmObjectPointer, key: PropertyKey, value: T, isDefault: Boolean) {
        val cvalue = to_realm_value(value)
        realmc.realm_set_value(obj.cptr(), key.key, cvalue, isDefault)
    }

    actual fun realm_get_list(obj: RealmObjectPointer, key: PropertyKey): RealmListPointer {
        return LongPointerWrapper(
            realmc.realm_get_list(
                (obj as LongPointerWrapper).ptr,
                key.key
            )
        )
    }

    actual fun realm_list_size(list: RealmListPointer): Long {
        val size = LongArray(1)
        realmc.realm_list_size(list.cptr(), size)
        return size[0]
    }

    actual fun <T> realm_list_get(list: RealmListPointer, index: Long): T {
        val cvalue = realm_value_t()
        realmc.realm_list_get(list.cptr(), index, cvalue)
        return from_realm_value(cvalue)
    }

    actual fun <T> realm_list_add(list: RealmListPointer, index: Long, value: T) {
        val cvalue = to_realm_value(value)
        realmc.realm_list_insert(list.cptr(), index, cvalue)
    }

    actual fun <T> realm_list_set(list: RealmListPointer, index: Long, value: T): T {
        return realm_list_get<T>(list, index).also {
            realmc.realm_list_set(list.cptr(), index, to_realm_value(value))
        }
    }

    actual fun realm_list_clear(list: RealmListPointer) {
        realmc.realm_list_clear(list.cptr())
    }

    actual fun realm_list_remove_all(list: RealmListPointer) {
        realmc.realm_list_remove_all(list.cptr())
    }

    actual fun realm_list_erase(list: RealmListPointer, index: Long) {
        realmc.realm_list_erase(list.cptr(), index)
    }

    actual fun realm_list_resolve_in(
        list: RealmListPointer,
        realm: RealmPointer
    ): RealmListPointer? {
        val listPointer = longArrayOf(0)
        realmc.realm_list_resolve_in(list.cptr(), realm.cptr(), listPointer)
        return if (listPointer[0] != 0L) {
            LongPointerWrapper(listPointer[0])
        } else {
            null
        }
    }

    actual fun realm_list_is_valid(list: RealmListPointer): Boolean {
        return realmc.realm_list_is_valid(list.cptr())
    }

    // TODO OPTIMIZE Maybe move this to JNI to avoid multiple round trips for allocating and
    //  updating before actually calling
    @Suppress("ComplexMethod", "LongMethod")
    private fun <T> to_realm_value(value: T): realm_value_t {
        val cvalue = realm_value_t()
        if (value == null) {
            cvalue.type = realm_value_type_e.RLM_TYPE_NULL
        } else {
            when (value) {
                is String -> {
                    cvalue.type = realm_value_type_e.RLM_TYPE_STRING
                    cvalue.string = value
                }
                is Byte -> {
                    cvalue.type = realm_value_type_e.RLM_TYPE_INT
                    cvalue.integer = value.toLong()
                }
                is Char -> {
                    cvalue.type = realm_value_type_e.RLM_TYPE_INT
                    cvalue.integer = value.toLong()
                }
                is Short -> {
                    cvalue.type = realm_value_type_e.RLM_TYPE_INT
                    cvalue.integer = value.toLong()
                }
                is Int -> {
                    cvalue.type = realm_value_type_e.RLM_TYPE_INT
                    cvalue.integer = value.toLong()
                }
                is Long -> {
                    cvalue.type = realm_value_type_e.RLM_TYPE_INT
                    cvalue.integer = value
                }
                is Boolean -> {
                    cvalue.type = realm_value_type_e.RLM_TYPE_BOOL
                    cvalue._boolean = value
                }
                is Float -> {
                    cvalue.type = realm_value_type_e.RLM_TYPE_FLOAT
                    cvalue.fnum = value
                }
                is Double -> {
                    cvalue.type = realm_value_type_e.RLM_TYPE_DOUBLE
                    cvalue.dnum = value
                }
                is Timestamp -> {
                    cvalue.type = realm_value_type_e.RLM_TYPE_TIMESTAMP
                    cvalue.timestamp = realm_timestamp_t().apply {
                        seconds = value.seconds
                        nanoseconds = value.nanoSeconds
                    }
                }
                is RealmObjectInterop -> {
                    val nativePointer = (value as RealmObjectInterop).`$realm$ObjectPointer`
                        ?: error("Cannot add unmanaged object")
                    cvalue.link = realmc.realm_object_as_link(nativePointer.cptr())
                    cvalue.type = realm_value_type_e.RLM_TYPE_LINK
                }
                else -> {
                    TODO("Unsupported type for to_realm_value `${value!!::class.simpleName}`")
                }
            }
        }
        return cvalue
    }

    actual fun realm_object_add_notification_callback(obj: RealmObjectPointer, callback: Callback<RealmChangesPointer>): RealmNotificationTokenPointer {
        return LongPointerWrapper(
            realmc.register_object_notification_cb(
                obj.cptr(),
                object : NotificationCallback {
                    override fun onChange(pointer: Long) {
                        callback.onChange(LongPointerWrapper(pointer, managed = false)) // FIXME use managed pointer https://github.com/realm/realm-kotlin/issues/147
                    }
                }
            ),
            managed = false
        )
    }

    actual fun realm_results_add_notification_callback(results: RealmResultsPointer, callback: Callback<RealmChangesPointer>): RealmNotificationTokenPointer {
        return LongPointerWrapper(
            realmc.register_results_notification_cb(
                results.cptr(),
                object : NotificationCallback {
                    override fun onChange(pointer: Long) {
                        callback.onChange(LongPointerWrapper(pointer, managed = false)) // FIXME use managed pointer https://github.com/realm/realm-kotlin/issues/147
                    }
                }
            ),
            managed = false
        )
    }

    actual fun realm_list_add_notification_callback(
        list: RealmListPointer,
        callback: Callback<RealmChangesPointer>
    ): RealmNotificationTokenPointer {
        return LongPointerWrapper(
            realmc.register_list_notification_cb(
                list.cptr(),
                object : NotificationCallback {
                    override fun onChange(pointer: Long) {
                        callback.onChange(LongPointerWrapper(pointer, managed = false)) // FIXME use managed pointer https://github.com/realm/realm-kotlin/issues/147
                    }
                }
            ),
            managed = false
        )
    }

    actual fun realm_object_changes_get_modified_properties(change: RealmChangesPointer): List<PropertyKey> {
        val propertyCount = realmc.realm_object_changes_get_num_modified_properties(change.cptr())

        val keys = LongArray(propertyCount.toInt())
        realmc.realm_object_changes_get_modified_properties(change.cptr(), keys, propertyCount)
        return keys.map { PropertyKey(it) }
    }

    private fun initIndicesArray(size: LongArray): LongArray = LongArray(size[0].toInt())
    private fun initRangeArray(size: LongArray): Array<LongArray> = Array(size[0].toInt()) { LongArray(2) }

    actual fun <T, R> realm_collection_changes_get_indices(change: RealmChangesPointer, builder: ListChangeSetBuilder<T, R>) {
        val insertionCount = LongArray(1)
        val deletionCount = LongArray(1)
        val modificationCount = LongArray(1)
        val movesCount = LongArray(1)

        realmc.realm_collection_changes_get_num_changes(
            change.cptr(),
            deletionCount,
            insertionCount,
            modificationCount,
            movesCount
        )

        val insertionIndices: LongArray = initIndicesArray(insertionCount)
        val modificationIndices: LongArray = initIndicesArray(modificationCount)
        val modificationIndicesAfter: LongArray = initIndicesArray(modificationCount)
        val deletionIndices: LongArray = initIndicesArray(deletionCount)
        val moves: realm_collection_move_t = realmc.new_collectionMoveArray(movesCount[0].toInt())

        realmc.realm_collection_changes_get_changes(
            change.cptr(),
            deletionIndices,
            deletionCount[0],
            insertionIndices,
            insertionCount[0],
            modificationIndices,
            modificationCount[0],
            modificationIndicesAfter,
            modificationCount[0],
            moves,
            movesCount[0]
        )

        builder.initIndicesArray(builder::insertionIndices, insertionIndices)
        builder.initIndicesArray(builder::deletionIndices, deletionIndices)
        builder.initIndicesArray(builder::modificationIndices, modificationIndices)
        builder.initIndicesArray(builder::modificationIndicesAfter, modificationIndicesAfter)
        builder.movesCount = movesCount[0].toInt()
    }

    actual fun <T, R> realm_collection_changes_get_ranges(change: RealmChangesPointer, builder: ListChangeSetBuilder<T, R>) {
        val insertRangesCount = LongArray(1)
        val deleteRangesCount = LongArray(1)
        val modificationRangesCount = LongArray(1)
        val movesCount = LongArray(1)

        realmc.realm_collection_changes_get_num_ranges(
            change.cptr(),
            deleteRangesCount,
            insertRangesCount,
            modificationRangesCount,
            movesCount
        )

        val insertionRanges: realm_index_range_t =
            realmc.new_indexRangeArray(insertRangesCount[0].toInt())
        val modificationRanges: realm_index_range_t =
            realmc.new_indexRangeArray(modificationRangesCount[0].toInt())
        val modificationRangesAfter: realm_index_range_t =
            realmc.new_indexRangeArray(modificationRangesCount[0].toInt())
        val deletionRanges: realm_index_range_t =
            realmc.new_indexRangeArray(deleteRangesCount[0].toInt())
        val moves: realm_collection_move_t = realmc.new_collectionMoveArray(movesCount[0].toInt())

        realmc.realm_collection_changes_get_ranges(
            change.cptr(),
            deletionRanges,
            deleteRangesCount[0],
            insertionRanges,
            insertRangesCount[0],
            modificationRanges,
            modificationRangesCount[0],
            modificationRangesAfter,
            modificationRangesCount[0],
            moves,
            movesCount[0]
        )

        builder.initRangesArray(builder::deletionRanges, deletionRanges, deleteRangesCount[0])
        builder.initRangesArray(builder::insertionRanges, insertionRanges, insertRangesCount[0])
        builder.initRangesArray(builder::modificationRanges, modificationRanges, modificationRangesCount[0])
        builder.initRangesArray(builder::modificationRangesAfter, modificationRangesAfter, modificationRangesCount[0])
    }

    actual fun realm_app_get(
        appConfig: RealmAppConfigurationPointer,
        syncClientConfig: RealmSyncClientConfigurationPointer,
        basePath: String
    ): RealmAppPointer {
        realmc.realm_sync_client_config_set_base_file_path(syncClientConfig.cptr(), basePath)
        return LongPointerWrapper(realmc.realm_app_get(appConfig.cptr(), syncClientConfig.cptr()))
    }

    actual fun realm_app_log_in_with_credentials(
        app: RealmAppPointer,
        credentials: RealmCredentialsPointer,
        callback: AppCallback<RealmUserPointer>
    ) {
        realmc.realm_app_log_in_with_credentials(app.cptr(), credentials.cptr(), callback)
    }

    actual fun realm_app_log_out(
        app: RealmAppPointer,
        user: RealmUserPointer,
        callback: AppCallback<Unit>
    ) {
        realmc.realm_app_log_out(app.cptr(), user.cptr(), callback)
    }

    actual fun realm_app_get_current_user(app: RealmAppPointer): RealmUserPointer? {
        val ptr = realmc.realm_app_get_current_user(app.cptr())
        return nativePointerOrNull(ptr)
    }

    actual fun realm_user_get_identity(user: RealmUserPointer): String {
        return realmc.realm_user_get_identity(user.cptr())
    }

    actual fun realm_user_is_logged_in(user: RealmUserPointer): Boolean {
        return realmc.realm_user_is_logged_in(user.cptr())
    }

    actual fun realm_user_log_out(user: RealmUserPointer) {
        realmc.realm_user_log_out(user.cptr())
    }

    actual fun realm_user_get_state(user: RealmUserPointer): CoreUserState {
        return CoreUserState.of(realmc.realm_user_get_state(user.cptr()))
    }

    actual fun realm_clear_cached_apps() {
        realmc.realm_clear_cached_apps()
    }

    actual fun realm_sync_client_config_new(): RealmSyncClientConfigurationPointer {
        return LongPointerWrapper(realmc.realm_sync_client_config_new())
    }

    actual fun realm_sync_client_config_set_log_callback(
        syncClientConfig: RealmSyncClientConfigurationPointer,
        callback: SyncLogCallback
    ) {
        realmc.set_log_callback(syncClientConfig.cptr(), callback)
    }

    actual fun realm_sync_client_config_set_log_level(
        syncClientConfig: RealmSyncClientConfigurationPointer,
        level: CoreLogLevel
    ) {
        realmc.realm_sync_client_config_set_log_level(syncClientConfig.cptr(), level.priority)
    }

    actual fun realm_sync_client_config_set_metadata_mode(
        syncClientConfig: RealmSyncClientConfigurationPointer,
        metadataMode: MetadataMode
    ) {
        realmc.realm_sync_client_config_set_metadata_mode(
            syncClientConfig.cptr(),
            metadataMode.metadataValue
        )
    }

    actual fun realm_network_transport_new(networkTransport: NetworkTransport): RealmNetworkTransportPointer {
        return LongPointerWrapper(realmc.realm_network_transport_new(networkTransport))
    }

    actual fun realm_sync_config_set_error_handler(
        syncConfig: RealmSyncConfigurationPointer,
        errorHandler: SyncErrorCallback
    ) {
        realmc.sync_set_error_handler(syncConfig.cptr(), errorHandler)
    }

    @Suppress("LongParameterList")
    actual fun realm_app_config_new(
        appId: String,
        networkTransport: RealmNetworkTransportPointer,
        baseUrl: String?,
        platform: String,
        platformVersion: String,
        sdkVersion: String,
    ): RealmAppConfigurationPointer {
        val config = realmc.realm_app_config_new(appId, networkTransport.cptr())

        baseUrl?.let { realmc.realm_app_config_set_base_url(config, it) }

        realmc.realm_app_config_set_platform(config, platform)
        realmc.realm_app_config_set_platform_version(config, platformVersion)
        realmc.realm_app_config_set_sdk_version(config, sdkVersion)

        // TODO Fill in appropriate app meta data
        //  https://github.com/realm/realm-kotlin/issues/407
        realmc.realm_app_config_set_local_app_version(config, "APP_VERSION")
        return LongPointerWrapper(config)
    }

    actual fun realm_app_config_set_base_url(appConfig: RealmAppConfigurationPointer, baseUrl: String) {
        realmc.realm_app_config_set_base_url(appConfig.cptr(), baseUrl)
    }

    actual fun realm_app_credentials_new_anonymous(): RealmCredentialsPointer {
        return LongPointerWrapper(realmc.realm_app_credentials_new_anonymous())
    }

    actual fun realm_app_credentials_new_email_password(username: String, password: String): RealmCredentialsPointer {
        return LongPointerWrapper(realmc.realm_app_credentials_new_email_password(username, password))
    }

<<<<<<< HEAD
    actual fun realm_auth_credentials_get_provider(credentials: RealmCredentialsPointer): AuthProvider {
=======
    actual fun realm_app_credentials_new_api_key(key: String): NativePointer {
        return LongPointerWrapper(realmc.realm_app_credentials_new_user_api_key(key))
    }

    actual fun realm_app_credentials_new_apple(idToken: String): NativePointer {
        return LongPointerWrapper(realmc.realm_app_credentials_new_apple(idToken))
    }

    actual fun realm_app_credentials_new_facebook(accessToken: String): NativePointer {
        return LongPointerWrapper(realmc.realm_app_credentials_new_facebook(accessToken))
    }

    actual fun realm_app_credentials_new_google_id_token(idToken: String): NativePointer {
        return LongPointerWrapper(realmc.realm_app_credentials_new_google(idToken))
    }

    actual fun realm_app_credentials_new_google_auth_code(authCode: String): NativePointer {
        TODO("See ttps://github.com/realm/realm-core/issues/5347")
        // return LongPointerWrapper(realmc.realm_app_credentials_new_google(accessCode))
    }

    actual fun realm_app_credentials_new_jwt(jwtToken: String): NativePointer {
        return LongPointerWrapper(realmc.realm_app_credentials_new_jwt(jwtToken))
    }

    actual fun realm_auth_credentials_get_provider(credentials: NativePointer): AuthProvider {
>>>>>>> f347fd20
        return AuthProvider.of(realmc.realm_auth_credentials_get_provider(credentials.cptr()))
    }

    actual fun realm_app_email_password_provider_client_register_email(
        app: RealmAppPointer,
        email: String,
        password: String,
        callback: AppCallback<Unit>
    ) {
        realmc.realm_app_email_password_provider_client_register_email(
            app.cptr(),
            email,
            password,
            callback
        )
    }

    actual fun realm_sync_config_new(user: RealmUserPointer, partition: String): RealmSyncConfigurationPointer {
        return LongPointerWrapper(realmc.realm_sync_config_new(user.cptr(), partition))
    }

    actual fun realm_config_set_sync_config(realmConfiguration: RealmConfigurationPointer, syncConfiguration: RealmSyncConfigurationPointer) {
        realmc.realm_config_set_sync_config(realmConfiguration.cptr(), syncConfiguration.cptr())
    }

    private fun classInfo(realm: RealmPointer, className: String): realm_class_info_t {
        val found = booleanArrayOf(false)
        val classInfo = realm_class_info_t()
        realmc.realm_find_class(realm.cptr(), className, found, classInfo)
        if (!found[0]) {
            throw IllegalArgumentException("Cannot find class: '$className'. Has the class been added to the Realm schema?")
        }
        return classInfo
    }

    private fun propertyInfo(realm: RealmPointer, classKey: ClassKey, col: String): realm_property_info_t {
        val found = booleanArrayOf(false)
        val pinfo = realm_property_info_t()
        realmc.realm_find_property(realm.cptr(), classKey.key, col, found, pinfo)
        if (!found[0]) {
            val className = realm_get_class(realm, classKey).name
            throw IllegalArgumentException("Cannot find property: '$col' in class '$className'")
        }
        return pinfo
    }

    actual fun realm_query_parse(realm: RealmPointer, classKey: ClassKey, query: String, vararg args: Any?): RealmQueryPointer {
        val count = args.size
        val cArgs = realmc.new_valueArray(count)
        args.mapIndexed { i, arg ->
            realmc.valueArray_setitem(cArgs, i, to_realm_value(arg))
        }
        return LongPointerWrapper(realmc.realm_query_parse(realm.cptr(), classKey.key, query, count.toLong(), cArgs))
    }

    actual fun realm_query_parse_for_results(
        results: RealmResultsPointer,
        query: String,
        vararg args: Any?
    ): RealmQueryPointer {
        val count = args.size
        val cArgs = realmc.new_valueArray(count)
        args.mapIndexed { i, arg ->
            realmc.valueArray_setitem(cArgs, i, to_realm_value(arg))
        }
        return LongPointerWrapper(
            realmc.realm_query_parse_for_results(results.cptr(), query, count.toLong(), cArgs)
        )
    }

    actual fun realm_query_find_first(query: RealmQueryPointer): Link? {
        val value = realm_value_t()
        val found = booleanArrayOf(false)
        realmc.realm_query_find_first(query.cptr(), value, found)
        if (!found[0]) {
            return null
        }
        if (value.type != realm_value_type_e.RLM_TYPE_LINK) {
            error("Query did not return link but ${value.type}")
        }
        return value.asLink()
    }

    actual fun realm_query_find_all(query: RealmQueryPointer): RealmResultsPointer {
        return LongPointerWrapper(realmc.realm_query_find_all(query.cptr()))
    }

    actual fun realm_query_count(query: RealmQueryPointer): Long {
        val count = LongArray(1)
        realmc.realm_query_count(query.cptr(), count)
        return count[0]
    }

    actual fun realm_query_append_query(
        query: RealmQueryPointer,
        filter: String,
        vararg args: Any?
    ): RealmQueryPointer {
        val count = args.size
        val cArgs = realmc.new_valueArray(count)
        args.mapIndexed { i, arg ->
            realmc.valueArray_setitem(cArgs, i, to_realm_value(arg))
        }
        return LongPointerWrapper(
            realmc.realm_query_append_query(query.cptr(), filter, count.toLong(), cArgs)
        )
    }

    actual fun realm_results_resolve_in(results: RealmResultsPointer, realm: RealmPointer): RealmResultsPointer {
        return LongPointerWrapper(realmc.realm_results_resolve_in(results.cptr(), realm.cptr()))
    }

    actual fun realm_results_count(results: RealmResultsPointer): Long {
        val count = LongArray(1)
        realmc.realm_results_count(results.cptr(), count)
        return count[0]
    }

    actual fun <T> realm_results_average(
        results: RealmResultsPointer,
        propertyKey: PropertyKey
    ): Pair<Boolean, T> {
        val average = realm_value_t()
        val found = booleanArrayOf(false)
        realmc.realm_results_average(results.cptr(), propertyKey.key, average, found)
        return found[0] to from_realm_value(average)
    }

    actual fun <T> realm_results_sum(results: RealmResultsPointer, propertyKey: PropertyKey): T {
        val sum = realm_value_t()
        val foundArray = BooleanArray(1)
        realmc.realm_results_sum(results.cptr(), propertyKey.key, sum, foundArray)
        return from_realm_value(sum)
    }

    actual fun <T> realm_results_max(results: RealmResultsPointer, propertyKey: PropertyKey): T {
        val max = realm_value_t()
        val foundArray = BooleanArray(1)
        realmc.realm_results_max(results.cptr(), propertyKey.key, max, foundArray)
        return from_realm_value(max)
    }

    actual fun <T> realm_results_min(results: RealmResultsPointer, propertyKey: PropertyKey): T {
        val min = realm_value_t()
        val foundArray = BooleanArray(1)
        realmc.realm_results_min(results.cptr(), propertyKey.key, min, foundArray)
        return from_realm_value(min)
    }

    // TODO OPTIMIZE Getting a range
    actual fun realm_results_get(results: RealmResultsPointer, index: Long): Link {
        val value = realm_value_t()
        realmc.realm_results_get(results.cptr(), index, value)
        return value.asLink()
    }

    actual fun realm_get_object(realm: RealmPointer, link: Link): RealmObjectPointer {
        return LongPointerWrapper(realmc.realm_get_object(realm.cptr(), link.classKey.key, link.objKey))
    }

    actual fun realm_object_find_with_primary_key(realm: RealmPointer, classKey: ClassKey, primaryKey: Any?): RealmObjectPointer? {
        val cprimaryKey = to_realm_value(primaryKey)
        val found = booleanArrayOf(false)
        return nativePointerOrNull(realmc.realm_object_find_with_primary_key(realm.cptr(), classKey.key, cprimaryKey, found))
    }

    actual fun realm_results_delete_all(results: RealmResultsPointer) {
        realmc.realm_results_delete_all(results.cptr())
    }

    actual fun realm_object_delete(obj: RealmObjectPointer) {
        realmc.realm_object_delete(obj.cptr())
    }

    fun <T : CapiT> NativePointer<T>.cptr(): Long {
        return (this as LongPointerWrapper).ptr
    }

    private fun <T : CapiT> nativePointerOrNull(ptr: Long, managed: Boolean = true): NativePointer<T>? {
        return if (ptr != 0L) {
            LongPointerWrapper<T>(ptr, managed)
        } else {
            null
        }
    }

    private fun realm_value_t.asTimestamp(): Timestamp {
        if (this.type != realm_value_type_e.RLM_TYPE_TIMESTAMP) {
            error("Value is not of type Timestamp: $this.type")
        }
        return TimestampImpl(this.timestamp.seconds, this.timestamp.nanoseconds)
    }

    private fun realm_value_t.asLink(): Link {
        if (this.type != realm_value_type_e.RLM_TYPE_LINK) {
            error("Value is not of type link: $this.type")
        }
        return Link(ClassKey(this.link.target_table), this.link.target)
    }
}

private class JVMScheduler(dispatcher: CoroutineDispatcher) {
    val scope: CoroutineScope = CoroutineScope(dispatcher)

    fun notifyCore(schedulerPointer: Long) {
        val function: suspend CoroutineScope.() -> Unit = {
            realmc.invoke_core_notify_callback(schedulerPointer)
        }
        scope.launch(
            scope.coroutineContext,
            CoroutineStart.DEFAULT,
            function
        )
    }
}

// using https://developer.android.com/reference/java/lang/System#getProperties()
private fun isAndroid(): Boolean =
    System.getProperty("java.specification.vendor").contains("Android")<|MERGE_RESOLUTION|>--- conflicted
+++ resolved
@@ -779,36 +779,32 @@
         return LongPointerWrapper(realmc.realm_app_credentials_new_email_password(username, password))
     }
 
-<<<<<<< HEAD
-    actual fun realm_auth_credentials_get_provider(credentials: RealmCredentialsPointer): AuthProvider {
-=======
-    actual fun realm_app_credentials_new_api_key(key: String): NativePointer {
+    actual fun realm_app_credentials_new_api_key(key: String): RealmCredentialsPointer {
         return LongPointerWrapper(realmc.realm_app_credentials_new_user_api_key(key))
     }
 
-    actual fun realm_app_credentials_new_apple(idToken: String): NativePointer {
+    actual fun realm_app_credentials_new_apple(idToken: String): RealmCredentialsPointer {
         return LongPointerWrapper(realmc.realm_app_credentials_new_apple(idToken))
     }
 
-    actual fun realm_app_credentials_new_facebook(accessToken: String): NativePointer {
+    actual fun realm_app_credentials_new_facebook(accessToken: String): RealmCredentialsPointer {
         return LongPointerWrapper(realmc.realm_app_credentials_new_facebook(accessToken))
     }
 
-    actual fun realm_app_credentials_new_google_id_token(idToken: String): NativePointer {
+    actual fun realm_app_credentials_new_google_id_token(idToken: String): RealmCredentialsPointer {
         return LongPointerWrapper(realmc.realm_app_credentials_new_google(idToken))
     }
 
-    actual fun realm_app_credentials_new_google_auth_code(authCode: String): NativePointer {
+    actual fun realm_app_credentials_new_google_auth_code(authCode: String): RealmCredentialsPointer {
         TODO("See ttps://github.com/realm/realm-core/issues/5347")
         // return LongPointerWrapper(realmc.realm_app_credentials_new_google(accessCode))
     }
 
-    actual fun realm_app_credentials_new_jwt(jwtToken: String): NativePointer {
+    actual fun realm_app_credentials_new_jwt(jwtToken: String): RealmCredentialsPointer {
         return LongPointerWrapper(realmc.realm_app_credentials_new_jwt(jwtToken))
     }
 
-    actual fun realm_auth_credentials_get_provider(credentials: NativePointer): AuthProvider {
->>>>>>> f347fd20
+    actual fun realm_auth_credentials_get_provider(credentials: RealmCredentialsPointer): AuthProvider {
         return AuthProvider.of(realmc.realm_auth_credentials_get_provider(credentials.cptr()))
     }
 
