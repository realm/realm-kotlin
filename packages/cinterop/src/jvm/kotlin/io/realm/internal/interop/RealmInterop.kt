--- conflicted
+++ resolved
@@ -501,12 +501,7 @@
                     }
                 }
                 is RealmObjectInterop -> {
-<<<<<<< HEAD
-                    val nativePointer = (value as RealmObjectInterop).`io_realm_kotlin_ObjectPointer`
-                        ?: error("Cannot add unmanaged object")
-=======
                     val nativePointer = value.objectPointer
->>>>>>> 9bec7eab
                     cvalue.link = realmc.realm_object_as_link(nativePointer.cptr())
                     cvalue.type = realm_value_type_e.RLM_TYPE_LINK
                 }
