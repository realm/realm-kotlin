/*
 * Copyright 2020 Realm Inc.
 *
 * Licensed under the Apache License, Version 2.0 (the "License");
 * you may not use this file except in compliance with the License.
 * You may obtain a copy of the License at
 *
 * http://www.apache.org/licenses/LICENSE-2.0
 *
 * Unless required by applicable law or agreed to in writing, software
 * distributed under the License is distributed on an "AS IS" BASIS,
 * WITHOUT WARRANTIES OR CONDITIONS OF ANY KIND, either express or implied.
 * See the License for the specific language governing permissions and
 * limitations under the License.
 */

package io.realm.internal.interop

import io.realm.internal.interop.Constants.ENCRYPTION_KEY_LENGTH
import io.realm.internal.interop.sync.AuthProvider
import io.realm.internal.interop.sync.MetadataMode
import io.realm.internal.interop.sync.NetworkTransport
import kotlinx.coroutines.CoroutineDispatcher
import kotlinx.coroutines.CoroutineScope
import kotlinx.coroutines.CoroutineStart
import kotlinx.coroutines.launch
import java.lang.reflect.Method

// FIXME API-CLEANUP Rename io.realm.interop. to something with platform?
//  https://github.com/realm/realm-kotlin/issues/56

private val INVALID_CLASS_KEY: Long by lazy { realmc.getRLM_INVALID_CLASS_KEY() }
private val INVALID_PROPERTY_KEY: Long by lazy { realmc.getRLM_INVALID_PROPERTY_KEY() }

actual enum class CoreLogLevel(private val internalPriority: Int) {
    RLM_LOG_LEVEL_ALL(realm_log_level_e.RLM_LOG_LEVEL_ALL),
    RLM_LOG_LEVEL_TRACE(realm_log_level_e.RLM_LOG_LEVEL_TRACE),
    RLM_LOG_LEVEL_DEBUG(realm_log_level_e.RLM_LOG_LEVEL_DEBUG),
    RLM_LOG_LEVEL_DETAIL(realm_log_level_e.RLM_LOG_LEVEL_DETAIL),
    RLM_LOG_LEVEL_INFO(realm_log_level_e.RLM_LOG_LEVEL_INFO),
    RLM_LOG_LEVEL_WARNING(realm_log_level_e.RLM_LOG_LEVEL_WARNING),
    RLM_LOG_LEVEL_ERROR(realm_log_level_e.RLM_LOG_LEVEL_ERROR),
    RLM_LOG_LEVEL_FATAL(realm_log_level_e.RLM_LOG_LEVEL_FATAL),
    RLM_LOG_LEVEL_OFF(realm_log_level_e.RLM_LOG_LEVEL_OFF);

    actual val value: Int
        get() = internalPriority
}

/**
 * JVM/Android interop implementation.
 *
 * NOTE: All methods that return a boolean to indicate an exception are being checked automatically in JNI.
 * So there is no need to verify the return value in the JVM interop layer.
 */
@Suppress("LargeClass", "FunctionNaming", "TooGenericExceptionCaught")
actual object RealmInterop {

    // TODO API-CLEANUP Maybe pull library loading into separate method
    //  https://github.com/realm/realm-kotlin/issues/56
    init {
        if (isAndroid()) {
            System.loadLibrary("realmc")
        } else {
            // otherwise locate, using reflection, the dependency SoLoader and call load
            // (calling SoLoader directly will create a circular dependency with `jvmMain`)
            val classToLoad = Class.forName("io.realm.jvm.SoLoader")
            val instance = classToLoad.newInstance()
            val loadMethod: Method = classToLoad.getDeclaredMethod("load")
            loadMethod.invoke(instance)
        }
    }

    actual fun realm_get_version_id(realm: NativePointer): Long {
        val version = realm_version_id_t()
        val found = BooleanArray(1)
        realmc.realm_get_version_id(realm.cptr(), found, version)
        return if (found[0]) {
            version.version
        } else {
            throw IllegalStateException("No VersionId was available. Reading the VersionId requires a valid read transaction.")
        }
    }

    actual fun realm_get_library_version(): String {
        return realmc.realm_get_library_version()
    }

    actual fun realm_get_num_versions(realm: NativePointer): Long {
        val result = LongArray(1)
        realmc.realm_get_num_versions(realm.cptr(), result)
        return result.first()
    }

    actual fun realm_schema_new(tables: List<Table>): NativePointer {
        val count = tables.size
        val cclasses = realmc.new_classArray(count)
        val cproperties = realmc.new_propertyArrayArray(count)

        for ((i, clazz) in tables.withIndex()) {
            val properties = clazz.properties
            // Class
            val cclass = realm_class_info_t().apply {
                name = clazz.name
                primary_key = clazz.primaryKey ?: ""
                num_properties = properties.size.toLong()
                num_computed_properties = 0
                key = INVALID_CLASS_KEY
                flags = clazz.flags.fold(0) { flags, element -> flags or element.nativeValue }
            }
            // Properties
            val classProperties = realmc.new_propertyArray(properties.size)
            for ((j, property) in properties.withIndex()) {
                val cproperty = realm_property_info_t().apply {
                    name = property.name
                    public_name = property.publicName
                    type = property.type.nativeValue
                    collection_type = property.collectionType.nativeValue
                    link_target = property.linkTarget
                    link_origin_property_name = property.linkOriginPropertyName
                    key = INVALID_PROPERTY_KEY
                    flags = property.flags.fold(0) { flags, element -> flags or element.nativeValue }
                }
                realmc.propertyArray_setitem(classProperties, j, cproperty)
            }
            realmc.classArray_setitem(cclasses, i, cclass)
            realmc.propertyArrayArray_setitem(cproperties, i, classProperties)
        }
        return LongPointerWrapper(realmc.realm_schema_new(cclasses, count.toLong(), cproperties))
    }

    actual fun realm_config_new(): NativePointer {
        return LongPointerWrapper(realmc.realm_config_new())
    }

    actual fun realm_config_set_path(config: NativePointer, path: String) {
        realmc.realm_config_set_path((config as LongPointerWrapper).ptr, path)
    }

    actual fun realm_config_set_schema_mode(config: NativePointer, mode: SchemaMode) {
        realmc.realm_config_set_schema_mode((config as LongPointerWrapper).ptr, mode.nativeValue)
    }

    actual fun realm_config_set_schema_version(config: NativePointer, version: Long) {
        realmc.realm_config_set_schema_version((config as LongPointerWrapper).ptr, version)
    }

    actual fun realm_config_set_schema(config: NativePointer, schema: NativePointer) {
        realmc.realm_config_set_schema((config as LongPointerWrapper).ptr, (schema as LongPointerWrapper).ptr)
    }

    actual fun realm_config_set_max_number_of_active_versions(config: NativePointer, maxNumberOfVersions: Long) {
        realmc.realm_config_set_max_number_of_active_versions(config.cptr(), maxNumberOfVersions)
    }

    actual fun realm_config_set_encryption_key(config: NativePointer, encryptionKey: ByteArray) {
        realmc.realm_config_set_encryption_key(config.cptr(), encryptionKey, encryptionKey.size.toLong())
    }

    actual fun realm_config_get_encryption_key(config: NativePointer): ByteArray? {
        val key = ByteArray(ENCRYPTION_KEY_LENGTH)
        val keyLength: Long = realmc.realm_config_get_encryption_key(config.cptr(), key)

        if (keyLength == ENCRYPTION_KEY_LENGTH.toLong()) {
            return key
        }
        return null
    }

    actual fun realm_open(config: NativePointer, dispatcher: CoroutineDispatcher?): NativePointer {
        // create a custom Scheduler for JVM if a Coroutine Dispatcher is provided other wise pass null to use the generic one
        val realmPtr = LongPointerWrapper(
            realmc.open_realm_with_scheduler(
                (config as LongPointerWrapper).ptr,
                if (dispatcher != null) JVMScheduler(dispatcher) else null
            )
        )
        // Ensure that we can read version information, etc.
        realm_begin_read(realmPtr)
        return realmPtr
    }

    actual fun realm_freeze(liveRealm: NativePointer): NativePointer {
        return LongPointerWrapper(realmc.realm_freeze(liveRealm.cptr()))
    }

    actual fun realm_is_frozen(realm: NativePointer): Boolean {
        return realmc.realm_is_frozen(realm.cptr())
    }

    actual fun realm_close(realm: NativePointer) {
        realmc.realm_close((realm as LongPointerWrapper).ptr)
    }

    actual fun realm_schema_validate(schema: NativePointer, mode: SchemaValidationMode): Boolean {
        return realmc.realm_schema_validate((schema as LongPointerWrapper).ptr, mode.nativeValue.toLong())
    }

    actual fun realm_get_schema(realm: NativePointer): NativePointer {
        // TODO API-SCHEMA
        TODO("Not yet implemented")
    }

    actual fun realm_get_num_classes(realm: NativePointer): Long {
        return realmc.realm_get_num_classes((realm as LongPointerWrapper).ptr)
    }

    actual fun realm_release(p: NativePointer) {
        realmc.realm_release((p as LongPointerWrapper).ptr)
    }

    actual fun realm_is_closed(realm: NativePointer): Boolean {
        return realmc.realm_is_closed((realm as LongPointerWrapper).ptr)
    }

    actual fun realm_begin_read(realm: NativePointer) {
        realmc.realm_begin_read((realm as LongPointerWrapper).ptr)
    }

    actual fun realm_begin_write(realm: NativePointer) {
        realmc.realm_begin_write((realm as LongPointerWrapper).ptr)
    }

    actual fun realm_commit(realm: NativePointer) {
        realmc.realm_commit((realm as LongPointerWrapper).ptr)
    }

    actual fun realm_rollback(realm: NativePointer) {
        realmc.realm_rollback((realm as LongPointerWrapper).ptr)
    }

    actual fun realm_is_in_transaction(realm: NativePointer): Boolean {
        return realmc.realm_is_writable(realm.cptr())
    }

    actual fun realm_object_create(realm: NativePointer, classKey: ClassKey): NativePointer {
        return LongPointerWrapper(realmc.realm_object_create((realm as LongPointerWrapper).ptr, classKey.key))
    }

    actual fun realm_object_create_with_primary_key(realm: NativePointer, classKey: ClassKey, primaryKey: Any?): NativePointer {
        return LongPointerWrapper(realmc.realm_object_create_with_primary_key((realm as LongPointerWrapper).ptr, classKey.key, to_realm_value(primaryKey)))
    }

    actual fun realm_object_is_valid(obj: NativePointer): Boolean {
        return realmc.realm_object_is_valid(obj.cptr())
    }

    actual fun realm_object_resolve_in(obj: NativePointer, realm: NativePointer): NativePointer? {
        val objectPointer = longArrayOf(0)
        realmc.realm_object_resolve_in(obj.cptr(), realm.cptr(), objectPointer)
        return if (objectPointer[0] != 0L) {
            LongPointerWrapper(objectPointer[0])
        } else {
            null
        }
    }

    actual fun realm_find_class(realm: NativePointer, name: String): ClassKey {
        val info = realm_class_info_t()
        val found = booleanArrayOf(false)
        realmc.realm_find_class((realm as LongPointerWrapper).ptr, name, found, info)
        if (!found[0]) {
            throw IllegalArgumentException("Cannot find class: '$name")
        }
        return ClassKey(info.key)
    }

    actual fun realm_object_as_link(obj: NativePointer): Link {
        val link: realm_link_t = realmc.realm_object_as_link(obj.cptr())
        return Link(link.target_table, link.target)
    }

    actual fun realm_get_col_key(realm: NativePointer, table: String, col: String): ColumnKey {
        return ColumnKey(propertyInfo(realm, classInfo(realm, table), col).key)
    }

    actual fun <T> realm_get_value(obj: NativePointer, key: ColumnKey): T {
        // TODO OPTIMIZED Consider optimizing this to construct T in JNI call
        val cvalue = realm_value_t()
        realmc.realm_get_value((obj as LongPointerWrapper).ptr, key.key, cvalue)
        return from_realm_value(cvalue)
    }

    private fun <T> from_realm_value(value: realm_value_t?): T {
        return when (value?.type) {
            realm_value_type_e.RLM_TYPE_STRING ->
                value.string
            realm_value_type_e.RLM_TYPE_INT ->
                value.integer
            realm_value_type_e.RLM_TYPE_BOOL ->
                value._boolean
            realm_value_type_e.RLM_TYPE_FLOAT ->
                value.fnum
            realm_value_type_e.RLM_TYPE_DOUBLE ->
                value.dnum
            realm_value_type_e.RLM_TYPE_LINK ->
                value.asLink()
            realm_value_type_e.RLM_TYPE_NULL,
            null ->
                null
            else ->
                TODO("Unsupported type for from_realm_value ${value.type}")
        } as T
    }

    actual fun <T> realm_set_value(o: NativePointer, key: ColumnKey, value: T, isDefault: Boolean) {
        val cvalue = to_realm_value(value)
        realmc.realm_set_value((o as LongPointerWrapper).ptr, key.key, cvalue, isDefault)
    }

    actual fun realm_get_list(obj: NativePointer, key: ColumnKey): NativePointer {
        return LongPointerWrapper(realmc.realm_get_list((obj as LongPointerWrapper).ptr, key.key))
    }

    actual fun realm_list_size(list: NativePointer): Long {
        val size = realm_size_t()
        realmc.realm_list_size(list.cptr(), size)
        return size.value
    }

    actual fun <T> realm_list_get(list: NativePointer, index: Long): T {
        val cvalue = realm_value_t()
        realmc.realm_list_get(list.cptr(), index, cvalue)
        return from_realm_value(cvalue)
    }

    actual fun <T> realm_list_add(list: NativePointer, index: Long, value: T) {
        val cvalue = to_realm_value(value)
        realmc.realm_list_insert(list.cptr(), index, cvalue)
    }

    actual fun <T> realm_list_set(list: NativePointer, index: Long, value: T): T {
        return realm_list_get<T>(list, index).also {
            realmc.realm_list_set(list.cptr(), index, to_realm_value(value))
        }
    }

    actual fun realm_list_clear(list: NativePointer) {
        realmc.realm_list_clear(list.cptr())
    }

    actual fun realm_list_erase(list: NativePointer, index: Long) {
        realmc.realm_list_erase(list.cptr(), index)
    }

    actual fun realm_list_resolve_in(
        list: NativePointer,
        realm: NativePointer
    ): NativePointer? {
        val listPointer = longArrayOf(0)
        realmc.realm_list_resolve_in(list.cptr(), realm.cptr(), listPointer)
        return if (listPointer[0] != 0L) {
            LongPointerWrapper(listPointer[0])
        } else {
            null
        }
    }

    actual fun realm_list_is_valid(list: NativePointer): Boolean {
        return realmc.realm_list_is_valid(list.cptr())
    }

    // TODO OPTIMIZE Maybe move this to JNI to avoid multiple round trips for allocating and
    //  updating before actually calling
    private fun <T> to_realm_value(value: T): realm_value_t {
        val cvalue = realm_value_t()
        if (value == null) {
            cvalue.type = realm_value_type_e.RLM_TYPE_NULL
        } else {
            when (value) {
                is String -> {
                    cvalue.type = realm_value_type_e.RLM_TYPE_STRING
                    cvalue.string = value
                }
                is Byte -> {
                    cvalue.type = realm_value_type_e.RLM_TYPE_INT
                    cvalue.integer = value.toLong()
                }
                is Char -> {
                    cvalue.type = realm_value_type_e.RLM_TYPE_INT
                    cvalue.integer = value.toLong()
                }
                is Short -> {
                    cvalue.type = realm_value_type_e.RLM_TYPE_INT
                    cvalue.integer = value.toLong()
                }
                is Int -> {
                    cvalue.type = realm_value_type_e.RLM_TYPE_INT
                    cvalue.integer = value.toLong()
                }
                is Long -> {
                    cvalue.type = realm_value_type_e.RLM_TYPE_INT
                    cvalue.integer = value
                }
                is Boolean -> {
                    cvalue.type = realm_value_type_e.RLM_TYPE_BOOL
                    cvalue._boolean = value
                }
                is Float -> {
                    cvalue.type = realm_value_type_e.RLM_TYPE_FLOAT
                    cvalue.fnum = value
                }
                is Double -> {
                    cvalue.type = realm_value_type_e.RLM_TYPE_DOUBLE
                    cvalue.dnum = value
                }
                is RealmObjectInterop -> {
                    val nativePointer = (value as RealmObjectInterop).`$realm$ObjectPointer`
                        ?: error("Cannot add unmanaged object")
                    cvalue.link = realmc.realm_object_as_link(nativePointer.cptr())
                    cvalue.type = realm_value_type_e.RLM_TYPE_LINK
                }
                else -> {
                    TODO("Unsupported type for to_realm_value `${value!!::class.simpleName}`")
                }
            }
        }
        return cvalue
    }

    actual fun realm_object_add_notification_callback(obj: NativePointer, callback: Callback): NativePointer {
        return LongPointerWrapper(
            realmc.register_object_notification_cb(
                obj.cptr(),
                object : NotificationCallback {
                    override fun onChange(pointer: Long) {
                        callback.onChange(LongPointerWrapper(pointer, managed = false)) // FIXME use managed pointer https://github.com/realm/realm-kotlin/issues/147
                    }
                }
            ),
            managed = false
        )
    }

    actual fun realm_results_add_notification_callback(results: NativePointer, callback: Callback): NativePointer {
        return LongPointerWrapper(
            realmc.register_results_notification_cb(
                results.cptr(),
                object : NotificationCallback {
                    override fun onChange(pointer: Long) {
                        callback.onChange(LongPointerWrapper(pointer, managed = false)) // FIXME use managed pointer https://github.com/realm/realm-kotlin/issues/147
                    }
                }
            ),
            managed = false
        )
    }

    actual fun realm_list_add_notification_callback(
        list: NativePointer,
        callback: Callback
    ): NativePointer {
        return LongPointerWrapper(
            realmc.register_list_notification_cb(
                list.cptr(),
                object : NotificationCallback {
                    override fun onChange(pointer: Long) {
                        callback.onChange(LongPointerWrapper(pointer, managed = false)) // FIXME use managed pointer https://github.com/realm/realm-kotlin/issues/147
                    }
                }
            ),
            managed = false
        )
    }

    // TODO sync config shouldn't be null
    actual fun realm_app_get(
        appConfig: NativePointer,
        syncClientConfig: NativePointer,
        basePath: String
    ): NativePointer {
        realmc.realm_sync_client_config_set_base_file_path(syncClientConfig.cptr(), basePath)

//        // TODO add metadata mode to config
//        realmc.realm_sync_client_config_set_metadata_mode(syncClientConfig.cptr(), realm_sync_client_metadata_mode_e.RLM_SYNC_CLIENT_METADATA_MODE_PLAINTEXT)
        return LongPointerWrapper(realmc.realm_app_get(appConfig.cptr(), syncClientConfig.cptr()))
    }

    actual fun realm_app_log_in_with_credentials(app: NativePointer, credentials: NativePointer, callback: CinteropCallback) {
        // TODO error handling for callback, producing Kotlin's Result?
        realmc.register_login_cb(
            app.cptr(),
            credentials.cptr(),
            callback
        )
    }

    actual fun realm_sync_client_config_new(): NativePointer {
        return LongPointerWrapper(realmc.realm_sync_client_config_new())
    }

<<<<<<< HEAD
    actual fun realm_sync_client_config_set_logger_factory(
        syncClientConfig: NativePointer,
        loggerFactory: () -> CoreLogger
    ) {
        realmc.sync_config_set_logger(syncClientConfig.cptr(), loggerFactory)
    }

    actual fun realm_sync_client_config_set_log_level(
        syncClientConfig: NativePointer,
        level: Int
    ) {
        realmc.realm_sync_client_config_set_log_level(syncClientConfig.cptr(), level)
=======
    actual fun realm_sync_client_config_set_metadata_mode(
        syncClientConfig: NativePointer,
        metadataMode: MetadataMode
    ) {
        realmc.realm_sync_client_config_set_metadata_mode(
            syncClientConfig.cptr(),
            metadataMode.metadataValue
        )
>>>>>>> 50f2311d
    }

    actual fun realm_network_transport_new(networkTransport: NetworkTransport): NativePointer {
        return LongPointerWrapper(realmc.realm_network_transport_new(networkTransport))
    }

    actual fun realm_app_config_new(
        appId: String,
        networkTransport: NativePointer,
        baseUrl: String?
    ): NativePointer {
        val config = realmc.realm_app_config_new(appId, networkTransport.cptr())

        baseUrl?.let { realmc.realm_app_config_set_base_url(config, it) }

        // TODO Fill in appropriate meta data
        //  https://github.com/realm/realm-kotlin/issues/449
        realmc.realm_app_config_set_platform(config, "kotlin")
        realmc.realm_app_config_set_platform_version(config, "PLATFORM_VERSION")
        realmc.realm_app_config_set_sdk_version(config, "SDK_VERSION")
        // TODO Fill in appropriate app meta data
        //  https://github.com/realm/realm-kotlin/issues/407
        realmc.realm_app_config_set_local_app_version(config, "APP_VERSION")
        return LongPointerWrapper(config)
    }

    actual fun realm_app_config_set_base_url(appConfig: NativePointer, baseUrl: String) {
        realmc.realm_app_config_set_base_url(appConfig.cptr(), baseUrl)
    }

    actual fun realm_app_credentials_new_anonymous(): NativePointer {
        return LongPointerWrapper(realmc.realm_app_credentials_new_anonymous())
    }

    actual fun realm_app_credentials_new_username_password(username: String, password: String): NativePointer {
        return LongPointerWrapper(realmc.realm_app_credentials_new_username_password(username, password))
    }

    actual fun realm_auth_credentials_get_provider(credentials: NativePointer): AuthProvider {
        return AuthProvider.of(realmc.realm_auth_credentials_get_provider(credentials.cptr()))
    }

    actual fun realm_sync_config_new(user: NativePointer, partition: String): NativePointer {
        return LongPointerWrapper(realmc.realm_sync_config_new(user.cptr(), partition))
    }

    actual fun realm_config_set_sync_config(realmConfiguration: NativePointer, syncConfiguration: NativePointer) {
        realmc.realm_config_set_sync_config(realmConfiguration.cptr(), syncConfiguration.cptr())
    }

    private fun classInfo(realm: NativePointer, table: String): realm_class_info_t {
        val found = booleanArrayOf(false)
        val classInfo = realm_class_info_t()
        realmc.realm_find_class((realm as LongPointerWrapper).ptr, table, found, classInfo)
        if (!found[0]) {
            throw IllegalArgumentException("Cannot find class: '$table")
        }
        return classInfo
    }

    private fun propertyInfo(realm: NativePointer, classInfo: realm_class_info_t, col: String): realm_property_info_t {
        val found = booleanArrayOf(false)
        val pinfo = realm_property_info_t()
        realmc.realm_find_property((realm as LongPointerWrapper).ptr, classInfo.key, col, found, pinfo)
        if (!found[0]) {
            throw IllegalArgumentException("Cannot find property: '$col' in '$classInfo.name'")
        }
        return pinfo
    }

    actual fun realm_query_parse(realm: NativePointer, table: String, query: String, vararg args: Any?): NativePointer {
        val count = args.size
        val classKey = classInfo(realm, table).key
        val cArgs = realmc.new_valueArray(count)
        args.mapIndexed { i, arg ->
            realmc.valueArray_setitem(cArgs, i, to_realm_value(arg))
        }
        return LongPointerWrapper(realmc.realm_query_parse(realm.cptr(), classKey, query, count.toLong(), cArgs))
    }

    actual fun realm_query_find_first(realm: NativePointer): Link? {
        val value = realm_value_t()
        val found = booleanArrayOf(false)
        realmc.realm_query_find_first(realm.cptr(), value, found)
        if (!found[0]) {
            return null
        }
        return value.asLink()
    }

    actual fun realm_query_find_all(query: NativePointer): NativePointer {
        return LongPointerWrapper(realmc.realm_query_find_all(query.cptr()))
    }

    actual fun realm_results_resolve_in(results: NativePointer, realm: NativePointer): NativePointer {
        return LongPointerWrapper(realmc.realm_results_resolve_in(results.cptr(), realm.cptr()))
    }

    actual fun realm_results_count(results: NativePointer): Long {
        val count = realm_size_t()
        realmc.realm_results_count(results.cptr(), count)
        return count.value
    }

    // TODO OPTIMIZE Getting a range
    actual fun <T> realm_results_get(results: NativePointer, index: Long): Link {
        val value = realm_value_t()
        realmc.realm_results_get(results.cptr(), index, value)
        return value.asLink()
    }

    actual fun realm_get_object(realm: NativePointer, link: Link): NativePointer {
        return LongPointerWrapper(realmc.realm_get_object(realm.cptr(), link.tableKey, link.objKey))
    }

    actual fun realm_object_find_with_primary_key(realm: NativePointer, classKey: ClassKey, primaryKey: Any?): NativePointer? {
        val cprimaryKey = to_realm_value(primaryKey)
        val found = booleanArrayOf(false)
        return nativePointerOrNull(realmc.realm_object_find_with_primary_key(realm.cptr(), classKey.key, cprimaryKey, found))
    }

    actual fun realm_results_delete_all(results: NativePointer) {
        realmc.realm_results_delete_all(results.cptr())
    }

    actual fun realm_object_delete(obj: NativePointer) {
        realmc.realm_object_delete((obj as LongPointerWrapper).ptr)
    }

    fun nativePointerOrNull(ptr: Long, managed: Boolean = true): NativePointer? {
        return if (ptr != 0L) {
            LongPointerWrapper(ptr, managed)
        } else {
            null
        }
    }

    fun NativePointer.cptr(): Long {
        return (this as LongPointerWrapper).ptr
    }

    private fun realm_value_t.asLink(): Link {
        if (this.type != realm_value_type_e.RLM_TYPE_LINK) {
            error("Value is not of type link: $this.type")
        }
        return Link(this.link.target_table, this.link.target)
    }
}

private class JVMScheduler(dispatcher: CoroutineDispatcher) {
    val scope: CoroutineScope = CoroutineScope(dispatcher)

    fun notifyCore(coreNotificationFunctionPointer: Long) {
        val function: suspend CoroutineScope.() -> Unit = {
            realmc.invoke_core_notify_callback(
                coreNotificationFunctionPointer
            )
        }
        scope.launch(
            scope.coroutineContext,
            CoroutineStart.DEFAULT,
            function
        )
    }
}

// using https://developer.android.com/reference/java/lang/System#getProperties()
private fun isAndroid(): Boolean =
    System.getProperty("java.specification.vendor").contains("Android")<|MERGE_RESOLUTION|>--- conflicted
+++ resolved
@@ -471,8 +471,6 @@
     ): NativePointer {
         realmc.realm_sync_client_config_set_base_file_path(syncClientConfig.cptr(), basePath)
 
-//        // TODO add metadata mode to config
-//        realmc.realm_sync_client_config_set_metadata_mode(syncClientConfig.cptr(), realm_sync_client_metadata_mode_e.RLM_SYNC_CLIENT_METADATA_MODE_PLAINTEXT)
         return LongPointerWrapper(realmc.realm_app_get(appConfig.cptr(), syncClientConfig.cptr()))
     }
 
@@ -489,7 +487,6 @@
         return LongPointerWrapper(realmc.realm_sync_client_config_new())
     }
 
-<<<<<<< HEAD
     actual fun realm_sync_client_config_set_logger_factory(
         syncClientConfig: NativePointer,
         loggerFactory: () -> CoreLogger
@@ -502,7 +499,8 @@
         level: Int
     ) {
         realmc.realm_sync_client_config_set_log_level(syncClientConfig.cptr(), level)
-=======
+    }
+
     actual fun realm_sync_client_config_set_metadata_mode(
         syncClientConfig: NativePointer,
         metadataMode: MetadataMode
@@ -511,7 +509,6 @@
             syncClientConfig.cptr(),
             metadataMode.metadataValue
         )
->>>>>>> 50f2311d
     }
 
     actual fun realm_network_transport_new(networkTransport: NetworkTransport): NativePointer {
