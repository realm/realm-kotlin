--- conflicted
+++ resolved
@@ -789,11 +789,7 @@
         val classInfo = realm_class_info_t()
         realmc.realm_find_class((realm as LongPointerWrapper).ptr, className, found, classInfo)
         if (!found[0]) {
-<<<<<<< HEAD
-            throw IllegalArgumentException("Cannot find class: '$className'")
-=======
             throw IllegalArgumentException("Cannot find class: '$className'. Has the class been added to the Realm schema?")
->>>>>>> 0fae70fe
         }
         return classInfo
     }
