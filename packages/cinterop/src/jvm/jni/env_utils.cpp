/*
 * Copyright 2021 Realm Inc.
 *
 * Licensed under the Apache License, Version 2.0 (the "License");
 * you may not use this file except in compliance with the License.
 * You may obtain a copy of the License at
 *
 * http://www.apache.org/licenses/LICENSE-2.0
 *
 * Unless required by applicable law or agreed to in writing, software
 * distributed under the License is distributed on an "AS IS" BASIS,
 * WITHOUT WARRANTIES OR CONDITIONS OF ANY KIND, either express or implied.
 * See the License for the specific language governing permissions and
 * limitations under the License.
 */

#include "env_utils.h"
<<<<<<< HEAD
#include "java_class_global_def.hpp"
=======
#include <stdexcept> // needed for Linux centos7 build
>>>>>>> 5aa8004c

static JavaVM *cached_jvm = 0;

JNIEXPORT jint JNICALL JNI_OnLoad(JavaVM *jvm, void *reserved) {
    cached_jvm = jvm;
    realm::_impl::JavaClassGlobalDef::initialize(realm::jni_util::get_env());
    return JNI_VERSION_1_2;
}

namespace realm {
    namespace jni_util {
        JNIEnv * get_env(bool attach_if_needed) {
            JNIEnv *env;
            jint rc = cached_jvm->GetEnv((void **)&env, JNI_VERSION_1_2);
            if (rc == JNI_EDETACHED) {
                if (attach_if_needed) {
                   #if defined(__ANDROID__)
                        JNIEnv **jenv = &env;
                    #else
                        void **jenv = (void **) &env;
                    #endif
                    jint ret = cached_jvm->AttachCurrentThread(jenv, nullptr);
                    if (ret != JNI_OK) throw std::runtime_error("Could not attach JVM on thread ");
                } else {
                    throw std::runtime_error("current thread not attached");
                }
            }
            if (rc == JNI_EVERSION)
                throw std::runtime_error("jni version not supported");

            return env;
        }

        jmethodID lookup(JNIEnv *jenv, const char *class_name, const char *method_name,
                         const char *signature) {
            jclass localClass = jenv->FindClass(class_name);
            return jenv->GetMethodID(localClass, method_name, signature);
        }

        void keep_global_ref(JavaGlobalRefByMove& ref)
        {
            m_global_refs.push_back(std::move(ref));
        }
    }
}<|MERGE_RESOLUTION|>--- conflicted
+++ resolved
@@ -15,11 +15,8 @@
  */
 
 #include "env_utils.h"
-<<<<<<< HEAD
 #include "java_class_global_def.hpp"
-=======
 #include <stdexcept> // needed for Linux centos7 build
->>>>>>> 5aa8004c
 
 static JavaVM *cached_jvm = 0;
 
