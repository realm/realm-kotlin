/*
 * Copyright 2021 Realm Inc.
 *
 * Licensed under the Apache License, Version 2.0 (the "License");
 * you may not use this file except in compliance with the License.
 * You may obtain a copy of the License at
 *
 * http://www.apache.org/licenses/LICENSE-2.0
 *
 * Unless required by applicable law or agreed to in writing, software
 * distributed under the License is distributed on an "AS IS" BASIS,
 * WITHOUT WARRANTIES OR CONDITIONS OF ANY KIND, either express or implied.
 * See the License for the specific language governing permissions and
 * limitations under the License.
 */

#include "env_utils.h"
#include "java_class_global_def.hpp"
<<<<<<< HEAD
=======
#include <stdexcept> // needed for Linux centos7 build
>>>>>>> 1caa8471

static JavaVM *cached_jvm = 0;

JNIEXPORT jint JNICALL JNI_OnLoad(JavaVM *jvm, void *reserved) {
    cached_jvm = jvm;
    realm::_impl::JavaClassGlobalDef::initialize(realm::jni_util::get_env());
    return JNI_VERSION_1_2;
}

namespace realm {
    namespace jni_util {
        JNIEnv * get_env(bool attach_if_needed) {
            JNIEnv *env;
            jint rc = cached_jvm->GetEnv((void **)&env, JNI_VERSION_1_2);
            if (rc == JNI_EDETACHED) {
                if (attach_if_needed) {
                   #if defined(__ANDROID__)
                        JNIEnv **jenv = &env;
                    #else
                        void **jenv = (void **) &env;
                    #endif
                    jint ret = cached_jvm->AttachCurrentThread(jenv, nullptr);
                    if (ret != JNI_OK) throw std::runtime_error("Could not attach JVM on thread ");
                } else {
                    throw std::runtime_error("current thread not attached");
                }
            }
            if (rc == JNI_EVERSION)
                throw std::runtime_error("jni version not supported");

<<<<<<< HEAD
=======
            return env;
        }
        JNIEnv * get_env_or_null() {
            JNIEnv *env;
            jint rc = cached_jvm->GetEnv((void **)&env, JNI_VERSION_1_2);
            if (rc == JNI_EDETACHED) {
                #if defined(__ANDROID__)
                    JNIEnv **jenv = &env;
                #else
                    void **jenv = (void **) &env;
                #endif
                cached_jvm->AttachCurrentThread(jenv, nullptr);
            }
            if (rc == JNI_EVERSION)
                throw std::runtime_error("jni version not supported");
>>>>>>> 1caa8471
            return env;
        }

        jmethodID lookup(JNIEnv *jenv, const char *class_name, const char *method_name,
                         const char *signature) {
            jclass localClass = jenv->FindClass(class_name);
            return jenv->GetMethodID(localClass, method_name, signature);
        }

        void keep_global_ref(JavaGlobalRefByMove& ref)
        {
            m_global_refs.push_back(std::move(ref));
        }
    }
}<|MERGE_RESOLUTION|>--- conflicted
+++ resolved
@@ -16,10 +16,7 @@
 
 #include "env_utils.h"
 #include "java_class_global_def.hpp"
-<<<<<<< HEAD
-=======
 #include <stdexcept> // needed for Linux centos7 build
->>>>>>> 1caa8471
 
 static JavaVM *cached_jvm = 0;
 
@@ -50,10 +47,9 @@
             if (rc == JNI_EVERSION)
                 throw std::runtime_error("jni version not supported");
 
-<<<<<<< HEAD
-=======
             return env;
         }
+
         JNIEnv * get_env_or_null() {
             JNIEnv *env;
             jint rc = cached_jvm->GetEnv((void **)&env, JNI_VERSION_1_2);
@@ -67,7 +63,6 @@
             }
             if (rc == JNI_EVERSION)
                 throw std::runtime_error("jni version not supported");
->>>>>>> 1caa8471
             return env;
         }
 
