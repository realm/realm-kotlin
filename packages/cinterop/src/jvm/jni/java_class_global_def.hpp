/*
 * Copyright 2017 Realm Inc.
 *
 * Licensed under the Apache License, Version 2.0 (the "License");
 * you may not use this file except in compliance with the License.
 * You may obtain a copy of the License at
 *
 * http://www.apache.org/licenses/LICENSE-2.0
 *
 * Unless required by applicable law or agreed to in writing, software
 * distributed under the License is distributed on an "AS IS" BASIS,
 * WITHOUT WARRANTIES OR CONDITIONS OF ANY KIND, either express or implied.
 * See the License for the specific language governing permissions and
 * limitations under the License.
 */

#ifndef REALM_JNI_IMPL_CLASS_GLOBAL_DEF_HPP
#define REALM_JNI_IMPL_CLASS_GLOBAL_DEF_HPP

#include "env_utils.h"
#include "java_class.hpp"

#include <memory>

#include <realm/util/assert.hpp>

namespace realm {

class BinaryData;

namespace _impl {

// Global static jclass pool initialized when JNI_OnLoad() called.
//
// Only load absolutely necessary classes which might be initialized in native threads as FindClass
// is a relatively slow operation and this pool is initialized when our library is loaded which
// will most often be when the app starts.
//
// FindClass will fail if it is called from a native thread (e.g.: the sync client thread.). But usually it is not a
// problem if the FindClass is called from an JNI method. So keeping a static JavaClass var locally is still preferred
// if it is possible.
class JavaClassGlobalDef {
private:
    JavaClassGlobalDef(JNIEnv* env)
        : m_java_util_hashmap(env, "java/util/HashMap", false)
        , m_io_realm_network_transport(env, "io/realm/internal/interop/sync/NetworkTransport", false)
        , m_io_realm_response(env, "io/realm/internal/interop/sync/Response", false)
<<<<<<< HEAD
        , m_io_realm_realm_logger(env, "io/realm/log/RealmLogger", false)
        , m_kotlin_function2(env, "kotlin/jvm/functions/Function2", false)
        , m_io_realm_long_pointer_wrapper(env, "io/realm/internal/interop/LongPointerWrapper", false)
        , m_io_realm_app_exception(env, "io/realm/mongodb/AppException", false)

=======
        , m_io_realm_core_log_level(env, "io/realm/internal/interop/CoreLogLevel", false)
        , m_io_realm_core_log_level_companion(env, "io/realm/internal/interop/CoreLogLevel$Companion", false)
        , m_io_realm_log_callback(env, "io/realm/internal/interop/LogCallback", false)
>>>>>>> e99abb49
    {
    }

    jni_util::JavaClass m_java_util_hashmap;
    jni_util::JavaClass m_io_realm_realm_logger;
    jni_util::JavaClass m_kotlin_function2;
    jni_util::JavaClass m_io_realm_long_pointer_wrapper;
    jni_util::JavaClass m_io_realm_app_exception;
    jni_util::JavaClass m_io_realm_network_transport;
    jni_util::JavaClass m_io_realm_response;
    jni_util::JavaClass m_io_realm_core_log_level;
    jni_util::JavaClass m_io_realm_core_log_level_companion;
    jni_util::JavaClass m_io_realm_log_callback;

    inline static std::unique_ptr<JavaClassGlobalDef>& instance()
    {
        static std::unique_ptr<JavaClassGlobalDef> instance;
        return instance;
    };

public:
    // Called in JNI_OnLoad
    static void initialize(JNIEnv* env)
    {
        REALM_ASSERT(!instance());
        instance().reset(new JavaClassGlobalDef(env));
    }
    // Called in JNI_OnUnload
    static void release()
    {
        REALM_ASSERT(instance());
        instance().release();
    }

    inline static const jni_util::JavaClass& network_transport_response_class()
    {
        return instance()->m_io_realm_response;
    }

    inline static const jni_util::JavaClass& network_transport_class()
    {
        return instance()->m_io_realm_network_transport;
    }

    inline static const jni_util::JavaClass& java_util_hashmap()
    {
        return instance()->m_java_util_hashmap;
    }

<<<<<<< HEAD
    inline static const jni_util::JavaClass& kotlin_function2()
    {
        return instance()->m_kotlin_function2;
    }

    inline static const jni_util::JavaClass& long_pointer_wrapper()
    {
        return instance()->m_io_realm_long_pointer_wrapper;
    }

    inline static const jni_util::JavaClass& app_exception()
    {
        return instance()->m_io_realm_app_exception;
=======
    inline static const jni_util::JavaClass& core_log_level()
    {
        return instance()->m_io_realm_core_log_level;
    }

    inline static const jni_util::JavaClass& core_log_level_companion()
    {
        return instance()->m_io_realm_core_log_level_companion;
    }

    inline static const jni_util::JavaClass& log_callback()
    {
        return instance()->m_io_realm_log_callback;
>>>>>>> e99abb49
    }
};

} // namespace realm
} // namespace jni_impl


#endif // REALM_JNI_IMPL_CLASS_GLOBAL_DEF_HPP<|MERGE_RESOLUTION|>--- conflicted
+++ resolved
@@ -45,22 +45,16 @@
         : m_java_util_hashmap(env, "java/util/HashMap", false)
         , m_io_realm_network_transport(env, "io/realm/internal/interop/sync/NetworkTransport", false)
         , m_io_realm_response(env, "io/realm/internal/interop/sync/Response", false)
-<<<<<<< HEAD
-        , m_io_realm_realm_logger(env, "io/realm/log/RealmLogger", false)
         , m_kotlin_function2(env, "kotlin/jvm/functions/Function2", false)
         , m_io_realm_long_pointer_wrapper(env, "io/realm/internal/interop/LongPointerWrapper", false)
         , m_io_realm_app_exception(env, "io/realm/mongodb/AppException", false)
-
-=======
         , m_io_realm_core_log_level(env, "io/realm/internal/interop/CoreLogLevel", false)
         , m_io_realm_core_log_level_companion(env, "io/realm/internal/interop/CoreLogLevel$Companion", false)
         , m_io_realm_log_callback(env, "io/realm/internal/interop/LogCallback", false)
->>>>>>> e99abb49
     {
     }
 
     jni_util::JavaClass m_java_util_hashmap;
-    jni_util::JavaClass m_io_realm_realm_logger;
     jni_util::JavaClass m_kotlin_function2;
     jni_util::JavaClass m_io_realm_long_pointer_wrapper;
     jni_util::JavaClass m_io_realm_app_exception;
@@ -105,7 +99,6 @@
         return instance()->m_java_util_hashmap;
     }
 
-<<<<<<< HEAD
     inline static const jni_util::JavaClass& kotlin_function2()
     {
         return instance()->m_kotlin_function2;
@@ -119,7 +112,8 @@
     inline static const jni_util::JavaClass& app_exception()
     {
         return instance()->m_io_realm_app_exception;
-=======
+    }
+
     inline static const jni_util::JavaClass& core_log_level()
     {
         return instance()->m_io_realm_core_log_level;
@@ -133,7 +127,6 @@
     inline static const jni_util::JavaClass& log_callback()
     {
         return instance()->m_io_realm_log_callback;
->>>>>>> e99abb49
     }
 };
 
