--- conflicted
+++ resolved
@@ -45,22 +45,16 @@
         : m_java_util_hashmap(env, "java/util/HashMap", false)
         , m_io_realm_network_transport(env, "io/realm/internal/interop/sync/NetworkTransport", false)
         , m_io_realm_response(env, "io/realm/internal/interop/sync/Response", false)
-<<<<<<< HEAD
         , m_io_realm_mongodb_app_exception(env, "io/realm/mongodb/AppException", false)
-=======
         , m_io_realm_sync_log_callback(env, "io/realm/internal/interop/SyncLogCallback", false)
->>>>>>> 603cbf5b
     {
     }
 
     jni_util::JavaClass m_java_util_hashmap;
     jni_util::JavaClass m_io_realm_network_transport;
     jni_util::JavaClass m_io_realm_response;
-<<<<<<< HEAD
     jni_util::JavaClass m_io_realm_mongodb_app_exception;
-=======
     jni_util::JavaClass m_io_realm_sync_log_callback;
->>>>>>> 603cbf5b
 
     inline static std::unique_ptr<JavaClassGlobalDef>& instance()
     {
@@ -97,15 +91,14 @@
         return instance()->m_java_util_hashmap;
     }
 
-<<<<<<< HEAD
     inline static const jni_util::JavaClass& app_exception_class()
     {
         return instance()->m_io_realm_mongodb_app_exception;
-=======
+    }
+
     inline static const jni_util::JavaClass& sync_log_callback()
     {
         return instance()->m_io_realm_sync_log_callback;
->>>>>>> 603cbf5b
     }
 };
 
