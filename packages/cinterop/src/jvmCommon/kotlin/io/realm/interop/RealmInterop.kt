/*
 * Copyright 2020 Realm Inc.
 *
 * Licensed under the Apache License, Version 2.0 (the "License");
 * you may not use this file except in compliance with the License.
 * You may obtain a copy of the License at
 *
 * http://www.apache.org/licenses/LICENSE-2.0
 *
 * Unless required by applicable law or agreed to in writing, software
 * distributed under the License is distributed on an "AS IS" BASIS,
 * WITHOUT WARRANTIES OR CONDITIONS OF ANY KIND, either express or implied.
 * See the License for the specific language governing permissions and
 * limitations under the License.
 */

package io.realm.interop
// FIXME API-CLEANUP Rename io.realm.interop. to something with platform?
//  https://github.com/realm/realm-kotlin/issues/56

import io.realm.runtimeapi.Link
import io.realm.runtimeapi.NativePointer

actual object RealmInterop {
    // TODO API-CLEANUP Maybe pull library loading into separate method
    //  https://github.com/realm/realm-kotlin/issues/56
    init {
        System.loadLibrary("realmc")
    }

    actual fun realm_get_library_version(): String {
        return realmc.realm_get_library_version()
    }

    actual fun realm_schema_new(tables: List<Table>): NativePointer {
        val count = tables.size
        val cclasses = realmc.new_classArray(count)
        val cproperties = realmc.new_propertyArrayArray(count)

        for ((i, clazz) in tables.withIndex()) {
            val properties = clazz.properties
            // Class
            val cclass = realm_class_info_t().apply {
                name = clazz.name
                primary_key = clazz.primaryKey
                num_properties = properties.size.toLong()
                num_computed_properties = 0
                key = realm_table_key_t()
                flags = clazz.flags.fold(0) { flags, element -> flags or element.nativeValue }
            }
            // Properties
            val classProperties = realmc.new_propertyArray(properties.size)
            for ((j, property) in properties.withIndex()) {
                val cproperty = realm_property_info_t().apply {
                    name = property.name
                    public_name = property.publicName
                    type = property.type.nativeValue
                    collection_type = property.collectionType.nativeValue
                    link_target = property.linkTarget
                    link_origin_property_name = property.linkOriginPropertyName
                    key = realm_col_key_t() // property.key
                    flags = property.flags.fold(0) { flags, element -> flags or element.nativeValue }
                }
                realmc.propertyArray_setitem(classProperties, j, cproperty)
            }
            realmc.classArray_setitem(cclasses, i, cclass)
            realmc.propertyArrayArray_setitem(cproperties, i, classProperties)
        }
        return LongPointerWrapper(realmc.realm_schema_new(cclasses, count.toLong(), cproperties))
    }

    actual fun realm_config_new(): NativePointer {
        return LongPointerWrapper(realmc.realm_config_new())
    }

    actual fun realm_config_set_path(config: NativePointer, path: String) {
        realmc.realm_config_set_path((config as LongPointerWrapper).ptr, path)
    }

    actual fun realm_config_set_schema_mode(config: NativePointer, mode: SchemaMode) {
        realmc.realm_config_set_schema_mode((config as LongPointerWrapper).ptr, mode.nativeValue)
    }

    actual fun realm_config_set_schema_version(config: NativePointer, version: Long) {
        realmc.realm_config_set_schema_version((config as LongPointerWrapper).ptr, version.toBigInteger())
    }

    actual fun realm_config_set_schema(config: NativePointer, schema: NativePointer) {
        realmc.realm_config_set_schema((config as LongPointerWrapper).ptr, (schema as LongPointerWrapper).ptr)
    }

    actual fun realm_open(config: NativePointer): NativePointer {
        // Compiler complains without useless cast
        return LongPointerWrapper(realmc.realm_open((config as LongPointerWrapper).ptr))
    }

    actual fun realm_close(realm: NativePointer) {
        realmc.realm_close((realm as LongPointerWrapper).ptr)
    }

    actual fun realm_schema_validate(schema: NativePointer): Boolean {
        return realmc.realm_schema_validate((schema as LongPointerWrapper).ptr)
    }

    actual fun realm_get_schema(realm: NativePointer): NativePointer {
        // TODO API-SCHEMA
        TODO("Not yet implemented")
    }

    actual fun realm_get_num_classes(realm: NativePointer): Long {
        return realmc.realm_get_num_classes((realm as LongPointerWrapper).ptr)
    }

    actual fun realm_release(o: NativePointer) {
        realmc.realm_release((o as LongPointerWrapper).ptr)
    }

    actual fun realm_begin_write(realm: NativePointer) {
        realmc.realm_begin_write((realm as LongPointerWrapper).ptr)
    }

    actual fun realm_commit(realm: NativePointer) {
        realmc.realm_commit((realm as LongPointerWrapper).ptr)
    }

    actual fun realm_object_create(realm: NativePointer, key: Long): NativePointer {
        val ckey = realm_table_key_t().apply { table_key = key }
        return LongPointerWrapper(realmc.realm_object_create((realm as LongPointerWrapper).ptr, ckey))
    }

    actual fun realm_find_class(realm: NativePointer, name: String): Long {
        val info = realm_class_info_t()
        val found = booleanArrayOf(false)
        realmc.realm_find_class((realm as LongPointerWrapper).ptr, name, found, info)
        if (!found[0]) {
            throw RuntimeException("Cannot find class: '$name")
        }
        return info.key.table_key
    }

    private fun <T> realm_set_value(o: NativePointer, key: Long, value: T, isDefault: Boolean) {
        val ckey = realm_col_key_t().apply { col_key = key }
        val cvalue = realm_value_t()
        when (value!!::class) {
            String::class -> {
                cvalue.type = realm_value_type_e.RLM_TYPE_STRING
                cvalue.string = value as String
            }
            Long::class -> {
                cvalue.type = realm_value_type_e.RLM_TYPE_INT
                cvalue.integer = value as Long
            }
            Boolean::class -> {
                cvalue.type = realm_value_type_e.RLM_TYPE_BOOL
                cvalue._boolean = value as Boolean
            }
            Float::class -> {
                cvalue.type = realm_value_type_e.RLM_TYPE_FLOAT
                cvalue.fnum = value as Float
            }
            Double::class -> {
                cvalue.type = realm_value_type_e.RLM_TYPE_DOUBLE
                cvalue.dnum = value as Double
            }
            else -> {
                error("Unsupported type ${value!!::class.qualifiedName}")
            }
        }
        realmc.realm_set_value((o as LongPointerWrapper).ptr, ckey, cvalue, isDefault)
    }

    actual fun <T> realm_set_value(realm: NativePointer?, obj: NativePointer?, table: String, col: String, value: T, isDefault: Boolean) {
        if (realm == null || obj == null) {
            throw IllegalStateException("Invalid/deleted object")
        }
        realm_set_value(obj, propertyInfo(realm, classInfo(realm, table), col).key.col_key, value, isDefault)
    }

    actual fun <T> realm_get_value(realm: NativePointer?, obj: NativePointer?, table: String, col: String, type: PropertyType): T {
        if (realm == null || obj == null) {
            throw IllegalStateException("Invalid/deleted object")
        }
        val pinfo = propertyInfo(realm, classInfo(realm, table), col)
        val cvalue = realm_value_t()
<<<<<<< HEAD
        realmc.realm_get_value((o as LongPointerWrapper).ptr, pinfo.key, cvalue)
        return when (cvalue.type) {
=======
        realmc.realm_get_value((obj as LongPointerWrapper).ptr, pinfo.key, cvalue)
        when (cvalue.type) {
>>>>>>> 41539092
            realm_value_type_e.RLM_TYPE_STRING ->
                cvalue.string
            realm_value_type_e.RLM_TYPE_INT ->
                cvalue.integer
            realm_value_type_e.RLM_TYPE_BOOL ->
                cvalue._boolean
            realm_value_type_e.RLM_TYPE_FLOAT ->
                cvalue.fnum
            realm_value_type_e.RLM_TYPE_DOUBLE ->
                cvalue.dnum
            else ->
<<<<<<< HEAD
                error("Unsupported type ${cvalue.type}")
        } as T
=======
                // TODO API-FULL Implement all types
                TODO("Only string are support at the moment")
        }
>>>>>>> 41539092
    }

    private fun classInfo(realm: NativePointer, table: String): realm_class_info_t {
        val found = booleanArrayOf(false)
        val classInfo = realm_class_info_t()
        realmc.realm_find_class((realm as LongPointerWrapper).ptr, table, found, classInfo)
        if (!found[0]) {
            throw RuntimeException("Cannot find class: '$table")
        }
        return classInfo
    }

    private fun propertyInfo(realm: NativePointer, classInfo: realm_class_info_t, col: String): realm_property_info_t {
        val found = booleanArrayOf(false)
        val pinfo = realm_property_info_t()
        realmc.realm_find_property((realm as LongPointerWrapper).ptr, classInfo.key, col, found, pinfo)
        if (!found[0]) {
            throw RuntimeException("Cannot find property: '$col' in '$classInfo.name'")
        }
        return pinfo
    }

    // Typed convenience methods
    actual fun objectGetString(realm: NativePointer?, obj: NativePointer?, table: String, col: String): String {
        return realm_get_value<String>(realm, obj, table, col, PropertyType.RLM_PROPERTY_TYPE_STRING)
    }
    actual fun objectSetString(realm: NativePointer?, obj: NativePointer?, table: String, col: String, value: String) {
        realm_set_value(realm, obj, table, col, value, false)
    }

    actual fun realm_query_parse(realm: NativePointer, table: String, query: String, vararg args: Any): NativePointer {
        val count = args.size
        val classKey = classInfo(realm, table).key
        val x = classKey.table_key
        val cArgs = realmc.new_valueArray(count)
        args.mapIndexed { i, arg ->
            realmc.valueArray_setitem(cArgs, i, value(arg))
        }
        return LongPointerWrapper(realmc.realm_query_parse(realm.cptr(), classKey, query, count.toLong(), cArgs))
    }

    actual fun realm_query_find_first(realm: NativePointer): Link? {
        val value = realm_value_t()
        val found = booleanArrayOf(false)
        realmc.realm_query_find_first(realm.cptr(), value, found)
        if (!found[0]) {
            return null
        }
        return value.asLink()
    }

    actual fun realm_query_find_all(query: NativePointer): NativePointer {
        return LongPointerWrapper(realmc.realm_query_find_all(query.cptr()))
    }

    actual fun realm_results_count(results: NativePointer): Long {
        val count = realm_size_t()
        realmc.realm_results_count(results.cptr(), count)
        return count.value
    }

    // TODO OPTIMIZE Getting a range
    actual fun <T> realm_results_get(results: NativePointer, index: Long): Link {
        val value = realm_value_t()
        realmc.realm_results_get(results.cptr(), index, value)
        return value.asLink()
    }

    actual fun realm_get_object(realm: NativePointer, link: Link): NativePointer {
        val table = realm_table_key_t().apply { table_key = link.tableKey }
        val obj = realm_obj_key_t().apply { obj_key = link.objKey }
        return LongPointerWrapper(realmc.realm_get_object(realm.cptr(), table, obj))
    }

    actual fun realm_results_delete_all(results: NativePointer) {
        realmc.realm_results_delete_all(results.cptr())
    }

    actual fun objectGetInteger(realm: NativePointer?, o: NativePointer?, table: String, col: String): Long {
        return realm_get_value<Long>(realm, o, table, col, PropertyType.RLM_PROPERTY_TYPE_INT)
    }

    actual fun objectSetInteger(realm: NativePointer?, o: NativePointer?, table: String, col: String, value: Long) {
        realm_set_value(realm, o, table, col, value, false)
    }

    actual fun objectGetBoolean(realm: NativePointer?, o: NativePointer?, table: String, col: String): Boolean {
        return realm_get_value<Boolean>(realm, o, table, col, PropertyType.RLM_PROPERTY_TYPE_BOOL)
    }

    actual fun objectSetBoolean(realm: NativePointer?, o: NativePointer?, table: String, col: String, value: Boolean) {
        realm_set_value(realm, o, table, col, value, false)
    }

    actual fun objectGetFloat(realm: NativePointer?, o: NativePointer?, table: String, col: String): Float {
        return realm_get_value<Float>(realm, o, table, col, PropertyType.RLM_PROPERTY_TYPE_FLOAT)
    }

    actual fun objectSetFloat(realm: NativePointer?, o: NativePointer?, table: String, col: String, value: Float) {
        realm_set_value(realm, o, table, col, value, false)
    }

    actual fun objectGetDouble(realm: NativePointer?, o: NativePointer?, table: String, col: String): Double {
        return realm_get_value<Double>(realm, o, table, col, PropertyType.RLM_PROPERTY_TYPE_DOUBLE)
    }

    actual fun objectSetDouble(realm: NativePointer?, o: NativePointer?, table: String, col: String, value: Double) {
        realm_set_value(realm, o, table, col, value, false)
    }

    actual fun realm_object_delete(obj: NativePointer) {
        realmc.realm_object_delete((obj as LongPointerWrapper).ptr)
    }

    fun NativePointer.cptr(): Long {
        return (this as LongPointerWrapper).ptr
    }

    private fun value(o: Any): realm_value_t {
        val value: realm_value_t = realm_value_t()
        when (o) {
            is String -> {
                value.type = realm_value_type_e.RLM_TYPE_STRING
                value.string = o
            }
            // FIXME API-FULL Add support for query argument type conversion for all primitive types
            else -> {
                TODO("Value conversion not yet implemented for : ${o::class.simpleName}")
            }
        }
        return value
    }

    private fun realm_value_t.asLink(): Link {
        if (this.type != realm_value_type_e.RLM_TYPE_LINK) {
            error("Value is not of type link: $this.type")
        }
        return Link(this.link.target.obj_key, this.link.target_table.table_key)
    }
}<|MERGE_RESOLUTION|>--- conflicted
+++ resolved
@@ -182,13 +182,8 @@
         }
         val pinfo = propertyInfo(realm, classInfo(realm, table), col)
         val cvalue = realm_value_t()
-<<<<<<< HEAD
-        realmc.realm_get_value((o as LongPointerWrapper).ptr, pinfo.key, cvalue)
+        realmc.realm_get_value((obj as LongPointerWrapper).ptr, pinfo.key, cvalue)
         return when (cvalue.type) {
-=======
-        realmc.realm_get_value((obj as LongPointerWrapper).ptr, pinfo.key, cvalue)
-        when (cvalue.type) {
->>>>>>> 41539092
             realm_value_type_e.RLM_TYPE_STRING ->
                 cvalue.string
             realm_value_type_e.RLM_TYPE_INT ->
@@ -200,14 +195,8 @@
             realm_value_type_e.RLM_TYPE_DOUBLE ->
                 cvalue.dnum
             else ->
-<<<<<<< HEAD
                 error("Unsupported type ${cvalue.type}")
         } as T
-=======
-                // TODO API-FULL Implement all types
-                TODO("Only string are support at the moment")
-        }
->>>>>>> 41539092
     }
 
     private fun classInfo(realm: NativePointer, table: String): realm_class_info_t {
