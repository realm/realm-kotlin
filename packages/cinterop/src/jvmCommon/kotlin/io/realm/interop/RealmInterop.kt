--- conflicted
+++ resolved
@@ -151,11 +151,10 @@
         return ColumnKey(propertyInfo(realm, classInfo(realm, table), col).key)
     }
 
-<<<<<<< HEAD
-    actual fun <T> realm_get_value(obj: NativePointer, key: Long) : T {
+    actual fun <T> realm_get_value(obj: NativePointer, key: ColumnKey): T {
         // TODO OPTIMIZED Consider optimizing this to construct T in JNI call
         val cvalue = realm_value_t()
-        realmc.realm_get_value((obj as LongPointerWrapper).ptr, key , cvalue)
+        realmc.realm_get_value((obj as LongPointerWrapper).ptr, key.key, cvalue)
         return from_realm_value(cvalue)
     }
 
@@ -180,10 +179,7 @@
         } as T
     }
 
-    actual fun <T> realm_set_value(o: NativePointer, key: Long, value: T, isDefault: Boolean) {
-=======
-    actual fun <T> realm_set_value(o: NativePointer, key: ColumnKey, value: T?, isDefault: Boolean) {
->>>>>>> 5687febc
+    actual fun <T> realm_set_value(o: NativePointer, key: ColumnKey, value: T, isDefault: Boolean) {
         val cvalue = to_realm_value(value)
         realmc.realm_set_value((o as LongPointerWrapper).ptr, key.key, cvalue, isDefault)
     }
@@ -230,54 +226,6 @@
         return cvalue
     }
 
-<<<<<<< HEAD
-=======
-    actual fun <T> realm_set_value(realm: NativePointer?, obj: NativePointer?, table: String, col: String, value: T, isDefault: Boolean) {
-        if (realm == null || obj == null) {
-            throw IllegalStateException("Invalid/deleted object")
-        }
-        realm_set_value(obj, realm_get_col_key(realm, table, col), value, isDefault)
-    }
-
-    actual fun <T> realm_get_value(obj: NativePointer, key: ColumnKey): T? {
-        // TODO OPTIMIZED Consider optimizing this to construct T in JNI call
-        val cvalue = realm_value_t()
-        realmc.realm_get_value((obj as LongPointerWrapper).ptr, key.key, cvalue)
-        return from_realm_value(cvalue)
-    }
-
-    actual fun <T> realm_get_value(realm: NativePointer?, obj: NativePointer?, table: String, col: String, type: PropertyType): T {
-        if (realm == null || obj == null) {
-            throw IllegalStateException("Invalid/deleted object")
-        }
-        val pinfo = propertyInfo(realm, classInfo(realm, table), col)
-        val cvalue = realm_value_t()
-        realmc.realm_get_value((obj as LongPointerWrapper).ptr, pinfo.key, cvalue)
-        return from_realm_value(cvalue)
-    }
-
-    private fun <T> from_realm_value(cvalue: realm_value_t): T {
-        return when (cvalue.type) {
-            realm_value_type_e.RLM_TYPE_STRING ->
-                cvalue.string
-            realm_value_type_e.RLM_TYPE_INT ->
-                cvalue.integer
-            realm_value_type_e.RLM_TYPE_BOOL ->
-                cvalue._boolean
-            realm_value_type_e.RLM_TYPE_FLOAT ->
-                cvalue.fnum
-            realm_value_type_e.RLM_TYPE_DOUBLE ->
-                cvalue.dnum
-            realm_value_type_e.RLM_TYPE_LINK ->
-                cvalue.asLink()
-            realm_value_type_e.RLM_TYPE_NULL ->
-                null
-            else ->
-                error("Unsupported type ${cvalue.type}")
-        } as T
-    }
-
->>>>>>> 5687febc
     actual fun realm_object_add_notification_callback(obj: NativePointer, callback: Callback): NativePointer {
         return LongPointerWrapper(
             realmc.realm_object_add_notification_callbackJNI(
