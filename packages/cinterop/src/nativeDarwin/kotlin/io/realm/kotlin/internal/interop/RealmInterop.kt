--- conflicted
+++ resolved
@@ -2460,7 +2460,28 @@
         }
     }
 
-<<<<<<< HEAD
+    actual fun realm_app_call_function(
+        app: RealmAppPointer,
+        user: RealmUserPointer,
+        name: String,
+        serializedEjsonArgs: String,
+        callback: AppCallback<String>
+    ) {
+        realm_wrapper.realm_app_call_function(
+            app.cptr(),
+            user.cptr(),
+            name,
+            serializedEjsonArgs,
+            staticCFunction { userData: CPointer<out CPointed>?, data: CPointer<ByteVarOf<Byte>>?, error: CPointer<realm_app_error_t>? ->
+                handleAppCallback(userData, error) {
+                    data.safeKString()
+                }
+            },
+            StableRef.create(callback).asCPointer(),
+            staticCFunction { userData -> disposeUserData<AppCallback<String>>(userData) }
+        )
+    }
+
     actual fun realm_app_call_reset_password_function(
         app: RealmAppPointer,
         email: String,
@@ -2485,8 +2506,6 @@
         }
     }
 
-=======
->>>>>>> 0b4ca0b7
     actual fun realm_app_call_function(
         app: RealmAppPointer,
         user: RealmUserPointer,
