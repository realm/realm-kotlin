--- conflicted
+++ resolved
@@ -65,6 +65,7 @@
 import kotlinx.cinterop.pointed
 import kotlinx.cinterop.ptr
 import kotlinx.cinterop.readBytes
+import kotlinx.cinterop.readValue
 import kotlinx.cinterop.refTo
 import kotlinx.cinterop.set
 import kotlinx.cinterop.staticCFunction
@@ -189,72 +190,6 @@
     return this
 }
 
-<<<<<<< HEAD
-=======
-@Suppress("LongMethod", "ComplexMethod")
-fun realm_value_t.set(memScope: MemScope, realmValue: RealmValue): realm_value_t {
-    when (val value = realmValue.value) {
-        null -> {
-            type = realm_value_type.RLM_TYPE_NULL
-        }
-        is String -> {
-            type = realm_value_type.RLM_TYPE_STRING
-            string.set(memScope, value)
-        }
-        is Boolean -> {
-            type = realm_value_type.RLM_TYPE_BOOL
-            boolean = value
-        }
-        is Byte, is Short, is Int, is Long -> {
-            type = realm_value_type.RLM_TYPE_INT
-            integer = (value as Number).toLong()
-        }
-        is Char -> {
-            type = realm_value_type.RLM_TYPE_INT
-            integer = value.toLong()
-        }
-        is Float -> {
-            type = realm_value_type.RLM_TYPE_FLOAT
-            fnum = value
-        }
-        is Double -> {
-            type = realm_value_type.RLM_TYPE_DOUBLE
-            dnum = value
-        }
-        is Timestamp -> {
-            type = realm_value_type.RLM_TYPE_TIMESTAMP
-            timestamp.apply {
-                seconds = value.seconds
-                nanoseconds = value.nanoSeconds
-            }
-        }
-        is ObjectId -> {
-            type = realm_value_type.RLM_TYPE_OBJECT_ID
-            object_id.apply {
-                value.toByteArray().usePinned {
-                    memcpy(bytes.getPointer(memScope), it.addressOf(0), OBJECT_ID_BYTES_SIZE.toULong())
-                }
-            }
-        }
-        is UUIDWrapper -> {
-            type = realm_value_type.RLM_TYPE_UUID
-            uuid.apply {
-                value.bytes.usePinned {
-                    memcpy(bytes.getPointer(memScope), it.addressOf(0), UUID_BYTES_SIZE.toULong())
-                }
-            }
-        }
-        is ByteArray -> {
-            type = realm_value_type.RLM_TYPE_BINARY
-            binary.set(memScope, value)
-        }
-        else ->
-            TODO("Value conversion not yet implemented for : ${value::class.simpleName}")
-    }
-    return this
-}
-
->>>>>>> fd757b75
 /**
  * Note that `realm_string_t` is allowed to represent `null`, so only use this extension
  * method if there is an invariant guaranteeing it won't be.
@@ -795,21 +730,11 @@
         classKey: ClassKey,
         primaryKeyStruct: RealmValueT
     ): RealmObjectPointer {
-<<<<<<< HEAD
         return CPointerWrapper(
-            realm_wrapper.realm_object_create_with_primary_key_by_ref(
+            realm_wrapper.realm_object_create_with_primary_key(
                 realm.cptr(),
                 classKey.key.toUInt(),
-                primaryKeyStruct.ptr
-=======
-        memScoped {
-            return CPointerWrapper(
-                realm_wrapper.realm_object_create_with_primary_key(
-                    realm.cptr(),
-                    classKey.key.toUInt(),
-                    to_realm_value(primaryKey)
-                )
->>>>>>> fd757b75
+                primaryKeyStruct.readValue()
             )
         )
     }
@@ -819,27 +744,17 @@
         classKey: ClassKey,
         primaryKeyStruct: RealmValueT
     ): RealmObjectPointer {
-<<<<<<< HEAD
-        val found = cValue<BooleanVar>()
-        return CPointerWrapper(
-            realm_wrapper.realm_object_get_or_create_with_primary_key_by_ref(
-                realm.cptr(),
-                classKey.key.toUInt(),
-                primaryKeyStruct.ptr,
-                found
-=======
         memScoped {
             val found = alloc<BooleanVar>()
             return CPointerWrapper(
                 realm_wrapper.realm_object_get_or_create_with_primary_key(
                     realm.cptr(),
                     classKey.key.toUInt(),
-                    to_realm_value(primaryKey),
+                    primaryKeyStruct.readValue(),
                     found.ptr
                 )
->>>>>>> fd757b75
-            )
-        )
+            )
+        }
     }
 
     actual fun realm_object_is_valid(obj: RealmObjectPointer): Boolean {
@@ -892,7 +807,6 @@
         }
     }
 
-<<<<<<< HEAD
     actual fun realm_set_value_transport(
         obj: RealmObjectPointer,
         key: PropertyKey,
@@ -900,27 +814,11 @@
         isDefault: Boolean
     ) {
         checkedBooleanResult(
-            realm_wrapper.realm_set_value_by_ref(
+            realm_wrapper.realm_set_value(
                 obj.cptr(),
                 key.key,
-                value.value.ptr,
+                value.value.readValue(),
                 isDefault
-=======
-    actual fun realm_set_value(
-        obj: RealmObjectPointer,
-        key: PropertyKey,
-        value: RealmValue,
-        isDefault: Boolean
-    ) {
-        memScoped {
-            checkedBooleanResult(
-                realm_wrapper.realm_set_value(
-                    obj.cptr(),
-                    key.key,
-                    to_realm_value(value),
-                    isDefault
-                )
->>>>>>> fd757b75
             )
         )
     }
@@ -961,23 +859,12 @@
         }
     }
 
-<<<<<<< HEAD
     actual fun realm_list_add(list: RealmListPointer, index: Long, value: RealmValueTransport) {
         checkedBooleanResult(
-            realm_wrapper.realm_list_add_by_ref(
+            realm_wrapper.realm_list_insert(
                 list.cptr(),
                 index.toULong(),
-                value.value.ptr
-=======
-    actual fun realm_list_add(list: RealmListPointer, index: Long, value: RealmValue) {
-        memScoped {
-            checkedBooleanResult(
-                realm_wrapper.realm_list_insert(
-                    list.cptr(),
-                    index.toULong(),
-                    to_realm_value(value)
-                )
->>>>>>> fd757b75
+                value.value.readValue()
             )
         )
     }
@@ -997,11 +884,7 @@
                     realm_wrapper.realm_list_set(
                         list.cptr(),
                         index.toULong(),
-<<<<<<< HEAD
-                        inputValue.value.ptr
-=======
-                        to_realm_value(value)
->>>>>>> fd757b75
+                        inputValue.value.readValue()
                     )
                 )
             }
@@ -1076,11 +959,7 @@
             checkedBooleanResult(
                 realm_wrapper.realm_set_insert(
                     set.cptr(),
-<<<<<<< HEAD
-                    value.value.ptr,
-=======
-                    to_realm_value(value),
->>>>>>> fd757b75
+                    value.value.readValue(),
                     null,
                     inserted.ptr
                 )
@@ -1109,11 +988,7 @@
             checkedBooleanResult(
                 realm_wrapper.realm_set_find(
                     set.cptr(),
-<<<<<<< HEAD
-                    value.value.ptr,
-=======
-                    to_realm_value(value),
->>>>>>> fd757b75
+                    value.value.readValue(),
                     index.ptr,
                     found.ptr
                 )
@@ -1128,11 +1003,7 @@
             checkedBooleanResult(
                 realm_wrapper.realm_set_erase(
                     set.cptr(),
-<<<<<<< HEAD
-                    value.value.ptr,
-=======
-                    to_realm_value(value),
->>>>>>> fd757b75
+                    value.value.readValue(),
                     erased.ptr
                 )
             )
@@ -1156,97 +1027,6 @@
         }
     }
 
-<<<<<<< HEAD
-=======
-    @Suppress("ComplexMethod", "LongMethod")
-    private fun MemScope.to_realm_value(realmValue: RealmValue) = cValue<realm_value_t> {
-        val value = realmValue.value
-        when (value) {
-            null -> {
-                type = realm_value_type.RLM_TYPE_NULL
-            }
-            is Long -> {
-                type = realm_value_type.RLM_TYPE_INT
-                integer = value as Long
-            }
-            is Boolean -> {
-                type = realm_value_type.RLM_TYPE_BOOL
-                boolean = value as Boolean
-            }
-            is String -> {
-                type = realm_value_type.RLM_TYPE_STRING
-                string.set(this@to_realm_value, value as String)
-            }
-            is Float -> {
-                type = realm_value_type.RLM_TYPE_FLOAT
-                fnum = value as Float
-            }
-            is Double -> {
-                type = realm_value_type.RLM_TYPE_DOUBLE
-                dnum = value as Double
-            }
-            is Timestamp -> {
-                type = realm_value_type.RLM_TYPE_TIMESTAMP
-                timestamp.apply {
-                    seconds = value.seconds
-                    nanoseconds = value.nanoSeconds
-                }
-            }
-            is ObjectId -> {
-                type = realm_value_type.RLM_TYPE_OBJECT_ID
-                object_id.apply {
-                    val objectIdBytes = value.toByteArray()
-                    (0 until OBJECT_ID_BYTES_SIZE).map {
-                        bytes[it] = objectIdBytes[it].toUByte()
-                    }
-                }
-            }
-            is UUIDWrapper -> {
-                type = realm_value_type.RLM_TYPE_UUID
-                uuid.apply {
-                    value.bytes.usePinned {
-                        memcpy(
-                            bytes.getPointer(memScope),
-                            it.addressOf(0),
-                            UUID_BYTES_SIZE.toULong()
-                        )
-                    }
-                }
-            }
-            is RealmObjectInterop -> {
-                type = realm_value_type.RLM_TYPE_LINK
-                val nativePointer =
-                    value.objectPointer
-                realm_wrapper.realm_object_as_link(nativePointer?.cptr()).useContents {
-                    link.apply {
-                        target_table = this@useContents.target_table
-                        target = this@useContents.target
-                    }
-                }
-            }
-            is Link -> {
-                type = realm_value_type.RLM_TYPE_LINK
-                link.target_table = value.classKey.key.toUInt()
-                link.target = value.objKey
-            }
-            is ByteArray -> {
-                type = realm_value_type.RLM_TYPE_BINARY
-                binary.apply {
-                    data = allocArray(value.size)
-                    value.forEachIndexed { index, byte ->
-                        data?.set(index, byte.toUByte())
-                    }
-                    size = value.size.toULong()
-                }
-            }
-            //    RLM_TYPE_DECIMAL128,
-            else -> {
-                TODO("Unsupported type for to_realm_value `${value!!::class.simpleName}`")
-            }
-        }
-    }
-
->>>>>>> fd757b75
     actual fun realm_query_parse(
         realm: RealmPointer,
         classKey: ClassKey,
@@ -1465,11 +1245,7 @@
             realm_wrapper.realm_object_find_with_primary_key(
                 realm.cptr(),
                 classKey.key.toUInt(),
-<<<<<<< HEAD
-                struct.value.ptr,
-=======
-                to_realm_value(primaryKey),
->>>>>>> fd757b75
+                struct.value.readValue(),
                 found.ptr
             )
         }
@@ -2845,59 +2621,6 @@
         return propertyInfo
     }
 
-<<<<<<< HEAD
-=======
-    private fun realm_value_t.asByteArray(): ByteArray {
-        if (this.type != realm_value_type.RLM_TYPE_BINARY) {
-            error("Value is not of type ByteArray: $this.type")
-        }
-
-        val size = this.binary.size.toInt()
-        return requireNotNull(this.binary.data).readBytes(size)
-    }
-
-    private fun realm_value_t.asTimestamp(): Timestamp {
-        if (this.type != realm_value_type.RLM_TYPE_TIMESTAMP) {
-            error("Value is not of type Timestamp: $this.type")
-        }
-        return TimestampImpl(this.timestamp.seconds, this.timestamp.nanoseconds)
-    }
-
-    private fun realm_value_t.asObjectId(): ObjectId {
-        if (this.type != realm_value_type.RLM_TYPE_OBJECT_ID) {
-            error("Value is not of type ObjectId: $this.type")
-        }
-        memScoped {
-            val byteArray = UByteArray(OBJECT_ID_BYTES_SIZE)
-            byteArray.usePinned {
-                memcpy(it.addressOf(0), object_id.bytes.getPointer(this@memScoped), OBJECT_ID_BYTES_SIZE.toULong())
-            }
-            return ObjectId(byteArray.asByteArray())
-        }
-    }
-
-    private fun realm_value_t.asUUID(): UUIDWrapper {
-        if (this.type != realm_value_type.RLM_TYPE_UUID) {
-            error("Value is not of type UUID: $this.type")
-        }
-
-        memScoped {
-            val byteArray = UByteArray(UUID_BYTES_SIZE)
-            byteArray.usePinned {
-                memcpy(it.addressOf(0), uuid.bytes.getPointer(this@memScoped), UUID_BYTES_SIZE.toULong())
-            }
-            return UUIDWrapperImpl(byteArray.asByteArray())
-        }
-    }
-
-    private fun realm_value_t.asLink(): Link {
-        if (this.type != realm_value_type.RLM_TYPE_LINK) {
-            error("Value is not of type link: $this.type")
-        }
-        return Link(ClassKey(this.link.target_table.toLong()), this.link.target)
-    }
-
->>>>>>> fd757b75
     private fun CPointer<ByteVar>?.safeKString(identifier: String? = null): String {
         return this?.toKString()
             ?: throw NullPointerException(identifier?.let { "'$identifier' shouldn't be null." })
@@ -3082,7 +2805,6 @@
     }
 }
 
-<<<<<<< HEAD
 fun realm_value_t.asByteArray(): ByteArray {
     if (this.type != realm_value_type.RLM_TYPE_BINARY) {
         error("Value is not of type ByteArray: $this.type")
@@ -3099,26 +2821,26 @@
     return TimestampImpl(this.timestamp.seconds, this.timestamp.nanoseconds)
 }
 
-fun realm_value_t.asObjectId(): ObjectIdWrapper {
+fun realm_value_t.asObjectId(): ObjectId {
     if (this.type != realm_value_type.RLM_TYPE_OBJECT_ID) {
         error("Value is not of type ObjectId: $this.type")
     }
-    val byteArray = UByteArray(OBJECT_ID_BYTES_SIZE)
-    (0 until OBJECT_ID_BYTES_SIZE).map {
-        byteArray[it] = this.object_id.bytes[it].toUByte()
-    }
-    return ObjectIdWrapperImpl(byteArray.asByteArray())
+    memScoped {
+        val byteArray = UByteArray(OBJECT_ID_BYTES_SIZE)
+        byteArray.usePinned {
+            memcpy(it.addressOf(0), object_id.bytes.getPointer(this@memScoped), OBJECT_ID_BYTES_SIZE.toULong())
+        }
+        return ObjectId(byteArray.asByteArray())
+    }
 }
 
 fun realm_value_t.asUUID(): UUIDWrapper {
     if (this.type != realm_value_type.RLM_TYPE_UUID) {
         error("Value is not of type UUID: $this.type")
     }
-
     memScoped {
         val byteArray = UByteArray(UUID_BYTES_SIZE)
         byteArray.usePinned {
-
             memcpy(it.addressOf(0), uuid.bytes.getPointer(this@memScoped), UUID_BYTES_SIZE.toULong())
         }
         return UUIDWrapperImpl(byteArray.asByteArray())
@@ -3130,7 +2852,8 @@
         error("Value is not of type link: $this.type")
     }
     return Link(ClassKey(this.link.target_table.toLong()), this.link.target)
-=======
+}
+
 private fun BsonObjectId.realm_object_id_t(): CValue<realm_object_id_t> {
     return cValue {
         memScoped {
@@ -3139,7 +2862,6 @@
             }
         }
     }
->>>>>>> fd757b75
 }
 
 private inline fun <reified T : Any> stableUserData(userdata: COpaquePointer?) =
