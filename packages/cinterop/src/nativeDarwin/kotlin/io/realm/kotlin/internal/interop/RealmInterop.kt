/*
 * Copyright 2020 Realm Inc.
 *
 * Licensed under the Apache License, Version 2.0 (the "License");
 * you may not use this file except in compliance with the License.
 * You may obtain a copy of the License at
 *
 * http://www.apache.org/licenses/LICENSE-2.0
 *
 * Unless required by applicable law or agreed to in writing, software
 * distributed under the License is distributed on an "AS IS" BASIS,
 * WITHOUT WARRANTIES OR CONDITIONS OF ANY KIND, either express or implied.
 * See the License for the specific language governing permissions and
 * limitations under the License.
 */
// TODO https://github.com/realm/realm-kotlin/issues/889
@file:Suppress("TooGenericExceptionThrown", "TooGenericExceptionCaught")

package io.realm.kotlin.internal.interop

import io.realm.kotlin.internal.interop.Constants.ENCRYPTION_KEY_LENGTH
import io.realm.kotlin.internal.interop.sync.ApiKeyWrapper
import io.realm.kotlin.internal.interop.sync.AppError
import io.realm.kotlin.internal.interop.sync.AuthProvider
import io.realm.kotlin.internal.interop.sync.CoreConnectionState
import io.realm.kotlin.internal.interop.sync.CoreSubscriptionSetState
import io.realm.kotlin.internal.interop.sync.CoreSyncSessionState
import io.realm.kotlin.internal.interop.sync.CoreUserState
import io.realm.kotlin.internal.interop.sync.MetadataMode
import io.realm.kotlin.internal.interop.sync.NetworkTransport
import io.realm.kotlin.internal.interop.sync.ProgressDirection
import io.realm.kotlin.internal.interop.sync.ProtocolClientErrorCode
import io.realm.kotlin.internal.interop.sync.Response
import io.realm.kotlin.internal.interop.sync.SyncError
import io.realm.kotlin.internal.interop.sync.SyncErrorCode
import io.realm.kotlin.internal.interop.sync.SyncErrorCodeCategory
import io.realm.kotlin.internal.interop.sync.SyncSessionResyncMode
import io.realm.kotlin.internal.interop.sync.SyncUserIdentity
import kotlinx.atomicfu.AtomicBoolean
import kotlinx.atomicfu.atomic
import kotlinx.cinterop.AutofreeScope
import kotlinx.cinterop.BooleanVar
import kotlinx.cinterop.ByteVar
import kotlinx.cinterop.ByteVarOf
import kotlinx.cinterop.CArrayPointer
import kotlinx.cinterop.COpaquePointer
import kotlinx.cinterop.CPointed
import kotlinx.cinterop.CPointer
import kotlinx.cinterop.CPointerVar
import kotlinx.cinterop.CValue
import kotlinx.cinterop.CVariable
import kotlinx.cinterop.LongVar
import kotlinx.cinterop.MemScope
import kotlinx.cinterop.StableRef
import kotlinx.cinterop.UIntVar
import kotlinx.cinterop.ULongVar
import kotlinx.cinterop.ULongVarOf
import kotlinx.cinterop.addressOf
import kotlinx.cinterop.alloc
import kotlinx.cinterop.allocArray
import kotlinx.cinterop.asStableRef
import kotlinx.cinterop.cValue
import kotlinx.cinterop.convert
import kotlinx.cinterop.cstr
import kotlinx.cinterop.get
import kotlinx.cinterop.getBytes
import kotlinx.cinterop.memScoped
import kotlinx.cinterop.pointed
import kotlinx.cinterop.ptr
import kotlinx.cinterop.readBytes
import kotlinx.cinterop.readValue
import kotlinx.cinterop.refTo
import kotlinx.cinterop.set
import kotlinx.cinterop.staticCFunction
import kotlinx.cinterop.toKString
import kotlinx.cinterop.useContents
import kotlinx.cinterop.usePinned
import kotlinx.cinterop.value
import kotlinx.coroutines.CoroutineDispatcher
import kotlinx.coroutines.CoroutineScope
import kotlinx.coroutines.CoroutineStart
import kotlinx.coroutines.launch
import org.mongodb.kbson.BsonObjectId
import org.mongodb.kbson.ObjectId
import platform.posix.memcpy
import platform.posix.posix_errno
import platform.posix.pthread_threadid_np
import platform.posix.size_t
import platform.posix.size_tVar
import platform.posix.strerror
import platform.posix.uint64_t
import platform.posix.uint8_tVar
import realm_wrapper.realm_app_error_t
import realm_wrapper.realm_app_user_apikey_t
import realm_wrapper.realm_binary_t
import realm_wrapper.realm_class_info_t
import realm_wrapper.realm_class_key_tVar
import realm_wrapper.realm_clear_last_error
import realm_wrapper.realm_clone
import realm_wrapper.realm_error_t
import realm_wrapper.realm_find_property
import realm_wrapper.realm_flx_sync_subscription_set_state_e
import realm_wrapper.realm_get_last_error
import realm_wrapper.realm_http_header_t
import realm_wrapper.realm_http_request_method
import realm_wrapper.realm_http_request_t
import realm_wrapper.realm_http_response_t
import realm_wrapper.realm_link_t
import realm_wrapper.realm_list_t
import realm_wrapper.realm_object_id_t
import realm_wrapper.realm_object_t
import realm_wrapper.realm_property_info_t
import realm_wrapper.realm_query_arg_t
import realm_wrapper.realm_release
import realm_wrapper.realm_scheduler_notify_func_t
import realm_wrapper.realm_scheduler_t
import realm_wrapper.realm_set_t
import realm_wrapper.realm_string_t
import realm_wrapper.realm_sync_client_metadata_mode
import realm_wrapper.realm_sync_error_code_t
import realm_wrapper.realm_sync_session_resync_mode
import realm_wrapper.realm_sync_session_state_e
import realm_wrapper.realm_sync_session_stop_policy_e
import realm_wrapper.realm_t
import realm_wrapper.realm_user_identity
import realm_wrapper.realm_user_t
import realm_wrapper.realm_value_t
import realm_wrapper.realm_value_type
import realm_wrapper.realm_version_id_t
import kotlin.collections.set
import kotlin.native.internal.createCleaner

private inline fun <T> T.freeze(): T {
    // Disable freeze in 1.7.20
    return this
}

@SharedImmutable
actual val INVALID_CLASS_KEY: ClassKey by lazy { ClassKey(realm_wrapper.RLM_INVALID_CLASS_KEY.toLong()) }
@SharedImmutable
actual val INVALID_PROPERTY_KEY: PropertyKey by lazy { PropertyKey(realm_wrapper.RLM_INVALID_PROPERTY_KEY) }

private fun throwOnError() {
    memScoped {
        val error = alloc<realm_error_t>()
        if (realm_get_last_error(error.ptr)) {

            throw CoreErrorConverter.asThrowable(
                categoriesNativeValue = error.categories.toInt(),
                errorCodeNativeValue = error.error.value.toInt(),
                messageNativeValue = error.message?.toKString(),
                path = error.path?.toKString(),
                userError = null // TODO https://github.com/realm/realm-kotlin/issues/1228
            ).also {
                realm_clear_last_error()
            }
        }
    }
}

private fun checkedBooleanResult(boolean: Boolean): Boolean {
    if (!boolean) throwOnError(); return boolean
}

private fun <T : CPointed> checkedPointerResult(pointer: CPointer<T>?): CPointer<T>? {
    if (pointer == null) throwOnError(); return pointer
}

// FIXME API-INTERNAL Consider making NativePointer/CPointerWrapper generic to enforce typing

class CPointerWrapper<T : CapiT>(ptr: CPointer<out CPointed>?, managed: Boolean = true) : NativePointer<T> {
    private val released: AtomicBoolean = atomic(false)
    private val _ptr = checkedPointerResult(ptr)
    val ptr: CPointer<out CPointed>?
        get() {
            return if (!released.value) {
                _ptr
            } else {
                throw POINTER_DELETED_ERROR
            }
        }

    @OptIn(ExperimentalStdlibApi::class)
    val cleaner = if (managed) {
        createCleaner(_ptr.freeze()) {
            if (released.compareAndSet(expect = false, update = true)) {
                realm_release(ptr)
            }
        }
    } else null

    override fun release() {
        if (released.compareAndSet(expect = false, update = true)) {
            realm_release(_ptr)
        }
    }

    override fun isReleased(): Boolean = released.value
}

// Convenience type cast
inline fun <S : CapiT, T : CPointed> NativePointer<out S>.cptr(): CPointer<T> {
    return (this as CPointerWrapper<out S>).ptr as CPointer<T>
}

fun realm_binary_t.set(memScope: AutofreeScope, binary: ByteArray): realm_binary_t {
    size = binary.size.toULong()
    data = memScope.allocArray(binary.size)
    binary.forEachIndexed { index, byte ->
        data!![index] = byte.toUByte()
    }
    return this
}

fun realm_string_t.set(memScope: AutofreeScope, s: String): realm_string_t {
    val cstr = s.cstr
    data = cstr.getPointer(memScope)
    size = cstr.getBytes().size.toULong() - 1UL // realm_string_t is not zero-terminated
    return this
}

/**
 * Note that `realm_string_t` is allowed to represent `null`, so only use this extension
 * method if there is an invariant guaranteeing it won't be.
 *
 * @throws NullPointerException if `realm_string_t` is null.
 */
fun realm_string_t.toKotlinString(): String {
    if (size == 0UL) {
        return ""
    }
    val data: CPointer<ByteVarOf<Byte>>? = this.data
    val readBytes: ByteArray? = data?.readBytes(this.size.toInt())
    return readBytes?.decodeToString(0, size.toInt(), throwOnInvalidSequence = false)!!
}

fun realm_string_t.toNullableKotlinString(): String? {
    return if (data == null) {
        null
    } else {
        return toKotlinString()
    }
}

fun String.toRString(memScope: MemScope) = cValue<realm_string_t> {
    set(memScope, this@toRString)
}

@Suppress("LargeClass", "FunctionNaming")
actual object RealmInterop {

    actual fun realm_get_version_id(realm: RealmPointer): Long {
        memScoped {
            val info = alloc<realm_version_id_t>()
            val found = alloc<BooleanVar>()
            checkedBooleanResult(
                realm_wrapper.realm_get_version_id(
                    realm.cptr(),
                    found.ptr,
                    info.ptr
                )
            )
            return if (found.value) {
                info.version.toLong()
            } else {
                throw IllegalStateException("No VersionId was available. Reading the VersionId requires a valid read transaction.")
            }
        }
    }

    actual fun realm_get_num_versions(realm: RealmPointer): Long {
        memScoped {
            val versionsCount = alloc<ULongVar>()
            checkedBooleanResult(
                realm_wrapper.realm_get_num_versions(
                    realm.cptr(),
                    versionsCount.ptr
                )
            )
            return versionsCount.value.toLong()
        }
    }

    actual fun realm_refresh(realm: RealmPointer) {
        memScoped {
            // Only returns `true` if the version changed, `false` if the version
            // was already at the latest. Errors will be represented by the actual
            // return value, so just ignore this out parameter.
            val didRefresh = alloc<BooleanVar>()
            checkedBooleanResult(realm_wrapper.realm_refresh(realm.cptr(), didRefresh.ptr))
        }
    }

    actual fun realm_get_library_version(): String {
        return realm_wrapper.realm_get_library_version().safeKString("library_version")
    }

    actual fun realm_schema_new(schema: List<Pair<ClassInfo, List<PropertyInfo>>>): RealmSchemaPointer {
        val count = schema.size

        memScoped {
            val cclasses = allocArray<realm_class_info_t>(count)
            val cproperties = allocArray<CPointerVar<realm_property_info_t>>(count)
            for ((i, entry) in schema.withIndex()) {
                val (clazz, properties) = entry

                val computedCount = properties.count { it.isComputed }

                // Class
                cclasses[i].apply {
                    name = clazz.name.cstr.ptr
                    primary_key = clazz.primaryKey.cstr.ptr
                    num_properties = (properties.size - computedCount).toULong()
                    num_computed_properties = computedCount.toULong()
                    flags = clazz.flags
                }
                cproperties[i] =
                    allocArray<realm_property_info_t>(properties.size).getPointer(memScope)
                for ((j, property) in properties.withIndex()) {
                    cproperties[i]!![j].apply {
                        name = property.name.cstr.ptr
                        public_name = property.publicName.cstr.ptr
                        link_target = property.linkTarget.cstr.ptr
                        link_origin_property_name = property.linkOriginPropertyName.cstr.ptr
                        type = property.type.nativeValue
                        collection_type = property.collectionType.nativeValue
                        flags = property.flags
                    }
                }
            }
            return CPointerWrapper(
                realm_wrapper.realm_schema_new(
                    cclasses,
                    count.toULong(),
                    cproperties
                )
            )
        }
    }

    actual fun realm_config_new(): RealmConfigurationPointer {
        return CPointerWrapper(realm_wrapper.realm_config_new())
    }

    actual fun realm_config_set_path(config: RealmConfigurationPointer, path: String) {
        realm_wrapper.realm_config_set_path(config.cptr(), path)
    }

    actual fun realm_config_set_schema_mode(config: RealmConfigurationPointer, mode: SchemaMode) {
        realm_wrapper.realm_config_set_schema_mode(
            config.cptr(),
            mode.nativeValue
        )
    }

    actual fun realm_config_set_schema_version(config: RealmConfigurationPointer, version: Long) {
        realm_wrapper.realm_config_set_schema_version(
            config.cptr(),
            version.toULong()
        )
    }

    actual fun realm_config_set_max_number_of_active_versions(
        config: RealmConfigurationPointer,
        maxNumberOfVersions: Long
    ) {
        realm_wrapper.realm_config_set_max_number_of_active_versions(
            config.cptr(),
            maxNumberOfVersions.toULong()
        )
    }

    actual fun realm_config_set_encryption_key(config: RealmConfigurationPointer, encryptionKey: ByteArray) {
        memScoped {
            val encryptionKeyPointer = encryptionKey.refTo(0).getPointer(memScope)
            realm_wrapper.realm_config_set_encryption_key(
                config.cptr(),
                encryptionKeyPointer as CPointer<uint8_tVar>,
                encryptionKey.size.toULong()
            )
        }
    }

    actual fun realm_config_get_encryption_key(config: RealmConfigurationPointer): ByteArray? {
        memScoped {
            val encryptionKey = ByteArray(ENCRYPTION_KEY_LENGTH)
            val encryptionKeyPointer = encryptionKey.refTo(0).getPointer(memScope)

            val keyLength = realm_wrapper.realm_config_get_encryption_key(
                config.cptr(),
                encryptionKeyPointer as CPointer<uint8_tVar>
            )

            if (keyLength == ENCRYPTION_KEY_LENGTH.toULong()) {
                return encryptionKey
            }

            return null
        }
    }

    actual fun realm_config_set_should_compact_on_launch_function(
        config: RealmConfigurationPointer,
        callback: CompactOnLaunchCallback
    ) {
        realm_wrapper.realm_config_set_should_compact_on_launch_function(
            config.cptr(),
            staticCFunction<COpaquePointer?, uint64_t, uint64_t, Boolean> { userdata, total, used ->
                stableUserData<CompactOnLaunchCallback>(userdata).get().invoke(
                    total.toLong(),
                    used.toLong()
                )
            },
            StableRef.create(callback).asCPointer(),
            staticCFunction { userdata ->
                disposeUserData<CompactOnLaunchCallback>(userdata)
            }
        )
    }

    actual fun realm_config_set_migration_function(
        config: RealmConfigurationPointer,
        callback: MigrationCallback
    ) {
        realm_wrapper.realm_config_set_migration_function(
            config.cptr(),
            staticCFunction { userData, oldRealm, newRealm, schema ->
                safeUserData<MigrationCallback>(userData).migrate(
                    // These realm/schema pointers are only valid for the duraction of the
                    // migration so don't let ownership follow the NativePointer-objects
                    CPointerWrapper(oldRealm, false),
                    CPointerWrapper(newRealm, false),
                    CPointerWrapper(schema, false),
                )
            },
            StableRef.create(callback).asCPointer(),
            staticCFunction { userdata ->
                disposeUserData<MigrationCallback>(userdata)
            }
        )
    }

    actual fun realm_config_set_data_initialization_function(
        config: RealmConfigurationPointer,
        callback: DataInitializationCallback
    ) {
        realm_wrapper.realm_config_set_data_initialization_function(
            config.cptr(),
            staticCFunction { userData, _ ->
                safeUserData<DataInitializationCallback>(userData).invoke()
                true
            },
            StableRef.create(callback).asCPointer(),
            staticCFunction { userdata ->
                disposeUserData<DataInitializationCallback>(userdata)
            }
        )
    }

    actual fun realm_config_set_in_memory(config: RealmConfigurationPointer, inMemory: Boolean) {
        realm_wrapper.realm_config_set_in_memory(config.cptr(), inMemory)
    }

    actual fun realm_config_set_schema(config: RealmConfigurationPointer, schema: RealmSchemaPointer) {
        realm_wrapper.realm_config_set_schema(config.cptr(), schema.cptr())
    }

    actual fun realm_schema_validate(schema: RealmSchemaPointer, mode: SchemaValidationMode): Boolean {
        return checkedBooleanResult(
            realm_wrapper.realm_schema_validate(
                schema.cptr(),
                mode.nativeValue.toULong()
            )
        )
    }

    actual fun realm_open(config: RealmConfigurationPointer, dispatcher: CoroutineDispatcher?): Pair<LiveRealmPointer, Boolean> {
        val fileCreated = atomic(false)
        val callback = DataInitializationCallback {
            fileCreated.value = true
            true
        }.freeze()
        realm_wrapper.realm_config_set_data_initialization_function(
            config.cptr(),
            staticCFunction { userdata, _ ->
                stableUserData<DataInitializationCallback>(userdata).get().invoke()
                true
            },
            StableRef.create(callback).asCPointer(),
            staticCFunction { userdata ->
                disposeUserData<DataInitializationCallback>(userdata)
            }
        )

        // TODO Consider just grabbing the current dispatcher by
        //      val dispatcher = runBlocking { coroutineContext[CoroutineDispatcher.Key] }
        //  but requires opting in for @ExperimentalStdlibApi, and have really gotten it to play
        //  for default cases.
        if (dispatcher != null) {
            val scheduler = checkedPointerResult(createSingleThreadDispatcherScheduler(dispatcher))
            realm_wrapper.realm_config_set_scheduler(config.cptr(), scheduler)
        } else {
            // If there is no notification dispatcher use the default scheduler.
            // Re-verify if this is actually needed when notification scheduler is fully in place.
            val scheduler = checkedPointerResult(realm_wrapper.realm_scheduler_make_default())
            realm_wrapper.realm_config_set_scheduler(config.cptr(), scheduler)
        }
        val realmPtr = CPointerWrapper<LiveRealmT>(realm_wrapper.realm_open(config.cptr()))
        // Ensure that we can read version information, etc.
        realm_begin_read(realmPtr)
        return Pair(realmPtr, fileCreated.value)
    }

    actual fun realm_open_synchronized(config: RealmConfigurationPointer): RealmAsyncOpenTaskPointer {
        return CPointerWrapper(realm_wrapper.realm_open_synchronized(config.cptr()))
    }

    actual fun realm_async_open_task_start(task: RealmAsyncOpenTaskPointer, callback: AsyncOpenCallback) {
        realm_wrapper.realm_async_open_task_start(
            task.cptr(),
            staticCFunction { userData, realm, error ->
                memScoped {
                    var exception: Throwable? = null
                    if (error != null) {
                        val err = alloc<realm_error_t>()
                        realm_wrapper.realm_get_async_error(error, err.ptr)
                        exception = CoreErrorConverter.asThrowable(
                            categoriesNativeValue = err.categories.toInt(),
                            errorCodeNativeValue = err.error.value.toInt(),
                            messageNativeValue = err.message?.toKString(),
                            path = err.path?.toKString(),
                            userError = null // TODO https://github.com/realm/realm-kotlin/issues/1228
                        )
                    } else {
                        realm_wrapper.realm_release(realm)
                    }
                    safeUserData<AsyncOpenCallback>(userData).invoke(exception)
                }
            },
            StableRef.create(callback).asCPointer(),
            staticCFunction { userData ->
                disposeUserData<AsyncOpenCallback>(userData)
            }
        )
    }

    actual fun realm_async_open_task_cancel(task: RealmAsyncOpenTaskPointer) {
        realm_wrapper.realm_async_open_task_cancel(task.cptr())
    }

    actual fun realm_add_realm_changed_callback(realm: LiveRealmPointer, block: () -> Unit): RealmCallbackTokenPointer {
        return CPointerWrapper(
            realm_wrapper.realm_add_realm_changed_callback(
                realm.cptr(),
                staticCFunction { userData ->
                    safeUserData<() -> Unit>(userData)()
                },
                StableRef.create(block).asCPointer(),
                staticCFunction { userdata ->
                    disposeUserData<(LiveRealmPointer, SyncErrorCallback) -> Unit>(userdata)
                }
            ),
            managed = false
        )
    }

    actual fun realm_add_schema_changed_callback(realm: LiveRealmPointer, block: (RealmSchemaPointer) -> Unit): RealmCallbackTokenPointer {
        return CPointerWrapper(
            realm_wrapper.realm_add_schema_changed_callback(
                realm.cptr(),
                staticCFunction { userData, schema ->
                    safeUserData<(RealmSchemaPointer) -> Unit>(userData)(CPointerWrapper(realm_clone(schema)))
                },
                StableRef.create(block).asCPointer(),
                staticCFunction { userdata ->
                    disposeUserData<(RealmSchemaT, SyncErrorCallback) -> Unit>(userdata)
                }
            ),
            managed = false
        )
    }

    actual fun realm_freeze(liveRealm: LiveRealmPointer): FrozenRealmPointer {
        return CPointerWrapper(realm_wrapper.realm_freeze(liveRealm.cptr<LiveRealmT, realm_t>()))
    }

    actual fun realm_is_frozen(realm: RealmPointer): Boolean {
        return realm_wrapper.realm_is_frozen(realm.cptr<RealmT, realm_t>())
    }

    actual fun realm_close(realm: RealmPointer) {
        checkedBooleanResult(realm_wrapper.realm_close(realm.cptr()))
    }

    actual fun realm_delete_files(path: String) {
        memScoped {
            val deleted = alloc<BooleanVar>()
            checkedBooleanResult(realm_wrapper.realm_delete_files(path, deleted.ptr))
            if (!deleted.value) {
                throw IllegalStateException("It's not allowed to delete the file associated with an open Realm. Remember to call 'close()' on the instances of the realm before deleting its file: $path")
            }
        }
    }

    actual fun realm_convert_with_config(
        realm: RealmPointer,
        config: RealmConfigurationPointer,
        mergeWithExisting: Boolean
    ) {
        memScoped {
            checkedBooleanResult(
                realm_wrapper.realm_convert_with_config(
                    realm.cptr(),
                    config.cptr(),
                    mergeWithExisting
                )
            )
        }
    }

    actual fun realm_get_schema(realm: RealmPointer): RealmSchemaPointer {
        return CPointerWrapper(realm_wrapper.realm_get_schema(realm.cptr()))
    }

    actual fun realm_get_schema_version(realm: RealmPointer): Long {
        return realm_wrapper.realm_get_schema_version(realm.cptr()).toLong()
    }

    actual fun realm_get_num_classes(realm: RealmPointer): Long {
        return realm_wrapper.realm_get_num_classes(realm.cptr()).toLong()
    }

    actual fun realm_get_class_keys(realm: RealmPointer): List<ClassKey> {
        memScoped {
            val max = realm_get_num_classes(realm)
            val keys = allocArray<UIntVar>(max)
            val outCount = alloc<size_tVar>()
            checkedBooleanResult(realm_wrapper.realm_get_class_keys(realm.cptr(), keys, max.convert(), outCount.ptr))
            if (max != outCount.value.toLong()) {
                error("Invalid schema: Insufficient keys; got ${outCount.value}, expected $max")
            }
            return (0 until max).map { ClassKey(keys[it].toLong()) }
        }
    }

    actual fun realm_find_class(realm: RealmPointer, name: String): ClassKey? {
        memScoped {
            val found = alloc<BooleanVar>()
            val classInfo = alloc<realm_class_info_t>()
            checkedBooleanResult(
                realm_wrapper.realm_find_class(
                    realm.cptr(),
                    name,
                    found.ptr,
                    classInfo.ptr
                )
            )
            return if (found.value) {
                ClassKey(classInfo.key.toLong())
            } else {
                null
            }
        }
    }

    actual fun realm_get_class(realm: RealmPointer, classKey: ClassKey): ClassInfo {
        memScoped {
            val classInfo = alloc<realm_class_info_t>()
            realm_wrapper.realm_get_class(realm.cptr(), classKey.key.toUInt(), classInfo.ptr)
            return with(classInfo) {
                ClassInfo(
                    name.safeKString("name"),
                    primary_key?.toKString() ?: SCHEMA_NO_VALUE,
                    num_properties.convert(),
                    num_computed_properties.convert(),
                    ClassKey(key.toLong()),
                    flags
                )
            }
        }
    }

    actual fun realm_get_class_properties(
        realm: RealmPointer,
        classKey: ClassKey,
        max: Long
    ): List<PropertyInfo> {
        memScoped {
            val properties = allocArray<realm_property_info_t>(max)
            val outCount = alloc<size_tVar>()
            realm_wrapper.realm_get_class_properties(
                realm.cptr(),
                classKey.key.convert(),
                properties,
                max.convert(),
                outCount.ptr
            )
            outCount.value.toLong().let { count ->
                return if (count > 0) {
                    (0 until outCount.value.toLong()).map {
                        with(properties[it]) {
                            PropertyInfo(
                                name.safeKString("name"),
                                public_name.safeKString("public_name"),
                                PropertyType.from(type.toInt()),
                                CollectionType.from(collection_type.toInt()),
                                link_target.safeKString("link_target"),
                                link_origin_property_name.safeKString("link_origin_property_name"),
                                PropertyKey(key),
                                flags
                            )
                        }
                    }
                } else {
                    emptyList()
                }
            }
        }
    }

    internal actual fun realm_release(p: RealmNativePointer) {
        realm_wrapper.realm_release((p as CPointerWrapper).ptr)
    }

    actual fun realm_equals(p1: RealmNativePointer, p2: RealmNativePointer): Boolean {
        return realm_wrapper.realm_equals((p1 as CPointerWrapper).ptr, (p2 as CPointerWrapper).ptr)
    }

    actual fun realm_is_closed(realm: RealmPointer): Boolean {
        return realm_wrapper.realm_is_closed(realm.cptr())
    }

    actual fun realm_begin_read(realm: RealmPointer) {
        checkedBooleanResult(realm_wrapper.realm_begin_read(realm.cptr()))
    }

    actual fun realm_begin_write(realm: LiveRealmPointer) {
        checkedBooleanResult(realm_wrapper.realm_begin_write(realm.cptr()))
    }

    actual fun realm_commit(realm: LiveRealmPointer) {
        checkedBooleanResult(realm_wrapper.realm_commit(realm.cptr()))
    }

    actual fun realm_rollback(realm: LiveRealmPointer) {
        checkedBooleanResult(realm_wrapper.realm_rollback(realm.cptr()))
    }

    actual fun realm_is_in_transaction(realm: RealmPointer): Boolean {
        return realm_wrapper.realm_is_writable(realm.cptr())
    }

    actual fun realm_update_schema(realm: LiveRealmPointer, schema: RealmSchemaPointer) {
        checkedBooleanResult(realm_wrapper.realm_update_schema(realm.cptr(), schema.cptr()))
    }

    actual fun realm_object_create(realm: LiveRealmPointer, classKey: ClassKey): RealmObjectPointer {
        return CPointerWrapper(
            realm_wrapper.realm_object_create(
                realm.cptr(),
                classKey.key.toUInt()
            )
        )
    }

    actual fun realm_object_create_with_primary_key(
        realm: LiveRealmPointer,
        classKey: ClassKey,
        primaryKeyTransport: RealmValue
    ): RealmObjectPointer {
        return CPointerWrapper(
            realm_wrapper.realm_object_create_with_primary_key(
                realm.cptr(),
                classKey.key.toUInt(),
                primaryKeyTransport.value.readValue()
            )
        )
    }

    actual fun realm_object_get_or_create_with_primary_key(
        realm: LiveRealmPointer,
        classKey: ClassKey,
        primaryKeyTransport: RealmValue
    ): RealmObjectPointer {
        memScoped {
            val found = alloc<BooleanVar>()
            return CPointerWrapper(
                realm_wrapper.realm_object_get_or_create_with_primary_key(
                    realm.cptr(),
                    classKey.key.toUInt(),
                    primaryKeyTransport.value.readValue(),
                    found.ptr
                )
            )
        }
    }

    actual fun realm_object_is_valid(obj: RealmObjectPointer): Boolean {
        return realm_wrapper.realm_object_is_valid(obj.cptr())
    }

    actual fun realm_object_get_key(obj: RealmObjectPointer): ObjectKey {
        return ObjectKey(realm_wrapper.realm_object_get_key(obj.cptr()))
    }

    actual fun realm_object_resolve_in(obj: RealmObjectPointer, realm: RealmPointer): RealmObjectPointer? {
        memScoped {
            val objectPointer = allocArray<CPointerVar<realm_object_t>>(1)
            checkedBooleanResult(
                realm_wrapper.realm_object_resolve_in(obj.cptr(), realm.cptr(), objectPointer)
            )
            return objectPointer[0]?.let {
                return CPointerWrapper(it)
            }
        }
    }

    actual fun realm_object_as_link(obj: RealmObjectPointer): Link {
        val link: CValue<realm_link_t> = realm_wrapper.realm_object_as_link(obj.cptr())
        link.useContents {
            return Link(ClassKey(this.target_table.toLong()), this.target)
        }
    }

    actual fun realm_object_get_table(obj: RealmObjectPointer): ClassKey {
        return ClassKey(realm_wrapper.realm_object_get_table(obj.cptr()).toLong())
    }

    actual fun realm_get_col_key(realm: RealmPointer, classKey: ClassKey, col: String): PropertyKey {
        memScoped {
            return PropertyKey(propertyInfo(realm, classKey, col).key)
        }
    }

    actual fun MemAllocator.realm_get_value(
        obj: RealmObjectPointer,
        key: PropertyKey
    ): RealmValue {
        val struct = allocRealmValueT()
        checkedBooleanResult(realm_wrapper.realm_get_value(obj.cptr(), key.key, struct.ptr))
        return RealmValue(struct)
    }

    actual fun realm_set_value(
        obj: RealmObjectPointer,
        key: PropertyKey,
        value: RealmValue,
        isDefault: Boolean
    ) {
        checkedBooleanResult(
            realm_wrapper.realm_set_value(
                obj.cptr(),
                key.key,
                value.value.readValue(),
                isDefault
            )
        )
    }

    actual fun realm_set_embedded(obj: RealmObjectPointer, key: PropertyKey): RealmObjectPointer {
        return CPointerWrapper(realm_wrapper.realm_set_embedded(obj.cptr(), key.key))
    }

    actual fun realm_object_add_int(obj: RealmObjectPointer, key: PropertyKey, value: Long) {
        checkedBooleanResult(realm_wrapper.realm_object_add_int(obj.cptr(), key.key, value))
    }

    actual fun <T> realm_object_get_parent(
        obj: RealmObjectPointer,
        block: (ClassKey, RealmObjectPointer) -> T
    ): T {
        memScoped {
            val objectPointerArray = allocArray<CPointerVar<realm_object_t>>(1)
            val classKeyPointerArray = allocArray<realm_class_key_tVar>(1)

            checkedBooleanResult(
                realm_wrapper.realm_object_get_parent(
                    `object` = obj.cptr(),
                    parent = objectPointerArray,
                    class_key = classKeyPointerArray
                )
            )

            val classKey = ClassKey(classKeyPointerArray[0].toLong())
            val objectPointer = CPointerWrapper<RealmObjectT>(objectPointerArray[0])

            return block(classKey, objectPointer)
        }
    }

    actual fun realm_get_list(obj: RealmObjectPointer, key: PropertyKey): RealmListPointer {
        return CPointerWrapper(realm_wrapper.realm_get_list(obj.cptr(), key.key))
    }

    actual fun realm_get_backlinks(obj: RealmObjectPointer, sourceClassKey: ClassKey, sourcePropertyKey: PropertyKey): RealmResultsPointer {
        return CPointerWrapper(realm_wrapper.realm_get_backlinks(obj.cptr(), sourceClassKey.key.toUInt(), sourcePropertyKey.key))
    }

    actual fun realm_list_size(list: RealmListPointer): Long {
        memScoped {
            val size = alloc<ULongVar>()
            checkedBooleanResult(realm_wrapper.realm_list_size(list.cptr(), size.ptr))
            return size.value.toLong()
        }
    }

    actual fun MemAllocator.realm_list_get(
        list: RealmListPointer,
        index: Long
    ): RealmValue {
        val struct = allocRealmValueT()
        checkedBooleanResult(realm_wrapper.realm_list_get(list.cptr(), index.toULong(), struct.ptr))
        return RealmValue(struct)
    }

    actual fun realm_list_add(list: RealmListPointer, index: Long, transport: RealmValue) {
        checkedBooleanResult(
            realm_wrapper.realm_list_insert(
                list.cptr(),
                index.toULong(),
                transport.value.readValue()
            )
        )
    }

    actual fun realm_list_insert_embedded(list: RealmListPointer, index: Long): RealmObjectPointer {
        return CPointerWrapper(realm_wrapper.realm_list_insert_embedded(list.cptr(), index.toULong()))
    }

    actual fun realm_list_set(
        list: RealmListPointer,
        index: Long,
        inputTransport: RealmValue
    ) {
        checkedBooleanResult(
            realm_wrapper.realm_list_set(
                list.cptr(),
                index.toULong(),
                inputTransport.value.readValue()
            )
        )
    }

    actual fun MemAllocator.realm_list_set_embedded(
        list: RealmListPointer,
        index: Long
    ): RealmValue {
        val struct = allocRealmValueT()

        // Returns the new object as a Link to follow convention of other getters and allow to
        // reuse the converter infrastructure
        val embedded = realm_wrapper.realm_list_set_embedded(list.cptr(), index.toULong())
        val outputStruct = realm_wrapper.realm_object_as_link(embedded).useContents {
            struct.type = realm_value_type.RLM_TYPE_LINK
            struct.link.apply {
                this.target_table = this@useContents.target_table
                this.target = this@useContents.target
            }
            struct
        }
        return RealmValue(outputStruct)
    }

    actual fun realm_list_clear(list: RealmListPointer) {
        checkedBooleanResult(realm_wrapper.realm_list_clear(list.cptr()))
    }

    actual fun realm_list_remove_all(list: RealmListPointer) {
        checkedBooleanResult(realm_wrapper.realm_list_remove_all(list.cptr()))
    }

    actual fun realm_list_erase(list: RealmListPointer, index: Long) {
        checkedBooleanResult(realm_wrapper.realm_list_erase(list.cptr(), index.toULong()))
    }

    actual fun realm_list_resolve_in(list: RealmListPointer, realm: RealmPointer): RealmListPointer? {
        memScoped {
            val listPointer = allocArray<CPointerVar<realm_list_t>>(1)
            checkedBooleanResult(
                realm_wrapper.realm_list_resolve_in(list.cptr(), realm.cptr(), listPointer)
            )
            return listPointer[0]?.let {
                CPointerWrapper(it)
            }
        }
    }

    actual fun realm_list_is_valid(list: RealmListPointer): Boolean {
        return realm_wrapper.realm_list_is_valid(list.cptr())
    }

    actual fun realm_get_set(obj: RealmObjectPointer, key: PropertyKey): RealmSetPointer {
        return CPointerWrapper(realm_wrapper.realm_get_set(obj.cptr(), key.key))
    }

    actual fun realm_set_size(set: RealmSetPointer): Long {
        memScoped {
            val size = alloc<ULongVar>()
            checkedBooleanResult(realm_wrapper.realm_set_size(set.cptr(), size.ptr))
            return size.value.toLong()
        }
    }

    actual fun realm_set_clear(set: RealmSetPointer) {
        checkedBooleanResult(realm_wrapper.realm_set_clear(set.cptr()))
    }

    actual fun realm_set_insert(set: RealmSetPointer, transport: RealmValue): Boolean {
        memScoped {
            val inserted = alloc<BooleanVar>()
            checkedBooleanResult(
                realm_wrapper.realm_set_insert(
                    set.cptr(),
                    transport.value.readValue(),
                    null,
                    inserted.ptr
                )
            )
            return inserted.value
        }
    }

    // Returning a non-nullable transport here goes against the approach that increases
    // performance (since we need to call getType on the transport object). This is needed though
    // because this function is called when calling 'iterator.remove' and causes issues when telling
    // the C-API to delete a null transport created within the scope. We need to investigate further
    // how to improve this.
    actual fun MemAllocator.realm_set_get(set: RealmSetPointer, index: Long): RealmValue {
        val struct = allocRealmValueT()
        checkedBooleanResult(realm_wrapper.realm_set_get(set.cptr(), index.toULong(), struct.ptr))
        return RealmValue(struct)
    }

    actual fun realm_set_find(set: RealmSetPointer, transport: RealmValue): Boolean {
        // TODO optimize: reuse the same memory allocation
        memScoped {
            val index = alloc<ULongVar>()
            val found = alloc<BooleanVar>()
            checkedBooleanResult(
                realm_wrapper.realm_set_find(
                    set.cptr(),
                    transport.value.readValue(),
                    index.ptr,
                    found.ptr
                )
            )
            return found.value
        }
    }

    actual fun realm_set_erase(set: RealmSetPointer, transport: RealmValue): Boolean {
        // TODO optimize: reuse the same memory allocation
        memScoped {
            val erased = alloc<BooleanVar>()
            checkedBooleanResult(
                realm_wrapper.realm_set_erase(
                    set.cptr(),
                    transport.value.readValue(),
                    erased.ptr
                )
            )
            return erased.value
        }
    }

    actual fun realm_set_remove_all(set: RealmSetPointer) {
        checkedBooleanResult(realm_wrapper.realm_set_remove_all(set.cptr()))
    }

    actual fun realm_set_resolve_in(set: RealmSetPointer, realm: RealmPointer): RealmSetPointer? {
        memScoped {
            val setPointer = allocArray<CPointerVar<realm_set_t>>(1)
            checkedBooleanResult(
                realm_wrapper.realm_set_resolve_in(set.cptr(), realm.cptr(), setPointer)
            )
            return setPointer[0]?.let {
                CPointerWrapper(it)
            }
        }
    }

    actual fun realm_set_is_valid(set: RealmSetPointer): Boolean {
        return realm_wrapper.realm_set_is_valid(set.cptr())
    }

    actual fun realm_query_parse(
        realm: RealmPointer,
        classKey: ClassKey,
        query: String,
        args: Pair<Int, RealmQueryArgsTransport>
    ): RealmQueryPointer {
        return CPointerWrapper(
            realm_wrapper.realm_query_parse(
                realm.cptr(),
                classKey.key.toUInt(),
                query,
                args.first.toULong(),
                args.second.value.ptr
            )
        )
    }

    actual fun realm_query_parse_for_results(
        results: RealmResultsPointer,
        query: String,
        args: Pair<Int, RealmQueryArgsTransport>
    ): RealmQueryPointer {
        val count = args.first
        return CPointerWrapper(
            realm_wrapper.realm_query_parse_for_results(
                results.cptr(),
                query,
                count.toULong(),
                args.second.value.ptr
            )
        )
    }

    actual fun realm_query_parse_for_list(
        list: RealmListPointer,
        query: String,
        args: Pair<Int, RealmQueryArgsTransport>
    ): RealmQueryPointer {
        val count = args.first
        return CPointerWrapper(
            realm_wrapper.realm_query_parse_for_list(
                list.cptr(),
                query,
                count.toULong(),
                args.second.value.ptr
            )
        )
    }

    actual fun realm_query_parse_for_set(
        set: RealmSetPointer,
        query: String,
        args: Pair<Int, RealmQueryArgsTransport>
    ): RealmQueryPointer {
        val count = args.first
        return CPointerWrapper(
            realm_wrapper.realm_query_parse_for_set(
                set.cptr(),
                query,
                count.toULong(),
                args.second.value.ptr
            )
        )
    }

    actual fun realm_query_find_first(query: RealmQueryPointer): Link? {
        memScoped {
            val found = alloc<BooleanVar>()
            val value = alloc<realm_value_t>()
            checkedBooleanResult(
                realm_wrapper.realm_query_find_first(
                    query.cptr(),
                    value.ptr,
                    found.ptr
                )
            )
            if (!found.value) {
                return null
            }
            if (value.type != realm_value_type.RLM_TYPE_LINK) {
                error("Query did not return link but ${value.type}")
            }
            return Link(ClassKey(value.link.target_table.toLong()), value.link.target)
        }
    }

    actual fun realm_query_find_all(query: RealmQueryPointer): RealmResultsPointer {
        return CPointerWrapper(realm_wrapper.realm_query_find_all(query.cptr()))
    }

    actual fun realm_query_count(query: RealmQueryPointer): Long {
        memScoped {
            val count = alloc<ULongVar>()
            checkedBooleanResult(realm_wrapper.realm_query_count(query.cptr(), count.ptr))
            return count.value.toLong()
        }
    }

    actual fun realm_query_append_query(
        query: RealmQueryPointer,
        filter: String,
        args: Pair<Int, RealmQueryArgsTransport>
    ): RealmQueryPointer {
        return CPointerWrapper(
            realm_wrapper.realm_query_append_query(
                query.cptr(),
                filter,
                args.first.toULong(),
                args.second.value.ptr
            )
        )
    }

    actual fun realm_query_get_description(query: RealmQueryPointer): String {
        return realm_wrapper.realm_query_get_description(query.cptr()).safeKString()
    }

    actual fun realm_results_resolve_in(
        results: RealmResultsPointer,
        realm: RealmPointer
    ): RealmResultsPointer {
        return CPointerWrapper(
            realm_wrapper.realm_results_resolve_in(
                results.cptr(),
                realm.cptr()
            )
        )
    }

    actual fun realm_results_count(results: RealmResultsPointer): Long {
        memScoped {
            val count = alloc<ULongVar>()
            checkedBooleanResult(realm_wrapper.realm_results_count(results.cptr(), count.ptr))
            return count.value.toLong()
        }
    }

    actual fun MemAllocator.realm_results_average(
        results: RealmResultsPointer,
        propertyKey: PropertyKey
    ): Pair<Boolean, RealmValue> {
        val struct = allocRealmValueT()
        // TODO optimize: integrate allocation of other native types in MemAllocator too
        memScoped {
            val found = cValue<BooleanVar>().ptr
            checkedBooleanResult(
                realm_wrapper.realm_results_average(
                    results.cptr(),
                    propertyKey.key,
                    struct.ptr,
                    found
                )
            )
            return found.pointed.value to RealmValue(struct)
        }
    }

    actual fun MemAllocator.realm_results_sum(
        results: RealmResultsPointer,
        propertyKey: PropertyKey
    ): RealmValue {
        val struct = allocRealmValueT()
        checkedBooleanResult(
            realm_wrapper.realm_results_sum(
                results.cptr(),
                propertyKey.key,
                struct.ptr,
                null
            )
        )
        val transport = RealmValue(struct)
        return transport
    }

    actual fun MemAllocator.realm_results_max(
        results: RealmResultsPointer,
        propertyKey: PropertyKey
    ): RealmValue {
        val struct = allocRealmValueT()
        checkedBooleanResult(
            realm_wrapper.realm_results_max(
                results.cptr(),
                propertyKey.key,
                struct.ptr,
                null
            )
        )
        return RealmValue(struct)
    }

    actual fun MemAllocator.realm_results_min(
        results: RealmResultsPointer,
        propertyKey: PropertyKey
    ): RealmValue {
        val struct = allocRealmValueT()
        checkedBooleanResult(
            realm_wrapper.realm_results_min(
                results.cptr(),
                propertyKey.key,
                struct.ptr,
                null
            )
        )
        return RealmValue(struct)
    }

    actual fun realm_results_get(results: RealmResultsPointer, index: Long): Link {
        memScoped {
            val value = alloc<realm_value_t>()
            checkedBooleanResult(
                realm_wrapper.realm_results_get(
                    results.cptr(),
                    index.toULong(),
                    value.ptr
                )
            )
            return value.asLink()
        }
    }

    actual fun realm_get_object(realm: RealmPointer, link: Link): RealmObjectPointer {
        val ptr = checkedPointerResult(
            realm_wrapper.realm_get_object(
                realm.cptr(),
                link.classKey.key.toUInt(),
                link.objKey
            )
        )
        return CPointerWrapper(ptr)
    }

    actual fun realm_object_find_with_primary_key(
        realm: RealmPointer,
        classKey: ClassKey,
        transport: RealmValue
    ): RealmObjectPointer? {
        val ptr = memScoped {
            val found = alloc<BooleanVar>()
            realm_wrapper.realm_object_find_with_primary_key(
                realm.cptr(),
                classKey.key.toUInt(),
                transport.value.readValue(),
                found.ptr
            )
        }
        val checkedPtr = checkedPointerResult(ptr)
        return if (checkedPtr != null) CPointerWrapper(checkedPtr) else null
    }

    actual fun realm_results_delete_all(results: RealmResultsPointer) {
        checkedBooleanResult(realm_wrapper.realm_results_delete_all(results.cptr()))
    }

    actual fun realm_object_delete(obj: RealmObjectPointer) {
        checkedBooleanResult(realm_wrapper.realm_object_delete(obj.cptr()))
    }

    actual fun realm_object_add_notification_callback(
        obj: RealmObjectPointer,
        callback: Callback<RealmChangesPointer>
    ): RealmNotificationTokenPointer {
        return CPointerWrapper(
            realm_wrapper.realm_object_add_notification_callback(
                obj.cptr(),
                // Use the callback as user data
                StableRef.create(callback).asCPointer(),
                staticCFunction { userdata ->
                    userdata?.asStableRef<Callback<RealmChangesPointer>>()
                        ?.dispose()
                        ?: error("Notification callback data should never be null")
                },
                null, // See https://github.com/realm/realm-kotlin/issues/661
                staticCFunction { userdata, change -> // Change callback
                    try {
                        userdata?.asStableRef<Callback<RealmChangesPointer>>()
                            ?.get()
                            ?.onChange(CPointerWrapper(realm_clone(change), managed = true))
                            ?: error("Notification callback data should never be null")
                    } catch (e: Exception) {
                        // TODO API-NOTIFICATION Consider catching errors and propagate to error
                        //  callback like the C-API error callback below
                        //  https://github.com/realm/realm-kotlin/issues/889
                        e.printStackTrace()
                    }
                },
            ),
            managed = false
        )
    }

    actual fun realm_results_add_notification_callback(
        results: RealmResultsPointer,
        callback: Callback<RealmChangesPointer>
    ): RealmNotificationTokenPointer {
        return CPointerWrapper(
            realm_wrapper.realm_results_add_notification_callback(
                results.cptr(),
                // Use the callback as user data
                StableRef.create(callback).asCPointer(),
                staticCFunction { userdata ->
                    userdata?.asStableRef<Callback<RealmChangesPointer>>()
                        ?.dispose()
                        ?: error("Notification callback data should never be null")
                },
                null, // See https://github.com/realm/realm-kotlin/issues/661
                staticCFunction { userdata, change -> // Change callback
                    try {
                        userdata?.asStableRef<Callback<RealmChangesPointer>>()
                            ?.get()
                            ?.onChange(CPointerWrapper(realm_clone(change), managed = true))
                            ?: error("Notification callback data should never be null")
                    } catch (e: Exception) {
                        // TODO API-NOTIFICATION Consider catching errors and propagate to error
                        //  callback like the C-API error callback below
                        //  https://github.com/realm/realm-kotlin/issues/889
                        e.printStackTrace()
                    }
                },
            ),
            managed = false
        )
    }

    actual fun realm_list_add_notification_callback(
        list: RealmListPointer,
        callback: Callback<RealmChangesPointer>
    ): RealmNotificationTokenPointer {
        return CPointerWrapper(
            realm_wrapper.realm_list_add_notification_callback(
                list.cptr(),
                // Use the callback as user data
                StableRef.create(callback).asCPointer(),
                staticCFunction { userdata ->
                    userdata?.asStableRef<Callback<RealmChangesPointer>>()?.dispose()
                        ?: error("Notification callback data should never be null")
                },
                null, // See https://github.com/realm/realm-kotlin/issues/661
                staticCFunction { userdata, change -> // Change callback
                    try {
                        userdata?.asStableRef<Callback<RealmChangesPointer>>()
                            ?.get()
                            ?.onChange(CPointerWrapper(realm_clone(change), managed = true))
                            ?: error("Notification callback data should never be null")
                    } catch (e: Exception) {
                        // TODO API-NOTIFICATION Consider catching errors and propagate to error
                        //  callback like the C-API error callback below
                        //  https://github.com/realm/realm-kotlin/issues/889
                        e.printStackTrace()
                    }
                },
            ),
            managed = false
        )
    }

    actual fun realm_set_add_notification_callback(
        set: RealmSetPointer,
        callback: Callback<RealmChangesPointer>
    ): RealmNotificationTokenPointer {
        return CPointerWrapper(
            realm_wrapper.realm_set_add_notification_callback(
                set.cptr(),
                // Use the callback as user data
                StableRef.create(callback).asCPointer(),
                staticCFunction { userdata ->
                    userdata?.asStableRef<Callback<RealmChangesPointer>>()
                        ?.dispose()
                        ?: error("Notification callback data should never be null")
                },
                null, // See https://github.com/realm/realm-kotlin/issues/661
                staticCFunction { userdata, change -> // Change callback
                    try {
                        userdata?.asStableRef<Callback<RealmChangesPointer>>()
                            ?.get()
                            ?.onChange(CPointerWrapper(realm_clone(change), managed = true))
                            ?: error("Notification callback data should never be null")
                    } catch (e: Exception) {
                        // TODO API-NOTIFICATION Consider catching errors and propagate to error
                        //  callback like the C-API error callback below
                        //  https://github.com/realm/realm-kotlin/issues/889
                        e.printStackTrace()
                    }
                },
            ),
            managed = false
        )
    }

    actual fun realm_object_changes_get_modified_properties(change: RealmChangesPointer): List<PropertyKey> {
        val propertyCount = realm_wrapper.realm_object_changes_get_num_modified_properties(change.cptr())

        memScoped {
            val propertyKeys = allocArray<LongVar>(propertyCount.toLong())
            realm_wrapper.realm_object_changes_get_modified_properties(change.cptr(), propertyKeys, propertyCount)
            return (0 until propertyCount.toInt()).map { PropertyKey(propertyKeys[it].toLong()) }
        }
    }

    private inline fun <reified T : CVariable> MemScope.initArray(size: CArrayPointer<ULongVar>) = allocArray<T>(size[0].toInt())

    actual fun <T, R> realm_collection_changes_get_indices(change: RealmChangesPointer, builder: CollectionChangeSetBuilder<T, R>) {
        memScoped {
            val insertionCount = allocArray<ULongVar>(1)
            val deletionCount = allocArray<ULongVar>(1)
            val modificationCount = allocArray<ULongVar>(1)
            val movesCount = allocArray<ULongVar>(1)
<<<<<<< HEAD
            val collectionCleared = alloc<BooleanVar>()
=======
            val collectionWasErased = alloc<BooleanVar>()
>>>>>>> f150148a

            realm_wrapper.realm_collection_changes_get_num_changes(
                change.cptr(),
                deletionCount,
                insertionCount,
                modificationCount,
                movesCount,
<<<<<<< HEAD
                collectionCleared.ptr
=======
                collectionWasErased.ptr
>>>>>>> f150148a
            )

            val deletionIndices = initArray<ULongVar>(deletionCount)
            val insertionIndices = initArray<ULongVar>(insertionCount)
            val modificationIndices = initArray<ULongVar>(modificationCount)
            val modificationIndicesAfter = initArray<ULongVar>(modificationCount)
            val moves = initArray<realm_wrapper.realm_collection_move_t>(movesCount)

            realm_wrapper.realm_collection_changes_get_changes(
                change.cptr(),
                deletionIndices,
                deletionCount[0],
                insertionIndices,
                insertionCount[0],
                modificationIndices,
                modificationCount[0],
                modificationIndicesAfter,
                modificationCount[0],
                moves,
                movesCount[0]
            )

            builder.initIndicesArray(builder::insertionIndices, insertionCount, insertionIndices)
            builder.initIndicesArray(builder::deletionIndices, deletionCount, deletionIndices)
            builder.initIndicesArray(builder::modificationIndices, modificationCount, modificationIndices)
            builder.initIndicesArray(builder::modificationIndicesAfter, modificationCount, modificationIndicesAfter)
            builder.movesCount = movesCount[0].toInt()
        }
    }

    actual fun <T, R> realm_collection_changes_get_ranges(change: RealmChangesPointer, builder: CollectionChangeSetBuilder<T, R>) {
        memScoped {
            val insertRangesCount = allocArray<ULongVar>(1)
            val deleteRangesCount = allocArray<ULongVar>(1)
            val modificationRangesCount = allocArray<ULongVar>(1)
            val movesCount = allocArray<ULongVar>(1)

            realm_wrapper.realm_collection_changes_get_num_ranges(
                change.cptr(),
                deleteRangesCount,
                insertRangesCount,
                modificationRangesCount,
                movesCount
            )

            val insertionRanges = initArray<realm_wrapper.realm_index_range_t>(insertRangesCount)
            val modificationRanges = initArray<realm_wrapper.realm_index_range_t>(modificationRangesCount)
            val modificationRangesAfter = initArray<realm_wrapper.realm_index_range_t>(modificationRangesCount)
            val deletionRanges = initArray<realm_wrapper.realm_index_range_t>(deleteRangesCount)
            val moves = initArray<realm_wrapper.realm_collection_move_t>(movesCount)

            realm_wrapper.realm_collection_changes_get_ranges(
                change.cptr(),
                deletionRanges,
                deleteRangesCount[0],
                insertionRanges,
                insertRangesCount[0],
                modificationRanges,
                modificationRangesCount[0],
                modificationRangesAfter,
                modificationRangesCount[0],
                moves,
                movesCount[0]
            )

            builder.initRangesArray(builder::deletionRanges, deleteRangesCount, deletionRanges)
            builder.initRangesArray(builder::insertionRanges, insertRangesCount, insertionRanges)
            builder.initRangesArray(builder::modificationRanges, modificationRangesCount, modificationRanges)
            builder.initRangesArray(builder::modificationRangesAfter, modificationRangesCount, modificationRangesAfter)
        }
    }

    actual fun realm_app_get(
        appConfig: RealmAppConfigurationPointer,
        syncClientConfig: RealmSyncClientConfigurationPointer,
        basePath: String
    ): RealmAppPointer {
        return CPointerWrapper(realm_wrapper.realm_app_create(appConfig.cptr(), syncClientConfig.cptr()), managed = true)
    }

    actual fun realm_app_get_current_user(app: RealmAppPointer): RealmUserPointer? {
        val currentUserPtr: CPointer<realm_user_t>? = realm_wrapper.realm_app_get_current_user(app.cptr())
        return nativePointerOrNull(currentUserPtr)
    }

    actual fun realm_app_get_all_users(app: RealmAppPointer): List<RealmUserPointer> {
        memScoped {
            // We get the current amount of users by providing a `null` array and `out_n`
            // argument. Then the current count is written to `out_n`.
            // See https://github.com/realm/realm-core/blob/master/src/realm.h#L2634
            val capacityCount: ULongVarOf<ULong> = alloc<ULongVar>()
            checkedBooleanResult(
                realm_wrapper.realm_app_get_all_users(
                    app.cptr(),
                    null,
                    0,
                    capacityCount.ptr
                )
            )

            // Read actual users. We don't care about the small chance of missing a new user
            // between these two calls as that indicate two sections of user code running on
            // different threads and not coordinating.
            val actualUsersCount: ULongVarOf<ULong> = alloc<ULongVar>()
            val users = allocArray<CPointerVar<realm_user_t>>(capacityCount.value.toInt())
            checkedBooleanResult(realm_wrapper.realm_app_get_all_users(app.cptr(), users, capacityCount.value, actualUsersCount.ptr))
            val result: MutableList<RealmUserPointer> = mutableListOf()
            for (i in 0 until actualUsersCount.value.toInt()) {
                users[i]?.let { ptr: CPointer<realm_user_t> ->
                    result.add(CPointerWrapper(ptr, managed = true))
                }
            }
            return result
        }
    }

    actual fun realm_app_log_in_with_credentials(
        app: RealmAppPointer,
        credentials: RealmCredentialsPointer,
        callback: AppCallback<RealmUserPointer>
    ) {
        realm_wrapper.realm_app_log_in_with_credentials(
            app.cptr(),
            credentials.cptr(),
            staticCFunction { userData, user, error: CPointer<realm_app_error_t>? ->
                // Remember to clone user object or else it will go out of scope right after we leave this callback
                handleAppCallback(userData, error) { CPointerWrapper<RealmUserT>(realm_clone(user)) }
            },
            StableRef.create(callback).asCPointer(),
            staticCFunction { userdata -> disposeUserData<AppCallback<RealmUserPointer>>(userdata) }
        )
    }

    actual fun realm_app_user_apikey_provider_client_create_apikey(
        app: RealmAppPointer,
        user: RealmUserPointer,
        name: String,
        callback: AppCallback<ApiKeyWrapper>
    ) {
        checkedBooleanResult(
            realm_wrapper.realm_app_user_apikey_provider_client_create_apikey(
                app.cptr(),
                user.cptr(),
                name,
                staticCFunction { userData: CPointer<out CPointed>?, apiKey: CPointer<realm_app_user_apikey_t>?, error: CPointer<realm_app_error_t>? ->
                    handleAppCallback(userData, error) {
                        apiKey!!.pointed.let {
                            ApiKeyWrapper(
                                ObjectId(
                                    it.id.bytes.readBytes(OBJECT_ID_BYTES_SIZE),
                                ),
                                it.key.safeKString(),
                                it.name.safeKString(),
                                it.disabled
                            )
                        }
                    }
                },
                StableRef.create(callback).asCPointer(),
                staticCFunction { userdata -> disposeUserData<AppCallback<ApiKeyWrapper>>(userdata) }
            )
        )
    }

    actual fun realm_app_user_apikey_provider_client_delete_apikey(
        app: RealmAppPointer,
        user: RealmUserPointer,
        id: BsonObjectId,
        callback: AppCallback<Unit>,
    ) {
        checkedBooleanResult(
            realm_wrapper.realm_app_user_apikey_provider_client_delete_apikey(
                app.cptr(),
                user.cptr(),
                id.realm_object_id_t(),
                staticCFunction { userData, error ->
                    handleAppCallback(userData, error) { /* No-op, returns Unit */ }
                },
                StableRef.create(callback).asCPointer(),
                staticCFunction { userData -> disposeUserData<AppCallback<Unit>>(userData) }
            )
        )
    }

    actual fun realm_app_user_apikey_provider_client_disable_apikey(
        app: RealmAppPointer,
        user: RealmUserPointer,
        id: BsonObjectId,
        callback: AppCallback<Unit>,
    ) {
        checkedBooleanResult(
            realm_wrapper.realm_app_user_apikey_provider_client_disable_apikey(
                app.cptr(),
                user.cptr(),
                id.realm_object_id_t(),
                staticCFunction { userData, error ->
                    handleAppCallback(userData, error) { /* No-op, returns Unit */ }
                },
                StableRef.create(callback).asCPointer(),
                staticCFunction { userData -> disposeUserData<AppCallback<Unit>>(userData) }
            )
        )
    }

    actual fun realm_app_user_apikey_provider_client_enable_apikey(
        app: RealmAppPointer,
        user: RealmUserPointer,
        id: BsonObjectId,
        callback: AppCallback<Unit>,
    ) {
        checkedBooleanResult(
            realm_wrapper.realm_app_user_apikey_provider_client_enable_apikey(
                app.cptr(),
                user.cptr(),
                id.realm_object_id_t(),
                staticCFunction { userData, error ->
                    handleAppCallback(userData, error) { /* No-op, returns Unit */ }
                },
                StableRef.create(callback).asCPointer(),
                staticCFunction { userData -> disposeUserData<AppCallback<Unit>>(userData) }
            )
        )
    }

    actual fun realm_app_user_apikey_provider_client_fetch_apikey(
        app: RealmAppPointer,
        user: RealmUserPointer,
        id: ObjectId,
        callback: AppCallback<ApiKeyWrapper>
    ) {
        checkedBooleanResult(
            realm_wrapper.realm_app_user_apikey_provider_client_fetch_apikey(
                app.cptr(),
                user.cptr(),
                id.realm_object_id_t(),
                staticCFunction { userData: CPointer<out CPointed>?, apiKey: CPointer<realm_app_user_apikey_t>?, error: CPointer<realm_app_error_t>? ->
                    handleAppCallback(userData, error) {
                        apiKey!!.pointed.let {
                            ApiKeyWrapper(
                                ObjectId(
                                    it.id.bytes.readBytes(OBJECT_ID_BYTES_SIZE),
                                ),
                                null,
                                it.name.safeKString(),
                                it.disabled
                            )
                        }
                    }
                },
                StableRef.create(callback).asCPointer(),
                staticCFunction { userdata -> disposeUserData<AppCallback<ApiKeyWrapper>>(userdata) }
            )
        )
    }

    actual fun realm_app_user_apikey_provider_client_fetch_apikeys(
        app: RealmAppPointer,
        user: RealmUserPointer,
        callback: AppCallback<Array<ApiKeyWrapper>>,
    ) {
        checkedBooleanResult(
            realm_wrapper.realm_app_user_apikey_provider_client_fetch_apikeys(
                app.cptr(),
                user.cptr(),
                staticCFunction { userData: CPointer<out CPointed>?, apiKeys: CPointer<realm_app_user_apikey_t>?, count: size_t, error: CPointer<realm_app_error_t>? ->
                    handleAppCallback(userData, error) {
                        val result = arrayOfNulls<ApiKeyWrapper>(count.toInt())
                        for (i in 0 until count.toInt()) {
                            apiKeys!![i].let {
                                result[i] = ApiKeyWrapper(
                                    ObjectId(
                                        it.id.bytes.readBytes(OBJECT_ID_BYTES_SIZE),
                                    ),
                                    null,
                                    it.name.safeKString(),
                                    it.disabled
                                )
                            }
                        }
                        result
                    }
                },
                StableRef.create(callback).asCPointer(),
                staticCFunction { userdata -> disposeUserData<AppCallback<Array<ApiKeyWrapper>>>(userdata) }
            )
        )
    }

    actual fun realm_app_log_out(
        app: RealmAppPointer,
        user: RealmUserPointer,
        callback: AppCallback<Unit>
    ) {
        checkedBooleanResult(
            realm_wrapper.realm_app_log_out(
                app.cptr(),
                user.cptr(),
                staticCFunction { userData, error ->
                    handleAppCallback(userData, error) { /* No-op, returns Unit */ }
                },
                StableRef.create(callback).asCPointer(),
                staticCFunction { userdata -> disposeUserData<AppCallback<RealmUserPointer>>(userdata) }
            )
        )
    }

    actual fun realm_app_remove_user(
        app: RealmAppPointer,
        user: RealmUserPointer,
        callback: AppCallback<Unit>
    ) {
        checkedBooleanResult(
            realm_wrapper.realm_app_remove_user(
                app.cptr(),
                user.cptr(),
                staticCFunction { userData, error ->
                    handleAppCallback(userData, error) { /* No-op, returns Unit */ }
                },
                StableRef.create(callback).asCPointer(),
                staticCFunction { userdata ->
                    disposeUserData<AppCallback<RealmUserPointer>>(userdata)
                }
            )
        )
    }

    actual fun realm_app_delete_user(
        app: RealmAppPointer,
        user: RealmUserPointer,
        callback: AppCallback<Unit>
    ) {
        checkedBooleanResult(
            realm_wrapper.realm_app_delete_user(
                app.cptr(),
                user.cptr(),
                staticCFunction { userData, error ->
                    handleAppCallback(userData, error) { /* No-op, returns Unit */ }
                },
                StableRef.create(callback).asCPointer(),
                staticCFunction { userdata ->
                    disposeUserData<AppCallback<RealmUserPointer>>(userdata)
                }
            )
        )
    }

    actual fun realm_app_link_credentials(
        app: RealmAppPointer,
        user: RealmUserPointer,
        credentials: RealmCredentialsPointer,
        callback: AppCallback<RealmUserPointer>
    ) {
        checkedBooleanResult(
            realm_wrapper.realm_app_link_user(
                app.cptr(),
                user.cptr(),
                credentials.cptr(),
                staticCFunction { userData, user, error: CPointer<realm_app_error_t>? ->
                    // Remember to clone user object or else it will go out of scope right after we leave this callback
                    handleAppCallback(userData, error) { CPointerWrapper<RealmUserT>(realm_clone(user)) }
                },
                StableRef.create(callback).asCPointer(),
                staticCFunction { userdata ->
                    disposeUserData<AppCallback<RealmUserPointer>>(userdata)
                }
            )
        )
    }

    actual fun realm_clear_cached_apps() {
        realm_wrapper.realm_clear_cached_apps()
    }

    actual fun realm_app_sync_client_get_default_file_path_for_realm(
        app: RealmAppPointer,
        syncConfig: RealmSyncConfigurationPointer,
        overriddenName: String?
    ): String {
        val cPath = realm_wrapper.realm_app_sync_client_get_default_file_path_for_realm(
            syncConfig.cptr(),
            overriddenName
        )
        return cPath.safeKString()
            .also { realm_wrapper.realm_free(cPath) }
    }

    actual fun realm_user_get_all_identities(user: RealmUserPointer): List<SyncUserIdentity> {
        memScoped {
            val count = AuthProvider.values().size
            val properties = allocArray<realm_user_identity>(count)
            val outCount = alloc<size_tVar>()
            realm_wrapper.realm_user_get_all_identities(
                user.cptr(),
                properties,
                count.convert(),
                outCount.ptr
            )
            outCount.value.toLong().let { count ->
                return if (count > 0) {
                    (0 until outCount.value.toLong()).map {
                        with(properties[it]) {
                            SyncUserIdentity(this.id!!.toKString(), AuthProvider.of(this.provider_type))
                        }
                    }
                } else {
                    emptyList()
                }
            }
        }
    }

    actual fun realm_user_get_identity(user: RealmUserPointer): String {
        return realm_wrapper.realm_user_get_identity(user.cptr()).safeKString("identity")
    }

    actual fun realm_user_get_auth_provider(user: RealmUserPointer): AuthProvider {
        return AuthProvider.of(realm_wrapper.realm_user_get_auth_provider(user.cptr()))
    }

    actual fun realm_user_is_logged_in(user: RealmUserPointer): Boolean {
        return realm_wrapper.realm_user_is_logged_in(user.cptr())
    }

    actual fun realm_user_log_out(user: RealmUserPointer) {
        checkedBooleanResult(realm_wrapper.realm_user_log_out(user.cptr()))
    }

    actual fun realm_user_get_state(user: RealmUserPointer): CoreUserState {
        return CoreUserState.of(realm_wrapper.realm_user_get_state(user.cptr()))
    }

    actual fun realm_user_get_profile(user: RealmUserPointer): String =
        realm_wrapper.realm_user_get_profile_data(user.cptr()).safeKString()

    actual fun realm_user_get_custom_data(user: RealmUserPointer): String? =
        realm_wrapper.realm_user_get_custom_data(user.cptr())?.toKString()

    actual fun realm_user_refresh_custom_data(
        app: RealmAppPointer,
        user: RealmUserPointer,
        callback: AppCallback<Unit>
    ) {
        checkedBooleanResult(
            realm_wrapper.realm_app_refresh_custom_data(
                app = app.cptr(),
                user = user.cptr(),
                callback = staticCFunction { userData, error ->
                    handleAppCallback(userData, error) { /* No-op, returns Unit */ }
                },
                userdata = StableRef.create(callback).asCPointer(),
                userdata_free = staticCFunction { userData -> disposeUserData<AppCallback<Unit>>(userData) }
            )
        )
    }

    actual fun realm_sync_client_config_new(): RealmSyncClientConfigurationPointer {
        return CPointerWrapper(realm_wrapper.realm_sync_client_config_new())
    }

    actual fun realm_sync_client_config_set_base_file_path(
        syncClientConfig: RealmSyncClientConfigurationPointer,
        basePath: String
    ) {
        realm_wrapper.realm_sync_client_config_set_base_file_path(syncClientConfig.cptr(), basePath)
    }

    actual fun realm_sync_client_config_set_log_callback(
        syncClientConfig: RealmSyncClientConfigurationPointer,
        callback: SyncLogCallback
    ) {
        realm_wrapper.realm_sync_client_config_set_log_callback(
            syncClientConfig.cptr(),
            staticCFunction { userData, logLevel, message ->
                val userDataLogCallback = safeUserData<SyncLogCallback>(userData)
                userDataLogCallback.log(logLevel.toShort(), message?.toKString())
            },
            StableRef.create(callback.freeze()).asCPointer(),
            staticCFunction { userData -> disposeUserData<() -> SyncLogCallback>(userData) }
        )
    }

    actual fun realm_sync_client_config_set_log_level(
        syncClientConfig: RealmSyncClientConfigurationPointer,
        level: CoreLogLevel
    ) {
        realm_wrapper.realm_sync_client_config_set_log_level(
            syncClientConfig.cptr(),
            level.priority.toUInt()
        )
    }

    actual fun realm_sync_client_config_set_metadata_mode(
        syncClientConfig: RealmSyncClientConfigurationPointer,
        metadataMode: MetadataMode
    ) {
        realm_wrapper.realm_sync_client_config_set_metadata_mode(
            syncClientConfig.cptr(),
            realm_sync_client_metadata_mode.byValue(metadataMode.metadataValue.toUInt())
        )
    }

    actual fun realm_sync_client_config_set_metadata_encryption_key(
        syncClientConfig: RealmSyncClientConfigurationPointer,
        encryptionKey: ByteArray
    ) {
        memScoped {
            val encryptionKeyPointer = encryptionKey.refTo(0).getPointer(memScope)
            realm_wrapper.realm_sync_client_config_set_metadata_encryption_key(
                syncClientConfig.cptr(),
                encryptionKeyPointer as CPointer<uint8_tVar>
            )
        }
    }

    actual fun realm_sync_client_config_set_user_agent_binding_info(
        syncClientConfig: RealmSyncClientConfigurationPointer,
        bindingInfo: String
    ) {
        realm_wrapper.realm_sync_client_config_set_user_agent_binding_info(
            syncClientConfig.cptr(),
            bindingInfo
        )
    }

    actual fun realm_sync_client_config_set_user_agent_application_info(
        syncClientConfig: RealmSyncClientConfigurationPointer,
        applicationInfo: String
    ) {
        realm_wrapper.realm_sync_client_config_set_user_agent_application_info(
            syncClientConfig.cptr(),
            applicationInfo
        )
    }

    actual fun realm_sync_config_set_error_handler(
        syncConfig: RealmSyncConfigurationPointer,
        errorHandler: SyncErrorCallback
    ) {
        realm_wrapper.realm_sync_config_set_error_handler(
            syncConfig.cptr(),
            staticCFunction { userData, syncSession, error ->
                val syncError: SyncError = error.useContents {
                    val code = SyncErrorCode.newInstance(
                        error_code.category.value.toInt(),
                        error_code.value,
                        error_code.message.safeKString()
                    )

                    val userInfoMap = (0 until user_info_length.toInt())
                        .mapNotNull {
                            user_info_map?.get(it)
                        }.mapNotNull {
                            when {
                                it.key != null && it.value != null ->
                                    Pair(it.key.safeKString(), it.value.safeKString())
                                else -> null
                            }
                        }.toMap()

                    SyncError(
                        code,
                        detailed_message.safeKString(),
                        userInfoMap[c_original_file_path_key.safeKString()],
                        userInfoMap[c_recovery_file_path_key.safeKString()],
                        is_fatal,
                        is_unrecognized_by_client,
                        is_client_reset_requested
                    )
                }
                val errorCallback = safeUserData<SyncErrorCallback>(userData)
                val session = CPointerWrapper<RealmSyncSessionT>(realm_clone(syncSession))
                errorCallback.onSyncError(session, syncError)
            },
            StableRef.create(errorHandler).asCPointer(),
            staticCFunction { userdata ->
                disposeUserData<(RealmSyncSessionPointer, SyncErrorCallback) -> Unit>(userdata)
            }
        )
    }

    actual fun realm_sync_config_set_resync_mode(
        syncConfig: RealmSyncConfigurationPointer,
        resyncMode: SyncSessionResyncMode
    ) {
        realm_wrapper.realm_sync_config_set_resync_mode(
            syncConfig.cptr(),
            realm_sync_session_resync_mode.byValue(resyncMode.nativeValue)
        )
    }

    actual fun realm_sync_config_set_before_client_reset_handler(
        syncConfig: RealmSyncConfigurationPointer,
        beforeHandler: SyncBeforeClientResetHandler
    ) {
        realm_wrapper.realm_sync_config_set_before_client_reset_handler(
            syncConfig.cptr(),
            staticCFunction { userData, beforeRealm ->
                val beforeCallback = safeUserData<SyncBeforeClientResetHandler>(userData)
                val beforeDb = CPointerWrapper<FrozenRealmT>(beforeRealm, false)

                // Check if exceptions have been thrown, return true if all went as it should
                try {
                    beforeCallback.onBeforeReset(beforeDb)
                    true
                } catch (e: Throwable) {
                    println(e.message)
                    false
                }
            },
            StableRef.create(beforeHandler.freeze()).asCPointer(),
            staticCFunction { userdata ->
                disposeUserData<SyncBeforeClientResetHandler>(userdata)
            }
        )
    }

    actual fun realm_sync_config_set_after_client_reset_handler(
        syncConfig: RealmSyncConfigurationPointer,
        afterHandler: SyncAfterClientResetHandler
    ) {
        realm_wrapper.realm_sync_config_set_after_client_reset_handler(
            syncConfig.cptr(),
            staticCFunction { userData, beforeRealm, afterRealm, didRecover ->
                val afterCallback = safeUserData<SyncAfterClientResetHandler>(userData)
                val beforeDb = CPointerWrapper<FrozenRealmT>(beforeRealm, false)

                // afterRealm is wrapped inside a ThreadSafeReference so the pointer needs to be resolved
                val afterRealmPtr = realm_wrapper.realm_from_thread_safe_reference(afterRealm, null)
                val afterDb = CPointerWrapper<LiveRealmT>(afterRealmPtr, false)

                // Check if exceptions have been thrown, return true if all went as it should
                try {
                    afterCallback.onAfterReset(beforeDb, afterDb, didRecover)
                    true
                } catch (e: Throwable) {
                    println(e.message)
                    false
                }
            },
            StableRef.create(afterHandler.freeze()).asCPointer(),
            staticCFunction { userdata ->
                disposeUserData<SyncAfterClientResetHandler>(userdata)
            }
        )
    }

    actual fun realm_sync_immediately_run_file_actions(app: RealmAppPointer, syncPath: String): Boolean {
        memScoped {
            val didRun = alloc<BooleanVar>()
            checkedBooleanResult(
                realm_wrapper.realm_sync_immediately_run_file_actions(app.cptr(), syncPath, didRun.ptr)
            )
            return didRun.value
        }
    }

    actual fun realm_sync_session_get(realm: RealmPointer): RealmSyncSessionPointer {
        return CPointerWrapper(realm_wrapper.realm_sync_session_get(realm.cptr()))
    }

    actual fun realm_sync_session_wait_for_download_completion(
        syncSession: RealmSyncSessionPointer,
        callback: SyncSessionTransferCompletionCallback
    ) {
        realm_wrapper.realm_sync_session_wait_for_download_completion(
            syncSession.cptr(),
            staticCFunction<COpaquePointer?, CPointer<realm_sync_error_code_t>?, Unit> { userData, error ->
                handleCompletionCallback(userData, error)
            },
            StableRef.create(callback).asCPointer(),
            staticCFunction { userdata ->
                disposeUserData<(RealmSyncSessionPointer, SyncSessionTransferCompletionCallback) -> Unit>(userdata)
            }
        )
    }

    actual fun realm_sync_session_wait_for_upload_completion(
        syncSession: RealmSyncSessionPointer,
        callback: SyncSessionTransferCompletionCallback
    ) {
        realm_wrapper.realm_sync_session_wait_for_upload_completion(
            syncSession.cptr(),
            staticCFunction<COpaquePointer?, CPointer<realm_sync_error_code_t>?, Unit> { userData, error ->
                handleCompletionCallback(userData, error)
            },
            StableRef.create(callback).asCPointer(),
            staticCFunction { userdata ->
                disposeUserData<(RealmSyncSessionPointer, SyncSessionTransferCompletionCallback) -> Unit>(userdata)
            }
        )
    }

    actual fun realm_sync_session_state(syncSession: RealmSyncSessionPointer): CoreSyncSessionState {
        val value: realm_sync_session_state_e =
            realm_wrapper.realm_sync_session_get_state(syncSession.cptr())
        return CoreSyncSessionState.of(value)
    }

    actual fun realm_sync_connection_state(syncSession: RealmSyncSessionPointer): CoreConnectionState =
        CoreConnectionState.of(
            realm_wrapper.realm_sync_session_get_connection_state(syncSession.cptr()).value.toInt()
        )

    actual fun realm_sync_session_pause(syncSession: RealmSyncSessionPointer) {
        realm_wrapper.realm_sync_session_pause(syncSession.cptr())
    }

    actual fun realm_sync_session_resume(syncSession: RealmSyncSessionPointer) {
        realm_wrapper.realm_sync_session_resume(syncSession.cptr())
    }

    actual fun realm_sync_session_handle_error_for_testing(
        syncSession: RealmSyncSessionPointer,
        errorCode: ProtocolClientErrorCode,
        category: SyncErrorCodeCategory,
        errorMessage: String,
        isFatal: Boolean
    ) {
        realm_wrapper.realm_sync_session_handle_error_for_testing(
            syncSession.cptr(),
            errorCode.nativeValue.toInt(),
            category.nativeValue,
            errorMessage,
            isFatal
        )
    }

    actual fun realm_sync_session_register_progress_notifier(
        syncSession: RealmSyncSessionPointer,
        direction: ProgressDirection,
        isStreaming: Boolean,
        callback: ProgressCallback,
    ): RealmNotificationTokenPointer {
        return CPointerWrapper(
            realm_wrapper.realm_sync_session_register_progress_notifier(
                syncSession.cptr(),
                staticCFunction<COpaquePointer?, ULong, ULong, Unit> { userData, transferred_bytes, total_bytes ->
                    safeUserData<ProgressCallback>(userData).run {
                        onChange(transferred_bytes.toLong(), total_bytes.toLong())
                    }
                },
                direction.nativeValue,
                isStreaming,
                StableRef.create(callback).asCPointer(),
                staticCFunction { userdata ->
                    disposeUserData<ProgressCallback>(userdata)
                }
            ),
            managed = false
        )
    }

    actual fun realm_sync_session_register_connection_state_change_callback(
        syncSession: RealmSyncSessionPointer,
        callback: ConnectionStateChangeCallback,
    ): RealmNotificationTokenPointer {
        return CPointerWrapper(
            realm_wrapper.realm_sync_session_register_connection_state_change_callback(
                syncSession.cptr(),
                staticCFunction<COpaquePointer?, realm_wrapper.realm_sync_connection_state, realm_wrapper.realm_sync_connection_state, Unit> { userData, oldState, newState ->
                    safeUserData<ConnectionStateChangeCallback>(userData).run {
                        onChange(oldState.value.toInt(), newState.value.toInt())
                    }
                },
                StableRef.create(callback).asCPointer(),
                staticCFunction { userdata ->
                    disposeUserData<ConnectionStateChangeCallback>(userdata)
                }
            ),
            managed = false
        )
    }

    private fun handleCompletionCallback(
        userData: CPointer<out CPointed>?,
        error: CPointer<realm_sync_error_code_t>?
    ) {
        val completionCallback = safeUserData<SyncSessionTransferCompletionCallback>(userData)
        if (error != null) {
            val category = error.pointed.category.value.toInt()
            val value: Int = error.pointed.value
            val message = error.pointed.message.safeKString()
            completionCallback.invoke(SyncErrorCode.newInstance(category, value, message))
        } else {
            completionCallback.invoke(null)
        }
    }

    actual fun realm_network_transport_new(networkTransport: NetworkTransport): RealmNetworkTransportPointer {
        return CPointerWrapper(
            realm_wrapper.realm_http_transport_new(
                newRequestLambda,
                StableRef.create(networkTransport).asCPointer(),
                staticCFunction { userdata: CPointer<out CPointed>? ->
                    disposeUserData<NetworkTransport>(userdata)
                }
            )
        )
    }

    @Suppress("LongParameterList")
    actual fun realm_app_config_new(
        appId: String,
        networkTransport: RealmNetworkTransportPointer,
        baseUrl: String?,
        connectionParams: SyncConnectionParams
    ): RealmAppConfigurationPointer {
        val appConfig = realm_wrapper.realm_app_config_new(appId, networkTransport.cptr())
        baseUrl?.let { realm_wrapper.realm_app_config_set_base_url(appConfig, it) }

        // Sync Connection Parameters
        connectionParams.localAppName?.let { appName ->
            realm_wrapper.realm_app_config_set_local_app_name(appConfig, appName)
        }
        connectionParams.localAppVersion?.let { appVersion ->
            realm_wrapper.realm_app_config_set_local_app_name(appConfig, appVersion)
        }
        realm_wrapper.realm_app_config_set_sdk(appConfig, connectionParams.sdkName)
        realm_wrapper.realm_app_config_set_sdk_version(appConfig, connectionParams.sdkVersion)
        realm_wrapper.realm_app_config_set_platform(appConfig, connectionParams.platform)
        realm_wrapper.realm_app_config_set_platform_version(appConfig, connectionParams.platformVersion)
        realm_wrapper.realm_app_config_set_cpu_arch(appConfig, connectionParams.cpuArch)
        realm_wrapper.realm_app_config_set_device_name(appConfig, connectionParams.device)
        realm_wrapper.realm_app_config_set_device_version(appConfig, connectionParams.deviceVersion)
        realm_wrapper.realm_app_config_set_framework_name(appConfig, connectionParams.framework)
        realm_wrapper.realm_app_config_set_framework_version(appConfig, connectionParams.frameworkVersion)

        return CPointerWrapper(appConfig)
    }

    actual fun realm_app_config_set_base_url(appConfig: RealmAppConfigurationPointer, baseUrl: String) {
        realm_wrapper.realm_app_config_set_base_url(appConfig.cptr(), baseUrl)
    }

    actual fun realm_app_credentials_new_anonymous(reuseExisting: Boolean): RealmCredentialsPointer {
        return CPointerWrapper(realm_wrapper.realm_app_credentials_new_anonymous(reuseExisting))
    }

    actual fun realm_app_credentials_new_email_password(
        username: String,
        password: String
    ): RealmCredentialsPointer {
        memScoped {
            val realmStringPassword = password.toRString(this)
            return CPointerWrapper(
                realm_wrapper.realm_app_credentials_new_email_password(
                    username,
                    realmStringPassword
                )
            )
        }
    }

    actual fun realm_app_credentials_new_api_key(key: String): RealmCredentialsPointer {
        memScoped {
            return CPointerWrapper(realm_wrapper.realm_app_credentials_new_user_api_key(key))
        }
    }

    actual fun realm_app_credentials_new_apple(idToken: String): RealmCredentialsPointer {
        memScoped {
            return CPointerWrapper(realm_wrapper.realm_app_credentials_new_apple(idToken))
        }
    }

    actual fun realm_app_credentials_new_facebook(accessToken: String): RealmCredentialsPointer {
        memScoped {
            return CPointerWrapper(realm_wrapper.realm_app_credentials_new_facebook(accessToken))
        }
    }

    actual fun realm_app_credentials_new_google_id_token(idToken: String): RealmCredentialsPointer {
        memScoped {
            return CPointerWrapper(realm_wrapper.realm_app_credentials_new_google_id_token(idToken))
        }
    }

    actual fun realm_app_credentials_new_google_auth_code(authCode: String): RealmCredentialsPointer {
        memScoped {
            return CPointerWrapper(realm_wrapper.realm_app_credentials_new_google_auth_code(authCode))
        }
    }

    actual fun realm_app_credentials_new_jwt(jwtToken: String): RealmCredentialsPointer {
        memScoped {
            return CPointerWrapper(realm_wrapper.realm_app_credentials_new_jwt(jwtToken))
        }
    }

    actual fun realm_app_credentials_new_custom_function(serializedEjsonPayload: String): RealmCredentialsPointer {
        memScoped {
            return CPointerWrapper(realm_wrapper.realm_app_credentials_new_function(serializedEjsonPayload))
        }
    }

    actual fun realm_auth_credentials_get_provider(credentials: RealmCredentialsPointer): AuthProvider {
        return AuthProvider.of(realm_wrapper.realm_auth_credentials_get_provider(credentials.cptr()))
    }

    actual fun realm_user_get_access_token(user: RealmUserPointer): String {
        return realm_wrapper.realm_user_get_access_token(user.cptr()).safeKString()
    }

    actual fun realm_user_get_refresh_token(user: RealmUserPointer): String {
        return realm_wrapper.realm_user_get_refresh_token(user.cptr()).safeKString()
    }

    actual fun realm_user_get_device_id(user: RealmUserPointer): String {
        return realm_wrapper.realm_user_get_device_id(user.cptr()).safeKString()
    }

    actual fun realm_app_credentials_serialize_as_json(credentials: RealmCredentialsPointer): String {
        return realm_wrapper
            .realm_app_credentials_serialize_as_json(credentials.cptr())
            .safeKString("credentials")
    }

    actual fun realm_app_email_password_provider_client_register_email(
        app: RealmAppPointer,
        email: String,
        password: String,
        callback: AppCallback<Unit>
    ) {
        memScoped {
            checkedBooleanResult(
                realm_wrapper.realm_app_email_password_provider_client_register_email(
                    app.cptr(),
                    email,
                    password.toRString(this),
                    staticCFunction { userData, error ->
                        handleAppCallback(userData, error) { /* No-op, returns Unit */ }
                    },
                    StableRef.create(callback).asCPointer(),
                    staticCFunction { userData -> disposeUserData<AppCallback<Unit>>(userData) }
                )
            )
        }
    }
    actual fun realm_app_email_password_provider_client_confirm_user(
        app: RealmAppPointer,
        token: String,
        tokenId: String,
        callback: AppCallback<Unit>
    ) {
        memScoped {
            checkedBooleanResult(
                realm_wrapper.realm_app_email_password_provider_client_confirm_user(
                    app.cptr(),
                    token,
                    tokenId,
                    staticCFunction { userData, error ->
                        handleAppCallback(userData, error) { /* No-op, returns Unit */ }
                    },
                    StableRef.create(callback).asCPointer(),
                    staticCFunction { userData -> disposeUserData<AppCallback<Unit>>(userData) }
                )
            )
        }
    }

    actual fun realm_app_email_password_provider_client_resend_confirmation_email(
        app: RealmAppPointer,
        email: String,
        callback: AppCallback<Unit>
    ) {
        memScoped {
            checkedBooleanResult(
                realm_wrapper.realm_app_email_password_provider_client_resend_confirmation_email(
                    app.cptr(),
                    email,
                    staticCFunction { userData, error ->
                        handleAppCallback(userData, error) { /* No-op, returns Unit */ }
                    },
                    StableRef.create(callback).asCPointer(),
                    staticCFunction { userData -> disposeUserData<AppCallback<Unit>>(userData) }
                )
            )
        }
    }

    actual fun realm_app_email_password_provider_client_retry_custom_confirmation(
        app: RealmAppPointer,
        email: String,
        callback: AppCallback<Unit>
    ) {
        memScoped {
            checkedBooleanResult(
                realm_wrapper.realm_app_email_password_provider_client_retry_custom_confirmation(
                    app.cptr(),
                    email,
                    staticCFunction { userData, error ->
                        handleAppCallback(userData, error) { /* No-op, returns Unit */ }
                    },
                    StableRef.create(callback).asCPointer(),
                    staticCFunction { userData -> disposeUserData<AppCallback<Unit>>(userData) }
                )
            )
        }
    }

    actual fun realm_app_email_password_provider_client_send_reset_password_email(
        app: RealmAppPointer,
        email: String,
        callback: AppCallback<Unit>
    ) {
        memScoped {
            checkedBooleanResult(
                realm_wrapper.realm_app_email_password_provider_client_send_reset_password_email(
                    app.cptr(),
                    email,
                    staticCFunction { userData, error ->
                        handleAppCallback(userData, error) { /* No-op, returns Unit */ }
                    },
                    StableRef.create(callback).asCPointer(),
                    staticCFunction { userData -> disposeUserData<AppCallback<Unit>>(userData) }
                )
            )
        }
    }

    actual fun realm_app_email_password_provider_client_reset_password(
        app: RealmAppPointer,
        token: String,
        tokenId: String,
        newPassword: String,
        callback: AppCallback<Unit>
    ) {
        memScoped {
            checkedBooleanResult(
                realm_wrapper.realm_app_email_password_provider_client_reset_password(
                    app.cptr(),
                    newPassword.toRString(this),
                    token,
                    tokenId,
                    staticCFunction { userData, error ->
                        handleAppCallback(userData, error) { /* No-op, returns Unit */ }
                    },
                    StableRef.create(callback).asCPointer(),
                    staticCFunction { userData -> disposeUserData<AppCallback<Unit>>(userData) }
                )
            )
        }
    }

    actual fun realm_app_call_function(
        app: RealmAppPointer,
        user: RealmUserPointer,
        name: String,
        serializedEjsonArgs: String,
        callback: AppCallback<String>
    ) {
        realm_wrapper.realm_app_call_function(
            app.cptr(),
            user.cptr(),
            name,
            serializedEjsonArgs,
            staticCFunction { userData: CPointer<out CPointed>?, data: CPointer<ByteVarOf<Byte>>?, error: CPointer<realm_app_error_t>? ->
                handleAppCallback(userData, error) {
                    data.safeKString()
                }
            },
            StableRef.create(callback).asCPointer(),
            staticCFunction { userData -> disposeUserData<AppCallback<String>>(userData) }
        )
    }

    actual fun realm_app_call_reset_password_function(
        app: RealmAppPointer,
        email: String,
        newPassword: String,
        serializedEjsonPayload: String,
        callback: AppCallback<Unit>
    ) {
        memScoped {
            checkedBooleanResult(
                realm_wrapper.realm_app_email_password_provider_client_call_reset_password_function(
                    app.cptr(),
                    email,
                    newPassword.toRString(this),
                    serializedEjsonPayload,
                    staticCFunction { userData, error ->
                        handleAppCallback(userData, error) { /* No-op, returns Unit */ }
                    },
                    StableRef.create(callback).asCPointer(),
                    staticCFunction { userData -> disposeUserData<AppCallback<Unit>>(userData) }
                )
            )
        }
    }

    actual fun realm_sync_config_new(
        user: RealmUserPointer,
        partition: String
    ): RealmSyncConfigurationPointer {
        return CPointerWrapper<RealmSyncConfigT>(realm_wrapper.realm_sync_config_new(user.cptr(), partition)).also { ptr ->
            // Stop the session immediately when the Realm is closed, so the lifecycle of the
            // Sync Client thread is manageable.
            realm_wrapper.realm_sync_config_set_session_stop_policy(ptr.cptr(), realm_sync_session_stop_policy_e.RLM_SYNC_SESSION_STOP_POLICY_IMMEDIATELY)
        }
    }

    actual fun realm_config_set_sync_config(realmConfiguration: RealmConfigurationPointer, syncConfiguration: RealmSyncConfigurationPointer) {
        realm_wrapper.realm_config_set_sync_config(realmConfiguration.cptr(), syncConfiguration.cptr())
    }

    actual fun realm_flx_sync_config_new(user: RealmUserPointer): RealmSyncConfigurationPointer {
        return CPointerWrapper(realm_wrapper.realm_flx_sync_config_new((user.cptr())))
    }

    actual fun realm_sync_subscription_id(subscription: RealmSubscriptionPointer): ObjectId {
        return ObjectId(realm_wrapper.realm_sync_subscription_id(subscription.cptr()).getBytes())
    }

    actual fun realm_sync_subscription_name(subscription: RealmSubscriptionPointer): String? {
        return realm_wrapper.realm_sync_subscription_name(subscription.cptr()).useContents {
            this.toNullableKotlinString()
        }
    }

    actual fun realm_sync_subscription_object_class_name(subscription: RealmSubscriptionPointer): String {
        return realm_wrapper.realm_sync_subscription_object_class_name(subscription.cptr()).useContents {
            this.toKotlinString()
        }
    }

    actual fun realm_sync_subscription_query_string(subscription: RealmSubscriptionPointer): String {
        return realm_wrapper.realm_sync_subscription_query_string(subscription.cptr()).useContents {
            this.toKotlinString()
        }
    }

    actual fun realm_sync_subscription_created_at(subscription: RealmSubscriptionPointer): Timestamp {
        return realm_wrapper.realm_sync_subscription_created_at(subscription.cptr()).useContents {
            TimestampImpl(this.seconds, this.nanoseconds)
        }
    }

    actual fun realm_sync_subscription_updated_at(subscription: RealmSubscriptionPointer): Timestamp {
        return realm_wrapper.realm_sync_subscription_updated_at(subscription.cptr()).useContents {
            TimestampImpl(this.seconds, this.nanoseconds)
        }
    }

    actual fun realm_sync_get_latest_subscriptionset(realm: RealmPointer): RealmSubscriptionSetPointer {
        return CPointerWrapper(realm_wrapper.realm_sync_get_latest_subscription_set(realm.cptr()))
    }

    actual fun realm_sync_on_subscriptionset_state_change_async(
        subscriptionSet: RealmSubscriptionSetPointer,
        destinationState: CoreSubscriptionSetState,
        callback: SubscriptionSetCallback
    ) {
        realm_wrapper.realm_sync_on_subscription_set_state_change_async(
            subscriptionSet.cptr(),
            destinationState.nativeValue,
            staticCFunction<COpaquePointer?, realm_flx_sync_subscription_set_state_e, Unit> { userData, state ->
                val callback = safeUserData<SubscriptionSetCallback>(userData)
                callback.onChange(CoreSubscriptionSetState.of(state))
            },
            StableRef.create(callback).asCPointer(),
            staticCFunction { userdata ->
                disposeUserData<(SubscriptionSetCallback) -> Unit>(userdata)
            }
        )
    }

    actual fun realm_sync_subscriptionset_version(subscriptionSet: RealmBaseSubscriptionSetPointer): Long {
        return realm_wrapper.realm_sync_subscription_set_version(subscriptionSet.cptr())
    }

    actual fun realm_sync_subscriptionset_state(subscriptionSet: RealmBaseSubscriptionSetPointer): CoreSubscriptionSetState {
        val value: realm_flx_sync_subscription_set_state_e =
            realm_wrapper.realm_sync_subscription_set_state(subscriptionSet.cptr())
        return CoreSubscriptionSetState.of(value)
    }

    actual fun realm_sync_subscriptionset_error_str(subscriptionSet: RealmBaseSubscriptionSetPointer): String? {
        return realm_wrapper.realm_sync_subscription_set_error_str(subscriptionSet.cptr())?.toKString()
    }

    actual fun realm_sync_subscriptionset_size(subscriptionSet: RealmBaseSubscriptionSetPointer): Long {
        return realm_wrapper.realm_sync_subscription_set_size(subscriptionSet.cptr()).toLong()
    }

    actual fun realm_sync_subscription_at(
        subscriptionSet: RealmBaseSubscriptionSetPointer,
        index: Long
    ): RealmSubscriptionPointer {
        return CPointerWrapper(realm_wrapper.realm_sync_subscription_at(subscriptionSet.cptr(), index.toULong()))
    }

    actual fun realm_sync_find_subscription_by_name(
        subscriptionSet: RealmBaseSubscriptionSetPointer,
        name: String
    ): RealmSubscriptionPointer? {
        val ptr = realm_wrapper.realm_sync_find_subscription_by_name(subscriptionSet.cptr(), name)
        return nativePointerOrNull(ptr)
    }

    actual fun realm_sync_find_subscription_by_query(
        subscriptionSet: RealmBaseSubscriptionSetPointer,
        query: RealmQueryPointer
    ): RealmSubscriptionPointer? {
        val ptr = realm_wrapper.realm_sync_find_subscription_by_query(subscriptionSet.cptr(), query.cptr())
        return nativePointerOrNull(ptr)
    }

    actual fun realm_sync_subscriptionset_refresh(subscriptionSet: RealmSubscriptionSetPointer): Boolean {
        return realm_wrapper.realm_sync_subscription_set_refresh(subscriptionSet.cptr())
    }

    actual fun realm_sync_make_subscriptionset_mutable(
        subscriptionSet: RealmSubscriptionSetPointer
    ): RealmMutableSubscriptionSetPointer {
        return CPointerWrapper(
            realm_wrapper.realm_sync_make_subscription_set_mutable(subscriptionSet.cptr()),
            managed = false
        )
    }

    actual fun realm_sync_subscriptionset_clear(
        mutableSubscriptionSet: RealmMutableSubscriptionSetPointer
    ): Boolean {
        val erased = realm_wrapper.realm_sync_subscription_set_size(mutableSubscriptionSet.cptr()).toLong() > 0
        checkedBooleanResult(
            realm_wrapper.realm_sync_subscription_set_clear(mutableSubscriptionSet.cptr())
        )
        return erased
    }

    actual fun realm_sync_subscriptionset_insert_or_assign(
        mutatableSubscriptionSet: RealmMutableSubscriptionSetPointer,
        query: RealmQueryPointer,
        name: String?
    ): Pair<RealmSubscriptionPointer, Boolean> {
        memScoped {
            val outIndex = alloc<size_tVar>()
            val outInserted = alloc<BooleanVar>()
            realm_wrapper.realm_sync_subscription_set_insert_or_assign_query(
                mutatableSubscriptionSet.cptr(),
                query.cptr(),
                name,
                outIndex.ptr,
                outInserted.ptr
            )
            return Pair(
                realm_sync_subscription_at(
                    mutatableSubscriptionSet as RealmSubscriptionSetPointer,
                    outIndex.value.toLong()
                ),
                outInserted.value
            )
        }
    }

    actual fun realm_sync_subscriptionset_erase_by_name(
        mutableSubscriptionSet: RealmMutableSubscriptionSetPointer,
        name: String
    ): Boolean {
        memScoped {
            val erased = alloc<BooleanVar>()
            checkedBooleanResult(
                realm_wrapper.realm_sync_subscription_set_erase_by_name(
                    mutableSubscriptionSet.cptr(),
                    name,
                    erased.ptr
                )
            )
            return erased.value
        }
    }

    actual fun realm_sync_subscriptionset_erase_by_query(
        mutableSubscriptionSet: RealmMutableSubscriptionSetPointer,
        query: RealmQueryPointer
    ): Boolean {
        memScoped {
            val erased = alloc<BooleanVar>()
            checkedBooleanResult(
                realm_wrapper.realm_sync_subscription_set_erase_by_query(
                    mutableSubscriptionSet.cptr(),
                    query.cptr(),
                    erased.ptr
                )
            )
            return erased.value
        }
    }

    actual fun realm_sync_subscriptionset_erase_by_id(
        mutableSubscriptionSet: RealmMutableSubscriptionSetPointer,
        sub: RealmSubscriptionPointer
    ): Boolean {
        memScoped {
            val id = realm_wrapper.realm_sync_subscription_id(sub.cptr())
            val erased = alloc<BooleanVar>()
            checkedBooleanResult(
                realm_wrapper.realm_sync_subscription_set_erase_by_id(
                    mutableSubscriptionSet.cptr(),
                    id,
                    erased.ptr
                )
            )
            return erased.value
        }
    }

    actual fun realm_sync_subscriptionset_commit(
        mutableSubscriptionSet: RealmMutableSubscriptionSetPointer
    ): RealmSubscriptionSetPointer {
        return CPointerWrapper(realm_wrapper.realm_sync_subscription_set_commit(mutableSubscriptionSet.cptr()))
    }

    /**
     * C-API functions for queries receive a pointer to one or more 'realm_query_arg_t' query
     * arguments. In turn, said arguments contain individual values or lists of values (in
     * combination with the 'is_list' flag) in order to support predicates like
     *
     * "fruit IN {'apple', 'orange'}"
     *
     * which is a statement equivalent to
     *
     * "fruit == 'apple' || fruit == 'orange'"
     *
     * See https://github.com/realm/realm-core/issues/4266 for more info.
     */
    private fun Array<RealmValue>.toQueryArgs(memScope: MemScope): CPointer<realm_query_arg_t> {
        with(memScope) {
            val cArgs = allocArray<realm_query_arg_t>(this@toQueryArgs.size)
            this@toQueryArgs.mapIndexed { i, arg ->
                cArgs[i].apply {
                    this.nb_args = 1.toULong()
                    this.is_list = false
                    this.arg = arg.value.ptr
                }
            }
            return cArgs
        }
    }

    private fun <T : CapiT> nativePointerOrNull(ptr: CPointer<*>?, managed: Boolean = true): NativePointer<T>? {
        return if (ptr != null) {
            CPointerWrapper(ptr, managed)
        } else {
            null
        }
    }

    private fun MemScope.classInfo(
        realm: RealmPointer,
        table: String
    ): realm_class_info_t {
        val found = alloc<BooleanVar>()
        val classInfo = alloc<realm_class_info_t>()
        checkedBooleanResult(
            realm_wrapper.realm_find_class(
                realm.cptr(),
                table,
                found.ptr,
                classInfo.ptr
            )
        )
        return classInfo
    }

    private fun MemScope.propertyInfo(
        realm: RealmPointer,
        classKey: ClassKey,
        col: String
    ): realm_property_info_t {
        val found = alloc<BooleanVar>()
        val propertyInfo = alloc<realm_property_info_t>()
        checkedBooleanResult(
            realm_find_property(
                realm.cptr(),
                classKey.key.toUInt(),
                col,
                found.ptr,
                propertyInfo.ptr
            )
        )
        return propertyInfo
    }

    private fun CPointer<ByteVar>?.safeKString(identifier: String? = null): String {
        return this?.toKString()
            ?: throw NullPointerException(identifier?.let { "'$identifier' shouldn't be null." })
    }

    private fun createSingleThreadDispatcherScheduler(
        dispatcher: CoroutineDispatcher
    ): CPointer<realm_scheduler_t> {
        printlntid("createSingleThreadDispatcherScheduler")
        val scheduler = SingleThreadDispatcherScheduler(tid(), dispatcher)

        val capi_scheduler: CPointer<realm_scheduler_t> = checkedPointerResult(
            realm_wrapper.realm_scheduler_new(
                // userdata: kotlinx.cinterop.CValuesRef<*>?,
                scheduler.ref,

                // free: realm_wrapper.realm_free_userdata_func_t? /* = kotlinx.cinterop.CPointer<kotlinx.cinterop.CFunction<(kotlinx.cinterop.COpaquePointer? /* = kotlinx.cinterop.CPointer<out kotlinx.cinterop.CPointed>? */) -> kotlin.Unit>>? */,
                staticCFunction<COpaquePointer?, Unit> { userdata ->
                    printlntid("free")
                    userdata?.asStableRef<SingleThreadDispatcherScheduler>()?.dispose()
                },

                // notify: realm_wrapper.realm_scheduler_notify_func_t? /* = kotlinx.cinterop.CPointer<kotlinx.cinterop.CFunction<(kotlinx.cinterop.COpaquePointer? /* = kotlinx.cinterop.CPointer<out kotlinx.cinterop.CPointed>? */) -> kotlin.Unit>>? */,
                staticCFunction<COpaquePointer?, Unit> { userdata ->
                    // Must be thread safe
                    val scheduler =
                        userdata!!.asStableRef<SingleThreadDispatcherScheduler>().get()
                    printlntid("$scheduler notify")
                    try {
                        scheduler.notify()
                    } catch (e: Exception) {
                        // Should never happen, but is included for development to get some indicators
                        // on errors instead of silent crashes.
                        e.printStackTrace()
                    }
                },

                // is_on_thread: realm_wrapper.realm_scheduler_is_on_thread_func_t? /* = kotlinx.cinterop.CPointer<kotlinx.cinterop.CFunction<(kotlinx.cinterop.COpaquePointer? /* = kotlinx.cinterop.CPointer<out kotlinx.cinterop.CPointed>? */) -> kotlin.Boolean>>? */,
                staticCFunction<COpaquePointer?, Boolean> { userdata ->
                    // Must be thread safe
                    val scheduler =
                        userdata!!.asStableRef<SingleThreadDispatcherScheduler>().get()
                    printlntid("is_on_thread[$scheduler] ${scheduler.threadId} " + tid())
                    scheduler.threadId == tid()
                },

                // is_same_as: realm_wrapper.realm_scheduler_is_same_as_func_t? /* = kotlinx.cinterop.CPointer<kotlinx.cinterop.CFunction<(kotlinx.cinterop.COpaquePointer? /* = kotlinx.cinterop.CPointer<out kotlinx.cinterop.CPointed>? */, kotlinx.cinterop.COpaquePointer? /* = kotlinx.cinterop.CPointer<out kotlinx.cinterop.CPointed>? */) -> kotlin.Boolean>>? */,
                staticCFunction<COpaquePointer?, COpaquePointer?, Boolean> { userdata, other ->
                    userdata == other
                },

                // can_deliver_notifications: realm_wrapper.realm_scheduler_can_deliver_notifications_func_t? /* = kotlinx.cinterop.CPointer<kotlinx.cinterop.CFunction<(kotlinx.cinterop.COpaquePointer? /* = kotlinx.cinterop.CPointer<out kotlinx.cinterop.CPointed>? */) -> kotlin.Boolean>>? */,
                staticCFunction<COpaquePointer?, Boolean> { userdata -> true },
            )
        ) ?: error("Couldn't create scheduler")
        scheduler.set_scheduler(capi_scheduler)
        scheduler.freeze()
        return capi_scheduler
    }

    private fun <R> handleAppCallback(
        userData: COpaquePointer?,
        error: CPointer<realm_app_error_t>?,
        getValue: () -> R
    ) {
        val userDataCallback = safeUserData<AppCallback<R>>(userData)
        if (error == null) {
            userDataCallback.onSuccess(getValue())
        } else {
            val err: realm_app_error_t = error.pointed
            val ex = AppError.newInstance(
                err.categories.toInt(),
                err.error.value.toInt(),
                err.http_status_code,
                err.message?.toKString(),
                err.link_to_server_logs?.toKString()
            )
            userDataCallback.onError(ex)
        }
    }

    private val newRequestLambda = staticCFunction<COpaquePointer?,
        CValue<realm_http_request_t>,
        COpaquePointer?,
        Unit>
    { userdata, request, requestContext ->
        safeUserData<NetworkTransport>(userdata).let { networkTransport ->
            request.useContents { // this : realm_http_request_t ->
                val headerMap = mutableMapOf<String, String>()
                for (i in 0 until num_headers.toInt()) {
                    headers?.get(i)?.let { header ->
                        headerMap[header.name!!.toKString()] = header.value!!.toKString()
                    } ?: error("Header at index $i within range ${num_headers.toInt()} should not be null")
                }

                networkTransport.sendRequest(
                    method = when (method) {
                        realm_http_request_method.RLM_HTTP_REQUEST_METHOD_GET -> NetworkTransport.GET
                        realm_http_request_method.RLM_HTTP_REQUEST_METHOD_POST -> NetworkTransport.POST
                        realm_http_request_method.RLM_HTTP_REQUEST_METHOD_PATCH -> NetworkTransport.PATCH
                        realm_http_request_method.RLM_HTTP_REQUEST_METHOD_PUT -> NetworkTransport.PUT
                        realm_http_request_method.RLM_HTTP_REQUEST_METHOD_DELETE -> NetworkTransport.DELETE
                        else -> error("Unknown method: $method")
                    },
                    url = url!!.toKString(),
                    headers = headerMap,
                    body = body!!.toKString()
                ) { response: Response ->
                    memScoped {
                        val headersSize = response.headers.entries.size
                        val cResponseHeaders =
                            allocArray<realm_http_header_t>(headersSize)

                        response.headers.entries.forEachIndexed { i, entry ->
                            cResponseHeaders[i].let { header ->
                                header.name = entry.key.cstr.getPointer(memScope)
                                header.value = entry.value.cstr.getPointer(memScope)
                            }
                        }

                        val cResponse =
                            alloc<realm_http_response_t> {
                                body = response.body.cstr.getPointer(memScope)
                                body_size = response.body.cstr.getBytes().size.toULong()
                                custom_status_code = response.customResponseCode
                                status_code = response.httpResponseCode
                                num_headers = response.headers.entries.size.toULong()
                                headers = cResponseHeaders
                            }
                        realm_wrapper.realm_http_transport_complete_request(
                            requestContext,
                            cResponse.ptr
                        )
                    }
                }
            }
        }
    }

    data class CoreCallback(
        val callback: realm_scheduler_notify_func_t,
        val callbackUserdata: CPointer<out CPointed>,
    )

    interface Scheduler {
        fun notify()
    }

    class SingleThreadDispatcherScheduler(
        val threadId: ULong,
        dispatcher: CoroutineDispatcher
    ) : Scheduler {
        val scope: CoroutineScope = CoroutineScope(dispatcher)
        val ref: CPointer<out CPointed>
        lateinit var scheduler: CPointer<realm_scheduler_t>

        init {
            ref = StableRef.create(this).asCPointer()
        }

        fun set_scheduler(scheduler: CPointer<realm_scheduler_t>) {
            this.scheduler = scheduler
        }

        override fun notify() {
            val function: suspend CoroutineScope.() -> Unit = {
                try {
                    printlntid("on dispatcher")
                    realm_wrapper.realm_scheduler_perform_work(scheduler)
                } catch (e: Exception) {
                    // Should never happen, but is included for development to get some indicators
                    // on errors instead of silent crashes.
                    e.printStackTrace()
                }
            }
            scope.launch(
                scope.coroutineContext,
                CoroutineStart.DEFAULT,
                function.freeze()
            )
        }
    }
}

fun realm_value_t.asByteArray(): ByteArray {
    if (this.type != realm_value_type.RLM_TYPE_BINARY) {
        error("Value is not of type ByteArray: $this.type")
    }

    val size = this.binary.size.toInt()
    return requireNotNull(this.binary.data).readBytes(size)
}

fun realm_value_t.asTimestamp(): Timestamp {
    if (this.type != realm_value_type.RLM_TYPE_TIMESTAMP) {
        error("Value is not of type Timestamp: $this.type")
    }
    return TimestampImpl(this.timestamp.seconds, this.timestamp.nanoseconds)
}

fun realm_value_t.asLink(): Link {
    if (this.type != realm_value_type.RLM_TYPE_LINK) {
        error("Value is not of type link: $this.type")
    }
    return Link(ClassKey(this.link.target_table.toLong()), this.link.target)
}

private fun BsonObjectId.realm_object_id_t(): CValue<realm_object_id_t> {
    return cValue {
        memScoped {
            this@realm_object_id_t.toByteArray().usePinned {
                memcpy(bytes.getPointer(memScope), it.addressOf(0), OBJECT_ID_BYTES_SIZE.toULong())
            }
        }
    }
}

private inline fun <reified T : Any> stableUserData(userdata: COpaquePointer?) =
    userdata?.asStableRef<T>()
        ?: error("User data (${T::class.simpleName}) should never be null")

private inline fun <reified T : Any> safeUserData(userdata: COpaquePointer?) =
    stableUserData<T>(userdata).get()

private inline fun <reified T : Any> disposeUserData(userdata: COpaquePointer?) {
    stableUserData<T>(userdata).dispose()
}

// Development debugging methods
// TODO Consider consolidating into platform abstract methods!?
// private inline fun printlntid(s: String) = printlnWithTid(s)
private inline fun printlntid(s: String) = Unit

private fun printlnWithTid(s: String) {
    // Don't try to optimize. Putting tid() call directly in formatted string causes crashes
    // (probably some compiler optimizations that causes references to be collected to early)
    val tid = tid()
    println("<" + tid.toString() + "> $s")
}

private fun tid(): ULong {
    memScoped {
        initRuntimeIfNeeded()
        val tidVar = alloc<ULongVar>()
        pthread_threadid_np(null, tidVar.ptr).ensureUnixCallResult("pthread_threadid_np")
        return tidVar.value
    }
}

private fun getUnixError() = strerror(posix_errno())!!.toKString()
private inline fun Int.ensureUnixCallResult(s: String): Int {
    if (this != 0) {
        throw Error("$s ${getUnixError()}")
    }
    return this
}<|MERGE_RESOLUTION|>--- conflicted
+++ resolved
@@ -1489,11 +1489,7 @@
             val deletionCount = allocArray<ULongVar>(1)
             val modificationCount = allocArray<ULongVar>(1)
             val movesCount = allocArray<ULongVar>(1)
-<<<<<<< HEAD
-            val collectionCleared = alloc<BooleanVar>()
-=======
             val collectionWasErased = alloc<BooleanVar>()
->>>>>>> f150148a
 
             realm_wrapper.realm_collection_changes_get_num_changes(
                 change.cptr(),
@@ -1501,11 +1497,7 @@
                 insertionCount,
                 modificationCount,
                 movesCount,
-<<<<<<< HEAD
-                collectionCleared.ptr
-=======
                 collectionWasErased.ptr
->>>>>>> f150148a
             )
 
             val deletionIndices = initArray<ULongVar>(deletionCount)
