--- conflicted
+++ resolved
@@ -2524,7 +2524,6 @@
         realm_wrapper.realm_set_log_level(level.priority.toUInt())
     }
 
-<<<<<<< HEAD
     actual fun realm_set_log_level_category(category: String, level: CoreLogLevel) {
         realm_wrapper.realm_set_log_level_category(category, level.priority.toUInt())
     }
@@ -2544,14 +2543,9 @@
         }
     }
 
-    actual fun realm_sync_client_config_set_metadata_mode(
-        syncClientConfig: RealmSyncClientConfigurationPointer,
-        metadataMode: MetadataMode,
-=======
     actual fun realm_app_config_set_metadata_mode(
         appConfig: RealmAppConfigurationPointer,
-        metadataMode: MetadataMode
->>>>>>> 52ad45b1
+        metadataMode: MetadataMode,
     ) {
         realm_wrapper.realm_app_config_set_metadata_mode(
             appConfig.cptr(),
