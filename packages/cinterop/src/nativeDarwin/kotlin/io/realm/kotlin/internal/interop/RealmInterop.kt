--- conflicted
+++ resolved
@@ -1126,14 +1126,11 @@
                     found.ptr
                 )
             )
-<<<<<<< HEAD
-=======
 
             // Core will always return a realm_value_t, even if the value was not found, in which case
             // the type of the struct will be RLM_TYPE_NULL. This way we signal our converters not to
             // worry about nullability and just translate the struct types to their corresponding Kotlin
             // types.
->>>>>>> 2b79dd0c
             return RealmValue(struct)
         }
     }
@@ -1236,8 +1233,6 @@
         }
     }
 
-<<<<<<< HEAD
-=======
     actual fun MemAllocator.realm_dictionary_insert_embedded(
         dictionary: RealmMapPointer,
         mapKey: RealmValue
@@ -1261,7 +1256,6 @@
         return RealmValue(outputStruct)
     }
 
->>>>>>> 2b79dd0c
     actual fun realm_dictionary_get_keys(dictionary: RealmMapPointer): RealmResultsPointer {
         memScoped {
             val size = alloc<ULongVar>()
@@ -1275,8 +1269,6 @@
         }
     }
 
-<<<<<<< HEAD
-=======
     actual fun realm_dictionary_resolve_in(
         dictionary: RealmMapPointer,
         realm: RealmPointer
@@ -1296,7 +1288,6 @@
         }
     }
 
->>>>>>> 2b79dd0c
     actual fun realm_dictionary_is_valid(dictionary: RealmMapPointer): Boolean {
         return realm_wrapper.realm_dictionary_is_valid(dictionary.cptr())
     }
