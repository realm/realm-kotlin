--- conflicted
+++ resolved
@@ -3402,20 +3402,10 @@
         val threadId: ULong,
         dispatcher: CoroutineDispatcher
     ) : Scheduler {
-<<<<<<< HEAD
         private val scope: CoroutineScope = CoroutineScope(dispatcher)
         val ref: CPointer<out CPointed> = StableRef.create(this).asCPointer()
         private lateinit var scheduler: CPointer<realm_scheduler_t>
-=======
-        val scope: CoroutineScope = CoroutineScope(dispatcher)
-        val ref: CPointer<out CPointed>
-        lateinit var scheduler: CPointer<realm_scheduler_t>
         private val cancelled: AtomicBoolean = atomic(false)
-
-        init {
-            ref = StableRef.create(this).asCPointer()
-        }
->>>>>>> fc7b91ea
 
         fun setScheduler(scheduler: CPointer<realm_scheduler_t>) {
             this.scheduler = scheduler
