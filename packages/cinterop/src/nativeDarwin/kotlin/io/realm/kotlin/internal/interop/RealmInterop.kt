/*
 * Copyright 2020 Realm Inc.
 *
 * Licensed under the Apache License, Version 2.0 (the "License");
 * you may not use this file except in compliance with the License.
 * You may obtain a copy of the License at
 *
 * http://www.apache.org/licenses/LICENSE-2.0
 *
 * Unless required by applicable law or agreed to in writing, software
 * distributed under the License is distributed on an "AS IS" BASIS,
 * WITHOUT WARRANTIES OR CONDITIONS OF ANY KIND, either express or implied.
 * See the License for the specific language governing permissions and
 * limitations under the License.
 */
// TODO https://github.com/realm/realm-kotlin/issues/889
@file:Suppress("TooGenericExceptionThrown", "TooGenericExceptionCaught")

package io.realm.kotlin.internal.interop

import io.realm.kotlin.internal.interop.Constants.ENCRYPTION_KEY_LENGTH
import io.realm.kotlin.internal.interop.sync.ApiKeyWrapper
import io.realm.kotlin.internal.interop.sync.AppError
import io.realm.kotlin.internal.interop.sync.AuthProvider
import io.realm.kotlin.internal.interop.sync.CancellableTimer
import io.realm.kotlin.internal.interop.sync.CoreCompensatingWriteInfo
import io.realm.kotlin.internal.interop.sync.CoreConnectionState
import io.realm.kotlin.internal.interop.sync.CoreSubscriptionSetState
import io.realm.kotlin.internal.interop.sync.CoreSyncSessionState
import io.realm.kotlin.internal.interop.sync.CoreUserState
import io.realm.kotlin.internal.interop.sync.MetadataMode
import io.realm.kotlin.internal.interop.sync.NetworkTransport
import io.realm.kotlin.internal.interop.sync.ProgressDirection
import io.realm.kotlin.internal.interop.sync.Response
import io.realm.kotlin.internal.interop.sync.SyncError
import io.realm.kotlin.internal.interop.sync.SyncSessionResyncMode
import io.realm.kotlin.internal.interop.sync.SyncUserIdentity
import io.realm.kotlin.internal.interop.sync.WebSocketClient
import io.realm.kotlin.internal.interop.sync.WebSocketObserver
import io.realm.kotlin.internal.interop.sync.WebSocketTransport
import io.realm.kotlin.internal.interop.sync.WebsocketCallbackResult
import io.realm.kotlin.internal.interop.sync.WebsocketErrorCode
import kotlinx.atomicfu.AtomicBoolean
import kotlinx.atomicfu.atomic
import kotlinx.cinterop.AutofreeScope
import kotlinx.cinterop.BooleanVar
import kotlinx.cinterop.ByteVar
import kotlinx.cinterop.ByteVarOf
import kotlinx.cinterop.CArrayPointer
import kotlinx.cinterop.COpaquePointer
import kotlinx.cinterop.CPointed
import kotlinx.cinterop.CPointer
import kotlinx.cinterop.CPointerVar
import kotlinx.cinterop.CPointerVarOf
import kotlinx.cinterop.CValue
import kotlinx.cinterop.CVariable
import kotlinx.cinterop.LongVar
import kotlinx.cinterop.MemScope
import kotlinx.cinterop.StableRef
import kotlinx.cinterop.UIntVar
import kotlinx.cinterop.ULongVar
import kotlinx.cinterop.ULongVarOf
import kotlinx.cinterop.addressOf
import kotlinx.cinterop.alloc
import kotlinx.cinterop.allocArray
import kotlinx.cinterop.asStableRef
import kotlinx.cinterop.cValue
import kotlinx.cinterop.convert
import kotlinx.cinterop.cstr
import kotlinx.cinterop.get
import kotlinx.cinterop.getBytes
import kotlinx.cinterop.memScoped
import kotlinx.cinterop.pointed
import kotlinx.cinterop.ptr
import kotlinx.cinterop.readBytes
import kotlinx.cinterop.readValue
import kotlinx.cinterop.refTo
import kotlinx.cinterop.set
import kotlinx.cinterop.staticCFunction
import kotlinx.cinterop.toCStringArray
import kotlinx.cinterop.toCValues
import kotlinx.cinterop.toKString
import kotlinx.cinterop.useContents
import kotlinx.cinterop.usePinned
import kotlinx.cinterop.value
import kotlinx.coroutines.CoroutineDispatcher
import kotlinx.coroutines.CoroutineScope
import kotlinx.coroutines.launch
import org.mongodb.kbson.BsonObjectId
import org.mongodb.kbson.ObjectId
import platform.posix.memcpy
import platform.posix.posix_errno
import platform.posix.pthread_threadid_np
import platform.posix.size_t
import platform.posix.size_tVar
import platform.posix.strerror
import platform.posix.uint64_t
import platform.posix.uint8_tVar
import realm_wrapper.realm_app_error_t
import realm_wrapper.realm_binary_t
import realm_wrapper.realm_class_info_t
import realm_wrapper.realm_class_key_tVar
import realm_wrapper.realm_clear_last_error
import realm_wrapper.realm_clone
import realm_wrapper.realm_dictionary_t
import realm_wrapper.realm_error_t
import realm_wrapper.realm_find_property
import realm_wrapper.realm_flx_sync_subscription_set_state_e
import realm_wrapper.realm_get_last_error
import realm_wrapper.realm_http_header_t
import realm_wrapper.realm_http_request_method
import realm_wrapper.realm_http_request_t
import realm_wrapper.realm_http_response_t
import realm_wrapper.realm_link_t
import realm_wrapper.realm_list_t
import realm_wrapper.realm_object_id_t
import realm_wrapper.realm_object_t
import realm_wrapper.realm_property_info_t
import realm_wrapper.realm_query_arg_t
import realm_wrapper.realm_release
import realm_wrapper.realm_results_t
import realm_wrapper.realm_scheduler_t
import realm_wrapper.realm_set_t
import realm_wrapper.realm_string_t
import realm_wrapper.realm_sync_session_resync_mode
import realm_wrapper.realm_sync_session_state_e
import realm_wrapper.realm_sync_session_stop_policy_e
import realm_wrapper.realm_sync_socket_post_callback_t
import realm_wrapper.realm_sync_socket_t
import realm_wrapper.realm_sync_socket_timer_callback_t
import realm_wrapper.realm_sync_socket_timer_t
import realm_wrapper.realm_sync_socket_websocket_t
import realm_wrapper.realm_sync_socket_write_callback_t
import realm_wrapper.realm_t
import realm_wrapper.realm_user_t
import realm_wrapper.realm_value_t
import realm_wrapper.realm_value_type
import realm_wrapper.realm_version_id_t
import realm_wrapper.realm_work_queue_t
import kotlin.collections.set
import kotlin.native.internal.createCleaner

@SharedImmutable
actual val INVALID_CLASS_KEY: ClassKey by lazy { ClassKey(realm_wrapper.RLM_INVALID_CLASS_KEY.toLong()) }
@SharedImmutable
actual val INVALID_PROPERTY_KEY: PropertyKey by lazy { PropertyKey(realm_wrapper.RLM_INVALID_PROPERTY_KEY) }

private fun throwOnError() {
    memScoped {
        val error = alloc<realm_error_t>()
        if (realm_get_last_error(error.ptr)) {

            throw CoreErrorConverter.asThrowable(
                categoriesNativeValue = error.categories.toInt(),
                errorCodeNativeValue = error.error.value.toInt(),
                messageNativeValue = error.message?.toKString(),
                path = error.path?.toKString(),
                userError = error.user_code_error?.asStableRef<Throwable>()?.get()
            ).also {
                error.user_code_error?.let { disposeUserData<Throwable>(it) }
                realm_clear_last_error()
            }
        }
    }
}

private fun checkedBooleanResult(boolean: Boolean): Boolean {
    if (!boolean) throwOnError(); return boolean
}

private fun <T : CPointed> checkedPointerResult(pointer: CPointer<T>?): CPointer<T>? {
    if (pointer == null) throwOnError(); return pointer
}

/**
 * Class with a pointer reference and its status. It breaks the reference cycle between CPointerWrapper
 * and its GC cleaner, otherwise the cleaner would never be invoked.
 *
 * See leaking cleaner: https://kotlinlang.org/api/latest/jvm/stdlib/kotlin.native.ref/create-cleaner.html
 */
data class ReleasablePointer(
    private val _ptr: CPointer<out CPointed>?,
    val released: AtomicBoolean = atomic(false)
) {
    fun release() {
        if (released.compareAndSet(expect = false, update = true)) {
            realm_release(_ptr)
        }
    }

    val ptr: CPointer<out CPointed>?
        get() {
            return if (!released.value) {
                _ptr
            } else {
                throw POINTER_DELETED_ERROR
            }
        }
}

// FIXME API-INTERNAL Consider making NativePointer/CPointerWrapper generic to enforce typing
class CPointerWrapper<T : CapiT>(ptr: CPointer<out CPointed>?, managed: Boolean = true) : NativePointer<T> {
    val _ptr = ReleasablePointer(
        checkedPointerResult(ptr)
    )

    val ptr: CPointer<out CPointed>? = _ptr.ptr

    @OptIn(ExperimentalStdlibApi::class)
    val cleaner = if (managed) {
        createCleaner(_ptr) {
            it.release()
        }
    } else null

    override fun release() {
        _ptr.release()
    }

    override fun isReleased(): Boolean = _ptr.released.value
}

// Convenience type cast
inline fun <S : CapiT, T : CPointed> NativePointer<out S>.cptr(): CPointer<T> {
    return (this as CPointerWrapper<out S>).ptr as CPointer<T>
}

fun realm_binary_t.set(memScope: AutofreeScope, binary: ByteArray): realm_binary_t {
    size = binary.size.toULong()
    data = memScope.allocArray(binary.size)
    binary.forEachIndexed { index, byte ->
        data!![index] = byte.toUByte()
    }
    return this
}

fun realm_string_t.set(memScope: AutofreeScope, s: String): realm_string_t {
    val cstr = s.cstr
    data = cstr.getPointer(memScope)
    size = cstr.getBytes().size.toULong() - 1UL // realm_string_t is not zero-terminated
    return this
}

/**
 * Note that `realm_string_t` is allowed to represent `null`, so only use this extension
 * method if there is an invariant guaranteeing it won't be.
 *
 * @throws NullPointerException if `realm_string_t` is null.
 */
fun realm_string_t.toKotlinString(): String {
    if (size == 0UL) {
        return ""
    }
    val data: CPointer<ByteVarOf<Byte>>? = this.data
    val readBytes: ByteArray? = data?.readBytes(this.size.toInt())
    return readBytes?.decodeToString(0, size.toInt(), throwOnInvalidSequence = false)!!
}

fun realm_string_t.toNullableKotlinString(): String? {
    return if (data == null) {
        null
    } else {
        return toKotlinString()
    }
}

fun String.toRString(memScope: MemScope) = cValue<realm_string_t> {
    set(memScope, this@toRString)
}

@Suppress("LargeClass", "FunctionNaming")
actual object RealmInterop {

    private inline fun <reified T : Any> stableUserDataWithErrorPropagation(
        userdata: CPointer<out CPointed>?,
        block: T.() -> Boolean
    ): Boolean = try {
        block(stableUserData<T>(userdata).get())
    } catch (e: Throwable) {
        // register the error so it is accessible later
        realm_wrapper.realm_register_user_code_callback_error(StableRef.create(e).asCPointer())
        false // indicates the callback failed
    }

    actual fun realm_value_get(value: RealmValue): Any? = value.value

    actual fun realm_get_version_id(realm: RealmPointer): Long {
        memScoped {
            val info = alloc<realm_version_id_t>()
            val found = alloc<BooleanVar>()
            checkedBooleanResult(
                realm_wrapper.realm_get_version_id(
                    realm.cptr(),
                    found.ptr,
                    info.ptr
                )
            )
            return if (found.value) {
                info.version.toLong()
            } else {
                throw IllegalStateException("No VersionId was available. Reading the VersionId requires a valid read transaction.")
            }
        }
    }

    actual fun realm_get_num_versions(realm: RealmPointer): Long {
        memScoped {
            val versionsCount = alloc<ULongVar>()
            checkedBooleanResult(
                realm_wrapper.realm_get_num_versions(
                    realm.cptr(),
                    versionsCount.ptr
                )
            )
            return versionsCount.value.toLong()
        }
    }

    actual fun realm_refresh(realm: RealmPointer) {
        memScoped {
            // Only returns `true` if the version changed, `false` if the version
            // was already at the latest. Errors will be represented by the actual
            // return value, so just ignore this out parameter.
            val didRefresh = alloc<BooleanVar>()
            checkedBooleanResult(realm_wrapper.realm_refresh(realm.cptr(), didRefresh.ptr))
        }
    }

    actual fun realm_get_library_version(): String {
        return realm_wrapper.realm_get_library_version().safeKString("library_version")
    }

    actual fun realm_schema_new(schema: List<Pair<ClassInfo, List<PropertyInfo>>>): RealmSchemaPointer {
        val count = schema.size

        memScoped {
            val cclasses = allocArray<realm_class_info_t>(count)
            val cproperties = allocArray<CPointerVar<realm_property_info_t>>(count)
            for ((i, entry) in schema.withIndex()) {
                val (clazz, properties) = entry

                val computedCount = properties.count { it.isComputed }

                // Class
                cclasses[i].apply {
                    name = clazz.name.cstr.ptr
                    primary_key = clazz.primaryKey.cstr.ptr
                    num_properties = (properties.size - computedCount).toULong()
                    num_computed_properties = computedCount.toULong()
                    flags = clazz.flags
                }
                cproperties[i] =
                    allocArray<realm_property_info_t>(properties.size).getPointer(memScope)
                for ((j, property) in properties.withIndex()) {
                    cproperties[i]!![j].apply {
                        name = property.name.cstr.ptr
                        public_name = property.publicName.cstr.ptr
                        link_target = property.linkTarget.cstr.ptr
                        link_origin_property_name = property.linkOriginPropertyName.cstr.ptr
                        type = property.type.nativeValue
                        collection_type = property.collectionType.nativeValue
                        flags = property.flags
                    }
                }
            }
            return CPointerWrapper(
                realm_wrapper.realm_schema_new(
                    cclasses,
                    count.toULong(),
                    cproperties
                )
            )
        }
    }

    actual fun realm_config_new(): RealmConfigurationPointer {
        return CPointerWrapper(realm_wrapper.realm_config_new())
    }

    actual fun realm_config_set_path(config: RealmConfigurationPointer, path: String) {
        realm_wrapper.realm_config_set_path(config.cptr(), path)
    }

    actual fun realm_config_set_schema_mode(config: RealmConfigurationPointer, mode: SchemaMode) {
        realm_wrapper.realm_config_set_schema_mode(
            config.cptr(),
            mode.nativeValue
        )
    }

    actual fun realm_config_set_schema_version(config: RealmConfigurationPointer, version: Long) {
        realm_wrapper.realm_config_set_schema_version(
            config.cptr(),
            version.toULong()
        )
    }

    actual fun realm_config_set_max_number_of_active_versions(
        config: RealmConfigurationPointer,
        maxNumberOfVersions: Long
    ) {
        realm_wrapper.realm_config_set_max_number_of_active_versions(
            config.cptr(),
            maxNumberOfVersions.toULong()
        )
    }

    actual fun realm_config_set_encryption_key(config: RealmConfigurationPointer, encryptionKey: ByteArray) {
        memScoped {
            val encryptionKeyPointer = encryptionKey.refTo(0).getPointer(memScope)
            realm_wrapper.realm_config_set_encryption_key(
                config.cptr(),
                encryptionKeyPointer as CPointer<uint8_tVar>,
                encryptionKey.size.toULong()
            )
        }
    }

    actual fun realm_config_get_encryption_key(config: RealmConfigurationPointer): ByteArray? {
        memScoped {
            val encryptionKey = ByteArray(ENCRYPTION_KEY_LENGTH)
            val encryptionKeyPointer = encryptionKey.refTo(0).getPointer(memScope)

            val keyLength = realm_wrapper.realm_config_get_encryption_key(
                config.cptr(),
                encryptionKeyPointer as CPointer<uint8_tVar>
            )

            if (keyLength == ENCRYPTION_KEY_LENGTH.toULong()) {
                return encryptionKey
            }

            return null
        }
    }

    actual fun realm_config_set_should_compact_on_launch_function(
        config: RealmConfigurationPointer,
        callback: CompactOnLaunchCallback
    ) {
        realm_wrapper.realm_config_set_should_compact_on_launch_function(
            config.cptr(),
            staticCFunction<COpaquePointer?, uint64_t, uint64_t, Boolean> { userdata, total, used ->
                stableUserDataWithErrorPropagation<CompactOnLaunchCallback>(userdata) {
                    invoke(
                        total.toLong(),
                        used.toLong()
                    )
                }
            },
            StableRef.create(callback).asCPointer(),
            staticCFunction { userdata ->
                disposeUserData<CompactOnLaunchCallback>(userdata)
            }
        )
    }

    actual fun realm_config_set_automatic_backlink_handling(
        config: RealmConfigurationPointer,
        enabled: Boolean
    ) {
        realm_wrapper.realm_config_set_automatic_backlink_handling(
            config.cptr(),
            enabled,
        )
    }
    actual fun realm_config_set_migration_function(
        config: RealmConfigurationPointer,
        callback: MigrationCallback
    ) {
        realm_wrapper.realm_config_set_migration_function(
            config.cptr(),
            staticCFunction { userData, oldRealm, newRealm, schema ->
                stableUserDataWithErrorPropagation<MigrationCallback>(userData) {
                    migrate(
                        // These realm/schema pointers are only valid for the duraction of the
                        // migration so don't let ownership follow the NativePointer-objects
                        CPointerWrapper(oldRealm, false),
                        CPointerWrapper(newRealm, false),
                        CPointerWrapper(schema, false),
                    )
                    true
                }
            },
            StableRef.create(callback).asCPointer(),
            staticCFunction { userdata ->
                disposeUserData<MigrationCallback>(userdata)
            }
        )
    }

    actual fun realm_config_set_data_initialization_function(
        config: RealmConfigurationPointer,
        callback: DataInitializationCallback
    ) {
        realm_wrapper.realm_config_set_data_initialization_function(
            config.cptr(),
            staticCFunction { userData, _ ->
                stableUserDataWithErrorPropagation<DataInitializationCallback>(userData) {
                    invoke()
                    true
                }
            },
            StableRef.create(callback).asCPointer(),
            staticCFunction { userdata ->
                disposeUserData<DataInitializationCallback>(userdata)
            }
        )
    }

    actual fun realm_config_set_in_memory(config: RealmConfigurationPointer, inMemory: Boolean) {
        realm_wrapper.realm_config_set_in_memory(config.cptr(), inMemory)
    }

    actual fun realm_config_set_schema(config: RealmConfigurationPointer, schema: RealmSchemaPointer) {
        realm_wrapper.realm_config_set_schema(config.cptr(), schema.cptr())
    }

    actual fun realm_schema_validate(schema: RealmSchemaPointer, mode: SchemaValidationMode): Boolean {
        return checkedBooleanResult(
            realm_wrapper.realm_schema_validate(
                schema.cptr(),
                mode.nativeValue.toULong()
            )
        )
    }

    actual fun realm_open(config: RealmConfigurationPointer, scheduler: RealmSchedulerPointer): Pair<LiveRealmPointer, Boolean> {
        val fileCreated = atomic(false)
        val callback = DataInitializationCallback {
            fileCreated.value = true
        }
        realm_wrapper.realm_config_set_data_initialization_function(
            config.cptr(),
            staticCFunction { userdata, _ ->
                stableUserData<DataInitializationCallback>(userdata).get().invoke()
                true
            },
            StableRef.create(callback).asCPointer(),
            staticCFunction { userdata ->
                disposeUserData<DataInitializationCallback>(userdata)
            }
        )

        // TODO Consider just grabbing the current dispatcher by
        //      val dispatcher = runBlocking { coroutineContext[CoroutineDispatcher.Key] }
        //  but requires opting in for @ExperimentalStdlibApi, and have really gotten it to play
        //  for default cases.
        realm_wrapper.realm_config_set_scheduler(config.cptr(), scheduler.cptr())

        val realmPtr = CPointerWrapper<LiveRealmT>(realm_wrapper.realm_open(config.cptr()))
        // Ensure that we can read version information, etc.
        realm_begin_read(realmPtr)
        return Pair(realmPtr, fileCreated.value)
    }

    actual fun realm_create_scheduler(): RealmSchedulerPointer {
        // If there is no notification dispatcher use the default scheduler.
        // Re-verify if this is actually needed when notification scheduler is fully in place.
        val scheduler = checkedPointerResult(realm_wrapper.realm_scheduler_make_default())
        return CPointerWrapper<RealmSchedulerT>(scheduler)
    }

    actual fun realm_create_scheduler(dispatcher: CoroutineDispatcher): RealmSchedulerPointer {
        printlntid("createSingleThreadDispatcherScheduler")
        val scheduler = SingleThreadDispatcherScheduler(tid(), dispatcher)

        val capi_scheduler: CPointer<realm_scheduler_t> = checkedPointerResult(
            realm_wrapper.realm_scheduler_new(
                // userdata: kotlinx.cinterop.CValuesRef<*>?,
                scheduler.ref,

                // free: realm_wrapper.realm_free_userdata_func_t? /* = kotlinx.cinterop.CPointer<kotlinx.cinterop.CFunction<(kotlinx.cinterop.COpaquePointer? /* = kotlinx.cinterop.CPointer<out kotlinx.cinterop.CPointed>? */) -> kotlin.Unit>>? */,
                staticCFunction<COpaquePointer?, Unit> { userdata ->
                    printlntid("free")
                    val stableSchedulerRef: StableRef<SingleThreadDispatcherScheduler>? = userdata?.asStableRef<SingleThreadDispatcherScheduler>()
                    stableSchedulerRef?.get()?.cancel()
                    stableSchedulerRef?.dispose()
                },

                // notify: realm_wrapper.realm_scheduler_notify_func_t? /* = kotlinx.cinterop.CPointer<kotlinx.cinterop.CFunction<(kotlinx.cinterop.COpaquePointer? /* = kotlinx.cinterop.CPointer<out kotlinx.cinterop.CPointed>? */) -> kotlin.Unit>>? */,
                staticCFunction<COpaquePointer?, CPointer<realm_work_queue_t>?, Unit> { userdata, work_queue ->
                    // Must be thread safe
                    val scheduler =
                        userdata!!.asStableRef<SingleThreadDispatcherScheduler>().get()
                    printlntid("$scheduler notify")
                    try {
                        scheduler.notify(work_queue)
                    } catch (e: Exception) {
                        // Should never happen, but is included for development to get some indicators
                        // on errors instead of silent crashes.
                        e.printStackTrace()
                    }
                },

                // is_on_thread: realm_wrapper.realm_scheduler_is_on_thread_func_t? /* = kotlinx.cinterop.CPointer<kotlinx.cinterop.CFunction<(kotlinx.cinterop.COpaquePointer? /* = kotlinx.cinterop.CPointer<out kotlinx.cinterop.CPointed>? */) -> kotlin.Boolean>>? */,
                staticCFunction<COpaquePointer?, Boolean> { userdata ->
                    // Must be thread safe
                    val scheduler =
                        userdata!!.asStableRef<SingleThreadDispatcherScheduler>().get()
                    printlntid("is_on_thread[$scheduler] ${scheduler.threadId} " + tid())
                    scheduler.threadId == tid()
                },

                // is_same_as: realm_wrapper.realm_scheduler_is_same_as_func_t? /* = kotlinx.cinterop.CPointer<kotlinx.cinterop.CFunction<(kotlinx.cinterop.COpaquePointer? /* = kotlinx.cinterop.CPointer<out kotlinx.cinterop.CPointed>? */, kotlinx.cinterop.COpaquePointer? /* = kotlinx.cinterop.CPointer<out kotlinx.cinterop.CPointed>? */) -> kotlin.Boolean>>? */,
                staticCFunction<COpaquePointer?, COpaquePointer?, Boolean> { userdata, other ->
                    userdata == other
                },

                // can_deliver_notifications: realm_wrapper.realm_scheduler_can_deliver_notifications_func_t? /* = kotlinx.cinterop.CPointer<kotlinx.cinterop.CFunction<(kotlinx.cinterop.COpaquePointer? /* = kotlinx.cinterop.CPointer<out kotlinx.cinterop.CPointed>? */) -> kotlin.Boolean>>? */,
                staticCFunction<COpaquePointer?, Boolean> { _ -> true },
            )
        ) ?: error("Couldn't create scheduler")

        scheduler.setScheduler(capi_scheduler)

        return CPointerWrapper<RealmSchedulerT>(capi_scheduler)
    }

    actual fun realm_open_synchronized(config: RealmConfigurationPointer): RealmAsyncOpenTaskPointer {
        return CPointerWrapper(realm_wrapper.realm_open_synchronized(config.cptr()))
    }

    actual fun realm_async_open_task_start(task: RealmAsyncOpenTaskPointer, callback: AsyncOpenCallback) {
        realm_wrapper.realm_async_open_task_start(
            task.cptr(),
            staticCFunction { userData, realm, error ->
                memScoped {
                    var exception: Throwable? = null
                    if (error != null) {
                        val err = alloc<realm_error_t>()
                        realm_wrapper.realm_get_async_error(error, err.ptr)
                        exception = CoreErrorConverter.asThrowable(
                            categoriesNativeValue = err.categories.toInt(),
                            errorCodeNativeValue = err.error.value.toInt(),
                            messageNativeValue = err.message?.toKString(),
                            path = err.path?.toKString(),
                            userError = err.user_code_error?.asStableRef<Throwable>()?.get()
                        )
                        err.user_code_error?.let { disposeUserData<Throwable>(it) }
                    } else {
                        realm_release(realm)
                    }
                    safeUserData<AsyncOpenCallback>(userData).invoke(exception)
                }
            },
            StableRef.create(callback).asCPointer(),
            staticCFunction { userData ->
                disposeUserData<AsyncOpenCallback>(userData)
            }
        )
    }

    actual fun realm_async_open_task_cancel(task: RealmAsyncOpenTaskPointer) {
        realm_wrapper.realm_async_open_task_cancel(task.cptr())
    }

    actual fun realm_add_realm_changed_callback(realm: LiveRealmPointer, block: () -> Unit): RealmCallbackTokenPointer {
        return CPointerWrapper(
            realm_wrapper.realm_add_realm_changed_callback(
                realm.cptr(),
                staticCFunction { userData ->
                    safeUserData<() -> Unit>(userData)()
                },
                StableRef.create(block).asCPointer(),
                staticCFunction { userdata ->
                    disposeUserData<(LiveRealmPointer, SyncErrorCallback) -> Unit>(userdata)
                }
            ),
            managed = false
        )
    }

    actual fun realm_add_schema_changed_callback(realm: LiveRealmPointer, block: (RealmSchemaPointer) -> Unit): RealmCallbackTokenPointer {
        return CPointerWrapper(
            realm_wrapper.realm_add_schema_changed_callback(
                realm.cptr(),
                staticCFunction { userData, schema ->
                    safeUserData<(RealmSchemaPointer) -> Unit>(userData)(CPointerWrapper(realm_clone(schema)))
                },
                StableRef.create(block).asCPointer(),
                staticCFunction { userdata ->
                    disposeUserData<(RealmSchemaT, SyncErrorCallback) -> Unit>(userdata)
                }
            ),
            managed = false
        )
    }

    actual fun realm_freeze(liveRealm: LiveRealmPointer): FrozenRealmPointer {
        return CPointerWrapper(realm_wrapper.realm_freeze(liveRealm.cptr<LiveRealmT, realm_t>()))
    }

    actual fun realm_is_frozen(realm: RealmPointer): Boolean {
        return realm_wrapper.realm_is_frozen(realm.cptr<RealmT, realm_t>())
    }

    actual fun realm_close(realm: RealmPointer) {
        checkedBooleanResult(realm_wrapper.realm_close(realm.cptr()))
    }

    actual fun realm_delete_files(path: String) {
        memScoped {
            val deleted = alloc<BooleanVar>()
            checkedBooleanResult(realm_wrapper.realm_delete_files(path, deleted.ptr))
            if (!deleted.value) {
                throw IllegalStateException("It's not allowed to delete the file associated with an open Realm. Remember to call 'close()' on the instances of the realm before deleting its file: $path")
            }
        }
    }

    actual fun realm_compact(realm: RealmPointer): Boolean {
        memScoped {
            val compacted = alloc<BooleanVar>()
            checkedBooleanResult(realm_wrapper.realm_compact(realm.cptr(), compacted.ptr))
            return compacted.value
        }
    }

    actual fun realm_convert_with_config(
        realm: RealmPointer,
        config: RealmConfigurationPointer,
        mergeWithExisting: Boolean
    ) {
        memScoped {
            checkedBooleanResult(
                realm_wrapper.realm_convert_with_config(
                    realm.cptr(),
                    config.cptr(),
                    mergeWithExisting
                )
            )
        }
    }

    actual fun realm_get_schema(realm: RealmPointer): RealmSchemaPointer {
        return CPointerWrapper(realm_wrapper.realm_get_schema(realm.cptr()))
    }

    actual fun realm_get_schema_version(realm: RealmPointer): Long {
        return realm_wrapper.realm_get_schema_version(realm.cptr()).toLong()
    }

    actual fun realm_get_num_classes(realm: RealmPointer): Long {
        return realm_wrapper.realm_get_num_classes(realm.cptr()).toLong()
    }

    actual fun realm_get_class_keys(realm: RealmPointer): List<ClassKey> {
        memScoped {
            val max = realm_get_num_classes(realm)
            val keys = allocArray<UIntVar>(max)
            val outCount = alloc<size_tVar>()
            checkedBooleanResult(realm_wrapper.realm_get_class_keys(realm.cptr(), keys, max.convert(), outCount.ptr))
            if (max != outCount.value.toLong()) {
                error("Invalid schema: Insufficient keys; got ${outCount.value}, expected $max")
            }
            return (0 until max).map { ClassKey(keys[it].toLong()) }
        }
    }

    actual fun realm_find_class(realm: RealmPointer, name: String): ClassKey? {
        memScoped {
            val found = alloc<BooleanVar>()
            val classInfo = alloc<realm_class_info_t>()
            checkedBooleanResult(
                realm_wrapper.realm_find_class(
                    realm.cptr(),
                    name,
                    found.ptr,
                    classInfo.ptr
                )
            )
            return if (found.value) {
                ClassKey(classInfo.key.toLong())
            } else {
                null
            }
        }
    }

    actual fun realm_get_class(realm: RealmPointer, classKey: ClassKey): ClassInfo {
        memScoped {
            val classInfo = alloc<realm_class_info_t>()
            realm_wrapper.realm_get_class(realm.cptr(), classKey.key.toUInt(), classInfo.ptr)
            return with(classInfo) {
                ClassInfo(
                    name.safeKString("name"),
                    primary_key?.toKString() ?: SCHEMA_NO_VALUE,
                    num_properties.convert(),
                    num_computed_properties.convert(),
                    ClassKey(key.toLong()),
                    flags
                )
            }
        }
    }

    actual fun realm_get_class_properties(
        realm: RealmPointer,
        classKey: ClassKey,
        max: Long
    ): List<PropertyInfo> {
        memScoped {
            val properties = allocArray<realm_property_info_t>(max)
            val outCount = alloc<size_tVar>()
            realm_wrapper.realm_get_class_properties(
                realm.cptr(),
                classKey.key.convert(),
                properties,
                max.convert(),
                outCount.ptr
            )
            outCount.value.toLong().let { count ->
                return if (count > 0) {
                    (0 until outCount.value.toLong()).map {
                        with(properties[it]) {
                            PropertyInfo(
                                name.safeKString("name"),
                                public_name.safeKString("public_name"),
                                PropertyType.from(type.toInt()),
                                CollectionType.from(collection_type.toInt()),
                                link_target.safeKString("link_target"),
                                link_origin_property_name.safeKString("link_origin_property_name"),
                                PropertyKey(key),
                                flags
                            )
                        }
                    }
                } else {
                    emptyList()
                }
            }
        }
    }

    internal actual fun realm_release(p: RealmNativePointer) {
        realm_wrapper.realm_release((p as CPointerWrapper).ptr)
    }

    actual fun realm_equals(p1: RealmNativePointer, p2: RealmNativePointer): Boolean {
        return realm_wrapper.realm_equals((p1 as CPointerWrapper).ptr, (p2 as CPointerWrapper).ptr)
    }

    actual fun realm_is_closed(realm: RealmPointer): Boolean {
        return realm_wrapper.realm_is_closed(realm.cptr())
    }

    actual fun realm_begin_read(realm: RealmPointer) {
        checkedBooleanResult(realm_wrapper.realm_begin_read(realm.cptr()))
    }

    actual fun realm_begin_write(realm: LiveRealmPointer) {
        checkedBooleanResult(realm_wrapper.realm_begin_write(realm.cptr()))
    }

    actual fun realm_commit(realm: LiveRealmPointer) {
        checkedBooleanResult(realm_wrapper.realm_commit(realm.cptr()))
    }

    actual fun realm_rollback(realm: LiveRealmPointer) {
        checkedBooleanResult(realm_wrapper.realm_rollback(realm.cptr()))
    }

    actual fun realm_is_in_transaction(realm: RealmPointer): Boolean {
        return realm_wrapper.realm_is_writable(realm.cptr())
    }

    actual fun realm_update_schema(realm: LiveRealmPointer, schema: RealmSchemaPointer) {
        checkedBooleanResult(realm_wrapper.realm_update_schema(realm.cptr(), schema.cptr()))
    }

    actual fun realm_object_create(realm: LiveRealmPointer, classKey: ClassKey): RealmObjectPointer {
        return CPointerWrapper(
            realm_wrapper.realm_object_create(
                realm.cptr(),
                classKey.key.toUInt()
            )
        )
    }

    actual fun realm_object_create_with_primary_key(
        realm: LiveRealmPointer,
        classKey: ClassKey,
        primaryKeyTransport: RealmValue
    ): RealmObjectPointer {
        return CPointerWrapper(
            realm_wrapper.realm_object_create_with_primary_key(
                realm.cptr(),
                classKey.key.toUInt(),
                primaryKeyTransport.value.readValue()
            )
        )
    }

    actual fun realm_object_get_or_create_with_primary_key(
        realm: LiveRealmPointer,
        classKey: ClassKey,
        primaryKeyTransport: RealmValue
    ): RealmObjectPointer {
        memScoped {
            val found = alloc<BooleanVar>()
            return CPointerWrapper(
                realm_wrapper.realm_object_get_or_create_with_primary_key(
                    realm.cptr(),
                    classKey.key.toUInt(),
                    primaryKeyTransport.value.readValue(),
                    found.ptr
                )
            )
        }
    }

    actual fun realm_object_is_valid(obj: RealmObjectPointer): Boolean {
        return realm_wrapper.realm_object_is_valid(obj.cptr())
    }

    actual fun realm_object_get_key(obj: RealmObjectPointer): ObjectKey {
        return ObjectKey(realm_wrapper.realm_object_get_key(obj.cptr()))
    }

    actual fun realm_object_resolve_in(obj: RealmObjectPointer, realm: RealmPointer): RealmObjectPointer? {
        memScoped {
            val objectPointer = allocArray<CPointerVar<realm_object_t>>(1)
            checkedBooleanResult(
                realm_wrapper.realm_object_resolve_in(obj.cptr(), realm.cptr(), objectPointer)
            )
            return objectPointer[0]?.let {
                return CPointerWrapper(it)
            }
        }
    }

    actual fun realm_object_as_link(obj: RealmObjectPointer): Link {
        val link: CValue<realm_link_t> = realm_wrapper.realm_object_as_link(obj.cptr())
        link.useContents {
            return Link(ClassKey(this.target_table.toLong()), this.target)
        }
    }

    actual fun realm_object_get_table(obj: RealmObjectPointer): ClassKey {
        return ClassKey(realm_wrapper.realm_object_get_table(obj.cptr()).toLong())
    }

    actual fun realm_get_col_key(realm: RealmPointer, classKey: ClassKey, col: String): PropertyKey {
        memScoped {
            return PropertyKey(propertyInfo(realm, classKey, col).key)
        }
    }

    actual fun MemAllocator.realm_get_value(
        obj: RealmObjectPointer,
        key: PropertyKey
    ): RealmValue {
        val struct = allocRealmValueT()
        checkedBooleanResult(realm_wrapper.realm_get_value(obj.cptr(), key.key, struct.ptr))
        return RealmValue(struct)
    }

    actual fun realm_set_value(
        obj: RealmObjectPointer,
        key: PropertyKey,
        value: RealmValue,
        isDefault: Boolean
    ) {
        checkedBooleanResult(
            realm_wrapper.realm_set_value(
                obj.cptr(),
                key.key,
                value.value.readValue(),
                isDefault
            )
        )
    }

    actual fun realm_set_embedded(obj: RealmObjectPointer, key: PropertyKey): RealmObjectPointer {
        return CPointerWrapper(realm_wrapper.realm_set_embedded(obj.cptr(), key.key))
    }

    actual fun realm_set_list(obj: RealmObjectPointer, key: PropertyKey): RealmListPointer {
        return CPointerWrapper(realm_wrapper.realm_set_list(obj.cptr(), key.key))
    }
    actual fun realm_set_dictionary(obj: RealmObjectPointer, key: PropertyKey): RealmMapPointer {
        return CPointerWrapper(realm_wrapper.realm_set_dictionary(obj.cptr(), key.key))
    }

    actual fun realm_object_add_int(obj: RealmObjectPointer, key: PropertyKey, value: Long) {
        checkedBooleanResult(realm_wrapper.realm_object_add_int(obj.cptr(), key.key, value))
    }

    actual fun <T> realm_object_get_parent(
        obj: RealmObjectPointer,
        block: (ClassKey, RealmObjectPointer) -> T
    ): T {
        memScoped {
            val objectPointerArray = allocArray<CPointerVar<realm_object_t>>(1)
            val classKeyPointerArray = allocArray<realm_class_key_tVar>(1)

            checkedBooleanResult(
                realm_wrapper.realm_object_get_parent(
                    `object` = obj.cptr(),
                    parent = objectPointerArray,
                    class_key = classKeyPointerArray
                )
            )

            val classKey = ClassKey(classKeyPointerArray[0].toLong())
            val objectPointer = CPointerWrapper<RealmObjectT>(objectPointerArray[0])

            return block(classKey, objectPointer)
        }
    }

    actual fun realm_get_list(obj: RealmObjectPointer, key: PropertyKey): RealmListPointer {
        return CPointerWrapper(realm_wrapper.realm_get_list(obj.cptr(), key.key))
    }

    actual fun realm_get_backlinks(obj: RealmObjectPointer, sourceClassKey: ClassKey, sourcePropertyKey: PropertyKey): RealmResultsPointer {
        return CPointerWrapper(realm_wrapper.realm_get_backlinks(obj.cptr(), sourceClassKey.key.toUInt(), sourcePropertyKey.key))
    }

    actual fun realm_list_size(list: RealmListPointer): Long {
        memScoped {
            val size = alloc<ULongVar>()
            checkedBooleanResult(realm_wrapper.realm_list_size(list.cptr(), size.ptr))
            return size.value.toLong()
        }
    }

    actual fun MemAllocator.realm_list_get(
        list: RealmListPointer,
        index: Long
    ): RealmValue {
        val struct = allocRealmValueT()
        checkedBooleanResult(realm_wrapper.realm_list_get(list.cptr(), index.toULong(), struct.ptr))
        return RealmValue(struct)
    }

    actual fun realm_list_find(list: RealmListPointer, value: RealmValue): Long {
        memScoped {
            val index = alloc<ULongVar>()
            val found = alloc<BooleanVar>()
            checkedBooleanResult(realm_wrapper.realm_list_find(list.cptr(), value.value.readValue(), index.ptr, found.ptr))
            return if (found.value) {
                index.value.toLong()
            } else {
                INDEX_NOT_FOUND
            }
        }
    }

    actual fun realm_list_get_list(list: RealmListPointer, index: Long): RealmListPointer =
        CPointerWrapper(realm_wrapper.realm_list_get_list(list.cptr(), index.toULong()))

    actual fun realm_list_get_dictionary(list: RealmListPointer, index: Long): RealmMapPointer =
        CPointerWrapper(realm_wrapper.realm_list_get_dictionary(list.cptr(), index.toULong()))

    actual fun realm_list_add(list: RealmListPointer, index: Long, transport: RealmValue) {
        checkedBooleanResult(
            realm_wrapper.realm_list_insert(
                list.cptr(),
                index.toULong(),
                transport.value.readValue()
            )
        )
    }
    actual fun realm_list_insert_list(list: RealmListPointer, index: Long): RealmListPointer {
        return CPointerWrapper(realm_wrapper.realm_list_insert_list(list.cptr(), index.toULong()))
    }
    actual fun realm_list_insert_dictionary(list: RealmListPointer, index: Long): RealmMapPointer {
        return CPointerWrapper(realm_wrapper.realm_list_insert_dictionary(list.cptr(), index.toULong()))
    }
    actual fun realm_list_set_list(list: RealmListPointer, index: Long): RealmListPointer {
        return CPointerWrapper(realm_wrapper.realm_list_set_list(list.cptr(), index.toULong()))
    }
    actual fun realm_list_set_dictionary(list: RealmListPointer, index: Long): RealmMapPointer {
        return CPointerWrapper(realm_wrapper.realm_list_set_dictionary(list.cptr(), index.toULong()))
    }

    actual fun realm_list_insert_embedded(list: RealmListPointer, index: Long): RealmObjectPointer {
        return CPointerWrapper(realm_wrapper.realm_list_insert_embedded(list.cptr(), index.toULong()))
    }

    actual fun realm_list_set(
        list: RealmListPointer,
        index: Long,
        inputTransport: RealmValue
    ) {
        checkedBooleanResult(
            realm_wrapper.realm_list_set(
                list.cptr(),
                index.toULong(),
                inputTransport.value.readValue()
            )
        )
    }

    actual fun MemAllocator.realm_list_set_embedded(
        list: RealmListPointer,
        index: Long
    ): RealmValue {
        val struct = allocRealmValueT()

        // Returns the new object as a Link to follow convention of other getters and allow to
        // reuse the converter infrastructure
        val embedded = realm_wrapper.realm_list_set_embedded(list.cptr(), index.toULong())
        val outputStruct = realm_wrapper.realm_object_as_link(embedded).useContents {
            struct.type = realm_value_type.RLM_TYPE_LINK
            struct.link.apply {
                this.target_table = this@useContents.target_table
                this.target = this@useContents.target
            }
            struct
        }
        return RealmValue(outputStruct)
    }

    actual fun realm_list_clear(list: RealmListPointer) {
        checkedBooleanResult(realm_wrapper.realm_list_clear(list.cptr()))
    }

    actual fun realm_list_remove_all(list: RealmListPointer) {
        checkedBooleanResult(realm_wrapper.realm_list_remove_all(list.cptr()))
    }

    actual fun realm_list_erase(list: RealmListPointer, index: Long) {
        checkedBooleanResult(realm_wrapper.realm_list_erase(list.cptr(), index.toULong()))
    }

    actual fun realm_list_resolve_in(list: RealmListPointer, realm: RealmPointer): RealmListPointer? {
        memScoped {
            val listPointer = allocArray<CPointerVar<realm_list_t>>(1)
            checkedBooleanResult(
                realm_wrapper.realm_list_resolve_in(list.cptr(), realm.cptr(), listPointer)
            )
            return listPointer[0]?.let {
                CPointerWrapper(it)
            }
        }
    }

    actual fun realm_list_is_valid(list: RealmListPointer): Boolean {
        return realm_wrapper.realm_list_is_valid(list.cptr())
    }

    actual fun realm_get_set(obj: RealmObjectPointer, key: PropertyKey): RealmSetPointer {
        return CPointerWrapper(realm_wrapper.realm_get_set(obj.cptr(), key.key))
    }

    actual fun realm_set_size(set: RealmSetPointer): Long {
        memScoped {
            val size = alloc<ULongVar>()
            checkedBooleanResult(realm_wrapper.realm_set_size(set.cptr(), size.ptr))
            return size.value.toLong()
        }
    }

    actual fun realm_set_clear(set: RealmSetPointer) {
        checkedBooleanResult(realm_wrapper.realm_set_clear(set.cptr()))
    }

    actual fun realm_set_insert(set: RealmSetPointer, transport: RealmValue): Boolean {
        memScoped {
            val inserted = alloc<BooleanVar>()
            checkedBooleanResult(
                realm_wrapper.realm_set_insert(
                    set.cptr(),
                    transport.value.readValue(),
                    null,
                    inserted.ptr
                )
            )
            return inserted.value
        }
    }

    // Returning a non-nullable transport here goes against the approach that increases
    // performance (since we need to call getType on the transport object). This is needed though
    // because this function is called when calling 'iterator.remove' and causes issues when telling
    // the C-API to delete a null transport created within the scope. We need to investigate further
    // how to improve this.
    actual fun MemAllocator.realm_set_get(set: RealmSetPointer, index: Long): RealmValue {
        val struct = allocRealmValueT()
        checkedBooleanResult(realm_wrapper.realm_set_get(set.cptr(), index.toULong(), struct.ptr))
        return RealmValue(struct)
    }

    actual fun realm_set_find(set: RealmSetPointer, transport: RealmValue): Boolean {
        // TODO optimize: use MemAllocator
        memScoped {
            val index = alloc<ULongVar>()
            val found = alloc<BooleanVar>()
            checkedBooleanResult(
                realm_wrapper.realm_set_find(
                    set.cptr(),
                    transport.value.readValue(),
                    index.ptr,
                    found.ptr
                )
            )
            return found.value
        }
    }

    actual fun realm_set_erase(set: RealmSetPointer, transport: RealmValue): Boolean {
        // TODO optimize: use MemAllocator
        memScoped {
            val erased = alloc<BooleanVar>()
            checkedBooleanResult(
                realm_wrapper.realm_set_erase(
                    set.cptr(),
                    transport.value.readValue(),
                    erased.ptr
                )
            )
            return erased.value
        }
    }

    actual fun realm_set_remove_all(set: RealmSetPointer) {
        checkedBooleanResult(realm_wrapper.realm_set_remove_all(set.cptr()))
    }

    actual fun realm_set_resolve_in(set: RealmSetPointer, realm: RealmPointer): RealmSetPointer? {
        memScoped {
            val setPointer = allocArray<CPointerVar<realm_set_t>>(1)
            checkedBooleanResult(
                realm_wrapper.realm_set_resolve_in(set.cptr(), realm.cptr(), setPointer)
            )
            return setPointer[0]?.let {
                CPointerWrapper(it)
            }
        }
    }

    actual fun realm_set_is_valid(set: RealmSetPointer): Boolean {
        return realm_wrapper.realm_set_is_valid(set.cptr())
    }

    actual fun realm_get_dictionary(
        obj: RealmObjectPointer,
        key: PropertyKey
    ): RealmMapPointer {
        val ptr = realm_wrapper.realm_get_dictionary(obj.cptr(), key.key)
        return CPointerWrapper(ptr)
    }

    actual fun realm_dictionary_clear(dictionary: RealmMapPointer) {
        checkedBooleanResult(
            realm_wrapper.realm_dictionary_clear(dictionary.cptr())
        )
    }

    actual fun realm_dictionary_size(dictionary: RealmMapPointer): Long {
        memScoped {
            val size = alloc<ULongVar>()
            checkedBooleanResult(realm_wrapper.realm_dictionary_size(dictionary.cptr(), size.ptr))
            return size.value.toLong()
        }
    }

    actual fun realm_dictionary_to_results(
        dictionary: RealmMapPointer
    ): RealmResultsPointer {
        return CPointerWrapper(realm_wrapper.realm_dictionary_to_results(dictionary.cptr()))
    }

    actual fun MemAllocator.realm_dictionary_find(
        dictionary: RealmMapPointer,
        mapKey: RealmValue
    ): RealmValue {
        val struct = allocRealmValueT()

        // TODO optimize: use MemAllocator
        memScoped {
            val found = alloc<BooleanVar>()
            checkedBooleanResult(
                realm_wrapper.realm_dictionary_find(
                    dictionary.cptr(),
                    mapKey.value.readValue(),
                    struct.ptr,
                    found.ptr
                )
            )

            // Core will always return a realm_value_t, even if the value was not found, in which case
            // the type of the struct will be RLM_TYPE_NULL. This way we signal our converters not to
            // worry about nullability and just translate the struct types to their corresponding Kotlin
            // types.
            return RealmValue(struct)
        }
    }

    actual fun realm_dictionary_find_list(
        dictionary: RealmMapPointer,
        mapKey: RealmValue
    ): RealmListPointer {
        return CPointerWrapper(realm_wrapper.realm_dictionary_get_list(dictionary.cptr(), mapKey.value.readValue()))
    }
    actual fun realm_dictionary_find_dictionary(
        dictionary: RealmMapPointer,
        mapKey: RealmValue
    ): RealmMapPointer {
        return CPointerWrapper(realm_wrapper.realm_dictionary_get_dictionary(dictionary.cptr(), mapKey.value.readValue()))
    }

    actual fun MemAllocator.realm_dictionary_get(
        dictionary: RealmMapPointer,
        pos: Int
    ): Pair<RealmValue, RealmValue> {
        val keyTransport = allocRealmValueT()
        val valueTransport = allocRealmValueT()
        checkedBooleanResult(
            realm_wrapper.realm_dictionary_get(
                dictionary.cptr(),
                pos.toULong(),
                keyTransport.ptr,
                valueTransport.ptr
            )
        )
        return Pair(RealmValue(keyTransport), RealmValue(valueTransport))
    }

    actual fun MemAllocator.realm_dictionary_insert(
        dictionary: RealmMapPointer,
        mapKey: RealmValue,
        value: RealmValue
    ): Pair<RealmValue, Boolean> {
        val previousValue = realm_dictionary_find(dictionary, mapKey)

        // TODO optimize: use MemAllocator
        memScoped {
            realm_dictionary_find(dictionary, mapKey)
            val index = alloc<ULongVar>()
            val inserted = alloc<BooleanVar>()
            checkedBooleanResult(
                realm_wrapper.realm_dictionary_insert(
                    dictionary.cptr(),
                    mapKey.value.readValue(),
                    value.value.readValue(),
                    index.ptr,
                    inserted.ptr
                )
            )
            return Pair(previousValue, inserted.value)
        }
    }

    actual fun MemAllocator.realm_dictionary_erase(
        dictionary: RealmMapPointer,
        mapKey: RealmValue
    ): Pair<RealmValue, Boolean> {
        val previousValue = realm_dictionary_find(dictionary, mapKey)

        // TODO optimize: use MemAllocator
        memScoped {
            val erased = alloc<BooleanVar>()
            checkedBooleanResult(
                realm_wrapper.realm_dictionary_erase(
                    dictionary.cptr(),
                    mapKey.value.readValue(),
                    erased.ptr
                )
            )
            return Pair(previousValue, erased.value)
        }
    }

    actual fun realm_dictionary_contains_key(
        dictionary: RealmMapPointer,
        mapKey: RealmValue
    ): Boolean {
        // TODO optimize: use MemAllocator
        memScoped {
            val found = alloc<BooleanVar>()
            checkedBooleanResult(
                realm_wrapper.realm_dictionary_contains_key(
                    dictionary.cptr(),
                    mapKey.value.readValue(),
                    found.ptr
                )
            )
            return found.value
        }
    }

    actual fun realm_dictionary_contains_value(
        dictionary: RealmMapPointer,
        value: RealmValue
    ): Boolean {
        // TODO optimize: use MemAllocator
        memScoped {
            val index = alloc<ULongVar>()
            checkedBooleanResult(
                realm_wrapper.realm_dictionary_contains_value(
                    dictionary.cptr(),
                    value.value.readValue(),
                    index.ptr
                )
            )
            return index.value.toLong() != -1L
        }
    }

    actual fun MemAllocator.realm_dictionary_insert_embedded(
        dictionary: RealmMapPointer,
        mapKey: RealmValue
    ): RealmValue {
        val struct = allocRealmValueT()

        // Returns the new object as a Link to follow convention of other getters and allow to
        // reuse the converter infrastructure
        val embedded = realm_wrapper.realm_dictionary_insert_embedded(
            dictionary.cptr(),
            mapKey.value.readValue()
        )
        val outputStruct = realm_wrapper.realm_object_as_link(embedded).useContents {
            struct.type = realm_value_type.RLM_TYPE_LINK
            struct.link.apply {
                this.target_table = this@useContents.target_table
                this.target = this@useContents.target
            }
            struct
        }
        return RealmValue(outputStruct)
    }

    actual fun realm_dictionary_insert_list(dictionary: RealmMapPointer, mapKey: RealmValue): RealmListPointer {
        return CPointerWrapper(realm_wrapper.realm_dictionary_insert_list(dictionary.cptr(), mapKey.value.readValue()))
    }

    actual fun realm_dictionary_insert_dictionary(dictionary: RealmMapPointer, mapKey: RealmValue): RealmMapPointer {
        return CPointerWrapper(realm_wrapper.realm_dictionary_insert_dictionary(dictionary.cptr(), mapKey.value.readValue()))
    }

    actual fun realm_dictionary_get_keys(dictionary: RealmMapPointer): RealmResultsPointer {
        memScoped {
            val size = alloc<ULongVar>()
            val keysPointer = allocArray<CPointerVar<realm_results_t>>(1)
            checkedBooleanResult(
                realm_wrapper.realm_dictionary_get_keys(dictionary.cptr(), size.ptr, keysPointer)
            )
            return keysPointer[0]?.let {
                CPointerWrapper(it)
            } ?: throw IllegalArgumentException("There was an error retrieving the dictionary keys.")
        }
    }

    actual fun realm_dictionary_resolve_in(
        dictionary: RealmMapPointer,
        realm: RealmPointer
    ): RealmMapPointer? {
        memScoped {
            val dictionaryPointer = allocArray<CPointerVar<realm_dictionary_t>>(1)
            checkedBooleanResult(
                realm_wrapper.realm_dictionary_resolve_in(
                    dictionary.cptr(),
                    realm.cptr(),
                    dictionaryPointer
                )
            )
            return dictionaryPointer[0]?.let {
                CPointerWrapper(it)
            }
        }
    }

    actual fun realm_dictionary_is_valid(dictionary: RealmMapPointer): Boolean {
        return realm_wrapper.realm_dictionary_is_valid(dictionary.cptr())
    }

    actual fun realm_query_parse(
        realm: RealmPointer,
        classKey: ClassKey,
        query: String,
        args: RealmQueryArgumentList
    ): RealmQueryPointer {
        return CPointerWrapper(
            realm_wrapper.realm_query_parse(
                realm.cptr(),
                classKey.key.toUInt(),
                query,
                args.size,
                args.head.ptr
            )
        )
    }

    actual fun realm_query_parse_for_results(
        results: RealmResultsPointer,
        query: String,
        args: RealmQueryArgumentList
    ): RealmQueryPointer {
        return CPointerWrapper(
            realm_wrapper.realm_query_parse_for_results(
                results.cptr(),
                query,
                args.size,
                args.head.ptr
            )
        )
    }

    actual fun realm_query_parse_for_list(
        list: RealmListPointer,
        query: String,
        args: RealmQueryArgumentList
    ): RealmQueryPointer {
        return CPointerWrapper(
            realm_wrapper.realm_query_parse_for_list(
                list.cptr(),
                query,
                args.size,
                args.head.ptr
            )
        )
    }

    actual fun realm_query_parse_for_set(
        set: RealmSetPointer,
        query: String,
        args: RealmQueryArgumentList
    ): RealmQueryPointer {
        return CPointerWrapper(
            realm_wrapper.realm_query_parse_for_set(
                set.cptr(),
                query,
                args.size,
                args.head.ptr
            )
        )
    }

    actual fun realm_query_find_first(query: RealmQueryPointer): Link? {
        memScoped {
            val found = alloc<BooleanVar>()
            val value = alloc<realm_value_t>()
            checkedBooleanResult(
                realm_wrapper.realm_query_find_first(
                    query.cptr(),
                    value.ptr,
                    found.ptr
                )
            )
            if (!found.value) {
                return null
            }
            if (value.type != realm_value_type.RLM_TYPE_LINK) {
                error("Query did not return link but ${value.type}")
            }
            return Link(ClassKey(value.link.target_table.toLong()), value.link.target)
        }
    }

    actual fun realm_query_find_all(query: RealmQueryPointer): RealmResultsPointer {
        return CPointerWrapper(realm_wrapper.realm_query_find_all(query.cptr()))
    }

    actual fun realm_query_count(query: RealmQueryPointer): Long {
        memScoped {
            val count = alloc<ULongVar>()
            checkedBooleanResult(realm_wrapper.realm_query_count(query.cptr(), count.ptr))
            return count.value.toLong()
        }
    }

    actual fun realm_query_append_query(
        query: RealmQueryPointer,
        filter: String,
        args: RealmQueryArgumentList
    ): RealmQueryPointer {
        return CPointerWrapper(
            realm_wrapper.realm_query_append_query(
                query.cptr(),
                filter,
                args.size,
                args.head.ptr
            )
        )
    }

    actual fun realm_query_get_description(query: RealmQueryPointer): String {
        return realm_wrapper.realm_query_get_description(query.cptr()).safeKString()
    }

    actual fun realm_results_get_query(results: RealmResultsPointer): RealmQueryPointer {
        return CPointerWrapper(realm_wrapper.realm_results_get_query(results.cptr()))
    }

    actual fun realm_results_resolve_in(
        results: RealmResultsPointer,
        realm: RealmPointer
    ): RealmResultsPointer {
        return CPointerWrapper(
            realm_wrapper.realm_results_resolve_in(
                results.cptr(),
                realm.cptr()
            )
        )
    }

    actual fun realm_results_count(results: RealmResultsPointer): Long {
        memScoped {
            val count = alloc<ULongVar>()
            checkedBooleanResult(realm_wrapper.realm_results_count(results.cptr(), count.ptr))
            return count.value.toLong()
        }
    }

    actual fun MemAllocator.realm_results_average(
        results: RealmResultsPointer,
        propertyKey: PropertyKey
    ): Pair<Boolean, RealmValue> {
        val struct = allocRealmValueT()
        // TODO optimize: integrate allocation of other native types in MemAllocator too
        memScoped {
            val found = cValue<BooleanVar>().ptr
            checkedBooleanResult(
                realm_wrapper.realm_results_average(
                    results.cptr(),
                    propertyKey.key,
                    struct.ptr,
                    found
                )
            )
            return found.pointed.value to RealmValue(struct)
        }
    }

    actual fun MemAllocator.realm_results_sum(
        results: RealmResultsPointer,
        propertyKey: PropertyKey
    ): RealmValue {
        val struct = allocRealmValueT()
        checkedBooleanResult(
            realm_wrapper.realm_results_sum(
                results.cptr(),
                propertyKey.key,
                struct.ptr,
                null
            )
        )
        val transport = RealmValue(struct)
        return transport
    }

    actual fun MemAllocator.realm_results_max(
        results: RealmResultsPointer,
        propertyKey: PropertyKey
    ): RealmValue {
        val struct = allocRealmValueT()
        checkedBooleanResult(
            realm_wrapper.realm_results_max(
                results.cptr(),
                propertyKey.key,
                struct.ptr,
                null
            )
        )
        return RealmValue(struct)
    }

    actual fun MemAllocator.realm_results_min(
        results: RealmResultsPointer,
        propertyKey: PropertyKey
    ): RealmValue {
        val struct = allocRealmValueT()
        checkedBooleanResult(
            realm_wrapper.realm_results_min(
                results.cptr(),
                propertyKey.key,
                struct.ptr,
                null
            )
        )
        return RealmValue(struct)
    }

    actual fun MemAllocator.realm_results_get(results: RealmResultsPointer, index: Long): RealmValue {
        val value = allocRealmValueT()
        checkedBooleanResult(
            realm_wrapper.realm_results_get(
                results.cptr(),
                index.toULong(),
                value.ptr
            )
        )
        return RealmValue(value)
    }

    actual fun realm_results_get_list(results: RealmResultsPointer, index: Long): RealmListPointer =
        CPointerWrapper(realm_wrapper.realm_results_get_list(results.cptr(), index.toULong()))

    actual fun realm_results_get_dictionary(results: RealmResultsPointer, index: Long): RealmMapPointer =
        CPointerWrapper(realm_wrapper.realm_results_get_dictionary(results.cptr(), index.toULong()))

    actual fun realm_get_object(realm: RealmPointer, link: Link): RealmObjectPointer {
        val ptr = checkedPointerResult(
            realm_wrapper.realm_get_object(
                realm.cptr(),
                link.classKey.key.toUInt(),
                link.objKey
            )
        )
        return CPointerWrapper(ptr)
    }

    actual fun realm_object_find_with_primary_key(
        realm: RealmPointer,
        classKey: ClassKey,
        transport: RealmValue
    ): RealmObjectPointer? {
        val ptr = memScoped {
            val found = alloc<BooleanVar>()
            realm_wrapper.realm_object_find_with_primary_key(
                realm.cptr(),
                classKey.key.toUInt(),
                transport.value.readValue(),
                found.ptr
            )
        }
        val checkedPtr = checkedPointerResult(ptr)
        return if (checkedPtr != null) CPointerWrapper(checkedPtr) else null
    }

    actual fun realm_results_delete_all(results: RealmResultsPointer) {
        checkedBooleanResult(realm_wrapper.realm_results_delete_all(results.cptr()))
    }

    actual fun realm_object_delete(obj: RealmObjectPointer) {
        checkedBooleanResult(realm_wrapper.realm_object_delete(obj.cptr()))
    }

    actual fun realm_create_key_paths_array(realm: RealmPointer, clazz: ClassKey, keyPaths: List<String>): RealmKeyPathArrayPointer {
        memScoped {
            val userKeyPaths: CPointer<CPointerVarOf<CPointer<ByteVarOf<Byte>>>> = keyPaths.toCStringArray(this)
            val keyPathPointer = realm_wrapper.realm_create_key_path_array(realm.cptr(), clazz.key.toUInt(), keyPaths.size.toULong(), userKeyPaths)
            return CPointerWrapper(keyPathPointer)
        }
    }

    actual fun realm_object_add_notification_callback(
        obj: RealmObjectPointer,
        keyPaths: RealmKeyPathArrayPointer?,
        callback: Callback<RealmChangesPointer>
    ): RealmNotificationTokenPointer {
        return CPointerWrapper(
            realm_wrapper.realm_object_add_notification_callback(
                obj.cptr(),
                // Use the callback as user data
                StableRef.create(callback).asCPointer(),
                staticCFunction { userdata ->
                    userdata?.asStableRef<Callback<RealmChangesPointer>>()
                        ?.dispose()
                        ?: error("Notification callback data should never be null")
                },
                keyPaths?.cptr(),
                staticCFunction { userdata, change -> // Change callback
                    try {
                        userdata?.asStableRef<Callback<RealmChangesPointer>>()
                            ?.get()
                            ?.onChange(CPointerWrapper(realm_clone(change), managed = true))
                            ?: error("Notification callback data should never be null")
                    } catch (e: Exception) {
                        // TODO API-NOTIFICATION Consider catching errors and propagate to error
                        //  callback like the C-API error callback below
                        //  https://github.com/realm/realm-kotlin/issues/889
                        e.printStackTrace()
                    }
                },
            ),
            managed = false
        )
    }

    actual fun realm_results_add_notification_callback(
        results: RealmResultsPointer,
        keyPaths: RealmKeyPathArrayPointer?,
        callback: Callback<RealmChangesPointer>
    ): RealmNotificationTokenPointer {
        return CPointerWrapper(
            realm_wrapper.realm_results_add_notification_callback(
                results.cptr(),
                // Use the callback as user data
                StableRef.create(callback).asCPointer(),
                staticCFunction { userdata ->
                    userdata?.asStableRef<Callback<RealmChangesPointer>>()
                        ?.dispose()
                        ?: error("Notification callback data should never be null")
                },
                keyPaths?.cptr(),
                staticCFunction { userdata, change -> // Change callback
                    try {
                        userdata?.asStableRef<Callback<RealmChangesPointer>>()
                            ?.get()
                            ?.onChange(CPointerWrapper(realm_clone(change), managed = true))
                            ?: error("Notification callback data should never be null")
                    } catch (e: Exception) {
                        // TODO API-NOTIFICATION Consider catching errors and propagate to error
                        //  callback like the C-API error callback below
                        //  https://github.com/realm/realm-kotlin/issues/889
                        e.printStackTrace()
                    }
                },
            ),
            managed = false
        )
    }

    actual fun realm_list_add_notification_callback(
        list: RealmListPointer,
        keyPaths: RealmKeyPathArrayPointer?,
        callback: Callback<RealmChangesPointer>
    ): RealmNotificationTokenPointer {
        return CPointerWrapper(
            realm_wrapper.realm_list_add_notification_callback(
                list.cptr(),
                // Use the callback as user data
                StableRef.create(callback).asCPointer(),
                staticCFunction { userdata ->
                    userdata?.asStableRef<Callback<RealmChangesPointer>>()?.dispose()
                        ?: error("Notification callback data should never be null")
                },
                keyPaths?.cptr(),
                staticCFunction { userdata, change -> // Change callback
                    try {
                        userdata?.asStableRef<Callback<RealmChangesPointer>>()
                            ?.get()
                            ?.onChange(CPointerWrapper(realm_clone(change), managed = true))
                            ?: error("Notification callback data should never be null")
                    } catch (e: Exception) {
                        // TODO API-NOTIFICATION Consider catching errors and propagate to error
                        //  callback like the C-API error callback below
                        //  https://github.com/realm/realm-kotlin/issues/889
                        e.printStackTrace()
                    }
                },
            ),
            managed = false
        )
    }

    actual fun realm_set_add_notification_callback(
        set: RealmSetPointer,
        keyPaths: RealmKeyPathArrayPointer?,
        callback: Callback<RealmChangesPointer>
    ): RealmNotificationTokenPointer {
        return CPointerWrapper(
            realm_wrapper.realm_set_add_notification_callback(
                set.cptr(),
                // Use the callback as user data
                StableRef.create(callback).asCPointer(),
                staticCFunction { userdata ->
                    userdata?.asStableRef<Callback<RealmChangesPointer>>()
                        ?.dispose()
                        ?: error("Notification callback data should never be null")
                },
                keyPaths?.cptr(),
                staticCFunction { userdata, change -> // Change callback
                    try {
                        userdata?.asStableRef<Callback<RealmChangesPointer>>()
                            ?.get()
                            ?.onChange(CPointerWrapper(realm_clone(change), managed = true))
                            ?: error("Notification callback data should never be null")
                    } catch (e: Exception) {
                        // TODO API-NOTIFICATION Consider catching errors and propagate to error
                        //  callback like the C-API error callback below
                        //  https://github.com/realm/realm-kotlin/issues/889
                        e.printStackTrace()
                    }
                },
            ),
            managed = false
        )
    }

    actual fun realm_dictionary_add_notification_callback(
        map: RealmMapPointer,
        keyPaths: RealmKeyPathArrayPointer?,
        callback: Callback<RealmChangesPointer>
    ): RealmNotificationTokenPointer {
        return CPointerWrapper(
            realm_wrapper.realm_dictionary_add_notification_callback(
                map.cptr(),
                // Use the callback as user data
                StableRef.create(callback).asCPointer(),
                staticCFunction { userdata ->
                    userdata?.asStableRef<Callback<RealmChangesPointer>>()
                        ?.dispose()
                        ?: error("Notification callback data should never be null")
                },
                keyPaths?.cptr(),
                staticCFunction { userdata, change -> // Change callback
                    try {
                        userdata?.asStableRef<Callback<RealmChangesPointer>>()
                            ?.get()
                            ?.onChange(CPointerWrapper(realm_clone(change), managed = true))
                            ?: error("Notification callback data should never be null")
                    } catch (e: Exception) {
                        // TODO API-NOTIFICATION Consider catching errors and propagate to error
                        //  callback like the C-API error callback below
                        //  https://github.com/realm/realm-kotlin/issues/889
                        e.printStackTrace()
                    }
                },
            ),
            managed = false
        )
    }

    actual fun realm_object_changes_get_modified_properties(change: RealmChangesPointer): List<PropertyKey> {
        val propertyCount = realm_wrapper.realm_object_changes_get_num_modified_properties(change.cptr())

        memScoped {
            val propertyKeys = allocArray<LongVar>(propertyCount.toLong())
            realm_wrapper.realm_object_changes_get_modified_properties(change.cptr(), propertyKeys, propertyCount)
            return (0 until propertyCount.toInt()).map { PropertyKey(propertyKeys[it].toLong()) }
        }
    }

    private inline fun <reified T : CVariable> MemScope.initArray(size: CArrayPointer<ULongVar>) = allocArray<T>(size[0].toInt())

    actual fun <T, R> realm_collection_changes_get_indices(change: RealmChangesPointer, builder: CollectionChangeSetBuilder<T, R>) {
        memScoped {
            val insertionCount = allocArray<ULongVar>(1)
            val deletionCount = allocArray<ULongVar>(1)
            val modificationCount = allocArray<ULongVar>(1)
            val movesCount = allocArray<ULongVar>(1)
            val collectionWasErased = alloc<BooleanVar>()
            val collectionWasDeleted = alloc<BooleanVar>()

            realm_wrapper.realm_collection_changes_get_num_changes(
                change.cptr(),
                deletionCount,
                insertionCount,
                modificationCount,
                movesCount,
                collectionWasErased.ptr,
                collectionWasDeleted.ptr,
            )

            val deletionIndices = initArray<ULongVar>(deletionCount)
            val insertionIndices = initArray<ULongVar>(insertionCount)
            val modificationIndices = initArray<ULongVar>(modificationCount)
            val modificationIndicesAfter = initArray<ULongVar>(modificationCount)
            val moves = initArray<realm_wrapper.realm_collection_move_t>(movesCount)

            realm_wrapper.realm_collection_changes_get_changes(
                change.cptr(),
                deletionIndices,
                deletionCount[0],
                insertionIndices,
                insertionCount[0],
                modificationIndices,
                modificationCount[0],
                modificationIndicesAfter,
                modificationCount[0],
                moves,
                movesCount[0]
            )

            builder.initIndicesArray(builder::insertionIndices, insertionCount, insertionIndices)
            builder.initIndicesArray(builder::deletionIndices, deletionCount, deletionIndices)
            builder.initIndicesArray(builder::modificationIndices, modificationCount, modificationIndices)
            builder.initIndicesArray(builder::modificationIndicesAfter, modificationCount, modificationIndicesAfter)
            builder.movesCount = movesCount[0].toInt()
        }
    }

    actual fun <T, R> realm_collection_changes_get_ranges(change: RealmChangesPointer, builder: CollectionChangeSetBuilder<T, R>) {
        memScoped {
            val insertRangesCount = allocArray<ULongVar>(1)
            val deleteRangesCount = allocArray<ULongVar>(1)
            val modificationRangesCount = allocArray<ULongVar>(1)
            val movesCount = allocArray<ULongVar>(1)

            realm_wrapper.realm_collection_changes_get_num_ranges(
                change.cptr(),
                deleteRangesCount,
                insertRangesCount,
                modificationRangesCount,
                movesCount
            )

            val insertionRanges = initArray<realm_wrapper.realm_index_range_t>(insertRangesCount)
            val modificationRanges = initArray<realm_wrapper.realm_index_range_t>(modificationRangesCount)
            val modificationRangesAfter = initArray<realm_wrapper.realm_index_range_t>(modificationRangesCount)
            val deletionRanges = initArray<realm_wrapper.realm_index_range_t>(deleteRangesCount)
            val moves = initArray<realm_wrapper.realm_collection_move_t>(movesCount)

            realm_wrapper.realm_collection_changes_get_ranges(
                change.cptr(),
                deletionRanges,
                deleteRangesCount[0],
                insertionRanges,
                insertRangesCount[0],
                modificationRanges,
                modificationRangesCount[0],
                modificationRangesAfter,
                modificationRangesCount[0],
                moves,
                movesCount[0]
            )

            builder.initRangesArray(builder::deletionRanges, deleteRangesCount, deletionRanges)
            builder.initRangesArray(builder::insertionRanges, insertRangesCount, insertionRanges)
            builder.initRangesArray(builder::modificationRanges, modificationRangesCount, modificationRanges)
            builder.initRangesArray(builder::modificationRangesAfter, modificationRangesCount, modificationRangesAfter)
        }
    }

    actual fun <R> realm_dictionary_get_changes(
        change: RealmChangesPointer,
        builder: DictionaryChangeSetBuilder<R>
    ) {
        // TODO optimize - integrate within mem allocator?
        memScoped {
            val deletions = allocArray<ULongVar>(1)
            val insertions = allocArray<ULongVar>(1)
            val modifications = allocArray<ULongVar>(1)
            val collectionWasCleared = alloc<BooleanVar>()
            val collectionWasDeleted = alloc<BooleanVar>()

            realm_wrapper.realm_dictionary_get_changes(
                change.cptr(),
                deletions,
                insertions,
                modifications,
                collectionWasDeleted.ptr,
            )
            val deletionStructs = allocArray<realm_value_t>(deletions[0].toInt())
            val insertionStructs = allocArray<realm_value_t>(insertions[0].toInt())
            val modificationStructs = allocArray<realm_value_t>(modifications[0].toInt())

            realm_wrapper.realm_dictionary_get_changed_keys(
                change.cptr(),
                deletionStructs,
                deletions,
                insertionStructs,
                insertions,
                modificationStructs,
                modifications,
                collectionWasCleared.ptr,
            )

            val deletedKeys = (0 until deletions[0].toInt()).map {
                deletionStructs[it].string.toKotlinString()
            }
            val insertedKeys = (0 until insertions[0].toInt()).map {
                insertionStructs[it].string.toKotlinString()
            }
            val modifiedKeys = (0 until modifications[0].toInt()).map {
                modificationStructs[it].string.toKotlinString()
            }

            builder.initDeletions(deletedKeys.toTypedArray())
            builder.initInsertions(insertedKeys.toTypedArray())
            builder.initModifications(modifiedKeys.toTypedArray())
        }
    }

    actual fun realm_app_get(
        appConfig: RealmAppConfigurationPointer,
        syncClientConfig: RealmSyncClientConfigurationPointer,
        basePath: String
    ): RealmAppPointer {
        return CPointerWrapper(realm_wrapper.realm_app_create(appConfig.cptr()), managed = true)
    }

    actual fun realm_app_get_current_user(app: RealmAppPointer): RealmUserPointer? {
        val currentUserPtr: CPointer<realm_user_t>? = realm_wrapper.realm_app_get_current_user(app.cptr())
        return nativePointerOrNull(currentUserPtr)
    }

    actual fun realm_app_get_all_users(app: RealmAppPointer): List<RealmUserPointer> {
        memScoped {
            // We get the current amount of users by providing a `null` array and `out_n`
            // argument. Then the current count is written to `out_n`.
            // See https://github.com/realm/realm-core/blob/master/src/realm.h#L2634
            val capacityCount: ULongVarOf<ULong> = alloc<ULongVar>()
            checkedBooleanResult(
                realm_wrapper.realm_app_get_all_users(
                    app.cptr(),
                    null,
                    0UL,
                    capacityCount.ptr
                )
            )

            // Read actual users. We don't care about the small chance of missing a new user
            // between these two calls as that indicate two sections of user code running on
            // different threads and not coordinating.
            val actualUsersCount: ULongVarOf<ULong> = alloc<ULongVar>()
            val users = allocArray<CPointerVar<realm_user_t>>(capacityCount.value.toInt())
            checkedBooleanResult(realm_wrapper.realm_app_get_all_users(app.cptr(), users, capacityCount.value, actualUsersCount.ptr))
            val result: MutableList<RealmUserPointer> = mutableListOf()
            for (i in 0 until actualUsersCount.value.toInt()) {
                users[i]?.let { ptr: CPointer<realm_user_t> ->
                    result.add(CPointerWrapper(ptr, managed = true))
                }
            }
            return result
        }
    }

    actual fun realm_app_log_in_with_credentials(
        app: RealmAppPointer,
        credentials: RealmCredentialsPointer,
        callback: AppCallback<RealmUserPointer>
    ) {
        realm_wrapper.realm_app_log_in_with_credentials(
            app.cptr(),
            credentials.cptr(),
            staticCFunction { userData, user, error: CPointer<realm_app_error_t>? ->
                // Remember to clone user object or else it will go out of scope right after we leave this callback
                handleAppCallback(userData, error) { CPointerWrapper<RealmUserT>(realm_clone(user)) }
            },
            StableRef.create(callback).asCPointer(),
            staticCFunction { userdata -> disposeUserData<AppCallback<RealmUserPointer>>(userdata) }
        )
    }

    actual fun realm_app_user_apikey_provider_client_create_apikey(
        app: RealmAppPointer,
        user: RealmUserPointer,
        name: String,
        callback: AppCallback<ApiKeyWrapper>
    ) {
        checkedBooleanResult(
            realm_wrapper.realm_app_user_apikey_provider_client_create_apikey(
                app.cptr(),
                user.cptr(),
                name,
                staticCFunction { userData: CPointer<out CPointed>?, apiKey: CPointer<realm_wrapper.realm_app_user_apikey>?, error: CPointer<realm_app_error_t>? ->
                    handleAppCallback(userData, error) {
                        apiKey!!.pointed.let {
                            ApiKeyWrapper(
                                ObjectId(
                                    it.id.bytes.readBytes(OBJECT_ID_BYTES_SIZE),
                                ),
                                it.key.safeKString(),
                                it.name.safeKString(),
                                it.disabled
                            )
                        }
                    }
                },
                StableRef.create(callback).asCPointer(),
                staticCFunction { userdata -> disposeUserData<AppCallback<ApiKeyWrapper>>(userdata) }
            )
        )
    }

    actual fun realm_app_user_apikey_provider_client_delete_apikey(
        app: RealmAppPointer,
        user: RealmUserPointer,
        id: BsonObjectId,
        callback: AppCallback<Unit>,
    ) {
        checkedBooleanResult(
            realm_wrapper.realm_app_user_apikey_provider_client_delete_apikey(
                app.cptr(),
                user.cptr(),
                id.realm_object_id_t(),
                staticCFunction { userData, error ->
                    handleAppCallback(userData, error) { /* No-op, returns Unit */ }
                },
                StableRef.create(callback).asCPointer(),
                staticCFunction { userData -> disposeUserData<AppCallback<Unit>>(userData) }
            )
        )
    }

    actual fun realm_app_user_apikey_provider_client_disable_apikey(
        app: RealmAppPointer,
        user: RealmUserPointer,
        id: BsonObjectId,
        callback: AppCallback<Unit>,
    ) {
        checkedBooleanResult(
            realm_wrapper.realm_app_user_apikey_provider_client_disable_apikey(
                app.cptr(),
                user.cptr(),
                id.realm_object_id_t(),
                staticCFunction { userData, error ->
                    handleAppCallback(userData, error) { /* No-op, returns Unit */ }
                },
                StableRef.create(callback).asCPointer(),
                staticCFunction { userData -> disposeUserData<AppCallback<Unit>>(userData) }
            )
        )
    }

    actual fun realm_app_user_apikey_provider_client_enable_apikey(
        app: RealmAppPointer,
        user: RealmUserPointer,
        id: BsonObjectId,
        callback: AppCallback<Unit>,
    ) {
        checkedBooleanResult(
            realm_wrapper.realm_app_user_apikey_provider_client_enable_apikey(
                app.cptr(),
                user.cptr(),
                id.realm_object_id_t(),
                staticCFunction { userData, error ->
                    handleAppCallback(userData, error) { /* No-op, returns Unit */ }
                },
                StableRef.create(callback).asCPointer(),
                staticCFunction { userData -> disposeUserData<AppCallback<Unit>>(userData) }
            )
        )
    }

    actual fun realm_app_user_apikey_provider_client_fetch_apikey(
        app: RealmAppPointer,
        user: RealmUserPointer,
        id: ObjectId,
        callback: AppCallback<ApiKeyWrapper>
    ) {
        checkedBooleanResult(
            realm_wrapper.realm_app_user_apikey_provider_client_fetch_apikey(
                app.cptr(),
                user.cptr(),
                id.realm_object_id_t(),
                staticCFunction { userData: CPointer<out CPointed>?, apiKey: CPointer<realm_wrapper.realm_app_user_apikey>?, error: CPointer<realm_app_error_t>? ->
                    handleAppCallback(userData, error) {
                        apiKey!!.pointed.let {
                            ApiKeyWrapper(
                                ObjectId(
                                    it.id.bytes.readBytes(OBJECT_ID_BYTES_SIZE),
                                ),
                                null,
                                it.name.safeKString(),
                                it.disabled
                            )
                        }
                    }
                },
                StableRef.create(callback).asCPointer(),
                staticCFunction { userdata -> disposeUserData<AppCallback<ApiKeyWrapper>>(userdata) }
            )
        )
    }

    actual fun realm_app_user_apikey_provider_client_fetch_apikeys(
        app: RealmAppPointer,
        user: RealmUserPointer,
        callback: AppCallback<Array<ApiKeyWrapper>>,
    ) {
        checkedBooleanResult(
            realm_wrapper.realm_app_user_apikey_provider_client_fetch_apikeys(
                app.cptr(),
                user.cptr(),
                staticCFunction { userData: CPointer<out CPointed>?, apiKeys: CPointer<realm_wrapper.realm_app_user_apikey>?, count: size_t, error: CPointer<realm_app_error_t>? ->
                    handleAppCallback(userData, error) {
                        val result = arrayOfNulls<ApiKeyWrapper>(count.toInt())
                        for (i in 0 until count.toInt()) {
                            apiKeys!![i].let {
                                result[i] = ApiKeyWrapper(
                                    ObjectId(
                                        it.id.bytes.readBytes(OBJECT_ID_BYTES_SIZE),
                                    ),
                                    null,
                                    it.name.safeKString(),
                                    it.disabled
                                )
                            }
                        }
                        result
                    }
                },
                StableRef.create(callback).asCPointer(),
                staticCFunction { userdata -> disposeUserData<AppCallback<Array<ApiKeyWrapper>>>(userdata) }
            )
        )
    }

    actual fun realm_app_log_out(
        app: RealmAppPointer,
        user: RealmUserPointer,
        callback: AppCallback<Unit>
    ) {
        checkedBooleanResult(
            realm_wrapper.realm_app_log_out(
                app.cptr(),
                user.cptr(),
                staticCFunction { userData, error ->
                    handleAppCallback(userData, error) { /* No-op, returns Unit */ }
                },
                StableRef.create(callback).asCPointer(),
                staticCFunction { userdata -> disposeUserData<AppCallback<RealmUserPointer>>(userdata) }
            )
        )
    }

    actual fun realm_app_remove_user(
        app: RealmAppPointer,
        user: RealmUserPointer,
        callback: AppCallback<Unit>
    ) {
        checkedBooleanResult(
            realm_wrapper.realm_app_remove_user(
                app.cptr(),
                user.cptr(),
                staticCFunction { userData, error ->
                    handleAppCallback(userData, error) { /* No-op, returns Unit */ }
                },
                StableRef.create(callback).asCPointer(),
                staticCFunction { userdata ->
                    disposeUserData<AppCallback<RealmUserPointer>>(userdata)
                }
            )
        )
    }

    actual fun realm_app_delete_user(
        app: RealmAppPointer,
        user: RealmUserPointer,
        callback: AppCallback<Unit>
    ) {
        checkedBooleanResult(
            realm_wrapper.realm_app_delete_user(
                app.cptr(),
                user.cptr(),
                staticCFunction { userData, error ->
                    handleAppCallback(userData, error) { /* No-op, returns Unit */ }
                },
                StableRef.create(callback).asCPointer(),
                staticCFunction { userdata ->
                    disposeUserData<AppCallback<RealmUserPointer>>(userdata)
                }
            )
        )
    }

    actual fun realm_app_link_credentials(
        app: RealmAppPointer,
        user: RealmUserPointer,
        credentials: RealmCredentialsPointer,
        callback: AppCallback<RealmUserPointer>
    ) {
        checkedBooleanResult(
            realm_wrapper.realm_app_link_user(
                app.cptr(),
                user.cptr(),
                credentials.cptr(),
                staticCFunction { userData, user, error: CPointer<realm_app_error_t>? ->
                    // Remember to clone user object or else it will go out of scope right after we leave this callback
                    handleAppCallback(userData, error) { CPointerWrapper<RealmUserT>(realm_clone(user)) }
                },
                StableRef.create(callback).asCPointer(),
                staticCFunction { userdata ->
                    disposeUserData<AppCallback<RealmUserPointer>>(userdata)
                }
            )
        )
    }

    actual fun realm_clear_cached_apps() {
        realm_wrapper.realm_clear_cached_apps()
    }

    actual fun realm_app_sync_client_get_default_file_path_for_realm(
        syncConfig: RealmSyncConfigurationPointer,
        overriddenName: String?
    ): String {
        val cPath = realm_wrapper.realm_app_sync_client_get_default_file_path_for_realm(
            syncConfig.cptr(),
            overriddenName
        )
        return cPath.safeKString()
            .also { realm_wrapper.realm_free(cPath) }
    }

    actual fun realm_app_get_base_url(
        app: RealmAppPointer,
    ): String = realm_wrapper.realm_app_get_base_url(app.cptr())?.toKString()!!

    actual fun realm_app_update_base_url(
        app: RealmAppPointer,
        baseUrl: String?,
        callback: AppCallback<Unit>,
    ) {
        checkedBooleanResult(
            realm_wrapper.realm_app_update_base_url(
                app.cptr(),
                baseUrl,
                callback = staticCFunction { userData, error ->
                    handleAppCallback(
                        userData,
                        error
                    ) { /* No-op, returns Unit */ }
                },
                StableRef.create(callback).asCPointer(),
                staticCFunction { userdata ->
                    disposeUserData<AppCallback<Unit>>(userdata)
                }
            )
        )
    }

    actual fun realm_user_get_all_identities(user: RealmUserPointer): List<SyncUserIdentity> {
        memScoped {
            val count = AuthProvider.values().size
            val properties = allocArray<realm_wrapper.realm_user_identity>(count)
            val outCount: ULongVarOf<size_t> = alloc<size_tVar>()
            realm_wrapper.realm_user_get_all_identities(
                user.cptr(),
                properties,
                count.convert(),
                outCount.ptr
            )
            outCount.value.toLong().let { count ->
                return if (count > 0) {
                    (0 until outCount.value.toLong()).map {
                        with(properties[it]) {
                            SyncUserIdentity(this.id!!.toKString(), AuthProvider.of(this.provider_type))
                        }
                    }
                } else {
                    emptyList()
                }
            }
        }
    }

    actual fun realm_user_get_identity(user: RealmUserPointer): String {
        return realm_wrapper.realm_user_get_identity(user.cptr()).safeKString("identity")
    }

    actual fun realm_user_is_logged_in(user: RealmUserPointer): Boolean {
        return realm_wrapper.realm_user_is_logged_in(user.cptr())
    }

    actual fun realm_user_log_out(user: RealmUserPointer) {
        checkedBooleanResult(realm_wrapper.realm_user_log_out(user.cptr()))
    }

    actual fun realm_user_get_state(user: RealmUserPointer): CoreUserState {
        return CoreUserState.of(realm_wrapper.realm_user_get_state(user.cptr()))
    }

    actual fun realm_user_get_profile(user: RealmUserPointer): String =
        realm_wrapper.realm_user_get_profile_data(user.cptr()).safeKString()

    actual fun realm_user_get_custom_data(user: RealmUserPointer): String? =
        realm_wrapper.realm_user_get_custom_data(user.cptr())?.toKString()

    actual fun realm_user_refresh_custom_data(
        app: RealmAppPointer,
        user: RealmUserPointer,
        callback: AppCallback<Unit>
    ) {
        checkedBooleanResult(
            realm_wrapper.realm_app_refresh_custom_data(
                app = app.cptr(),
                user = user.cptr(),
                callback = staticCFunction { userData, error ->
                    handleAppCallback(userData, error) { /* No-op, returns Unit */ }
                },
                userdata = StableRef.create(callback).asCPointer(),
                userdata_free = staticCFunction { userData -> disposeUserData<AppCallback<Unit>>(userData) }
            )
        )
    }

    actual fun realm_sync_client_config_new(): RealmSyncClientConfigurationPointer {
        return CPointerWrapper(realm_wrapper.realm_sync_client_config_new())
    }

    actual fun realm_sync_client_config_set_default_binding_thread_observer(
        syncClientConfig: RealmSyncClientConfigurationPointer,
        appId: String
    ) {
        realm_wrapper.realm_sync_client_config_set_default_binding_thread_observer(
            config = syncClientConfig.cptr(),
            on_thread_create = staticCFunction { _ ->
                // Do nothing
            },
            on_thread_destroy = staticCFunction { _ ->
                // Do nothing. Threads in Kotlin Native are cleaned up correctly without us
                // having to do anything.
            },
            on_error = staticCFunction { userdata, error ->
                // TODO Wait for https://github.com/realm/realm-core/issues/4194 to correctly
                //  log errors. For now, just throw an Error as exceptions from the Sync Client
                //  indicate that something is fundamentally wrong on the Sync Thread.
                //  In Realm Java this has only been reported during development of new
                //  features, so throwing an Error seems appropriate to increase visibility.
                val threadId = safeUserData<String>(userdata)
                throw Error("[SyncThread-$threadId] Error on sync thread: ${error?.toKString()}")
            },
            user_data = StableRef.create(appId).asCPointer(),
            free_userdata = staticCFunction { userdata ->
                disposeUserData<String>(userdata)
            }
        )
    }

    actual fun realm_app_config_set_base_file_path(
        appConfig: RealmAppConfigurationPointer,
        basePath: String
    ) {
        realm_wrapper.realm_app_config_set_base_file_path(appConfig.cptr(), basePath)
    }

    actual fun realm_sync_client_config_set_multiplex_sessions(syncClientConfig: RealmSyncClientConfigurationPointer, enabled: Boolean) {
        realm_wrapper.realm_sync_client_config_set_multiplex_sessions(syncClientConfig.cptr(), enabled)
    }

    actual fun realm_set_log_callback(callback: LogCallback) {
        realm_wrapper.realm_set_log_callback(
            staticCFunction { userData, category, logLevel, message ->
                val userDataLogCallback = safeUserData<LogCallback>(userData)
                userDataLogCallback.log(logLevel.toShort(), category?.toKString(), message?.toKString())
            },
            StableRef.create(callback).asCPointer(),
            staticCFunction { userData -> disposeUserData<() -> LogCallback>(userData) }
        )
    }

    actual fun realm_set_log_level(level: CoreLogLevel) {
        realm_wrapper.realm_set_log_level(level.priority.toUInt())
    }

    actual fun realm_app_config_set_metadata_mode(
        appConfig: RealmAppConfigurationPointer,
        metadataMode: MetadataMode
    ) {
        realm_wrapper.realm_app_config_set_metadata_mode(
            appConfig.cptr(),
            realm_wrapper.realm_sync_client_metadata_mode.byValue(metadataMode.metadataValue.toUInt())
        )
    }

    actual fun realm_app_config_set_metadata_encryption_key(
        appConfig: RealmAppConfigurationPointer,
        encryptionKey: ByteArray
    ) {
        memScoped {
            val encryptionKeyPointer = encryptionKey.refTo(0).getPointer(memScope)
            realm_wrapper.realm_app_config_set_metadata_encryption_key(
                appConfig.cptr(),
                encryptionKeyPointer as CPointer<uint8_tVar>
            )
        }
    }

    actual fun realm_sync_client_config_set_user_agent_binding_info(
        syncClientConfig: RealmSyncClientConfigurationPointer,
        bindingInfo: String
    ) {
        realm_wrapper.realm_sync_client_config_set_user_agent_binding_info(
            syncClientConfig.cptr(),
            bindingInfo
        )
    }

    actual fun realm_sync_client_config_set_user_agent_application_info(
        syncClientConfig: RealmSyncClientConfigurationPointer,
        applicationInfo: String
    ) {
        realm_wrapper.realm_sync_client_config_set_user_agent_application_info(
            syncClientConfig.cptr(),
            applicationInfo
        )
    }

    actual fun realm_sync_client_config_set_connect_timeout(syncClientConfig: RealmSyncClientConfigurationPointer, timeoutMs: ULong) {
        realm_wrapper.realm_sync_client_config_set_connect_timeout(syncClientConfig.cptr(), timeoutMs)
    }

    actual fun realm_sync_client_config_set_connection_linger_time(syncClientConfig: RealmSyncClientConfigurationPointer, timeoutMs: ULong) {
        realm_wrapper.realm_sync_client_config_set_connection_linger_time(syncClientConfig.cptr(), timeoutMs)
    }

    actual fun realm_sync_client_config_set_ping_keepalive_period(syncClientConfig: RealmSyncClientConfigurationPointer, timeoutMs: ULong) {
        realm_wrapper.realm_sync_client_config_set_ping_keepalive_period(syncClientConfig.cptr(), timeoutMs)
    }

    actual fun realm_sync_client_config_set_pong_keepalive_timeout(syncClientConfig: RealmSyncClientConfigurationPointer, timeoutMs: ULong) {
        realm_wrapper.realm_sync_client_config_set_pong_keepalive_timeout(syncClientConfig.cptr(), timeoutMs)
    }

    actual fun realm_sync_client_config_set_fast_reconnect_limit(syncClientConfig: RealmSyncClientConfigurationPointer, timeoutMs: ULong) {
        realm_wrapper.realm_sync_client_config_set_fast_reconnect_limit(syncClientConfig.cptr(), timeoutMs)
    }

    actual fun realm_sync_config_set_error_handler(
        syncConfig: RealmSyncConfigurationPointer,
        errorHandler: SyncErrorCallback
    ) {
        realm_wrapper.realm_sync_config_set_error_handler(
            syncConfig.cptr(),
            staticCFunction { userData, syncSession, error ->
                val syncError: SyncError = error.useContents {
                    val code = CoreError(
                        this.status.categories.toInt(),
                        this.status.error.value.toInt(),
                        this.status.message.safeKString()
                    )

                    val userInfoMap = (0 until user_info_length.toInt())
                        .mapNotNull {
                            user_info_map?.get(it)
                        }.mapNotNull {
                            when {
                                it.key != null && it.value != null ->
                                    Pair(it.key.safeKString(), it.value.safeKString())
                                else -> null
                            }
                        }.toMap()

                    val compensatingWrites =
                        Array<CoreCompensatingWriteInfo>(compensating_writes_length.toInt()) { index ->
                            compensating_writes!![index].let { compensatingWriteInfo ->
                                CoreCompensatingWriteInfo(
                                    reason = compensatingWriteInfo.reason.safeKString(),
                                    objectName = compensatingWriteInfo.object_name.safeKString(),
                                    primaryKey = RealmValue(compensatingWriteInfo.primary_key)
                                )
                            }
                        }

                    SyncError(
                        errorCode = code,
                        originalFilePath = userInfoMap[c_original_file_path_key.safeKString()],
                        recoveryFilePath = userInfoMap[c_recovery_file_path_key.safeKString()],
                        isFatal = is_fatal,
                        isUnrecognizedByClient = is_unrecognized_by_client,
                        isClientResetRequested = is_client_reset_requested,
                        compensatingWrites = compensatingWrites,
                        userError = user_code_error?.asStableRef<Throwable>()?.get()
                    ).also {
                        user_code_error?.let { disposeUserData<Throwable>(it) }
                    }
                }
                val errorCallback = safeUserData<SyncErrorCallback>(userData)
                val session = CPointerWrapper<RealmSyncSessionT>(realm_clone(syncSession))
                errorCallback.onSyncError(session, syncError)
            },
            StableRef.create(errorHandler).asCPointer(),
            staticCFunction { userdata ->
                disposeUserData<(RealmSyncSessionPointer, SyncErrorCallback) -> Unit>(userdata)
            }
        )
    }

    actual fun realm_sync_config_set_resync_mode(
        syncConfig: RealmSyncConfigurationPointer,
        resyncMode: SyncSessionResyncMode
    ) {
        realm_wrapper.realm_sync_config_set_resync_mode(
            syncConfig.cptr(),
            realm_sync_session_resync_mode.byValue(resyncMode.nativeValue)
        )
    }

    actual fun realm_sync_config_set_before_client_reset_handler(
        syncConfig: RealmSyncConfigurationPointer,
        beforeHandler: SyncBeforeClientResetHandler
    ) {
        realm_wrapper.realm_sync_config_set_before_client_reset_handler(
            syncConfig.cptr(),
            staticCFunction { userData, beforeRealm ->
                stableUserDataWithErrorPropagation<SyncBeforeClientResetHandler>(userData) {
                    val beforeDb = CPointerWrapper<FrozenRealmT>(beforeRealm, false)
                    onBeforeReset(beforeDb)
                    true
                }
            },
            StableRef.create(beforeHandler).asCPointer(),
            staticCFunction { userdata ->
                disposeUserData<SyncBeforeClientResetHandler>(userdata)
            }
        )
    }

    actual fun realm_sync_config_set_after_client_reset_handler(
        syncConfig: RealmSyncConfigurationPointer,
        afterHandler: SyncAfterClientResetHandler
    ) {
        realm_wrapper.realm_sync_config_set_after_client_reset_handler(
            syncConfig.cptr(),
            staticCFunction { userData, beforeRealm, afterRealm, didRecover ->
                stableUserDataWithErrorPropagation<SyncAfterClientResetHandler>(userData) {
                    val beforeDb = CPointerWrapper<FrozenRealmT>(beforeRealm, false)

                    // afterRealm is wrapped inside a ThreadSafeReference so the pointer needs to be resolved
                    val afterRealmPtr = realm_wrapper.realm_from_thread_safe_reference(afterRealm, null)
                    val afterDb = CPointerWrapper<LiveRealmT>(afterRealmPtr, false)

                    try {
                        onAfterReset(beforeDb, afterDb, didRecover)
                        true
                    } finally {
                        realm_wrapper.realm_close(afterRealmPtr)
                    }
                }
            },
            StableRef.create(afterHandler).asCPointer(),
            staticCFunction { userdata ->
                disposeUserData<SyncAfterClientResetHandler>(userdata)
            }
        )
    }

    actual fun realm_sync_immediately_run_file_actions(app: RealmAppPointer, syncPath: String): Boolean {
        memScoped {
            val didRun = alloc<BooleanVar>()
            checkedBooleanResult(
                realm_wrapper.realm_sync_immediately_run_file_actions(app.cptr(), syncPath, didRun.ptr)
            )
            return didRun.value
        }
    }

    actual fun realm_sync_session_get(realm: RealmPointer): RealmSyncSessionPointer {
        return CPointerWrapper(realm_wrapper.realm_sync_session_get(realm.cptr()))
    }

    actual fun realm_sync_session_wait_for_download_completion(
        syncSession: RealmSyncSessionPointer,
        callback: SyncSessionTransferCompletionCallback
    ) {
        realm_wrapper.realm_sync_session_wait_for_download_completion(
            syncSession.cptr(),
            staticCFunction<COpaquePointer?, CPointer<realm_error_t>?, Unit> { userData, error ->
                handleCompletionCallback(userData, error)
            },
            StableRef.create(callback).asCPointer(),
            staticCFunction { userdata ->
                disposeUserData<(RealmSyncSessionPointer, SyncSessionTransferCompletionCallback) -> Unit>(userdata)
            }
        )
    }

    actual fun realm_sync_session_wait_for_upload_completion(
        syncSession: RealmSyncSessionPointer,
        callback: SyncSessionTransferCompletionCallback
    ) {
        realm_wrapper.realm_sync_session_wait_for_upload_completion(
            syncSession.cptr(),
            staticCFunction<COpaquePointer?, CPointer<realm_error_t>?, Unit> { userData, error ->
                handleCompletionCallback(userData, error)
            },
            StableRef.create(callback).asCPointer(),
            staticCFunction { userdata ->
                disposeUserData<(RealmSyncSessionPointer, SyncSessionTransferCompletionCallback) -> Unit>(userdata)
            }
        )
    }

    actual fun realm_sync_session_state(syncSession: RealmSyncSessionPointer): CoreSyncSessionState {
        val value: realm_sync_session_state_e =
            realm_wrapper.realm_sync_session_get_state(syncSession.cptr())
        return CoreSyncSessionState.of(value)
    }

    actual fun realm_sync_connection_state(syncSession: RealmSyncSessionPointer): CoreConnectionState =
        CoreConnectionState.of(
            realm_wrapper.realm_sync_session_get_connection_state(syncSession.cptr()).value.toInt()
        )

    actual fun realm_sync_session_pause(syncSession: RealmSyncSessionPointer) {
        realm_wrapper.realm_sync_session_pause(syncSession.cptr())
    }

    actual fun realm_sync_session_resume(syncSession: RealmSyncSessionPointer) {
        realm_wrapper.realm_sync_session_resume(syncSession.cptr())
    }

    actual fun realm_sync_session_handle_error_for_testing(
        syncSession: RealmSyncSessionPointer,
        error: ErrorCode,
        errorMessage: String,
        isFatal: Boolean
    ) {
        realm_wrapper.realm_sync_session_handle_error_for_testing(
            syncSession.cptr(),
            error.asNativeEnum,
            errorMessage,
            isFatal
        )
    }

    actual fun realm_sync_session_register_progress_notifier(
        syncSession: RealmSyncSessionPointer,
        direction: ProgressDirection,
        isStreaming: Boolean,
        callback: ProgressCallback,
    ): RealmNotificationTokenPointer {
        return CPointerWrapper(
            realm_wrapper.realm_sync_session_register_progress_notifier(
                syncSession.cptr(),
<<<<<<< HEAD
                staticCFunction<COpaquePointer?, ULong, ULong, Double, Unit> { userData, transferred_bytes, total_bytes, progress_estimate ->
                    safeUserData<ProgressCallback>(userData).run {
                        onChange(transferred_bytes.toLong(), total_bytes.toLong(), progress_estimate)
=======
                staticCFunction<COpaquePointer?, ULong, ULong, Double, Unit> { userData, transferred_bytes, total_bytes, _ ->
                    safeUserData<ProgressCallback>(userData).run {
                        // TODO Progress ignored until https://github.com/realm/realm-kotlin/pull/1575
                        onChange(transferred_bytes.toLong(), total_bytes.toLong())
>>>>>>> 52ad45b1
                    }
                },
                direction.nativeValue,
                isStreaming,
                StableRef.create(callback).asCPointer(),
                staticCFunction { userdata ->
                    disposeUserData<ProgressCallback>(userdata)
                }
            ),
            managed = false
        )
    }

    actual fun realm_sync_session_register_connection_state_change_callback(
        syncSession: RealmSyncSessionPointer,
        callback: ConnectionStateChangeCallback,
    ): RealmNotificationTokenPointer {
        return CPointerWrapper(
            realm_wrapper.realm_sync_session_register_connection_state_change_callback(
                syncSession.cptr(),
                staticCFunction<COpaquePointer?, realm_wrapper.realm_sync_connection_state, realm_wrapper.realm_sync_connection_state, Unit> { userData, oldState, newState ->
                    safeUserData<ConnectionStateChangeCallback>(userData).run {
                        onChange(oldState.value.toInt(), newState.value.toInt())
                    }
                },
                StableRef.create(callback).asCPointer(),
                staticCFunction { userdata ->
                    disposeUserData<ConnectionStateChangeCallback>(userdata)
                }
            ),
            managed = false
        )
    }

    private fun handleCompletionCallback(
        userData: CPointer<out CPointed>?,
        error: CPointer<realm_error_t>?
    ) {
        val completionCallback = safeUserData<SyncSessionTransferCompletionCallback>(userData)
        if (error != null) {
            val category = error.pointed.categories.toInt()
            val value: Int = error.pointed.error.value.toInt()
            val message = error.pointed.message.safeKString()
            completionCallback.invoke(CoreError(category, value, message))
        } else {
            completionCallback.invoke(null)
        }
    }

    actual fun realm_network_transport_new(networkTransport: NetworkTransport): RealmNetworkTransportPointer {
        return CPointerWrapper(
            realm_wrapper.realm_http_transport_new(
                newRequestLambda,
                StableRef.create(networkTransport).asCPointer(),
                staticCFunction { userdata: CPointer<out CPointed>? ->
                    disposeUserData<NetworkTransport>(userdata)
                }
            )
        )
    }

    actual fun realm_sync_set_websocket_transport(
        syncClientConfig: RealmSyncClientConfigurationPointer,
        webSocketTransport: WebSocketTransport
    ) {
        val realmSyncSocketNew: CPointer<realm_sync_socket_t> =
            checkedPointerResult(
                realm_wrapper.realm_sync_socket_new(
                    userdata = StableRef.create(webSocketTransport).asCPointer(),
                    userdata_free = staticCFunction { userdata: CPointer<out CPointed>? ->
                        safeUserData<WebSocketTransport>(userdata).close()
                        disposeUserData<WebSocketTransport>(userdata)
                    },
                    post_func = staticCFunction { userdata: CPointer<out CPointed>?, syncSocketCallback: CPointer<realm_sync_socket_post_callback_t>? ->
                        val callback: WebsocketFunctionHandlerCallback = { cancelled, _, _ ->
                            realm_wrapper.realm_sync_socket_post_complete(
                                syncSocketCallback,
                                if (cancelled) WebsocketCallbackResult.RLM_ERR_SYNC_SOCKET_OPERATION_ABORTED.asNativeEnum else WebsocketCallbackResult.RLM_ERR_SYNC_SOCKET_SUCCESS.asNativeEnum,
                                ""
                            )
                        }

                        safeUserData<WebSocketTransport>(userdata).post(
                            CPointerWrapper(StableRef.create(callback).asCPointer())
                        )
                    },
                    create_timer_func = staticCFunction { userdata: CPointer<out CPointed>?, delayInMilliseconds: uint64_t, syncSocketCallback: CPointer<realm_sync_socket_timer_callback_t>? ->
                        val callback: WebsocketFunctionHandlerCallback = { cancelled, _, _ ->
                            if (cancelled) {
                                realm_wrapper.realm_sync_socket_timer_canceled(syncSocketCallback)
                            } else {
                                realm_wrapper.realm_sync_socket_timer_complete(
                                    syncSocketCallback,
                                    WebsocketCallbackResult.RLM_ERR_SYNC_SOCKET_SUCCESS.asNativeEnum,
                                    ""
                                )
                            }
                        }

                        safeUserData<WebSocketTransport>(userdata).let { ws ->
                            val job: CancellableTimer = ws.createTimer(
                                delayInMilliseconds.toLong(),
                                CPointerWrapper(StableRef.create(callback).asCPointer())
                            )
                            StableRef.create(job).asCPointer()
                        }
                    },
                    cancel_timer_func = staticCFunction { userdata: CPointer<out CPointed>?, timer: realm_sync_socket_timer_t? ->
                        safeUserData<CancellableTimer>(timer).cancel()
                    },
                    free_timer_func = staticCFunction { userdata: CPointer<out CPointed>?, timer: realm_sync_socket_timer_t? ->
                        disposeUserData<WebSocketTransport>(timer)
                    },
                    websocket_connect_func = staticCFunction { userdata: CPointer<out CPointed>?, endpoint: CValue<realm_wrapper.realm_websocket_endpoint_t>, observer: CPointer<realm_wrapper.realm_websocket_observer_t>? ->
                        safeUserData<WebSocketTransport>(userdata).let { websocketTransport ->
                            endpoint.useContents {
                                val managedObserver = WebSocketObserver(CPointerWrapper(observer))

                                val supportedProtocols = mutableListOf<String>()
                                for (i in 0 until this.num_protocols.toInt()) {
                                    val protocol: CPointer<ByteVarOf<Byte>>? =
                                        this.protocols?.get(i)
                                    supportedProtocols.add(protocol.safeKString())
                                }
                                val webSocketClient: WebSocketClient = websocketTransport.connect(
                                    managedObserver,
                                    this.path.safeKString(),
                                    this.address.safeKString(),
                                    this.port.toLong(),
                                    this.is_ssl,
                                    this.num_protocols.toLong(),
                                    supportedProtocols.joinToString(", ")
                                )
                                StableRef.create(webSocketClient).asCPointer()
                            }
                        }
                    },
                    websocket_write_func = staticCFunction { userdata: CPointer<out CPointed>?, websocket: realm_sync_socket_websocket_t?, data: CPointer<ByteVar>?, length: size_t, callback: CPointer<realm_sync_socket_write_callback_t>? ->
                        val postWriteCallback: WebsocketFunctionHandlerCallback =
                            { cancelled, status, reason ->
                                realm_wrapper.realm_sync_socket_write_complete(
                                    callback,
                                    if (cancelled) WebsocketCallbackResult.RLM_ERR_SYNC_SOCKET_OPERATION_ABORTED.asNativeEnum else WebsocketCallbackResult.RLM_ERR_SYNC_SOCKET_SUCCESS.asNativeEnum,
                                    reason
                                )
                            }

                        safeUserData<WebSocketTransport>(userdata).let { websocketTransport ->
                            safeUserData<WebSocketClient>(websocket).let { webSocketClient ->
                                data?.readBytes(length.toInt())?.run {
                                    websocketTransport.write(
                                        webSocketClient,
                                        this,
                                        length.toLong(),
                                        CPointerWrapper(
                                            StableRef.create(postWriteCallback).asCPointer()
                                        )
                                    )
                                }
                            }
                        }
                        Unit
                    },
                    websocket_free_func = staticCFunction { userdata: CPointer<out CPointed>?, websocket: realm_sync_socket_websocket_t? ->
                        safeUserData<WebSocketClient>(websocket).close()
                        disposeUserData<WebSocketClient>(websocket)
                    }
                )
            ) ?: error("Couldn't create Sync Socket")
        realm_wrapper.realm_sync_client_config_set_sync_socket(
            syncClientConfig.cptr(),
            realmSyncSocketNew
        )
        realm_release(realmSyncSocketNew)
    }

    actual fun realm_sync_socket_callback_complete(nativePointer: RealmWebsocketHandlerCallbackPointer, cancelled: Boolean, status: WebsocketCallbackResult, reason: String) {
        safeUserData<WebsocketFunctionHandlerCallback>(nativePointer.cptr())(cancelled, status, reason)
        disposeUserData<WebsocketFunctionHandlerCallback>(nativePointer.cptr())
    }

    actual fun realm_sync_socket_websocket_connected(nativePointer: RealmWebsocketProviderPointer, protocol: String) {
        realm_wrapper.realm_sync_socket_websocket_connected(nativePointer.cptr(), protocol)
    }

    actual fun realm_sync_socket_websocket_error(nativePointer: RealmWebsocketProviderPointer) {
        realm_wrapper.realm_sync_socket_websocket_error(nativePointer.cptr())
    }

    actual fun realm_sync_socket_websocket_message(
        nativePointer: RealmWebsocketProviderPointer,
        data: ByteArray
    ): Boolean {
        return realm_wrapper.realm_sync_socket_websocket_message(
            nativePointer.cptr(),
            data.toCValues(),
            data.size.toULong()
        )
    }

    actual fun realm_sync_socket_websocket_closed(nativePointer: RealmWebsocketProviderPointer, wasClean: Boolean, errorCode: WebsocketErrorCode, reason: String) {
        realm_wrapper.realm_sync_socket_websocket_closed(nativePointer.cptr(), wasClean, errorCode.asNativeEnum, reason)
    }

    @Suppress("LongParameterList")
    actual fun realm_app_config_new(
        appId: String,
        networkTransport: RealmNetworkTransportPointer,
        baseUrl: String?,
        connectionParams: SyncConnectionParams
    ): RealmAppConfigurationPointer {
        val appConfig = realm_wrapper.realm_app_config_new(appId, networkTransport.cptr())
        baseUrl?.let { realm_wrapper.realm_app_config_set_base_url(appConfig, it) }

        // Sync Connection Parameters
        realm_wrapper.realm_app_config_set_sdk(appConfig, connectionParams.sdkName)
        realm_wrapper.realm_app_config_set_sdk_version(appConfig, connectionParams.sdkVersion)
        realm_wrapper.realm_app_config_set_platform_version(appConfig, connectionParams.platformVersion)
        realm_wrapper.realm_app_config_set_device_name(appConfig, connectionParams.device)
        realm_wrapper.realm_app_config_set_device_version(appConfig, connectionParams.deviceVersion)
        realm_wrapper.realm_app_config_set_framework_name(appConfig, connectionParams.framework)
        realm_wrapper.realm_app_config_set_framework_version(appConfig, connectionParams.frameworkVersion)
        realm_wrapper.realm_app_config_set_bundle_id(appConfig, connectionParams.bundleId)

        return CPointerWrapper(appConfig)
    }

    actual fun realm_app_config_set_base_url(appConfig: RealmAppConfigurationPointer, baseUrl: String) {
        realm_wrapper.realm_app_config_set_base_url(appConfig.cptr(), baseUrl)
    }

    actual fun realm_app_credentials_new_anonymous(reuseExisting: Boolean): RealmCredentialsPointer {
        return CPointerWrapper(realm_wrapper.realm_app_credentials_new_anonymous(reuseExisting))
    }

    actual fun realm_app_credentials_new_email_password(
        username: String,
        password: String
    ): RealmCredentialsPointer {
        memScoped {
            val realmStringPassword = password.toRString(this)
            return CPointerWrapper(
                realm_wrapper.realm_app_credentials_new_email_password(
                    username,
                    realmStringPassword
                )
            )
        }
    }

    actual fun realm_app_credentials_new_api_key(key: String): RealmCredentialsPointer {
        memScoped {
            return CPointerWrapper(realm_wrapper.realm_app_credentials_new_api_key(key))
        }
    }

    actual fun realm_app_credentials_new_apple(idToken: String): RealmCredentialsPointer {
        memScoped {
            return CPointerWrapper(realm_wrapper.realm_app_credentials_new_apple(idToken))
        }
    }

    actual fun realm_app_credentials_new_facebook(accessToken: String): RealmCredentialsPointer {
        memScoped {
            return CPointerWrapper(realm_wrapper.realm_app_credentials_new_facebook(accessToken))
        }
    }

    actual fun realm_app_credentials_new_google_id_token(idToken: String): RealmCredentialsPointer {
        memScoped {
            return CPointerWrapper(realm_wrapper.realm_app_credentials_new_google_id_token(idToken))
        }
    }

    actual fun realm_app_credentials_new_google_auth_code(authCode: String): RealmCredentialsPointer {
        memScoped {
            return CPointerWrapper(realm_wrapper.realm_app_credentials_new_google_auth_code(authCode))
        }
    }

    actual fun realm_app_credentials_new_jwt(jwtToken: String): RealmCredentialsPointer {
        memScoped {
            return CPointerWrapper(realm_wrapper.realm_app_credentials_new_jwt(jwtToken))
        }
    }

    actual fun realm_app_credentials_new_custom_function(serializedEjsonPayload: String): RealmCredentialsPointer {
        memScoped {
            return CPointerWrapper(realm_wrapper.realm_app_credentials_new_function(serializedEjsonPayload))
        }
    }

    actual fun realm_auth_credentials_get_provider(credentials: RealmCredentialsPointer): AuthProvider {
        return AuthProvider.of(realm_wrapper.realm_auth_credentials_get_provider(credentials.cptr()))
    }

    actual fun realm_user_get_access_token(user: RealmUserPointer): String {
        return realm_wrapper.realm_user_get_access_token(user.cptr()).safeKString()
    }

    actual fun realm_user_get_refresh_token(user: RealmUserPointer): String {
        return realm_wrapper.realm_user_get_refresh_token(user.cptr()).safeKString()
    }

    actual fun realm_user_get_device_id(user: RealmUserPointer): String {
        return realm_wrapper.realm_user_get_device_id(user.cptr()).safeKString()
    }

    actual fun realm_app_credentials_serialize_as_json(credentials: RealmCredentialsPointer): String {
        return realm_wrapper
            .realm_app_credentials_serialize_as_json(credentials.cptr())
            .safeKString("credentials")
    }

    actual fun realm_app_email_password_provider_client_register_email(
        app: RealmAppPointer,
        email: String,
        password: String,
        callback: AppCallback<Unit>
    ) {
        memScoped {
            checkedBooleanResult(
                realm_wrapper.realm_app_email_password_provider_client_register_email(
                    app.cptr(),
                    email,
                    password.toRString(this),
                    staticCFunction { userData, error ->
                        handleAppCallback(userData, error) { /* No-op, returns Unit */ }
                    },
                    StableRef.create(callback).asCPointer(),
                    staticCFunction { userData -> disposeUserData<AppCallback<Unit>>(userData) }
                )
            )
        }
    }
    actual fun realm_app_email_password_provider_client_confirm_user(
        app: RealmAppPointer,
        token: String,
        tokenId: String,
        callback: AppCallback<Unit>
    ) {
        memScoped {
            checkedBooleanResult(
                realm_wrapper.realm_app_email_password_provider_client_confirm_user(
                    app.cptr(),
                    token,
                    tokenId,
                    staticCFunction { userData, error ->
                        handleAppCallback(userData, error) { /* No-op, returns Unit */ }
                    },
                    StableRef.create(callback).asCPointer(),
                    staticCFunction { userData -> disposeUserData<AppCallback<Unit>>(userData) }
                )
            )
        }
    }

    actual fun realm_app_email_password_provider_client_resend_confirmation_email(
        app: RealmAppPointer,
        email: String,
        callback: AppCallback<Unit>
    ) {
        memScoped {
            checkedBooleanResult(
                realm_wrapper.realm_app_email_password_provider_client_resend_confirmation_email(
                    app.cptr(),
                    email,
                    staticCFunction { userData, error ->
                        handleAppCallback(userData, error) { /* No-op, returns Unit */ }
                    },
                    StableRef.create(callback).asCPointer(),
                    staticCFunction { userData -> disposeUserData<AppCallback<Unit>>(userData) }
                )
            )
        }
    }

    actual fun realm_app_email_password_provider_client_retry_custom_confirmation(
        app: RealmAppPointer,
        email: String,
        callback: AppCallback<Unit>
    ) {
        memScoped {
            checkedBooleanResult(
                realm_wrapper.realm_app_email_password_provider_client_retry_custom_confirmation(
                    app.cptr(),
                    email,
                    staticCFunction { userData, error ->
                        handleAppCallback(userData, error) { /* No-op, returns Unit */ }
                    },
                    StableRef.create(callback).asCPointer(),
                    staticCFunction { userData -> disposeUserData<AppCallback<Unit>>(userData) }
                )
            )
        }
    }

    actual fun realm_app_email_password_provider_client_send_reset_password_email(
        app: RealmAppPointer,
        email: String,
        callback: AppCallback<Unit>
    ) {
        memScoped {
            checkedBooleanResult(
                realm_wrapper.realm_app_email_password_provider_client_send_reset_password_email(
                    app.cptr(),
                    email,
                    staticCFunction { userData, error ->
                        handleAppCallback(userData, error) { /* No-op, returns Unit */ }
                    },
                    StableRef.create(callback).asCPointer(),
                    staticCFunction { userData -> disposeUserData<AppCallback<Unit>>(userData) }
                )
            )
        }
    }

    actual fun realm_app_email_password_provider_client_reset_password(
        app: RealmAppPointer,
        token: String,
        tokenId: String,
        newPassword: String,
        callback: AppCallback<Unit>
    ) {
        memScoped {
            checkedBooleanResult(
                realm_wrapper.realm_app_email_password_provider_client_reset_password(
                    app.cptr(),
                    newPassword.toRString(this),
                    token,
                    tokenId,
                    staticCFunction { userData, error ->
                        handleAppCallback(userData, error) { /* No-op, returns Unit */ }
                    },
                    StableRef.create(callback).asCPointer(),
                    staticCFunction { userData -> disposeUserData<AppCallback<Unit>>(userData) }
                )
            )
        }
    }

    actual fun realm_app_call_function(
        app: RealmAppPointer,
        user: RealmUserPointer,
        name: String,
        serializedEjsonArgs: String,
        callback: AppCallback<String>
    ) {
        realm_wrapper.realm_app_call_function(
            app.cptr(),
            user.cptr(),
            name,
            serializedEjsonArgs,
            null,
            staticCFunction { userData: CPointer<out CPointed>?, data: CPointer<ByteVarOf<Byte>>?, error: CPointer<realm_app_error_t>? ->
                handleAppCallback(userData, error) {
                    data.safeKString()
                }
            },
            StableRef.create(callback).asCPointer(),
            staticCFunction { userData -> disposeUserData<AppCallback<String>>(userData) }
        )
    }

    actual fun realm_app_call_reset_password_function(
        app: RealmAppPointer,
        email: String,
        newPassword: String,
        serializedEjsonPayload: String,
        callback: AppCallback<Unit>
    ) {
        memScoped {
            checkedBooleanResult(
                realm_wrapper.realm_app_email_password_provider_client_call_reset_password_function(
                    app.cptr(),
                    email,
                    newPassword.toRString(this),
                    serializedEjsonPayload,
                    staticCFunction { userData, error ->
                        handleAppCallback(userData, error) { /* No-op, returns Unit */ }
                    },
                    StableRef.create(callback).asCPointer(),
                    staticCFunction { userData -> disposeUserData<AppCallback<Unit>>(userData) }
                )
            )
        }
    }

    actual fun realm_sync_config_new(
        user: RealmUserPointer,
        partition: String
    ): RealmSyncConfigurationPointer {
        return CPointerWrapper<RealmSyncConfigT>(realm_wrapper.realm_sync_config_new(user.cptr(), partition)).also { ptr ->
            // Stop the session immediately when the Realm is closed, so the lifecycle of the
            // Sync Client thread is manageable.
            realm_wrapper.realm_sync_config_set_session_stop_policy(ptr.cptr(), realm_sync_session_stop_policy_e.RLM_SYNC_SESSION_STOP_POLICY_IMMEDIATELY)
        }
    }

    actual fun realm_app_sync_client_reconnect(app: RealmAppPointer) {
        realm_wrapper.realm_app_sync_client_reconnect(app.cptr())
    }
    actual fun realm_app_sync_client_has_sessions(app: RealmAppPointer): Boolean {
        return realm_wrapper.realm_app_sync_client_has_sessions(app.cptr())
    }

    actual fun realm_app_sync_client_wait_for_sessions_to_terminate(app: RealmAppPointer) {
        realm_wrapper.realm_app_sync_client_wait_for_sessions_to_terminate(app.cptr())
    }

    actual fun realm_config_set_sync_config(realmConfiguration: RealmConfigurationPointer, syncConfiguration: RealmSyncConfigurationPointer) {
        realm_wrapper.realm_config_set_sync_config(realmConfiguration.cptr(), syncConfiguration.cptr())
    }

    actual fun realm_flx_sync_config_new(user: RealmUserPointer): RealmSyncConfigurationPointer {
        return CPointerWrapper(realm_wrapper.realm_flx_sync_config_new((user.cptr())))
    }

    actual fun realm_sync_subscription_id(subscription: RealmSubscriptionPointer): ObjectId {
        return ObjectId(realm_wrapper.realm_sync_subscription_id(subscription.cptr()).getBytes())
    }

    actual fun realm_sync_subscription_name(subscription: RealmSubscriptionPointer): String? {
        return realm_wrapper.realm_sync_subscription_name(subscription.cptr()).useContents {
            this.toNullableKotlinString()
        }
    }

    actual fun realm_sync_subscription_object_class_name(subscription: RealmSubscriptionPointer): String {
        return realm_wrapper.realm_sync_subscription_object_class_name(subscription.cptr()).useContents {
            this.toKotlinString()
        }
    }

    actual fun realm_sync_subscription_query_string(subscription: RealmSubscriptionPointer): String {
        return realm_wrapper.realm_sync_subscription_query_string(subscription.cptr()).useContents {
            this.toKotlinString()
        }
    }

    actual fun realm_sync_subscription_created_at(subscription: RealmSubscriptionPointer): Timestamp {
        return realm_wrapper.realm_sync_subscription_created_at(subscription.cptr()).useContents {
            TimestampImpl(this.seconds, this.nanoseconds)
        }
    }

    actual fun realm_sync_subscription_updated_at(subscription: RealmSubscriptionPointer): Timestamp {
        return realm_wrapper.realm_sync_subscription_updated_at(subscription.cptr()).useContents {
            TimestampImpl(this.seconds, this.nanoseconds)
        }
    }

    actual fun realm_sync_get_latest_subscriptionset(realm: RealmPointer): RealmSubscriptionSetPointer {
        return CPointerWrapper(realm_wrapper.realm_sync_get_latest_subscription_set(realm.cptr()))
    }

    actual fun realm_sync_on_subscriptionset_state_change_async(
        subscriptionSet: RealmSubscriptionSetPointer,
        destinationState: CoreSubscriptionSetState,
        callback: SubscriptionSetCallback
    ) {
        realm_wrapper.realm_sync_on_subscription_set_state_change_async(
            subscriptionSet.cptr(),
            destinationState.nativeValue,
            staticCFunction<COpaquePointer?, realm_flx_sync_subscription_set_state_e, Unit> { userData, state ->
                val callback = safeUserData<SubscriptionSetCallback>(userData)
                callback.onChange(CoreSubscriptionSetState.of(state))
            },
            StableRef.create(callback).asCPointer(),
            staticCFunction { userdata ->
                disposeUserData<(SubscriptionSetCallback) -> Unit>(userdata)
            }
        )
    }

    actual fun realm_sync_subscriptionset_version(subscriptionSet: RealmBaseSubscriptionSetPointer): Long {
        return realm_wrapper.realm_sync_subscription_set_version(subscriptionSet.cptr())
    }

    actual fun realm_sync_subscriptionset_state(subscriptionSet: RealmBaseSubscriptionSetPointer): CoreSubscriptionSetState {
        val value: realm_flx_sync_subscription_set_state_e =
            realm_wrapper.realm_sync_subscription_set_state(subscriptionSet.cptr())
        return CoreSubscriptionSetState.of(value)
    }

    actual fun realm_sync_subscriptionset_error_str(subscriptionSet: RealmBaseSubscriptionSetPointer): String? {
        return realm_wrapper.realm_sync_subscription_set_error_str(subscriptionSet.cptr())?.toKString()
    }

    actual fun realm_sync_subscriptionset_size(subscriptionSet: RealmBaseSubscriptionSetPointer): Long {
        return realm_wrapper.realm_sync_subscription_set_size(subscriptionSet.cptr()).toLong()
    }

    actual fun realm_sync_subscription_at(
        subscriptionSet: RealmBaseSubscriptionSetPointer,
        index: Long
    ): RealmSubscriptionPointer {
        return CPointerWrapper(realm_wrapper.realm_sync_subscription_at(subscriptionSet.cptr(), index.toULong()))
    }

    actual fun realm_sync_find_subscription_by_name(
        subscriptionSet: RealmBaseSubscriptionSetPointer,
        name: String
    ): RealmSubscriptionPointer? {
        val ptr = realm_wrapper.realm_sync_find_subscription_by_name(subscriptionSet.cptr(), name)
        return nativePointerOrNull(ptr)
    }

    actual fun realm_sync_find_subscription_by_query(
        subscriptionSet: RealmBaseSubscriptionSetPointer,
        query: RealmQueryPointer
    ): RealmSubscriptionPointer? {
        val ptr = realm_wrapper.realm_sync_find_subscription_by_query(subscriptionSet.cptr(), query.cptr())
        return nativePointerOrNull(ptr)
    }

    actual fun realm_sync_subscriptionset_refresh(subscriptionSet: RealmSubscriptionSetPointer): Boolean {
        return realm_wrapper.realm_sync_subscription_set_refresh(subscriptionSet.cptr())
    }

    actual fun realm_sync_make_subscriptionset_mutable(
        subscriptionSet: RealmSubscriptionSetPointer
    ): RealmMutableSubscriptionSetPointer {
        return CPointerWrapper(
            realm_wrapper.realm_sync_make_subscription_set_mutable(subscriptionSet.cptr()),
            managed = false
        )
    }

    actual fun realm_sync_subscriptionset_clear(
        mutableSubscriptionSet: RealmMutableSubscriptionSetPointer
    ): Boolean {
        val erased = realm_wrapper.realm_sync_subscription_set_size(mutableSubscriptionSet.cptr()).toLong() > 0
        checkedBooleanResult(
            realm_wrapper.realm_sync_subscription_set_clear(mutableSubscriptionSet.cptr())
        )
        return erased
    }

    actual fun realm_sync_subscriptionset_insert_or_assign(
        mutatableSubscriptionSet: RealmMutableSubscriptionSetPointer,
        query: RealmQueryPointer,
        name: String?
    ): Pair<RealmSubscriptionPointer, Boolean> {
        memScoped {
            val outIndex = alloc<size_tVar>()
            val outInserted = alloc<BooleanVar>()
            realm_wrapper.realm_sync_subscription_set_insert_or_assign_query(
                mutatableSubscriptionSet.cptr(),
                query.cptr(),
                name,
                outIndex.ptr,
                outInserted.ptr
            )
            return Pair(
                realm_sync_subscription_at(
                    mutatableSubscriptionSet as RealmSubscriptionSetPointer,
                    outIndex.value.toLong()
                ),
                outInserted.value
            )
        }
    }

    actual fun realm_sync_subscriptionset_erase_by_name(
        mutableSubscriptionSet: RealmMutableSubscriptionSetPointer,
        name: String
    ): Boolean {
        memScoped {
            val erased = alloc<BooleanVar>()
            checkedBooleanResult(
                realm_wrapper.realm_sync_subscription_set_erase_by_name(
                    mutableSubscriptionSet.cptr(),
                    name,
                    erased.ptr
                )
            )
            return erased.value
        }
    }

    actual fun realm_sync_subscriptionset_erase_by_query(
        mutableSubscriptionSet: RealmMutableSubscriptionSetPointer,
        query: RealmQueryPointer
    ): Boolean {
        memScoped {
            val erased = alloc<BooleanVar>()
            checkedBooleanResult(
                realm_wrapper.realm_sync_subscription_set_erase_by_query(
                    mutableSubscriptionSet.cptr(),
                    query.cptr(),
                    erased.ptr
                )
            )
            return erased.value
        }
    }

    actual fun realm_sync_subscriptionset_erase_by_id(
        mutableSubscriptionSet: RealmMutableSubscriptionSetPointer,
        sub: RealmSubscriptionPointer
    ): Boolean {
        memScoped {
            val id = realm_wrapper.realm_sync_subscription_id(sub.cptr())
            val erased = alloc<BooleanVar>()
            checkedBooleanResult(
                realm_wrapper.realm_sync_subscription_set_erase_by_id(
                    mutableSubscriptionSet.cptr(),
                    id,
                    erased.ptr
                )
            )
            return erased.value
        }
    }

    actual fun realm_sync_subscriptionset_commit(
        mutableSubscriptionSet: RealmMutableSubscriptionSetPointer
    ): RealmSubscriptionSetPointer {
        return CPointerWrapper(realm_wrapper.realm_sync_subscription_set_commit(mutableSubscriptionSet.cptr()))
    }

    /**
     * C-API functions for queries receive a pointer to one or more 'realm_query_arg_t' query
     * arguments. In turn, said arguments contain individual values or lists of values (in
     * combination with the 'is_list' flag) in order to support predicates like
     *
     * "fruit IN {'apple', 'orange'}"
     *
     * which is a statement equivalent to
     *
     * "fruit == 'apple' || fruit == 'orange'"
     *
     * See https://github.com/realm/realm-core/issues/4266 for more info.
     */
    private fun Array<RealmValue>.toQueryArgs(memScope: MemScope): CPointer<realm_query_arg_t> {
        with(memScope) {
            val cArgs: CPointer<realm_query_arg_t> = allocArray<realm_query_arg_t>(this@toQueryArgs.size)
            this@toQueryArgs.mapIndexed { i, arg: RealmValue ->
                cArgs[i].apply {
                    this.nb_args = 1.toULong()
                    this.is_list = false
                    this.arg = arg.value.ptr
                }
            }
            return cArgs
        }
    }

    private fun <T : CapiT> nativePointerOrNull(ptr: CPointer<*>?, managed: Boolean = true): NativePointer<T>? {
        return if (ptr != null) {
            CPointerWrapper(ptr, managed)
        } else {
            null
        }
    }

    private fun MemScope.classInfo(
        realm: RealmPointer,
        table: String
    ): realm_class_info_t {
        val found = alloc<BooleanVar>()
        val classInfo = alloc<realm_class_info_t>()
        checkedBooleanResult(
            realm_wrapper.realm_find_class(
                realm.cptr(),
                table,
                found.ptr,
                classInfo.ptr
            )
        )
        return classInfo
    }

    private fun MemScope.propertyInfo(
        realm: RealmPointer,
        classKey: ClassKey,
        col: String
    ): realm_property_info_t {
        val found = alloc<BooleanVar>()
        val propertyInfo = alloc<realm_property_info_t>()
        checkedBooleanResult(
            realm_find_property(
                realm.cptr(),
                classKey.key.toUInt(),
                col,
                found.ptr,
                propertyInfo.ptr
            )
        )
        return propertyInfo
    }

    private fun CPointer<ByteVar>?.safeKString(identifier: String? = null): String {
        return this?.toKString()
            ?: throw NullPointerException(identifier?.let { "'$identifier' shouldn't be null." })
    }

    private fun <R> handleAppCallback(
        userData: COpaquePointer?,
        error: CPointer<realm_app_error_t>?,
        getValue: () -> R
    ) {
        val userDataCallback = safeUserData<AppCallback<R>>(userData)
        if (error == null) {
            userDataCallback.onSuccess(getValue())
        } else {
            val err: realm_app_error_t = error.pointed
            val ex = AppError.newInstance(
                err.categories.toInt(),
                err.error.value.toInt(),
                err.http_status_code,
                err.message?.toKString(),
                err.link_to_server_logs?.toKString()
            )
            userDataCallback.onError(ex)
        }
    }

    private val newRequestLambda = staticCFunction<COpaquePointer?,
        CValue<realm_http_request_t>,
        COpaquePointer?,
        Unit>
    { userdata, request, requestContext ->
        safeUserData<NetworkTransport>(userdata).let { networkTransport ->
            request.useContents { // this : realm_http_request_t ->
                val headerMap = mutableMapOf<String, String>()
                for (i in 0 until num_headers.toInt()) {
                    headers?.get(i)?.let { header ->
                        headerMap[header.name!!.toKString()] = header.value!!.toKString()
                    } ?: error("Header at index $i within range ${num_headers.toInt()} should not be null")
                }

                networkTransport.sendRequest(
                    method = when (method) {
                        realm_http_request_method.RLM_HTTP_REQUEST_METHOD_GET -> NetworkTransport.GET
                        realm_http_request_method.RLM_HTTP_REQUEST_METHOD_POST -> NetworkTransport.POST
                        realm_http_request_method.RLM_HTTP_REQUEST_METHOD_PATCH -> NetworkTransport.PATCH
                        realm_http_request_method.RLM_HTTP_REQUEST_METHOD_PUT -> NetworkTransport.PUT
                        realm_http_request_method.RLM_HTTP_REQUEST_METHOD_DELETE -> NetworkTransport.DELETE
                        else -> error("Unknown method: $method")
                    },
                    url = url!!.toKString(),
                    headers = headerMap,
                    body = body!!.toKString()
                ) { response: Response ->
                    memScoped {
                        val headersSize = response.headers.entries.size
                        val cResponseHeaders =
                            allocArray<realm_http_header_t>(headersSize)

                        response.headers.entries.forEachIndexed { i, entry ->
                            cResponseHeaders[i].let { header ->
                                header.name = entry.key.cstr.getPointer(memScope)
                                header.value = entry.value.cstr.getPointer(memScope)
                            }
                        }

                        val cResponse =
                            alloc<realm_http_response_t> {
                                body = response.body.cstr.getPointer(memScope)
                                body_size = response.body.cstr.getBytes().size.toULong()
                                custom_status_code = response.customResponseCode
                                status_code = response.httpResponseCode
                                num_headers = response.headers.entries.size.toULong()
                                headers = cResponseHeaders
                            }
                        realm_wrapper.realm_http_transport_complete_request(
                            requestContext,
                            cResponse.ptr
                        )
                    }
                }
            }
        }
    }

    interface Scheduler {
        fun notify(work_queue: CPointer<realm_work_queue_t>?)
    }

    class SingleThreadDispatcherScheduler(
        val threadId: ULong,
        dispatcher: CoroutineDispatcher
    ) : Scheduler {
        private val scope: CoroutineScope = CoroutineScope(dispatcher)
        val ref: CPointer<out CPointed> = StableRef.create(this).asCPointer()
        private lateinit var scheduler: CPointer<realm_scheduler_t>
        private val schedulerLock = SynchronizableObject()
        private val dispatcherLock = SynchronizableObject()
        private var cancelled = false
        private var dispatcherClosing = false

        fun setScheduler(scheduler: CPointer<realm_scheduler_t>) {
            this.scheduler = scheduler
        }

        override fun notify(work_queue: CPointer<realm_work_queue_t>?) {
            // Use a lock as a work-around for https://github.com/realm/realm-kotlin/issues/1608
            //
            // As the Core listeners are separated from Coroutines, there is a chance
            // that we have closed the Kotlin dispatcher and scheduler while Core is in the
            // process of sending notifications. If this happens we might end up in this
            // `notify` method with the dispatcher and scheduler being closed.
            //
            // As the ClosableDispatcher does not expose a `isClosed` state, it means
            // there is no way for us to detect if it is safe to launch a task using
            // the current coroutine APIs.
            //
            // Ass a work-around we use the `canceled` flag that is being set when the Scheduler
            // is being released. This should be safe as we are only closing the dispatcher when
            // releasing the scheduler. See [io.realm.kotlin.internal.util.LiveRealmContext] for
            // the logic around this.
            //
            // Note, JVM and Native behave differently on this. See this issue for more
            // details: https://github.com/Kotlin/kotlinx.coroutines/issues/3993
            dispatcherLock.withLock {
                if (!dispatcherClosing) {
                    scope.launch {
                        try {
                            printlntid("on dispatcher")
                            schedulerLock.withLock {
                                if (!cancelled) {
                                    realm_wrapper.realm_scheduler_perform_work(work_queue)
                                }
                            }
                        } catch (e: Exception) {
                            // Should never happen, but is included for development to get some indicators
                            // on errors instead of silent crashes.
                            e.printStackTrace()
                        }
                    }
                }
            }
        }

        fun cancel() {
            dispatcherLock.withLock {
                dispatcherClosing = true
            }
            schedulerLock.withLock {
                cancelled = true
            }
        }
    }
}

private typealias WebsocketFunctionHandlerCallback = (Boolean, WebsocketCallbackResult, String) -> Unit

fun realm_value_t.asByteArray(): ByteArray {
    if (this.type != realm_value_type.RLM_TYPE_BINARY) {
        error("Value is not of type ByteArray: $this.type")
    }

    val size = this.binary.size.toInt()
    return requireNotNull(this.binary.data).readBytes(size)
}

fun realm_value_t.asTimestamp(): Timestamp {
    if (this.type != realm_value_type.RLM_TYPE_TIMESTAMP) {
        error("Value is not of type Timestamp: $this.type")
    }
    return TimestampImpl(this.timestamp.seconds, this.timestamp.nanoseconds)
}

fun realm_value_t.asLink(): Link {
    if (this.type != realm_value_type.RLM_TYPE_LINK) {
        error("Value is not of type link: $this.type")
    }
    return Link(ClassKey(this.link.target_table.toLong()), this.link.target)
}

private fun BsonObjectId.realm_object_id_t(): CValue<realm_object_id_t> {
    return cValue {
        memScoped {
            this@realm_object_id_t.toByteArray().usePinned {
                memcpy(bytes.getPointer(memScope), it.addressOf(0), OBJECT_ID_BYTES_SIZE.toULong())
            }
        }
    }
}

private inline fun <reified T : Any> stableUserData(userdata: COpaquePointer?) =
    userdata?.asStableRef<T>()
        ?: error("User data (${T::class.simpleName}) should never be null")

private inline fun <reified T : Any> safeUserData(userdata: COpaquePointer?) =
    stableUserData<T>(userdata).get()

private inline fun <reified T : Any> disposeUserData(userdata: COpaquePointer?) {
    stableUserData<T>(userdata).dispose()
}

// Development debugging methods
// TODO Consider consolidating into platform abstract methods!?
// private inline fun printlntid(s: String) = printlnWithTid(s)
private inline fun printlntid(s: String) = Unit

private fun printlnWithTid(s: String) {
    // Don't try to optimize. Putting tid() call directly in formatted string causes crashes
    // (probably some compiler optimizations that causes references to be collected to early)
    val tid = tid()
    println("<" + tid.toString() + "> $s")
}

private fun tid(): ULong {
    memScoped {
        initRuntimeIfNeeded()
        val tidVar = alloc<ULongVar>()
        pthread_threadid_np(null, tidVar.ptr).ensureUnixCallResult("pthread_threadid_np")
        return tidVar.value
    }
}

private fun getUnixError() = strerror(posix_errno())!!.toKString()
private inline fun Int.ensureUnixCallResult(s: String): Int {
    if (this != 0) {
        throw Error("$s ${getUnixError()}")
    }
    return this
}<|MERGE_RESOLUTION|>--- conflicted
+++ resolved
@@ -54,6 +54,7 @@
 import kotlinx.cinterop.CPointerVarOf
 import kotlinx.cinterop.CValue
 import kotlinx.cinterop.CVariable
+import kotlinx.cinterop.ExperimentalForeignApi
 import kotlinx.cinterop.LongVar
 import kotlinx.cinterop.MemScope
 import kotlinx.cinterop.StableRef
@@ -268,6 +269,7 @@
     set(memScope, this@toRString)
 }
 
+@OptIn(ExperimentalForeignApi::class)
 @Suppress("LargeClass", "FunctionNaming")
 actual object RealmInterop {
 
@@ -2792,16 +2794,9 @@
         return CPointerWrapper(
             realm_wrapper.realm_sync_session_register_progress_notifier(
                 syncSession.cptr(),
-<<<<<<< HEAD
-                staticCFunction<COpaquePointer?, ULong, ULong, Double, Unit> { userData, transferred_bytes, total_bytes, progress_estimate ->
+                staticCFunction<COpaquePointer?, ULong, ULong, Double, Unit> { userData, _, _, progress_estimate ->
                     safeUserData<ProgressCallback>(userData).run {
-                        onChange(transferred_bytes.toLong(), total_bytes.toLong(), progress_estimate)
-=======
-                staticCFunction<COpaquePointer?, ULong, ULong, Double, Unit> { userData, transferred_bytes, total_bytes, _ ->
-                    safeUserData<ProgressCallback>(userData).run {
-                        // TODO Progress ignored until https://github.com/realm/realm-kotlin/pull/1575
-                        onChange(transferred_bytes.toLong(), total_bytes.toLong())
->>>>>>> 52ad45b1
+                        onChange(progress_estimate)
                     }
                 },
                 direction.nativeValue,
