--- conflicted
+++ resolved
@@ -2028,11 +2028,7 @@
                 deletions,
                 insertions,
                 modifications,
-<<<<<<< HEAD
                 collectionWasDeleted.ptr,
-=======
-                collectionWasDeleted.ptr
->>>>>>> b77ebc1c
             )
             val deletionStructs = allocArray<realm_value_t>(deletions[0].toInt())
             val insertionStructs = allocArray<realm_value_t>(insertions[0].toInt())
@@ -2046,11 +2042,7 @@
                 insertions,
                 modificationStructs,
                 modifications,
-<<<<<<< HEAD
                 collectionWasCleared.ptr,
-=======
-                collectionWasCleared.ptr
->>>>>>> b77ebc1c
             )
 
             val deletedKeys = (0 until deletions[0].toInt()).map {
