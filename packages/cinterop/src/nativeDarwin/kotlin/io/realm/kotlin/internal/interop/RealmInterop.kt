--- conflicted
+++ resolved
@@ -162,7 +162,7 @@
 class CPointerWrapper<T : CapiT>(ptr: CPointer<out CPointed>?, managed: Boolean = true) : NativePointer<T> {
     private val released: AtomicBoolean = atomic(false)
     private val _ptr = checkedPointerResult(ptr)
-    internal val ptr: CPointer<out CPointed>?
+    val ptr: CPointer<out CPointed>?
         get() {
             return if (!released.value) {
                 _ptr
@@ -1044,101 +1044,10 @@
         }
     }
 
-<<<<<<< HEAD
-=======
     actual fun realm_set_is_valid(set: RealmSetPointer): Boolean {
         return realm_wrapper.realm_set_is_valid(set.cptr())
     }
 
-    @Suppress("ComplexMethod", "LongMethod")
-    private fun MemScope.to_realm_value(realmValue: RealmValue) = cValue<realm_value_t> {
-        val value = realmValue.value
-        when (value) {
-            null -> {
-                type = realm_value_type.RLM_TYPE_NULL
-            }
-            is Long -> {
-                type = realm_value_type.RLM_TYPE_INT
-                integer = value as Long
-            }
-            is Boolean -> {
-                type = realm_value_type.RLM_TYPE_BOOL
-                boolean = value as Boolean
-            }
-            is String -> {
-                type = realm_value_type.RLM_TYPE_STRING
-                string.set(this@to_realm_value, value as String)
-            }
-            is Float -> {
-                type = realm_value_type.RLM_TYPE_FLOAT
-                fnum = value as Float
-            }
-            is Double -> {
-                type = realm_value_type.RLM_TYPE_DOUBLE
-                dnum = value as Double
-            }
-            is Timestamp -> {
-                type = realm_value_type.RLM_TYPE_TIMESTAMP
-                timestamp.apply {
-                    seconds = value.seconds
-                    nanoseconds = value.nanoSeconds
-                }
-            }
-            is ObjectId -> {
-                type = realm_value_type.RLM_TYPE_OBJECT_ID
-                object_id.apply {
-                    val objectIdBytes = value.toByteArray()
-                    (0 until OBJECT_ID_BYTES_SIZE).map {
-                        bytes[it] = objectIdBytes[it].toUByte()
-                    }
-                }
-            }
-            is UUIDWrapper -> {
-                type = realm_value_type.RLM_TYPE_UUID
-                uuid.apply {
-                    value.bytes.usePinned {
-                        memcpy(
-                            bytes.getPointer(memScope),
-                            it.addressOf(0),
-                            UUID_BYTES_SIZE.toULong()
-                        )
-                    }
-                }
-            }
-            is RealmObjectInterop -> {
-                type = realm_value_type.RLM_TYPE_LINK
-                val nativePointer =
-                    value.objectPointer
-                realm_wrapper.realm_object_as_link(nativePointer?.cptr()).useContents {
-                    link.apply {
-                        target_table = this@useContents.target_table
-                        target = this@useContents.target
-                    }
-                }
-            }
-            is Link -> {
-                type = realm_value_type.RLM_TYPE_LINK
-                link.target_table = value.classKey.key.toUInt()
-                link.target = value.objKey
-            }
-            is ByteArray -> {
-                type = realm_value_type.RLM_TYPE_BINARY
-                binary.apply {
-                    data = allocArray(value.size)
-                    value.forEachIndexed { index, byte ->
-                        data?.set(index, byte.toUByte())
-                    }
-                    size = value.size.toULong()
-                }
-            }
-            //    RLM_TYPE_DECIMAL128,
-            else -> {
-                TODO("Unsupported type for to_realm_value `${value!!::class.simpleName}`")
-            }
-        }
-    }
-
->>>>>>> 6cc4f1c4
     actual fun realm_query_parse(
         realm: RealmPointer,
         classKey: ClassKey,
