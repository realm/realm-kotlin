--- conflicted
+++ resolved
@@ -1608,11 +1608,7 @@
         syncClientConfig: RealmSyncClientConfigurationPointer,
         basePath: String
     ): RealmAppPointer {
-<<<<<<< HEAD
-        return CPointerWrapper(realm_wrapper.realm_app_create(appConfig.cptr(), syncClientConfig.cptr()), managed = false)
-=======
         return CPointerWrapper(realm_wrapper.realm_app_create(appConfig.cptr(), syncClientConfig.cptr()), managed = true)
->>>>>>> 63a0aa35
     }
 
     actual fun realm_app_get_current_user(app: RealmAppPointer): RealmUserPointer? {
