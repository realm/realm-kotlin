/*
 * Copyright 2020 Realm Inc.
 *
 * Licensed under the Apache License, Version 2.0 (the "License");
 * you may not use this file except in compliance with the License.
 * You may obtain a copy of the License at
 *
 * http://www.apache.org/licenses/LICENSE-2.0
 *
 * Unless required by applicable law or agreed to in writing, software
 * distributed under the License is distributed on an "AS IS" BASIS,
 * WITHOUT WARRANTIES OR CONDITIONS OF ANY KIND, either express or implied.
 * See the License for the specific language governing permissions and
 * limitations under the License.
 */

package io.realm.test

import io.realm.internal.interop.ClassFlags
import io.realm.internal.interop.ClassInfo
import io.realm.internal.interop.CollectionType
import io.realm.internal.interop.PropertyFlags
import io.realm.internal.interop.PropertyInfo
import io.realm.internal.interop.PropertyType
import io.realm.internal.interop.RealmInterop
import io.realm.internal.interop.SchemaMode
import io.realm.internal.interop.SchemaValidationMode
import io.realm.internal.interop.coreErrorAsThrowable
import io.realm.internal.interop.set
import io.realm.internal.interop.toKString
import kotlinx.cinterop.BooleanVar
import kotlinx.cinterop.CPointer
import kotlinx.cinterop.CPointerVarOf
import kotlinx.cinterop.MemScope
import kotlinx.cinterop.alloc
import kotlinx.cinterop.allocArray
import kotlinx.cinterop.cValue
import kotlinx.cinterop.cValuesOf
import kotlinx.cinterop.cstr
import kotlinx.cinterop.get
import kotlinx.cinterop.memScoped
import kotlinx.cinterop.ptr
import kotlinx.cinterop.readBytes
import kotlinx.cinterop.toKString
import kotlinx.cinterop.useContents
import kotlinx.cinterop.value
import realm_wrapper.RLM_CLASS_NORMAL
import realm_wrapper.RLM_COLLECTION_TYPE_NONE
import realm_wrapper.RLM_PROPERTY_NORMAL
import realm_wrapper.RLM_PROPERTY_TYPE_INT
import realm_wrapper.realm_class_info_t
import realm_wrapper.realm_config_new
import realm_wrapper.realm_config_set_path
import realm_wrapper.realm_config_set_schema
import realm_wrapper.realm_config_set_schema_mode
import realm_wrapper.realm_config_set_schema_version
import realm_wrapper.realm_error_t
import realm_wrapper.realm_find_class
import realm_wrapper.realm_get_last_error
import realm_wrapper.realm_get_library_version
import realm_wrapper.realm_get_num_classes
import realm_wrapper.realm_get_schema
import realm_wrapper.realm_open
import realm_wrapper.realm_property_info_t
import realm_wrapper.realm_schema_mode_e
import realm_wrapper.realm_schema_new
import realm_wrapper.realm_schema_t
import realm_wrapper.realm_schema_validate
import realm_wrapper.realm_string_t
import realm_wrapper.realm_t
import kotlin.test.Test
import kotlin.test.assertEquals
import kotlin.test.assertFalse
import kotlin.test.assertNotNull
import kotlin.test.assertNull
import kotlin.test.assertTrue

// Direct tests of the 'cinterop' low level C-API wrapper for Darwin platforms.
// These test are not thought as being exhaustive, but is more to provide a playground for
// experiments and maybe more relevant for reproduction of C-API issues.
class CinteropTest {

    @Test
    fun version() {
<<<<<<< HEAD
        assertEquals("11.9.0", realm_get_library_version()!!.toKString())
=======
        assertEquals("11.10.0", realm_get_library_version()!!.toKString())
>>>>>>> 0b7c1d04
    }

    @Test
    fun cinterop_cinterop() {
        memScoped {
            val prop_1_1 = alloc<realm_property_info_t>().apply {
                // All strings need to be initialized
                name = "int".cstr.ptr
                public_name = "".cstr.ptr
                link_target = "".cstr.ptr
                link_origin_property_name = "".cstr.ptr
                type = RLM_PROPERTY_TYPE_INT
                collection_type = RLM_COLLECTION_TYPE_NONE
                flags = RLM_PROPERTY_NORMAL.toInt()
            }

            val classes: CPointer<realm_class_info_t> = allocArray(1)
            classes[0].apply {
                name = "foo".cstr.ptr
                primary_key = "".cstr.ptr
                num_properties = 1.toULong()
                num_computed_properties = 0.toULong()
                flags = RLM_CLASS_NORMAL.toInt()
            }

            val classProperties: CPointer<CPointerVarOf<CPointer<realm_property_info_t>>> = cValuesOf(prop_1_1.ptr).ptr
            val realmSchemaNew = realm_schema_new(classes, 1.toULong(), classProperties)

            assertNoError()
            assertTrue(realm_schema_validate(realmSchemaNew, SchemaValidationMode.RLM_SCHEMA_VALIDATION_BASIC.nativeValue.toULong()))

            val config = realm_config_new()
            realm_config_set_path(config, "c_api_test.realm")
            realm_config_set_schema(config, realmSchemaNew)
            realm_config_set_schema_mode(config, realm_schema_mode_e.RLM_SCHEMA_MODE_AUTOMATIC)
            realm_config_set_schema_version(config, 1)

            val realm: CPointer<realm_t>? = realm_open(config)
            assertEquals(1U, realm_get_num_classes(realm))
            assertNotNull(realm)
            val schema: CPointer<realm_schema_t>? = realm_get_schema(realm)
            assertNotNull(schema)

            val found = alloc<BooleanVar>()
            val classInfo = alloc<realm_class_info_t>()
            val realmFindClass = realm_find_class(realm, "foo", found.ptr, classInfo.ptr)
            assertTrue(realmFindClass)
            assertTrue(found.value)
            assertEquals("foo", classInfo.name?.toKString())
            assertEquals(1UL, classInfo.num_properties)

            val propertyInfo = alloc<realm_property_info_t>()
            val realmFindProperty = realm_wrapper.realm_find_property(realm, classInfo.key, "int", found.ptr, propertyInfo.ptr)
            assertTrue(realmFindProperty)
            assertTrue(found.value)
            assertEquals("int", propertyInfo.name?.toKString())
        }
    }

    @Test
    fun cinterop_realmInterop() {
        val tables = listOf(
            ClassInfo(
                name = "foo",
                primaryKey = "",
                flags = ClassFlags.RLM_CLASS_NORMAL,
                numProperties = 1,
            ) to listOf(
                PropertyInfo(
                    name = "int",
                    type = PropertyType.RLM_PROPERTY_TYPE_INT,
                    collectionType = CollectionType.RLM_COLLECTION_TYPE_NONE,
                    flags = PropertyFlags.RLM_PROPERTY_NORMAL,
                )
            )
        )

        val schema = RealmInterop.realm_schema_new(tables)

        memScoped {
            val nativeConfig = RealmInterop.realm_config_new()

            RealmInterop.realm_config_set_path(nativeConfig, "default.realm")
            RealmInterop.realm_config_set_schema(nativeConfig, schema)
            RealmInterop.realm_config_set_schema_mode(nativeConfig, SchemaMode.RLM_SCHEMA_MODE_AUTOMATIC)
            RealmInterop.realm_config_set_schema_version(nativeConfig, 1)

            val realm = RealmInterop.realm_open(nativeConfig)
            assertEquals(1L, RealmInterop.realm_get_num_classes(realm))
        }
    }

    @Test
    fun realmStringSet_empty() {
        memScoped {
            val s = alloc<realm_string_t>()
            s.set(memScope, "")
            assertEquals(0UL, s.size)
            assertNotNull(s.data)
        }
    }

    @Test
    fun realmStringSet_string() {
        memScoped {
            val s = alloc<realm_string_t>()
            s.set(memScope, "Realm")
            val actualSize = s.size.toInt()
            assertEquals(5, actualSize)
            val data = s.data!!.readBytes(actualSize)
            assertTrue("Realm".encodeToByteArray(0, actualSize).contentEquals(data))
        }
    }

    @Test
    fun toKString_empty() {
        var r: String? = null
        memScoped {
            val s = alloc<realm_string_t>()
            s.set(memScope, "")
            r = s.toKString()
        }
        assertEquals("", r)
    }

    @Test
    fun toRString_string() {
        val value = "Realm"
        var r: String? = null
        memScoped {
            val s = alloc<realm_string_t>()
            s.set(memScope, value)
            r = s.toKString()
        }
        assertEquals(value, r)
    }

    /**
     * Monitors for changes in Core defined types.
     *
     * Because Darwin does not support reflection we cannot check if there are exceptions
     * with no matching core error, as we do on JVM tests.
     */
    @Test
    fun errorTypes_watchdog() {
        val coreErrorNativeValues = realm_wrapper.realm_errno.values()

        val mappedKotlinClasses = coreErrorNativeValues
            .map { nativeValue -> coreErrorAsThrowable(nativeValue, null)::class }
            .toSet()

        // Validate we have a different exception defined for each core native value.
        assertEquals(coreErrorNativeValues.size, mappedKotlinClasses.size)
    }
}

fun realm_string_t.setRealmString(memScope: MemScope, str: String) {
    data = str.cstr.getPointer(memScope)
    size = str.length.toULong()
}

fun realmStringStruct(memScope: MemScope, str: String) = cValue<realm_string_t> {
    setRealmString(memScope, str)
}

fun assertNoError() {
    val error = cValue<realm_error_t>()
    val realmGetLastError = realm_get_last_error(error)
    assertFalse(realmGetLastError)

    error.useContents {
        assertEquals(0, kind.code)
        assertNull(message)
        assertEquals(realm_wrapper.realm_errno.RLM_ERR_NONE, this.error)
    }
}<|MERGE_RESOLUTION|>--- conflicted
+++ resolved
@@ -82,11 +82,7 @@
 
     @Test
     fun version() {
-<<<<<<< HEAD
-        assertEquals("11.9.0", realm_get_library_version()!!.toKString())
-=======
         assertEquals("11.10.0", realm_get_library_version()!!.toKString())
->>>>>>> 0b7c1d04
     }
 
     @Test
