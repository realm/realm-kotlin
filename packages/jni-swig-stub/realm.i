%module(directors="1") realmc

%{
#include "realm.h"
#include <cstring>
#include <string>
#include "realm_api_helpers.h"

using namespace realm::jni_util;
%}

// TODO OPTIMIZATION
//  - Transfer "value semantics" objects in one go. Maybe custom serializer into byte buffers for all value types

%include "typemaps.i"
%include "stdint.i"
%include "arrays_java.i"

// We do not want to use BigInteger for uintt64_t as we are not expecting overflows
%apply int64_t {uint64_t};

// Manual imports in java module class
%pragma(java) moduleimports=%{
%}

// Manual additions to java module class
%pragma(java) modulecode=%{
    // Trigger loading of shared library when the swig wrapper is loaded
    static {
        // using https://developer.android.com/reference/java/lang/System#getProperties()
        if (System.getProperty("java.specification.vendor").contains("Android")) {
            System.loadLibrary("realmc");
        } else {
            // otherwise locate, using reflection, the dependency SoLoader and call load
            // (calling SoLoader directly will create a circular dependency with `jvmMain`)
            try {
                Class<?> classToLoad = Class.forName("io.realm.kotlin.jvm.SoLoader");
                Object instance = classToLoad.newInstance();
                java.lang.reflect.Method loadMethod = classToLoad.getDeclaredMethod("load");
                loadMethod.invoke(instance);
            } catch (Exception e) {
                throw new RuntimeException("Couldn't load Realm native libraries", e);
            }
        }
    }
%}

// Helpers included directly in cpp file
%{
realm_string_t rlm_str(const char* str)
{
    return realm_string_t{str, std::strlen(str)};
}
std::string rlm_stdstr(realm_string_t val)
{
    return std::string(val.data, 0, val.size);
}
%}

// This sets up a type map for all methods with the argument pattern of:
//    realm_void_user_completion_func_t, void* userdata, realm_free_userdata_func_t
// This will make Swig wrap methods taking this argument pattern into:
//  - a Java method that takes one argument of type `Object` (`jstype`) and passes this object on as `Object` to the native method (`jtype`+``javain`)
//  - a JNI method that takes a `jobject` (`jni`) that translates the incoming single argument into the actual three arguments of the C-API method (`in`)
%typemap(jstype) (realm_app_void_completion_func_t callback, void* userdata, realm_free_userdata_func_t userdata_free) "Object" ;
//%typemap(jtype, nopgcpp="1") (realm_app_void_completion_func_t, void* userdata, realm_free_userdata_func_t userdata_free) "Object" ;
%typemap(jtype) (realm_app_void_completion_func_t callback, void* userdata, realm_free_userdata_func_t userdata_free) "Object" ;
%typemap(javain) (realm_app_void_completion_func_t callback, void* userdata, realm_free_userdata_func_t userdata_free) "$javainput";
%typemap(jni) (realm_app_void_completion_func_t callback, void* userdata, realm_free_userdata_func_t userdata_free) "jobject";
%typemap(in) (realm_app_void_completion_func_t callback, void* userdata, realm_free_userdata_func_t userdata_free) {
    auto jenv = get_env(true);
    $1 = app_complete_void_callback;
    $2 = static_cast<jobject>(jenv->NewGlobalRef($input));
    $3 = [](void *userdata) {
        get_env(true)->DeleteGlobalRef(static_cast<jobject>(userdata));
    };
}

%apply (realm_app_void_completion_func_t callback, void* userdata, realm_free_userdata_func_t userdata_free) {
    (realm_app_user_completion_func_t callback, void* userdata, realm_free_userdata_func_t userdata_free)
};
%typemap(in) (realm_app_user_completion_func_t callback, void* userdata, realm_free_userdata_func_t userdata_free) {
    auto jenv = get_env(true);
    $1 = reinterpret_cast<realm_app_user_completion_func_t>(app_complete_result_callback);
    $2 = static_cast<jobject>(jenv->NewGlobalRef($input));
    $3 = [](void *userdata) {
        get_env(true)->DeleteGlobalRef(static_cast<jobject>(userdata));
    };
}

// Reuse void callback typemap as template for `realm_on_realm_change_func_t`
%apply (realm_app_void_completion_func_t callback, void* userdata, realm_free_userdata_func_t userdata_free) {
(realm_on_realm_change_func_t, void* userdata, realm_free_userdata_func_t)
};
%typemap(in) (realm_on_realm_change_func_t, void* userdata, realm_free_userdata_func_t) {
    auto jenv = get_env(true);
    $1 = reinterpret_cast<realm_on_realm_change_func_t>(realm_changed_callback);
    $2 = static_cast<jobject>(jenv->NewGlobalRef($input));
    $3 = [](void *userdata) {
        get_env(true)->DeleteGlobalRef(static_cast<jobject>(userdata));
    };
}
// Reuse void callback typemap as template for `realm_on_realm_change_func_t`
%apply (realm_app_void_completion_func_t callback, void* userdata, realm_free_userdata_func_t userdata_free) {
(realm_on_schema_change_func_t, void* userdata, realm_free_userdata_func_t)
};
%typemap(in) (realm_on_schema_change_func_t, void* userdata, realm_free_userdata_func_t) {
    auto jenv = get_env(true);
    $1 = reinterpret_cast<realm_on_schema_change_func_t>(schema_changed_callback);
    $2 = static_cast<jobject>(jenv->NewGlobalRef($input));
    $3 = [](void *userdata) {
        get_env(true)->DeleteGlobalRef(static_cast<jobject>(userdata));
    };
}

// reuse void callback type as template for `realm_sync_wait_for_completion_func_t`
%apply (realm_app_void_completion_func_t callback, void* userdata, realm_free_userdata_func_t userdata_free) {
(realm_sync_wait_for_completion_func_t, void* userdata, realm_free_userdata_func_t)
};
%typemap(in) (realm_sync_wait_for_completion_func_t, void* userdata, realm_free_userdata_func_t) {
    auto jenv = get_env(true);
    $1 = reinterpret_cast<realm_sync_wait_for_completion_func_t>(transfer_completion_callback);
    $2 = static_cast<jobject>(jenv->NewGlobalRef($input));
    $3 = [](void *userdata) {
        get_env(true)->DeleteGlobalRef(static_cast<jobject>(userdata));
    };
}

// reuse void callback type as template for `realm_migration_func_t` function
%apply (realm_app_void_completion_func_t callback, void* userdata, realm_free_userdata_func_t userdata_free) {
    (realm_migration_func_t, void* userdata, realm_free_userdata_func_t userdata_free)
};
%typemap(in) (realm_migration_func_t, void* userdata, realm_free_userdata_func_t userdata_free) {
    auto jenv = get_env(true);
    $1 = reinterpret_cast<realm_migration_func_t>(migration_callback);
    $2 = static_cast<jobject>(jenv->NewGlobalRef($input));
    $3 = [](void *userdata) {
        get_env(true)->DeleteGlobalRef(static_cast<jobject>(userdata));
    };
}

// reuse void callback type as template for `realm_should_compact_on_launch_func_t` function
%apply (realm_app_void_completion_func_t callback, void* userdata, realm_free_userdata_func_t userdata_free) {
(realm_should_compact_on_launch_func_t, void* userdata, realm_free_userdata_func_t userdata_free)
};
%typemap(in) (realm_should_compact_on_launch_func_t, void* userdata, realm_free_userdata_func_t userdata_free) {
    auto jenv = get_env(true);
    $1 = reinterpret_cast<realm_should_compact_on_launch_func_t>(realm_should_compact_callback);
    $2 = static_cast<jobject>(jenv->NewGlobalRef($input));
    $3 = [](void *userdata) {
        get_env(true)->DeleteGlobalRef(static_cast<jobject>(userdata));
    };
}

// reuse void callback type as template for `realm_data_initialization_func_t` function
%apply (realm_app_void_completion_func_t callback, void* userdata, realm_free_userdata_func_t userdata_free) {
(realm_data_initialization_func_t, void* userdata, realm_free_userdata_func_t userdata_free)
};
%typemap(in) (realm_data_initialization_func_t, void* userdata, realm_free_userdata_func_t userdata_free) {
    auto jenv = get_env(true);
    $1 = reinterpret_cast<realm_data_initialization_func_t>(realm_data_initialization_callback);
    $2 = static_cast<jobject>(jenv->NewGlobalRef($input));
    $3 = [](void *userdata) {
        get_env(true)->DeleteGlobalRef(static_cast<jobject>(userdata));
    };
}

// Reuse void callback typemap as template for callbacks returning a single api key
%apply (realm_app_void_completion_func_t callback, void* userdata, realm_free_userdata_func_t userdata_free) {
(realm_return_apikey_func_t callback, void* userdata, realm_free_userdata_func_t userdata_free)
};
%typemap(in) (realm_return_apikey_func_t callback, void* userdata, realm_free_userdata_func_t userdata_free) {
    auto jenv = get_env(true);
    $1 = reinterpret_cast<realm_return_apikey_func_t>(app_apikey_callback);
    $2 = static_cast<jobject>(jenv->NewGlobalRef($input));
    $3 = [](void *userdata) {
        get_env(true)->DeleteGlobalRef(static_cast<jobject>(userdata));
    };
}

// Reuse void callback typemap as template for callbacks returning a list of api keys
%apply (realm_app_void_completion_func_t callback, void* userdata, realm_free_userdata_func_t userdata_free) {
(realm_return_apikey_list_func_t callback, void* userdata, realm_free_userdata_func_t userdata_free)
};
%typemap(in) (realm_return_apikey_list_func_t callback, void* userdata, realm_free_userdata_func_t userdata_free) {
    auto jenv = get_env(true);
    $1 = reinterpret_cast<realm_return_apikey_list_func_t>(app_apikey_list_callback);
    $2 = static_cast<jobject>(jenv->NewGlobalRef($input));
    $3 = [](void *userdata) {
        get_env(true)->DeleteGlobalRef(static_cast<jobject>(userdata));
    };
}

// reuse void callback type as template for `realm_async_open_task_completion_func_t` function
%apply (realm_app_void_completion_func_t callback, void* userdata, realm_free_userdata_func_t userdata_free) {
(realm_async_open_task_completion_func_t, void* userdata, realm_free_userdata_func_t userdata_free)
};
%typemap(in) (realm_async_open_task_completion_func_t, void* userdata, realm_free_userdata_func_t userdata_free) {
    auto jenv = get_env(true);
    $1 = reinterpret_cast<realm_async_open_task_completion_func_t>(realm_async_open_task_callback);
    $2 = static_cast<jobject>(jenv->NewGlobalRef($input));
    $3 = [](void *userdata) {
        get_env(true)->DeleteGlobalRef(static_cast<jobject>(userdata));
    };
}

// Core isn't strict about naming their callbacks, so sometimes SWIG cannot map correctly :/
%typemap(jstype) (realm_sync_on_subscription_state_changed_t, void* userdata, realm_free_userdata_func_t userdata_free) "Object" ;
%typemap(jtype) (realm_sync_on_subscription_state_changed_t, void* userdata, realm_free_userdata_func_t userdata_free) "Object" ;
%typemap(javain) (realm_sync_on_subscription_state_changed_t, void* userdata, realm_free_userdata_func_t userdata_free) "$javainput";
%typemap(jni) (realm_sync_on_subscription_state_changed_t, void* userdata, realm_free_userdata_func_t userdata_free) "jobject";
%typemap(in) (realm_sync_on_subscription_state_changed_t, void* userdata, realm_free_userdata_func_t userdata_free) {
    auto jenv = get_env(true);
    $1 = reinterpret_cast<realm_sync_on_subscription_state_changed_t>(realm_subscriptionset_changed_callback);
    $2 = static_cast<jobject>(jenv->NewGlobalRef($input));
    $3 = [](void *userdata) {
        get_env(true)->DeleteGlobalRef(static_cast<jobject>(userdata));
    };
}

// String handling
typedef jstring realm_string_t;
// Typemap used for passing realm_string_t into the C-API in situations where the string buffer
// only have to be live across the C-API call. The lifetime is controlled by the `tmp` JStringAccessor.
%typemap(in) realm_string_t (JStringAccessor tmp(jenv, NULL)){
    $1 = tmp = JStringAccessor(jenv, $arg);
}
// Clean up of jstring buffers are managed by the lifetime of the `tmp` JStringAccessor
%typemap(freearg) realm_string_t ""
// Typemap used for passing realm_string_t into the C-API in situations where the string buffer
// needs to be kept alive after returning from C-API call. This will copy the string buffer to the
// heap and this has to be explicitly freed at a later point.
// Currently just matching 'realm_string_t string' arguments to match realm_value_t.string = $input
%typemap(in) realm_string_t string {
    auto s = JStringAccessor(jenv, $arg);
    auto size = s.size();
    $1.size = size;
    $1.data = (char const *) (new char[size]);
    memcpy((char *)$1.data, (const char *)s.data(), size);
}
%typemap(out) (realm_string_t) "$result = to_jstring(jenv, StringData{$1.data, $1.size});"

%typemap(jstype) void* "long"
%typemap(javain) void* "$javainput"
%typemap(javadirectorin) void* "$1"
%typemap(javaout) void* {
return $jnicall;
}

// Reuse above type maps on other pointers too
%apply void* { realm_t*, realm_config_t*, realm_schema_t*, realm_object_t* , realm_query_t*,
               realm_results_t*, realm_notification_token_t*, realm_object_changes_t*,
               realm_list_t*, realm_app_credentials_t*, realm_app_config_t*, realm_app_t*,
               realm_sync_client_config_t*, realm_user_t*, realm_sync_config_t*,
               realm_sync_session_t*, realm_http_completion_func_t, realm_http_transport_t*,
               realm_collection_changes_t*, realm_callback_token_t*,
               realm_flx_sync_subscription_t*, realm_flx_sync_subscription_set_t*,
               realm_flx_sync_mutable_subscription_set_t*, realm_flx_sync_subscription_desc_t*,
               realm_set_t*, realm_async_open_task_t* };

// For all functions returning a pointer or bool, check for null/false and throw an error if
// realm_get_last_error returns true.
// To bypass automatic error checks define the function explicitly here before the type maps until
// we have a distinction (type map, etc.) in the C API that we can use for targeting the type map.
bool realm_object_is_valid(const realm_object_t*);

%typemap(out) SWIGTYPE* {
    if (!result) {
        bool exception_thrown = throw_as_java_exception(jenv);
        if (exception_thrown) {
            // Return immediately if there was an error in which case the exception will be raised when returning to JVM
            return $null;
        }
    }
    *($1_type*)&jresult = result;
}

%typemap(out) bool {
    if (!result) {
        bool exception_thrown = throw_as_java_exception(jenv);
        if (exception_thrown) {
            // Return immediately if there was an error in which case the exception will be raised when returning to JVM
            return $null;
        }
    }
    jresult = (jboolean)result;
}
// Just showcasing a wrapping concept. Maybe we should just go with `long` (apply void* as above)
//%typemap(jstype) realm_t* "LongPointerWrapper"
//%typemap(javain) realm_t* "$javainput.ptr()"
//%typemap(javaout) realm_t* {
//    return new LongPointerWrapper($jnicall);
//}

// Array wrappers to allow building (continuous allocated) arrays of the corresponding types from
// JVM
%include "carrays.i"
%array_functions(realm_class_info_t, classArray);
%array_functions(realm_property_info_t, propertyArray);
%array_functions(realm_property_info_t*, propertyArrayArray);
%array_functions(realm_value_t, valueArray);
%array_functions(realm_index_range_t, indexRangeArray);
%array_functions(realm_collection_move_t, collectionMoveArray);
%array_functions(realm_query_arg_t, queryArgArray);
%array_functions(realm_user_identity_t, identityArray);
%array_functions(realm_app_user_apikey_t, apiKeyArray);

// Work around issues with realm_size_t on Windows https://jira.mongodb.org/browse/RKOTLIN-332
%apply int64_t[] { size_t* };

// bool output parameter
%apply bool* OUTPUT { bool* out_found, bool* did_create, bool* did_delete_realm, bool* out_inserted,
                      bool* erased, bool* out_erased, bool* did_refresh };

// uint64_t output parameter for realm_get_num_versions
%apply int64_t* OUTPUT { uint64_t* out_versions_count };

// Enable passing uint8_t* parameters for realm_config_get_encryption_key and realm_config_set_encryption_key as Byte[]
%apply int8_t[] {uint8_t *key};
%apply int8_t[] {uint8_t *out_key};
%apply int8_t[] {const uint8_t* data};

// Enable passing uint8_t [64] parameter for realm_sync_client_config_set_metadata_encryption_key as Byte[]
%apply int8_t[] {uint8_t [64]};

// Enable passing uint8_t [2] parameter for realm_decimal128 as Long[]
%apply int64_t[] {uint64_t w[2]};

%typemap(out) uint64_t w[2] %{
<<<<<<< HEAD
$result = SWIG_JavaArrayOutLonglong(jenv, (long long *)result, 2);
=======
    $result = SWIG_JavaArrayOutLonglong(jenv, (long long *)result, 2);
>>>>>>> d99cd539
%}

%typemap(freearg) const uint8_t* data;
%typemap(out) const uint8_t* data %{
    $result = SWIG_JavaArrayOutSchar(jenv, (signed char *)result, arg1->size);
%}

// Enable passing output argument pointers as long[]
%apply int64_t[] {void **};
%apply void** {realm_object_t**, realm_list_t**, size_t*, realm_class_key_t*,
               realm_property_key_t*, realm_user_t**, realm_set_t**};

%apply uint32_t[] {realm_class_key_t*};

// Just generate constants for the enum and pass them back and forth as integers
%include "enumtypeunsafe.swg"
%javaconst(1);


// FIXME OPTIMIZE Support getting/setting multiple attributes. Ignored for now due to incorrect
//  type cast in Swig-generated wrapper for "const realm_property_key_t*" which is not cast
//  correctly to the underlying C-API method.
%ignore "realm_get_values";
%ignore "realm_set_values";
// Not yet available in library
%ignore "realm_update_schema_advanced";
%ignore "realm_config_set_audit_factory";
%ignore "_realm_get_schema_native";
%ignore "realm_find_primary_key_property";
%ignore "_realm_list_from_native_copy";
%ignore "_realm_list_from_native_move";
%ignore "realm_list_assign";
%ignore "_realm_set_from_native_copy"; // Not implemented in the C-API
%ignore "_realm_set_from_native_move"; // Not implemented in the C-API
%ignore "realm_set_assign"; // Not implemented in the C-API
%ignore "_realm_dictionary_from_native_copy";
%ignore "_realm_dictionary_from_native_move";
%ignore "realm_get_dictionary";
%ignore "realm_dictionary_size";
%ignore "realm_dictionary_get";
%ignore "realm_dictionary_insert";
%ignore "realm_dictionary_erase";
%ignore "realm_dictionary_clear";
%ignore "realm_dictionary_assign";
%ignore "realm_dictionary_add_notification_callback";
%ignore "realm_query_delete_all";
%ignore "realm_results_snapshot";
// FIXME Has this moved? Maybe a merge error in the core master/sync merge
%ignore "realm_results_freeze";

// TODO improve typemaps for freeing ByteArrays. At the moment we assume a realm_binary_t can only
//  be inside a realm_value_t and only those instances are freed properly until we refine their
//  corresponding typemap. Other usages will possible incur in leaking values, like in
//  realm_convert_with_path.
%ignore realm_convert_with_path;

// Swig doesn't understand __attribute__ so eliminate it
#define __attribute__(x)

%include "realm.h"
%include "src/main/jni/realm_api_helpers.h"
<|MERGE_RESOLUTION|>--- conflicted
+++ resolved
@@ -327,11 +327,7 @@
 %apply int64_t[] {uint64_t w[2]};
 
 %typemap(out) uint64_t w[2] %{
-<<<<<<< HEAD
-$result = SWIG_JavaArrayOutLonglong(jenv, (long long *)result, 2);
-=======
     $result = SWIG_JavaArrayOutLonglong(jenv, (long long *)result, 2);
->>>>>>> d99cd539
 %}
 
 %typemap(freearg) const uint8_t* data;
