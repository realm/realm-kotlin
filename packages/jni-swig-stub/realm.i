--- conflicted
+++ resolved
@@ -52,29 +52,17 @@
 // Reuse above type maps on other pointers too
 %apply void* { realm_t*, realm_config_t*, realm_schema_t*, realm_object_t* , realm_query_t* };
 
-<<<<<<< HEAD
-
-// For all functions returning a pointer or bool, check for null/false and throw an error
-// FIXME Maybe a bit too general
-// To bypass automatic error checks define the function explicitly here
-// before the typemaps until we have a distinction (typemap, etc.) in the C API that we can use for
-// targeting the typemap
-=======
 // For all functions returning a pointer or bool, check for null/false and throw an error if
 // realm_get_last_error returns true.
 // To bypass automatic error checks define the function explicitly here before the type maps until
 // we have a distinction (type map, etc.) in the C API that we can use for targeting the type map.
->>>>>>> d5ca33b8
 bool realm_object_is_valid(const realm_object_t*);
 
 %typemap(out) SWIGTYPE* {
     if (!result) {
         realm_error_t error;
         if (realm_get_last_error(&error)) {
-<<<<<<< HEAD
-=======
             realm_clear_last_error();
->>>>>>> d5ca33b8
             // TODO Cache class lookup
             // FIXME Extract all error information and throw exceptions based on type
             jclass clazz = (jenv)->FindClass("java/lang/RuntimeException");
@@ -87,10 +75,7 @@
     if (!result) {
         realm_error_t error;
         if (realm_get_last_error(&error)) {
-<<<<<<< HEAD
-=======
             realm_clear_last_error();
->>>>>>> d5ca33b8
             // TODO Cache class lookup
             // FIXME Extract all error information and throw exceptions based on type
             jclass clazz = (jenv)->FindClass("java/lang/RuntimeException");
