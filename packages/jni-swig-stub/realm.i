--- conflicted
+++ resolved
@@ -185,124 +185,4 @@
 #define __attribute__(x)
 
 %include "realm.h"
-<<<<<<< HEAD
 %include "src/main/jni/realm_api_helpers.h"
-=======
-
-%inline %{
-realm_notification_token_t *
-register_results_notification_cb(realm_results_t *results, jobject callback) {
-    using namespace realm::jni_util;
-    auto jenv = get_env();
-    static jclass notification_class = jenv->FindClass("io/realm/internal/interop/NotificationCallback");
-    static jmethodID on_change_method = jenv->GetMethodID(notification_class, "onChange", "(J)V");
-
-    return realm_results_add_notification_callback(
-        results,
-        // Use the callback as user data
-        static_cast<jobject>(get_env()->NewGlobalRef(callback)),
-        [](void *userdata) {
-            get_env(true)->DeleteGlobalRef(static_cast<jobject>(userdata));
-        },
-        // change callback
-        [](void *userdata, const realm_collection_changes_t *changes) {
-            // TODO API-NOTIFICATION Consider catching errors and propagate to error callback
-            //  like the C-API error callback below
-            //  https://github.com/realm/realm-kotlin/issues/303
-            auto jenv = get_env(true);
-            if (jenv->ExceptionCheck()) {
-                jenv->ExceptionDescribe();
-                throw std::runtime_error("An unexpected Error was thrown from Java. See LogCat");
-            }
-            jenv->CallVoidMethod(static_cast<jobject>(userdata),
-                                 on_change_method,
-                                 reinterpret_cast<jlong>(changes));
-        },
-        []( void *userdata,
-        const realm_async_error_t *async_error) {
-            // TODO Propagate errors to callback
-            //  https://github.com/realm/realm-kotlin/issues/303
-        },
-        // C-API currently uses the realm's default scheduler no matter what passed here
-        NULL
-    );
-}
-
-realm_notification_token_t *
-register_list_notification_cb(realm_list_t *list, jobject callback) {
-    using namespace realm::jni_util;
-    auto jenv = get_env();
-    static jclass notification_class = jenv->FindClass("io/realm/internal/interop/NotificationCallback");
-    static jmethodID on_change_method = jenv->GetMethodID(notification_class, "onChange", "(J)V");
-
-    return realm_list_add_notification_callback(
-        list,
-        // Use the callback as user data
-        static_cast<jobject>(get_env()->NewGlobalRef(callback)),
-        [](void *userdata) {
-            get_env(true)->DeleteGlobalRef(static_cast<jobject>(userdata));
-        },
-        // change callback
-        [](void *userdata, const realm_collection_changes_t *changes) {
-            // TODO API-NOTIFICATION Consider catching errors and propagate to error callback
-            //  like the C-API error callback below
-            //  https://github.com/realm/realm-kotlin/issues/303
-            auto jenv = get_env(true);
-            if (jenv->ExceptionCheck()) {
-                jenv->ExceptionDescribe();
-                throw std::runtime_error("An unexpected Error was thrown from Java. See LogCat");
-            }
-            jenv->CallVoidMethod(static_cast<jobject>(userdata),
-                                 on_change_method,
-                                 reinterpret_cast<jlong>(changes));
-        },
-        []( void *userdata,
-        const realm_async_error_t *async_error) {
-            // TODO Propagate errors to callback
-            //  https://github.com/realm/realm-kotlin/issues/303
-        },
-        // C-API currently uses the realm's default scheduler no matter what passed here
-        NULL
-    );
-}
-
-realm_notification_token_t *
-register_object_notification_cb(realm_object_t *object, jobject callback) {
-    using namespace realm::jni_util;
-    auto jenv = get_env();
-    static jclass notification_class = jenv->FindClass("io/realm/internal/interop/NotificationCallback");
-    static jmethodID on_change_method = jenv->GetMethodID(notification_class, "onChange", "(J)V");
-
-    return realm_object_add_notification_callback(
-        object,
-        // Use the callback as user data
-        static_cast<jobject>(get_env()->NewGlobalRef(callback)),
-        [](void *userdata) {
-            get_env(true)->DeleteGlobalRef(static_cast<jobject>(userdata));
-        },
-        // change callback
-        [](void *userdata, const realm_object_changes_t *changes) {
-            // TODO API-NOTIFICATION Consider catching errors and propagate to error callback
-            //  like the C-API error callback below
-            //  https://github.com/realm/realm-kotlin/issues/303
-            auto jenv = get_env(true);
-            if (jenv->ExceptionCheck()) {
-                jenv->ExceptionDescribe();
-                throw std::runtime_error("An unexpected Error was thrown from Java. See LogCat");
-            }
-            jenv->CallVoidMethod(static_cast<jobject>(userdata),
-                                 on_change_method,
-                                 reinterpret_cast<jlong>(changes));
-        },
-        []( void *userdata,
-        const realm_async_error_t *async_error) {
-            // TODO Propagate errors to callback
-            //  https://github.com/realm/realm-kotlin/issues/303
-        },
-        // C-API currently uses the realm's default scheduler no matter what passed here
-        NULL
-    );
-}
-
-%}
->>>>>>> d310a641
