%module(directors="1") realmc

%{
#include "realm.h"
#include <cstring>
#include <string>
#include "realm_api_helpers.h"

using namespace realm::jni_util;
%}

// TODO OPTIMIZATION
//  - Transfer "value semantics" objects in one go. Maybe custom serializer into byte buffers for all value types

%include "typemaps.i"
%include "stdint.i"
%include "arrays_java.i"

// We do not want to use BigInteger for uintt64_t as we are not expecting overflows
%apply int64_t {uint64_t};

// Manual imports in java module class
%pragma(java) moduleimports=%{
%}

// Manual additions to java module class
%pragma(java) modulecode=%{
    // Trigger loading of shared library when the swig wrapper is loaded
    static {
        // using https://developer.android.com/reference/java/lang/System#getProperties()
        if (System.getProperty("java.specification.vendor").contains("Android")) {
            System.loadLibrary("realmc");
        } else {
            // otherwise locate, using reflection, the dependency SoLoader and call load
            // (calling SoLoader directly will create a circular dependency with `jvmMain`)
            try {
                Class<?> classToLoad = Class.forName("io.realm.kotlin.jvm.SoLoader");
                Object instance = classToLoad.newInstance();
                java.lang.reflect.Method loadMethod = classToLoad.getDeclaredMethod("load");
                loadMethod.invoke(instance);
            } catch (Exception e) {
                throw new RuntimeException("Couldn't load Realm native libraries", e);
            }
        }
    }
%}

// Helpers included directly in cpp file
%{
realm_string_t rlm_str(const char* str)
{
    return realm_string_t{str, std::strlen(str)};
}
std::string rlm_stdstr(realm_string_t val)
{
    return std::string(val.data, 0, val.size);
}
%}

// This sets up a type map for all methods with the argument pattern of:
//    realm_void_user_completion_func_t, void* userdata, realm_free_userdata_func_t
// This will make Swig wrap methods taking this argument pattern into:
//  - a Java method that takes one argument of type `Object` (`jstype`) and passes this object on as `Object` to the native method (`jtype`+``javain`)
//  - a JNI method that takes a `jobject` (`jni`) that translates the incoming single argument into the actual three arguments of the C-API method (`in`)
%typemap(jstype) (realm_app_void_completion_func_t callback, void* userdata, realm_free_userdata_func_t userdata_free) "Object" ;
//%typemap(jtype, nopgcpp="1") (realm_app_void_completion_func_t, void* userdata, realm_free_userdata_func_t userdata_free) "Object" ;
%typemap(jtype) (realm_app_void_completion_func_t callback, void* userdata, realm_free_userdata_func_t userdata_free) "Object" ;
%typemap(javain) (realm_app_void_completion_func_t callback, void* userdata, realm_free_userdata_func_t userdata_free) "$javainput";
%typemap(jni) (realm_app_void_completion_func_t callback, void* userdata, realm_free_userdata_func_t userdata_free) "jobject";
%typemap(in) (realm_app_void_completion_func_t callback, void* userdata, realm_free_userdata_func_t userdata_free) {
    auto jenv = get_env(true);
    $1 = app_complete_void_callback;
    $2 = static_cast<jobject>(jenv->NewGlobalRef($input));
    $3 = [](void *userdata) {
        get_env(true)->DeleteGlobalRef(static_cast<jobject>(userdata));
    };
}

%apply (realm_app_void_completion_func_t callback, void* userdata, realm_free_userdata_func_t userdata_free) {
    (realm_app_user_completion_func_t callback, void* userdata, realm_free_userdata_func_t userdata_free)
};
%typemap(in) (realm_app_user_completion_func_t callback, void* userdata, realm_free_userdata_func_t userdata_free) {
    auto jenv = get_env(true);
    $1 = reinterpret_cast<realm_app_user_completion_func_t>(app_complete_result_callback);
    $2 = static_cast<jobject>(jenv->NewGlobalRef($input));
    $3 = [](void *userdata) {
        get_env(true)->DeleteGlobalRef(static_cast<jobject>(userdata));
    };
}

// Reuse void callback typemap as template for `realm_on_realm_change_func_t`
%apply (realm_app_void_completion_func_t callback, void* userdata, realm_free_userdata_func_t userdata_free) {
(realm_on_realm_change_func_t, void* userdata, realm_free_userdata_func_t)
};
%typemap(in) (realm_on_realm_change_func_t, void* userdata, realm_free_userdata_func_t) {
    auto jenv = get_env(true);
    $1 = reinterpret_cast<realm_on_realm_change_func_t>(realm_changed_callback);
    $2 = static_cast<jobject>(jenv->NewGlobalRef($input));
    $3 = [](void *userdata) {
        get_env(true)->DeleteGlobalRef(static_cast<jobject>(userdata));
    };
}
// Reuse void callback typemap as template for `realm_on_realm_change_func_t`
%apply (realm_app_void_completion_func_t callback, void* userdata, realm_free_userdata_func_t userdata_free) {
(realm_on_schema_change_func_t, void* userdata, realm_free_userdata_func_t)
};
%typemap(in) (realm_on_schema_change_func_t, void* userdata, realm_free_userdata_func_t) {
    auto jenv = get_env(true);
    $1 = reinterpret_cast<realm_on_schema_change_func_t>(schema_changed_callback);
    $2 = static_cast<jobject>(jenv->NewGlobalRef($input));
    $3 = [](void *userdata) {
        get_env(true)->DeleteGlobalRef(static_cast<jobject>(userdata));
    };
}

// reuse void callback type as template for `realm_sync_wait_for_completion_func_t`
%apply (realm_app_void_completion_func_t callback, void* userdata, realm_free_userdata_func_t userdata_free) {
(realm_sync_wait_for_completion_func_t, void* userdata, realm_free_userdata_func_t)
};
%typemap(in) (realm_sync_wait_for_completion_func_t, void* userdata, realm_free_userdata_func_t) {
    auto jenv = get_env(true);
    $1 = reinterpret_cast<realm_sync_wait_for_completion_func_t>(transfer_completion_callback);
    $2 = static_cast<jobject>(jenv->NewGlobalRef($input));
    $3 = [](void *userdata) {
        get_env(true)->DeleteGlobalRef(static_cast<jobject>(userdata));
    };
}

// reuse void callback type as template for `realm_migration_func_t` function
%apply (realm_app_void_completion_func_t callback, void* userdata, realm_free_userdata_func_t userdata_free) {
    (realm_migration_func_t, void* userdata, realm_free_userdata_func_t userdata_free)
};
%typemap(in) (realm_migration_func_t, void* userdata, realm_free_userdata_func_t userdata_free) {
    auto jenv = get_env(true);
    $1 = reinterpret_cast<realm_migration_func_t>(migration_callback);
    $2 = static_cast<jobject>(jenv->NewGlobalRef($input));
    $3 = [](void *userdata) {
        get_env(true)->DeleteGlobalRef(static_cast<jobject>(userdata));
    };
}

// reuse void callback type as template for `realm_should_compact_on_launch_func_t` function
%apply (realm_app_void_completion_func_t callback, void* userdata, realm_free_userdata_func_t userdata_free) {
(realm_should_compact_on_launch_func_t, void* userdata, realm_free_userdata_func_t userdata_free)
};
%typemap(in) (realm_should_compact_on_launch_func_t, void* userdata, realm_free_userdata_func_t userdata_free) {
    auto jenv = get_env(true);
    $1 = reinterpret_cast<realm_should_compact_on_launch_func_t>(realm_should_compact_callback);
    $2 = static_cast<jobject>(jenv->NewGlobalRef($input));
    $3 = [](void *userdata) {
        get_env(true)->DeleteGlobalRef(static_cast<jobject>(userdata));
    };
}

// reuse void callback type as template for `realm_data_initialization_func_t` function
%apply (realm_app_void_completion_func_t callback, void* userdata, realm_free_userdata_func_t userdata_free) {
(realm_data_initialization_func_t, void* userdata, realm_free_userdata_func_t userdata_free)
};
%typemap(in) (realm_data_initialization_func_t, void* userdata, realm_free_userdata_func_t userdata_free) {
    auto jenv = get_env(true);
    $1 = reinterpret_cast<realm_data_initialization_func_t>(realm_data_initialization_callback);
    $2 = static_cast<jobject>(jenv->NewGlobalRef($input));
    $3 = [](void *userdata) {
        get_env(true)->DeleteGlobalRef(static_cast<jobject>(userdata));
    };
}

<<<<<<< HEAD
// Reuse void callback typemap as template for callbacks returning a single api key
%apply (realm_app_void_completion_func_t callback, void* userdata, realm_free_userdata_func_t userdata_free) {
(realm_return_apikey_func_t callback, void* userdata, realm_free_userdata_func_t userdata_free)
};
%typemap(in) (realm_return_apikey_func_t callback, void* userdata, realm_free_userdata_func_t userdata_free) {
    auto jenv = get_env(true);
    $1 = reinterpret_cast<realm_return_apikey_func_t>(app_apikey_callback);
=======
// reuse void callback type as template for `realm_async_open_task_completion_func_t` function
%apply (realm_app_void_completion_func_t callback, void* userdata, realm_free_userdata_func_t userdata_free) {
(realm_async_open_task_completion_func_t, void* userdata, realm_free_userdata_func_t userdata_free)
};
%typemap(in) (realm_async_open_task_completion_func_t, void* userdata, realm_free_userdata_func_t userdata_free) {
    auto jenv = get_env(true);
    $1 = reinterpret_cast<realm_async_open_task_completion_func_t>(realm_async_open_task_callback);
>>>>>>> 7d3ff0e4
    $2 = static_cast<jobject>(jenv->NewGlobalRef($input));
    $3 = [](void *userdata) {
        get_env(true)->DeleteGlobalRef(static_cast<jobject>(userdata));
    };
}

<<<<<<< HEAD
// Reuse void callback typemap as template for callbacks returning a list of api keys
%apply (realm_app_void_completion_func_t callback, void* userdata, realm_free_userdata_func_t userdata_free) {
(realm_return_apikey_list_func_t callback, void* userdata, realm_free_userdata_func_t userdata_free)
};
%typemap(in) (realm_return_apikey_list_func_t callback, void* userdata, realm_free_userdata_func_t userdata_free) {
    auto jenv = get_env(true);
    $1 = reinterpret_cast<realm_return_apikey_list_func_t>(app_apikey_list_callback);
    $2 = static_cast<jobject>(jenv->NewGlobalRef($input));
    $3 = [](void *userdata) {
        get_env(true)->DeleteGlobalRef(static_cast<jobject>(userdata));
    };
}




=======
>>>>>>> 7d3ff0e4
// Core isn't strict about naming their callbacks, so sometimes SWIG cannot map correctly :/
%typemap(jstype) (realm_sync_on_subscription_state_changed_t, void* userdata, realm_free_userdata_func_t userdata_free) "Object" ;
%typemap(jtype) (realm_sync_on_subscription_state_changed_t, void* userdata, realm_free_userdata_func_t userdata_free) "Object" ;
%typemap(javain) (realm_sync_on_subscription_state_changed_t, void* userdata, realm_free_userdata_func_t userdata_free) "$javainput";
%typemap(jni) (realm_sync_on_subscription_state_changed_t, void* userdata, realm_free_userdata_func_t userdata_free) "jobject";
%typemap(in) (realm_sync_on_subscription_state_changed_t, void* userdata, realm_free_userdata_func_t userdata_free) {
    auto jenv = get_env(true);
    $1 = reinterpret_cast<realm_sync_on_subscription_state_changed_t>(realm_subscriptionset_changed_callback);
    $2 = static_cast<jobject>(jenv->NewGlobalRef($input));
    $3 = [](void *userdata) {
        get_env(true)->DeleteGlobalRef(static_cast<jobject>(userdata));
    };
}

// String handling
typedef jstring realm_string_t;
// Typemap used for passing realm_string_t into the C-API in situations where the string buffer
// only have to be live across the C-API call. The lifetime is controlled by the `tmp` JStringAccessor.
%typemap(in) realm_string_t (JStringAccessor tmp(jenv, NULL)){
    $1 = tmp = JStringAccessor(jenv, $arg);
}
// Clean up of jstring buffers are managed by the lifetime of the `tmp` JStringAccessor
%typemap(freearg) realm_string_t ""
// Typemap used for passing realm_string_t into the C-API in situations where the string buffer
// needs to be kept alive after returning from C-API call. This will copy the string buffer to the
// heap and this has to be explicitly freed at a later point.
// Currently just matching 'realm_string_t string' arguments to match realm_value_t.string = $input
%typemap(in) realm_string_t string {
    auto s = JStringAccessor(jenv, $arg);
    auto size = s.size();
    $1.size = size;
    $1.data = (char const *) (new char[size]);
    memcpy((char *)$1.data, (const char *)s.data(), size);
}
%typemap(out) (realm_string_t) "$result = to_jstring(jenv, StringData{$1.data, $1.size});"

%typemap(jstype) void* "long"
%typemap(javain) void* "$javainput"
%typemap(javadirectorin) void* "$1"
%typemap(javaout) void* {
return $jnicall;
}

// Reuse above type maps on other pointers too
%apply void* { realm_t*, realm_config_t*, realm_schema_t*, realm_object_t* , realm_query_t*,
               realm_results_t*, realm_notification_token_t*, realm_object_changes_t*,
               realm_list_t*, realm_app_credentials_t*, realm_app_config_t*, realm_app_t*,
               realm_sync_client_config_t*, realm_user_t*, realm_sync_config_t*,
               realm_sync_session_t*, realm_http_completion_func_t, realm_http_transport_t*,
               realm_collection_changes_t*, realm_callback_token_t*,
               realm_flx_sync_subscription_t*, realm_flx_sync_subscription_set_t*,
               realm_flx_sync_mutable_subscription_set_t*, realm_flx_sync_subscription_desc_t*,
               realm_set_t*, realm_async_open_task_t* };

// For all functions returning a pointer or bool, check for null/false and throw an error if
// realm_get_last_error returns true.
// To bypass automatic error checks define the function explicitly here before the type maps until
// we have a distinction (type map, etc.) in the C API that we can use for targeting the type map.
bool realm_object_is_valid(const realm_object_t*);

%{
bool throw_as_java_exception(JNIEnv *jenv) {
    realm_error_t error;
    if (realm_get_last_error(&error)) {
        std::string message("[" + std::to_string(error.error) + "]: " + error.message);
        realm_clear_last_error();

        // Invoke CoreErrorUtils.coreErrorAsThrowable() to retrieve an exception instance that
        // maps to the core error.
        const JavaClass& error_type_class = realm::_impl::JavaClassGlobalDef::core_error_utils();
        static JavaMethod error_type_as_exception(jenv,
                                                  error_type_class,
                                                  "coreErrorAsThrowable",
                                                  "(ILjava/lang/String;)Ljava/lang/Throwable;", true);

        jstring error_message = (jenv)->NewStringUTF(message.c_str());

        jobject exception = (jenv)->CallStaticObjectMethod(
                error_type_class,
                error_type_as_exception,
                jint(error.error),
                error_message);
        (jenv)->Throw(reinterpret_cast<jthrowable>(exception));
        return true;
    } else {
        return false;
    }
}
%}

%typemap(out) SWIGTYPE* {
    if (!result) {
        bool exception_thrown = throw_as_java_exception(jenv);
        if (exception_thrown) {
            // Return immediately if there was an error in which case the exception will be raised when returning to JVM
            return $null;
        }
    }
    *($1_type*)&jresult = result;
}

%typemap(out) bool {
    if (!result) {
        bool exception_thrown = throw_as_java_exception(jenv);
        if (exception_thrown) {
            // Return immediately if there was an error in which case the exception will be raised when returning to JVM
            return $null;
        }
    }
    jresult = (jboolean)result;
}
// Just showcasing a wrapping concept. Maybe we should just go with `long` (apply void* as above)
//%typemap(jstype) realm_t* "LongPointerWrapper"
//%typemap(javain) realm_t* "$javainput.ptr()"
//%typemap(javaout) realm_t* {
//    return new LongPointerWrapper($jnicall);
//}

// Array wrappers to allow building (continuous allocated) arrays of the corresponding types from
// JVM
%include "carrays.i"
%array_functions(realm_class_info_t, classArray);
%array_functions(realm_property_info_t, propertyArray);
%array_functions(realm_property_info_t*, propertyArrayArray);
%array_functions(realm_value_t, valueArray);
%array_functions(realm_index_range_t, indexRangeArray);
%array_functions(realm_collection_move_t, collectionMoveArray);
%array_functions(realm_query_arg_t, queryArgArray);
%array_functions(realm_user_identity_t, identityArray);
%array_functions(realm_app_user_apikey_t, apiKeyArray);

// Work around issues with realm_size_t on Windows https://jira.mongodb.org/browse/RKOTLIN-332
%apply int64_t[] { size_t* };

// bool output parameter
%apply bool* OUTPUT { bool* out_found, bool* did_create, bool* did_delete_realm, bool* out_inserted,
                      bool* erased, bool* out_erased };

// uint64_t output parameter for realm_get_num_versions
%apply int64_t* OUTPUT { uint64_t* out_versions_count };

// Enable passing uint8_t* parameters for realm_config_get_encryption_key and realm_config_set_encryption_key as Byte[]
%apply int8_t[] {uint8_t *key};
%apply int8_t[] {uint8_t *out_key};
%apply int8_t[] {const uint8_t* data};

%typemap(freearg) const uint8_t* data;
%typemap(out) const uint8_t* data %{
    $result = SWIG_JavaArrayOutSchar(jenv, (signed char *)result, arg1->size);
%}

// Enable passing output argument pointers as long[]
%apply int64_t[] {void **};
// Type map for int64_t has an erroneous cast, don't know how to fix it except with this
%typemap(in) void** ( jlong *jarr ){
    // Original
    %#if defined(__ANDROID__) && defined(__aarch64__) // Android arm64-v8a
        if (!SWIG_JavaArrayInLonglong(jenv, &jarr, (long **)&$1, $input)) return $null;
    %#elif defined(__ANDROID__) // Android armeabi-v7a, x86_64 and x86
        if (!SWIG_JavaArrayInLonglong(jenv, &jarr, (jlong **)&$1, $input)) return $null;
    %#elif defined(__aarch64__) // macos M1
        if (!SWIG_JavaArrayInLonglong(jenv, &jarr, (jlong **)&$1, $input)) return $null;
    %#else
        if (!SWIG_JavaArrayInLonglong(jenv, &jarr, (long long **)&$1, $input)) return $null;
    %#endif
}
%typemap(argout) void** {
    // Original
    %#if defined(__ANDROID__) && defined(__aarch64__)
        SWIG_JavaArrayArgoutLonglong(jenv, jarr$argnum, (long*)$1, $input);
    %#elif defined(__ANDROID__)
        SWIG_JavaArrayArgoutLonglong(jenv, jarr$argnum, (jlong*)$1, $input);
    %#elif defined(__aarch64__)
        SWIG_JavaArrayArgoutLonglong(jenv, jarr$argnum, (jlong *)$1, $input);
    %#else
        SWIG_JavaArrayArgoutLonglong(jenv, jarr$argnum, (long long *)$1, $input);
    %#endif
}
%apply void** {realm_object_t**, realm_list_t**, size_t*, realm_class_key_t*,
               realm_property_key_t*, realm_user_t**, realm_set_t**};

%apply uint32_t[] {realm_class_key_t*};

// Just generate constants for the enum and pass them back and forth as integers
%include "enumtypeunsafe.swg"
%javaconst(1);


// FIXME OPTIMIZE Support getting/setting multiple attributes. Ignored for now due to incorrect
//  type cast in Swig-generated wrapper for "const realm_property_key_t*" which is not cast
//  correctly to the underlying C-API method.
%ignore "realm_get_values";
%ignore "realm_set_values";
// Not yet available in library
%ignore "realm_update_schema_advanced";
%ignore "realm_config_set_audit_factory";
%ignore "_realm_get_schema_native";
%ignore "realm_find_primary_key_property";
%ignore "_realm_list_from_native_copy";
%ignore "_realm_list_from_native_move";
%ignore "realm_list_assign";
%ignore "_realm_set_from_native_copy"; // Not implemented in the C-API
%ignore "_realm_set_from_native_move"; // Not implemented in the C-API
%ignore "realm_set_assign"; // Not implemented in the C-API
%ignore "_realm_dictionary_from_native_copy";
%ignore "_realm_dictionary_from_native_move";
%ignore "realm_get_dictionary";
%ignore "realm_dictionary_size";
%ignore "realm_dictionary_get";
%ignore "realm_dictionary_insert";
%ignore "realm_dictionary_erase";
%ignore "realm_dictionary_clear";
%ignore "realm_dictionary_assign";
%ignore "realm_dictionary_add_notification_callback";
%ignore "realm_query_delete_all";
%ignore "realm_results_snapshot";
// FIXME Has this moved? Maybe a merge error in the core master/sync merge
%ignore "realm_results_freeze";

// TODO improve typemaps for freeing ByteArrays. At the moment we assume a realm_binary_t can only
//  be inside a realm_value_t and only those instances are freed properly until we refine their
//  corresponding typemap. Other usages will possible incur in leaking values, like in
//  realm_convert_with_path.
%ignore realm_convert_with_path;

// Still missing from sync implementation
%ignore "realm_sync_client_config_set_metadata_encryption_key";

// Swig doesn't understand __attribute__ so eliminate it
#define __attribute__(x)

%include "realm.h"
%include "src/main/jni/realm_api_helpers.h"
<|MERGE_RESOLUTION|>--- conflicted
+++ resolved
@@ -165,7 +165,6 @@
     };
 }
 
-<<<<<<< HEAD
 // Reuse void callback typemap as template for callbacks returning a single api key
 %apply (realm_app_void_completion_func_t callback, void* userdata, realm_free_userdata_func_t userdata_free) {
 (realm_return_apikey_func_t callback, void* userdata, realm_free_userdata_func_t userdata_free)
@@ -173,7 +172,25 @@
 %typemap(in) (realm_return_apikey_func_t callback, void* userdata, realm_free_userdata_func_t userdata_free) {
     auto jenv = get_env(true);
     $1 = reinterpret_cast<realm_return_apikey_func_t>(app_apikey_callback);
-=======
+    $2 = static_cast<jobject>(jenv->NewGlobalRef($input));
+    $3 = [](void *userdata) {
+        get_env(true)->DeleteGlobalRef(static_cast<jobject>(userdata));
+    };
+}
+
+// Reuse void callback typemap as template for callbacks returning a list of api keys
+%apply (realm_app_void_completion_func_t callback, void* userdata, realm_free_userdata_func_t userdata_free) {
+(realm_return_apikey_list_func_t callback, void* userdata, realm_free_userdata_func_t userdata_free)
+};
+%typemap(in) (realm_return_apikey_list_func_t callback, void* userdata, realm_free_userdata_func_t userdata_free) {
+    auto jenv = get_env(true);
+    $1 = reinterpret_cast<realm_return_apikey_list_func_t>(app_apikey_list_callback);
+    $2 = static_cast<jobject>(jenv->NewGlobalRef($input));
+    $3 = [](void *userdata) {
+        get_env(true)->DeleteGlobalRef(static_cast<jobject>(userdata));
+    };
+}
+
 // reuse void callback type as template for `realm_async_open_task_completion_func_t` function
 %apply (realm_app_void_completion_func_t callback, void* userdata, realm_free_userdata_func_t userdata_free) {
 (realm_async_open_task_completion_func_t, void* userdata, realm_free_userdata_func_t userdata_free)
@@ -181,32 +198,12 @@
 %typemap(in) (realm_async_open_task_completion_func_t, void* userdata, realm_free_userdata_func_t userdata_free) {
     auto jenv = get_env(true);
     $1 = reinterpret_cast<realm_async_open_task_completion_func_t>(realm_async_open_task_callback);
->>>>>>> 7d3ff0e4
-    $2 = static_cast<jobject>(jenv->NewGlobalRef($input));
-    $3 = [](void *userdata) {
-        get_env(true)->DeleteGlobalRef(static_cast<jobject>(userdata));
-    };
-}
-
-<<<<<<< HEAD
-// Reuse void callback typemap as template for callbacks returning a list of api keys
-%apply (realm_app_void_completion_func_t callback, void* userdata, realm_free_userdata_func_t userdata_free) {
-(realm_return_apikey_list_func_t callback, void* userdata, realm_free_userdata_func_t userdata_free)
-};
-%typemap(in) (realm_return_apikey_list_func_t callback, void* userdata, realm_free_userdata_func_t userdata_free) {
-    auto jenv = get_env(true);
-    $1 = reinterpret_cast<realm_return_apikey_list_func_t>(app_apikey_list_callback);
-    $2 = static_cast<jobject>(jenv->NewGlobalRef($input));
-    $3 = [](void *userdata) {
-        get_env(true)->DeleteGlobalRef(static_cast<jobject>(userdata));
-    };
-}
-
-
-
-
-=======
->>>>>>> 7d3ff0e4
+    $2 = static_cast<jobject>(jenv->NewGlobalRef($input));
+    $3 = [](void *userdata) {
+        get_env(true)->DeleteGlobalRef(static_cast<jobject>(userdata));
+    };
+}
+
 // Core isn't strict about naming their callbacks, so sometimes SWIG cannot map correctly :/
 %typemap(jstype) (realm_sync_on_subscription_state_changed_t, void* userdata, realm_free_userdata_func_t userdata_free) "Object" ;
 %typemap(jtype) (realm_sync_on_subscription_state_changed_t, void* userdata, realm_free_userdata_func_t userdata_free) "Object" ;
