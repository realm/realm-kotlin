--- conflicted
+++ resolved
@@ -238,11 +238,8 @@
 %apply int64_t[] { size_t* };
 
 // bool output parameter
-<<<<<<< HEAD
+%apply bool* OUTPUT { bool* out_found, bool* did_create };
 %apply bool* OUTPUT { bool* out_found, bool* did_delete_realm };
-=======
-%apply bool* OUTPUT { bool* out_found, bool* did_create };
->>>>>>> 0b7c1d04
 
 // uint64_t output parameter for realm_get_num_versions
 %apply int64_t* OUTPUT { uint64_t* out_versions_count };
