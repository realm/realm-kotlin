--- conflicted
+++ resolved
@@ -301,11 +301,8 @@
                realm_flx_sync_mutable_subscription_set_t*, realm_flx_sync_subscription_desc_t*,
                realm_set_t*, realm_async_open_task_t*, realm_dictionary_t*,
                realm_sync_session_connection_state_notification_token_t*,
-<<<<<<< HEAD
-               realm_dictionary_changes_t*, realm_scheduler_t*, realm_key_path_array_t* };
-=======
-               realm_dictionary_changes_t*, realm_scheduler_t*, realm_sync_socket_t* };
->>>>>>> e19b1d1b
+               realm_dictionary_changes_t*, realm_scheduler_t*, realm_sync_socket_t*,
+               realm_key_path_array_t* };
 
 // For all functions returning a pointer or bool, check for null/false and throw an error if
 // realm_get_last_error returns true.
