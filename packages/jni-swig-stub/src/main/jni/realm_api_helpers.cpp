--- conflicted
+++ resolved
@@ -217,7 +217,24 @@
     return realm_open(&copyConf);
 }
 
-<<<<<<< HEAD
+jobject app_exception_from_app_error(JNIEnv* env, const realm_app_error_t* error) {
+    static JavaMethod app_exception_constructor(env,
+                                                JavaClassGlobalDef::app_exception_class(),
+                                                "<init>",
+                                                "(Ljava/lang/String;)V");
+
+    std::stringstream message;
+    message << error->message << " ["
+            << "error_category=" << error->error_category << ", "
+            << "error_code=" << error->error_code << ", "
+            << "link_to_server_logs=" << error->link_to_server_logs
+            << "]";
+
+    return env->NewObject(JavaClassGlobalDef::app_exception_class(),
+                                       app_exception_constructor,
+                                       to_jstring(env, message.str()));
+}
+
 void app_complete_void_callback(void *userdata, const realm_app_error_t *error) {
     auto env = get_env(true);
     static JavaClass java_callback_class(env, "io/realm/internal/interop/AppCallback");
@@ -225,20 +242,18 @@
                                           "(Ljava/lang/Throwable;)V");
     static JavaMethod java_notify_onsuccess(env, java_callback_class, "onSuccess",
                                             "(Ljava/lang/Object;)V");
+    static JavaClass unit_class(env, "kotlin/Unit");
+    static JavaMethod unit_constructor(env, unit_class , "<init>", "()V");
+
     if (env->ExceptionCheck()) {
         env->ExceptionDescribe();
         throw std::runtime_error("An unexpected Error was thrown from Java. See LogCat");
     } else if (error) {
-        // TODO OPTIMIZE Make central global reference table of classes
-        //  https://github.com/realm/realm-kotlin/issues/460
-        jclass exception_class = env->FindClass("io/realm/mongodb/AppException");
-        static jmethodID exception_constructor = env->GetMethodID(exception_class, "<init>", "()V");
-        jobject throwable = env->NewObject(exception_class, exception_constructor);
-        env->CallVoidMethod(static_cast<jobject>(userdata), java_notify_onerror, throwable);
+        jobject app_exception = app_exception_from_app_error(env, error);
+        env->CallVoidMethod(static_cast<jobject>(userdata),
+                             java_notify_onerror,
+                             app_exception);
     } else {
-        // TODO OPTIMIZE
-        jclass unit_class = env->FindClass("kotlin/Unit");
-        static jmethodID unit_constructor = env->GetMethodID(unit_class, "<init>", "()V");
         jobject unit = env->NewObject(unit_class, unit_constructor);
         env->CallVoidMethod(static_cast<jobject>(userdata), java_notify_onsuccess, unit);
     }
@@ -251,91 +266,27 @@
                                           "(Ljava/lang/Throwable;)V");
     static JavaMethod java_notify_onsuccess(env, java_callback_class, "onSuccess",
                                             "(Ljava/lang/Object;)V");
+
+    static JavaClass native_pointer_class(env, "io/realm/internal/interop/LongPointerWrapper");
+    static JavaMethod native_pointer_constructor(env, native_pointer_class, "<init>", "(JZ)V");
+
     if (env->ExceptionCheck()) {
         env->ExceptionDescribe();
         throw std::runtime_error("An unexpected Error was thrown from Java. See LogCat");
     } else if (error) {
-        // TODO OPTIMIZE Make central global reference table of classes
-        //  https://github.com/realm/realm-kotlin/issues/460
-        jclass exception_class = env->FindClass("io/realm/mongodb/AppException");
-        static jmethodID exception_constructor = env->GetMethodID(exception_class, "<init>", "()V");
-        jobject throwable = env->NewObject(exception_class, exception_constructor);
-        env->CallVoidMethod(static_cast<jobject>(userdata), java_notify_onerror, throwable);
+        jobject app_exception = app_exception_from_app_error(env, error);
+        env->CallVoidMethod(static_cast<jobject>(userdata),
+                            java_notify_onerror,
+                            app_exception);
     } else {
-        jclass exception_class = env->FindClass("io/realm/internal/interop/LongPointerWrapper");
-        static jmethodID exception_constructor = env->GetMethodID(exception_class, "<init>", "(JZ)V");
-
         // Remember to clone user object or else it will be invalidated right after we leave this callback
         void* cloned_result = realm_clone(result);
-        jobject pointer = env->NewObject(exception_class, exception_constructor,
-                                          reinterpret_cast<jlong>(cloned_result), false);
-
+        jobject pointer = env->NewObject(native_pointer_class, native_pointer_constructor,
+                                         reinterpret_cast<jlong>(cloned_result), false);
         env->CallVoidMethod(static_cast<jobject>(userdata), java_notify_onsuccess, pointer);
     }
-=======
-void register_login_cb(realm_app_t *app, realm_app_credentials_t *credentials, jobject callback) {
-    auto jenv = get_env();
-    static JavaClass cinterop_callback(jenv, "io/realm/internal/interop/CinteropCallback");
-    static JavaMethod on_success_method(jenv, cinterop_callback, "onSuccess", "(Lio/realm/internal/interop/NativePointer;)V");
-    static JavaMethod on_error_method(jenv, cinterop_callback, "onError", "(Ljava/lang/Throwable;)V");
-
-    realm_app_log_in_with_credentials(
-            app,
-            credentials,
-            // FIXME Refactor into generic handling of network requests, like
-            //  https://github.com/realm/realm-java/blob/master/realm/realm-library/src/main/cpp/io_realm_internal_objectstore_OsApp.cpp#L192
-            [](void* userdata, realm_user_t* user, const realm_app_error_t* error) {
-                auto jenv = get_env(true);
-
-                if (jenv->ExceptionCheck()) {
-                    jenv->CallVoidMethod(static_cast<jobject>(userdata),
-                                         on_error_method,
-                                         jenv->ExceptionOccurred());
-                } else if (error) {
-                    static JavaMethod app_exception_constructor(jenv,
-                                                                JavaClassGlobalDef::app_exception_class(),
-                                                                "<init>",
-                                                                "(Ljava/lang/String;)V");
-
-                    std::stringstream message;
-                    message << error->message << " ["
-                            << "error_category=" << error->error_category << ", "
-                            << "error_code=" << error->error_code << ", "
-                            << "link_to_server_logs=" << error->link_to_server_logs
-                            << "]";
-
-                    jobject throwable = jenv->NewObject(JavaClassGlobalDef::app_exception_class(),
-                                                        app_exception_constructor,
-                                                        to_jstring(jenv, message.str()));
-                    jenv->CallVoidMethod(static_cast<jobject>(userdata),
-                                         on_error_method,
-                                         throwable);
-                } else {
-                    // TODO OPTIMIZE Make central global reference table of classes
-                    //  https://github.com/realm/realm-kotlin/issues/460
-                    //  Use wrap_pointer of https://github.com/realm/realm-kotlin/pull/493/files#diff-c71ff0791782da90014db6f7000bdeea6c883ca9729f17bd1b11041d1e7711faR450
-                    //  when merged
-                    jclass exception_class = jenv->FindClass("io/realm/internal/interop/LongPointerWrapper");
-                    static jmethodID exception_constructor = jenv->GetMethodID(exception_class, "<init>", "(JZ)V");
-
-                    // Remember to clone user object or else it will be invalidated right after we leave this callback
-                    void* cloned_user = realm_clone(user);
-                    jobject pointer = jenv->NewObject(exception_class, exception_constructor,
-                                                      reinterpret_cast<jlong>(cloned_user), false);
-
-                    jenv->CallVoidMethod(static_cast<jobject>(userdata),
-                                         on_success_method,
-                                         pointer);
-                }
-            },
-            // Use the callback as user data
-            static_cast<jobject>(get_env()->NewGlobalRef(callback)),
-            [](void *userdata) {
-                get_env(true)->DeleteGlobalRef(static_cast<jobject>(userdata));
-            }
-    );
->>>>>>> 640fd07d
-}
+}
+
 
 static jobject send_request_via_jvm_transport(JNIEnv *jenv, jobject network_transport, const realm_http_request_t request) {
     static JavaMethod m_send_request_method(jenv,
