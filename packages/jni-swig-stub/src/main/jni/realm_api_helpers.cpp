/*
 * Copyright 2021 Realm Inc.
 *
 * Licensed under the Apache License, Version 2.0 (the "License");
 * you may not use this file except in compliance with the License.
 * You may obtain a copy of the License at
 *
 * http://www.apache.org/licenses/LICENSE-2.0
 *
 * Unless required by applicable law or agreed to in writing, software
 * distributed under the License is distributed on an "AS IS" BASIS,
 * WITHOUT WARRANTIES OR CONDITIONS OF ANY KIND, either express or implied.
 * See the License for the specific language governing permissions and
 * limitations under the License.
 */

#include "realm_api_helpers.h"
#include <vector>
#include <thread>
#include <realm/object-store/c_api/util.hpp>
#include "java_method.hpp"

using namespace realm::jni_util;
using namespace realm::_impl;

jobject wrap_pointer(JNIEnv* jenv, jlong pointer, jboolean managed = false) {
    static JavaMethod pointer_wrapper_constructor(jenv,
                                                  JavaClassGlobalDef::long_pointer_wrapper(),
                                                  "<init>",
                                                  "(JZ)V");
    return jenv->NewObject(JavaClassGlobalDef::long_pointer_wrapper(),
                           pointer_wrapper_constructor,
                           pointer,
                           managed);
}

inline void jni_check_exception(JNIEnv *jenv = get_env()) {
    if (jenv->ExceptionCheck()) {
        jenv->ExceptionDescribe();
        jenv->ExceptionClear();
        throw std::runtime_error("An unexpected Error was thrown from Java.");
    }
}

void
realm_changed_callback(void* userdata) {
    auto env = get_env(true);
    static JavaClass java_callback_class(env, "kotlin/jvm/functions/Function0");
    static JavaMethod java_callback_method(env, java_callback_class, "invoke",
                                           "()Ljava/lang/Object;");
<<<<<<< HEAD
=======
    // TODOO Align exceptions handling https://github.com/realm/realm-kotlin/issues/665
    jni_check_exception(env);
>>>>>>> 618ac347
    env->CallObjectMethod(static_cast<jobject>(userdata), java_callback_method);
    jni_check_exception(env);
}

void
schema_changed_callback(void* userdata, const realm_schema_t* new_schema) {
    auto env = get_env(true);
    static JavaClass java_callback_class(env, "kotlin/jvm/functions/Function1");
    static JavaMethod java_callback_method(env, java_callback_class, "invoke",
                                           "(Ljava/lang/Object;)Ljava/lang/Object;");
    jobject schema_pointer_wrapper = wrap_pointer(env,reinterpret_cast<jlong>(new_schema));
<<<<<<< HEAD
    env->CallObjectMethod(static_cast<jobject>(userdata), java_callback_method, schema_pointer_wrapper);
    jni_check_exception(env);
}

bool migration_callback(void *userdata, realm_t *old_realm, realm_t *new_realm,
                        const realm_schema_t *schema) {
    auto env = get_env(true);
    // Should map RealmInterop.MigrationCallback
    static JavaClass java_callback_class(env, "kotlin/jvm/functions/Function3");
    static JavaMethod java_callback_method(env, java_callback_class, "invoke",
                                           "(Ljava/lang/Object;Ljava/lang/Object;Ljava/lang/Object;)Ljava/lang/Object;");
    bool result = env->CallObjectMethod(static_cast<jobject>(userdata), java_callback_method,
                                        wrap_pointer(env, reinterpret_cast<jlong>(old_realm)),
                                        wrap_pointer(env, reinterpret_cast<jlong>(new_realm)),
                                        wrap_pointer(env, reinterpret_cast<jlong>(schema))
    );
    jni_check_exception(env);
    return result;
=======
    // TODOO Align exceptions handling https://github.com/realm/realm-kotlin/issues/665
    jni_check_exception(env);
    env->CallObjectMethod(static_cast<jobject>(userdata), java_callback_method, schema_pointer_wrapper);
    jni_check_exception(env);
>>>>>>> 618ac347
}

// TODO OPTIMIZE Abstract pattern for all notification registrations for collections that receives
//  changes as realm_collection_changes_t.
realm_notification_token_t *
register_results_notification_cb(realm_results_t *results, jobject callback) {
    auto jenv = get_env();
    static jclass notification_class = jenv->FindClass("io/realm/internal/interop/NotificationCallback");
    static jmethodID on_change_method = jenv->GetMethodID(notification_class, "onChange", "(J)V");

    return realm_results_add_notification_callback(
            results,
            // Use the callback as user data
            static_cast<jobject>(get_env()->NewGlobalRef(callback)),
            [](void *userdata) {
                get_env(true)->DeleteGlobalRef(static_cast<jobject>(userdata));
            },
            // change callback
            [](void *userdata, const realm_collection_changes_t *changes) {
                // TODO API-NOTIFICATION Consider catching errors and propagate to error callback
                //  like the C-API error callback below
                //  https://github.com/realm/realm-kotlin/issues/303
                auto jenv = get_env(true);
                if (jenv->ExceptionCheck()) {
                    jenv->ExceptionDescribe();
                    throw std::runtime_error("An unexpected Error was thrown from Java. See LogCat");
                }
                jenv->CallVoidMethod(static_cast<jobject>(userdata),
                                     on_change_method,
                                     reinterpret_cast<jlong>(changes));
            },
            [](void *userdata,
               const realm_async_error_t *async_error) {
                // TODO Propagate errors to callback
                //  https://github.com/realm/realm-kotlin/issues/303
            },
            // C-API currently uses the realm's default scheduler no matter what passed here
            NULL
    );
}

// TODO OPTIMIZE Abstract pattern for all notification registrations for collections that receives
//  changes as realm_collection_changes_t.
realm_notification_token_t *
register_list_notification_cb(realm_list_t *list, jobject callback) {
    auto jenv = get_env();
    static jclass notification_class = jenv->FindClass("io/realm/internal/interop/NotificationCallback");
    static jmethodID on_change_method = jenv->GetMethodID(notification_class, "onChange", "(J)V");

    return realm_list_add_notification_callback(
            list,
            // Use the callback as user data
            static_cast<jobject>(get_env()->NewGlobalRef(callback)),
            [](void *userdata) {
                get_env(true)->DeleteGlobalRef(static_cast<jobject>(userdata));
            },
            // change callback
            [](void *userdata, const realm_collection_changes_t *changes) {
                // TODO API-NOTIFICATION Consider catching errors and propagate to error callback
                //  like the C-API error callback below
                //  https://github.com/realm/realm-kotlin/issues/303
                auto jenv = get_env(true);
                if (jenv->ExceptionCheck()) {
                    jenv->ExceptionDescribe();
                    throw std::runtime_error("An unexpected Error was thrown from Java. See LogCat");
                }
                jenv->CallVoidMethod(static_cast<jobject>(userdata),
                                     on_change_method,
                                     reinterpret_cast<jlong>(changes));
            },
            [](void *userdata,
               const realm_async_error_t *async_error) {
                // TODO Propagate errors to callback
                //  https://github.com/realm/realm-kotlin/issues/303
            },
            // C-API currently uses the realm's default scheduler no matter what passed here
            NULL
    );
}

realm_notification_token_t *
register_object_notification_cb(realm_object_t *object, jobject callback) {
    auto jenv = get_env();
    static jclass notification_class = jenv->FindClass("io/realm/internal/interop/NotificationCallback");
    static jmethodID on_change_method = jenv->GetMethodID(notification_class, "onChange", "(J)V");

    return realm_object_add_notification_callback(
            object,
            // Use the callback as user data
            static_cast<jobject>(get_env()->NewGlobalRef(callback)),
            [](void *userdata) {
                get_env(true)->DeleteGlobalRef(static_cast<jobject>(userdata));
            },
            // change callback
            [](void *userdata, const realm_object_changes_t *changes) {
                // TODO API-NOTIFICATION Consider catching errors and propagate to error callback
                //  like the C-API error callback below
                //  https://github.com/realm/realm-kotlin/issues/303
                auto jenv = get_env(true);
                if (jenv->ExceptionCheck()) {
                    jenv->ExceptionDescribe();
                    throw std::runtime_error("An unexpected Error was thrown from Java. See LogCat");
                }
                jenv->CallVoidMethod(static_cast<jobject>(userdata),
                                     on_change_method,
                                     reinterpret_cast<jlong>(changes));
            },
            [](void *userdata,
               const realm_async_error_t *async_error) {
                // TODO Propagate errors to callback
                //  https://github.com/realm/realm-kotlin/issues/303
            },
            // C-API currently uses the realm's default scheduler no matter what passed here
            NULL
    );
}


class CustomJVMScheduler : public realm::util::Scheduler {
public:
    CustomJVMScheduler(jobject dispatchScheduler) : m_id(std::this_thread::get_id()) {
        JNIEnv *jenv = get_env();
        jclass jvm_scheduler_class = jenv->FindClass("io/realm/internal/interop/JVMScheduler");
        m_notify_method = jenv->GetMethodID(jvm_scheduler_class, "notifyCore", "(J)V");
        m_jvm_dispatch_scheduler = jenv->NewGlobalRef(dispatchScheduler);
    }

    ~CustomJVMScheduler() {
        get_env(true)->DeleteGlobalRef(m_jvm_dispatch_scheduler);
    }

    void notify() override {
        auto jenv = get_env(true);
        jni_check_exception(jenv);
        jenv->CallVoidMethod(m_jvm_dispatch_scheduler, m_notify_method,
                             reinterpret_cast<jlong>(&m_callback));
    }

    void set_notify_callback(std::function<void()> fn) override {
        m_callback = std::move(fn);
    }

    bool is_on_thread() const noexcept override {
        return m_id == std::this_thread::get_id();
    }

    bool is_same_as(const Scheduler *other) const noexcept override {
        auto o = dynamic_cast<const CustomJVMScheduler *>(other);
        return (o && (o->m_id == m_id));
    }

    bool can_deliver_notifications() const noexcept override {
        return true;
    }

private:
    std::function<void()> m_callback;
    std::thread::id m_id;
    jmethodID m_notify_method;
    jobject m_jvm_dispatch_scheduler;
};

// Note: using jlong here will create a linker issue
// Undefined symbols for architecture x86_64:
//  "invoke_core_notify_callback(long long, long long)", referenced from:
//      _Java_io_realm_internal_interop_realmcJNI_invoke_1core_1notify_1callback in realmc.cpp.o
//ld: symbol(s) not found for architecture x86_64
//
// I suspect this could be related to the fact that jni.h defines jlong differently between Android (typedef int64_t)
// and JVM which is a (typedef long long) resulting in a different signature of the method that could be found by the linker.
void invoke_core_notify_callback(int64_t core_notify_function) {
    auto notify = reinterpret_cast<std::function<void()> *>(core_notify_function);
    (*notify)();
}

// TODO refactor to use public C-API https://github.com/realm/realm-kotlin/issues/496
realm_t *open_realm_with_scheduler(int64_t config_ptr, jobject dispatchScheduler) {
    auto *cfg = reinterpret_cast<realm_config_t * >(config_ptr);
    // copy construct to not set the scheduler on the original Conf which could be used
    // to open Frozen Realm for instance.
    auto copyConf = *cfg;
    if (dispatchScheduler) {
        copyConf.scheduler = std::make_shared<CustomJVMScheduler>(dispatchScheduler);
    } else {
        copyConf.scheduler = realm::util::Scheduler::make_generic();
    }

    return realm_open(&copyConf);
}

jobject app_exception_from_app_error(JNIEnv* env, const realm_app_error_t* error) {
    static JavaMethod app_exception_constructor(env,
                                                JavaClassGlobalDef::app_exception_class(),
                                                "<init>",
                                                "(Ljava/lang/String;)V");

    std::stringstream message;
    message << error->message << " ["
            << "error_category=" << error->error_category << ", "
            << "error_code=" << error->error_code << ", "
            << "link_to_server_logs=" << error->link_to_server_logs
            << "]";

    return env->NewObject(JavaClassGlobalDef::app_exception_class(),
                                       app_exception_constructor,
                                       to_jstring(env, message.str()));
}

void app_complete_void_callback(void *userdata, const realm_app_error_t *error) {
    auto env = get_env(true);
    static JavaClass java_callback_class(env, "io/realm/internal/interop/AppCallback");
    static JavaMethod java_notify_onerror(env, java_callback_class, "onError",
                                          "(Ljava/lang/Throwable;)V");
    static JavaMethod java_notify_onsuccess(env, java_callback_class, "onSuccess",
                                            "(Ljava/lang/Object;)V");
    static JavaClass unit_class(env, "kotlin/Unit");
    static JavaMethod unit_constructor(env, unit_class, "<init>", "()V");

    if (env->ExceptionCheck()) {
        env->ExceptionDescribe();
        throw std::runtime_error("An unexpected Error was thrown from Java. See LogCat");
    } else if (error) {
        jobject app_exception = app_exception_from_app_error(env, error);
        env->CallVoidMethod(static_cast<jobject>(userdata), java_notify_onerror, app_exception);
    } else {
        jobject unit = env->NewObject(unit_class, unit_constructor);
        env->CallVoidMethod(static_cast<jobject>(userdata), java_notify_onsuccess, unit);
    }
}

void app_complete_result_callback(void* userdata, void* result, const realm_app_error_t* error) {
    auto env = get_env(true);
    static JavaClass java_callback_class(env, "io/realm/internal/interop/AppCallback");
    static JavaMethod java_notify_onerror(env, java_callback_class, "onError",
                                          "(Ljava/lang/Throwable;)V");
    static JavaMethod java_notify_onsuccess(env, java_callback_class, "onSuccess",
                                            "(Ljava/lang/Object;)V");

    static JavaClass native_pointer_class(env, "io/realm/internal/interop/LongPointerWrapper");
    static JavaMethod native_pointer_constructor(env, native_pointer_class, "<init>", "(JZ)V");

    if (env->ExceptionCheck()) {
        env->ExceptionDescribe();
        throw std::runtime_error("An unexpected Error was thrown from Java. See LogCat");
    } else if (error) {
        jobject app_exception = app_exception_from_app_error(env, error);
        env->CallVoidMethod(static_cast<jobject>(userdata), java_notify_onerror, app_exception);
    } else {
        // Remember to clone user object or else it will be invalidated right after we leave this callback
        void* cloned_result = realm_clone(result);
        jobject pointer = env->NewObject(native_pointer_class, native_pointer_constructor,
                                         reinterpret_cast<jlong>(cloned_result), false);
        env->CallVoidMethod(static_cast<jobject>(userdata), java_notify_onsuccess, pointer);
    }
}

static void send_request_via_jvm_transport(JNIEnv *jenv, jobject network_transport, const realm_http_request_t request, jobject j_response_callback) {
    static JavaMethod m_send_request_method(jenv,
                                            JavaClassGlobalDef::network_transport_class(),
                                            "sendRequest",
                                            "(Ljava/lang/String;Ljava/lang/String;Ljava/util/Map;Ljava/lang/String;Lio/realm/internal/interop/sync/ResponseCallback;)V");

    // Prepare request fields to be consumable by JVM
    std::string method;
    switch (request.method) {
        case realm_http_request_method::RLM_HTTP_REQUEST_METHOD_GET:
            method = "get";
            break;
        case realm_http_request_method::RLM_HTTP_REQUEST_METHOD_POST:
            method = "post";
            break;
        case realm_http_request_method::RLM_HTTP_REQUEST_METHOD_PATCH:
            method = "patch";
            break;
        case realm_http_request_method::RLM_HTTP_REQUEST_METHOD_PUT:
            method = "put";
            break;
        case realm_http_request_method::RLM_HTTP_REQUEST_METHOD_DELETE:
            method = "delete";
            break;
    }

    static JavaMethod init(jenv,
                           JavaClassGlobalDef::java_util_hashmap(),
                           "<init>",
                           "(I)V");

    static JavaMethod put_method(jenv,
                                 JavaClassGlobalDef::java_util_hashmap(),
                                 "put",
                                 "(Ljava/lang/Object;Ljava/lang/Object;)Ljava/lang/Object;");

    size_t map_size = request.num_headers;
    jobject request_headers = jenv->NewObject(JavaClassGlobalDef::java_util_hashmap(), init, (jsize) map_size);
    for (int i = 0; i < map_size; i++) {
        realm_http_header_t header_pair = request.headers[i];

        jstring key = to_jstring(jenv, header_pair.name);
        jstring value = to_jstring(jenv, header_pair.value);
        jenv->CallObjectMethod(request_headers, put_method, key, value);
        jenv->DeleteLocalRef(key);
        jenv->DeleteLocalRef(value);
    }

    // Send request
    jenv->CallVoidMethod(network_transport,
                                  m_send_request_method,
                                  to_jstring(jenv, method),
                                  to_jstring(jenv, request.url),
                                  request_headers,
                                  to_jstring(jenv, request.body),
                                  j_response_callback
    );
}

void complete_http_request(void* request_context, jobject j_response) {
    auto jenv = get_env(false); // will always be attached
    static JavaMethod get_http_code_method(jenv,
                                           JavaClassGlobalDef::network_transport_response_class(),
                                           "getHttpResponseCode",
                                           "()I");
    static JavaMethod get_custom_code_method(jenv,
                                             JavaClassGlobalDef::network_transport_response_class(),
                                             "getCustomResponseCode",
                                             "()I");
    static JavaMethod get_headers_method(jenv,
                                         JavaClassGlobalDef::network_transport_response_class(),
                                         "getJNIFriendlyHeaders",
                                         "()[Ljava/lang/String;");
    static JavaMethod get_body_method(jenv,
                                      JavaClassGlobalDef::network_transport_response_class(),
                                      "getBody", "()Ljava/lang/String;");

    // Extract JVM response fields
    jint http_code = jenv->CallIntMethod(j_response, get_http_code_method);
    jint custom_code = jenv->CallIntMethod(j_response, get_custom_code_method);
    JStringAccessor java_body(jenv, (jstring) jenv->CallObjectMethod(j_response, get_body_method), true);
    std::string body = java_body;

    JObjectArrayAccessor<JStringAccessor, jstring> java_headers(jenv, static_cast<jobjectArray>(jenv->CallObjectMethod(
            j_response, get_headers_method)));

    auto stacked_headers = std::vector<std::string>(); // Pins headers to function stack
    for (int i = 0; i < java_headers.size(); i = i + 2) {
        JStringAccessor key = java_headers[i];
        JStringAccessor value = java_headers[i + 1];
        stacked_headers.push_back(std::move(key));
        stacked_headers.push_back(std::move(value));
    }
    auto response_headers = std::vector<realm_http_header_t>();
    for (int i = 0; i < java_headers.size(); i = i + 2) {
        // FIXME REFACTOR when C++20 will be available
        realm_http_header header;
        header.name = stacked_headers[i].c_str();
        header.value = stacked_headers[i + 1].c_str();
        response_headers.push_back(header);
    }

    realm_http_response response;
    response.status_code = http_code;
    response.custom_status_code = custom_code;
    response.headers = response_headers.data();
    response.num_headers = response_headers.size();
    response.body = body.c_str();
    response.body_size = body.size();

    realm_http_transport_complete_request(request_context, &response);
}

/**
 * Perform a network request on JVM
 *
 * 1. Cast userdata to the network transport
 * 2. Transform core request to JVM request
 * 3. Perform request
 * 4. Transform JVM response to core response
 */
static void network_request_lambda_function(void* userdata,
                                            const realm_http_request_t request,
                                            void* request_context) {
    auto jenv = get_env(true);

    // Initialize pointer to JVM class and methods
    jobject network_transport = static_cast<jobject>(userdata);

    try {
        jclass response_callback_class = jenv->FindClass(
                "io/realm/internal/interop/sync/ResponseCallbackImpl");
        static jmethodID response_callback_constructor = jenv->GetMethodID(response_callback_class,
                                                                           "<init>",
                                                                           "(Lio/realm/internal/interop/sync/NetworkTransport;J)V");
        jobject response_callback = jenv->NewObject(response_callback_class,
                                                    response_callback_constructor,
                                                    reinterpret_cast<jobject>(userdata),
                                                    reinterpret_cast<jlong>(request_context));

        send_request_via_jvm_transport(jenv, network_transport, request, response_callback);
    } catch (std::runtime_error &e) {
        // Runtime exception while processing the request/response
        realm_http_response_t response_error;
        // FIXME: validate we propagate the custom codes as an actual exception to the user
        // see: https://github.com/realm/realm-kotlin/issues/451
        response_error.custom_status_code = -4;
        response_error.num_headers = 0;
        response_error.body_size = 0;

        realm_http_transport_complete_request(request_context, &response_error);
    }
}

realm_http_transport_t* realm_network_transport_new(jobject network_transport) {
    auto jenv = get_env(false); // Always called from JVM
    return realm_http_transport_new(&network_request_lambda_function,
                                    jenv->NewGlobalRef(network_transport), // userdata is the transport object
                                    [](void* userdata) {
                                        get_env(true)->DeleteGlobalRef(static_cast<jobject>(userdata));
                                    });
}

void set_log_callback(realm_sync_client_config_t* sync_client_config, jobject log_callback) {
    auto jenv = get_env(false);
    realm_sync_client_config_set_log_callback(sync_client_config,
                                              [](void* userdata, realm_log_level_e level, const char* message) {
                                                  auto log_callback = static_cast<jobject>(userdata);
                                                  auto jenv = get_env(true);
                                                  static JavaMethod log_method(jenv,
                                                                               JavaClassGlobalDef::sync_log_callback(),
                                                                               "log",
                                                                               "(SLjava/lang/String;)V");
                                                  jenv->CallVoidMethod(log_callback, log_method, level, to_jstring(jenv, message));
                                              },
                                              jenv->NewGlobalRef(log_callback), // userdata is the log callback
                                              [](void* userdata) {
                                                  get_env(true)->DeleteGlobalRef(static_cast<jobject>(userdata));
                                              });
}

jobject convert_sync_exception(JNIEnv* jenv, const realm_sync_error_t error) {
    static JavaMethod app_exception_constructor(jenv,
                                                JavaClassGlobalDef::sync_exception(),
                                                "<init>",
                                                "(Ljava/lang/String;)V");

    std::stringstream message;
    message << error.detailed_message << " ["
            << "error_code.category='" << error.error_code.category << "', "
            << "error_code.value='" << error.error_code.value << "', "
            << "error_code.message='" << error.error_code.message << "', "
            << "is_fatal='" << std::boolalpha << error.is_fatal << std::noboolalpha << "', "
            << "is_unrecognized_by_client='" << std::boolalpha << error.is_unrecognized_by_client << std::noboolalpha << "'"
            << "]";

    static JavaMethod pointer_wrapper_constructor(jenv,
                                                  JavaClassGlobalDef::sync_exception(),
                                                  "<init>",
                                                  "(Ljava/lang/String;)V");

    return jenv->NewObject(JavaClassGlobalDef::sync_exception(),
                           pointer_wrapper_constructor,
                           to_jstring(jenv, message.str()));
}

void sync_set_error_handler(realm_sync_config_t* sync_config, jobject error_handler) {
    realm_sync_config_set_error_handler(sync_config,
                                        [](void* userdata, realm_sync_session_t* session, const realm_sync_error_t error) {
                                            auto jenv = get_env(true);
                                            auto sync_error_callback = static_cast<jobject>(userdata);

                                            jobject session_pointer_wrapper = wrap_pointer(jenv,reinterpret_cast<jlong>(session));
                                            jobject sync_exception = convert_sync_exception(jenv, error);

                                            static JavaMethod sync_error_method(jenv,
                                                                                JavaClassGlobalDef::sync_error_callback(),
                                                                                "onSyncError",
                                                                                "(Lio/realm/internal/interop/NativePointer;Lio/realm/mongodb/SyncException;)V");
                                            jenv->CallVoidMethod(sync_error_callback,
                                                                 sync_error_method,
                                                                 session_pointer_wrapper,
                                                                 sync_exception);
                                        },
                                        static_cast<jobject>(get_env()->NewGlobalRef(error_handler)),
                                        [](void *userdata) {
                                            get_env(true)->DeleteGlobalRef(static_cast<jobject>(userdata));
                                        });
}<|MERGE_RESOLUTION|>--- conflicted
+++ resolved
@@ -48,11 +48,8 @@
     static JavaClass java_callback_class(env, "kotlin/jvm/functions/Function0");
     static JavaMethod java_callback_method(env, java_callback_class, "invoke",
                                            "()Ljava/lang/Object;");
-<<<<<<< HEAD
-=======
     // TODOO Align exceptions handling https://github.com/realm/realm-kotlin/issues/665
     jni_check_exception(env);
->>>>>>> 618ac347
     env->CallObjectMethod(static_cast<jobject>(userdata), java_callback_method);
     jni_check_exception(env);
 }
@@ -64,7 +61,8 @@
     static JavaMethod java_callback_method(env, java_callback_class, "invoke",
                                            "(Ljava/lang/Object;)Ljava/lang/Object;");
     jobject schema_pointer_wrapper = wrap_pointer(env,reinterpret_cast<jlong>(new_schema));
-<<<<<<< HEAD
+    // TODOO Align exceptions handling https://github.com/realm/realm-kotlin/issues/665
+    jni_check_exception(env);
     env->CallObjectMethod(static_cast<jobject>(userdata), java_callback_method, schema_pointer_wrapper);
     jni_check_exception(env);
 }
@@ -83,12 +81,6 @@
     );
     jni_check_exception(env);
     return result;
-=======
-    // TODOO Align exceptions handling https://github.com/realm/realm-kotlin/issues/665
-    jni_check_exception(env);
-    env->CallObjectMethod(static_cast<jobject>(userdata), java_callback_method, schema_pointer_wrapper);
-    jni_check_exception(env);
->>>>>>> 618ac347
 }
 
 // TODO OPTIMIZE Abstract pattern for all notification registrations for collections that receives
