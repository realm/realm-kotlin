/*
 * Copyright 2021 Realm Inc.
 *
 * Licensed under the Apache License, Version 2.0 (the "License");
 * you may not use this file except in compliance with the License.
 * You may obtain a copy of the License at
 *
 * http://www.apache.org/licenses/LICENSE-2.0
 *
 * Unless required by applicable law or agreed to in writing, software
 * distributed under the License is distributed on an "AS IS" BASIS,
 * WITHOUT WARRANTIES OR CONDITIONS OF ANY KIND, either express or implied.
 * See the License for the specific language governing permissions and
 * limitations under the License.
 */

#include "realm_api_helpers.h"
#include <vector>
#include <thread>
#include <realm/object-store/c_api/util.hpp>
#include "java_method.hpp"

using namespace realm::jni_util;
using namespace realm::_impl;

// TODO OPTIMIZE Abstract pattern for all notification registrations for collections that receives
//  changes as realm_collection_changes_t.
realm_notification_token_t *
register_results_notification_cb(realm_results_t *results, jobject callback) {
    auto jenv = get_env();
    static jclass notification_class = jenv->FindClass("io/realm/internal/interop/NotificationCallback");
    static jmethodID on_change_method = jenv->GetMethodID(notification_class, "onChange", "(J)V");

    return realm_results_add_notification_callback(
            results,
            // Use the callback as user data
            static_cast<jobject>(get_env()->NewGlobalRef(callback)),
            [](void *userdata) {
                get_env(true)->DeleteGlobalRef(static_cast<jobject>(userdata));
            },
            // change callback
            [](void *userdata, const realm_collection_changes_t *changes) {
                // TODO API-NOTIFICATION Consider catching errors and propagate to error callback
                //  like the C-API error callback below
                //  https://github.com/realm/realm-kotlin/issues/303
                auto jenv = get_env(true);
                if (jenv->ExceptionCheck()) {
                    jenv->ExceptionDescribe();
                    throw std::runtime_error("An unexpected Error was thrown from Java. See LogCat");
                }
                jenv->CallVoidMethod(static_cast<jobject>(userdata),
                                     on_change_method,
                                     reinterpret_cast<jlong>(changes));
            },
            [](void *userdata,
               const realm_async_error_t *async_error) {
                // TODO Propagate errors to callback
                //  https://github.com/realm/realm-kotlin/issues/303
            },
            // C-API currently uses the realm's default scheduler no matter what passed here
            NULL
    );
}

// TODO OPTIMIZE Abstract pattern for all notification registrations for collections that receives
//  changes as realm_collection_changes_t.
realm_notification_token_t *
register_list_notification_cb(realm_list_t *list, jobject callback) {
    auto jenv = get_env();
    static jclass notification_class = jenv->FindClass("io/realm/internal/interop/NotificationCallback");
    static jmethodID on_change_method = jenv->GetMethodID(notification_class, "onChange", "(J)V");

    return realm_list_add_notification_callback(
            list,
            // Use the callback as user data
            static_cast<jobject>(get_env()->NewGlobalRef(callback)),
            [](void *userdata) {
                get_env(true)->DeleteGlobalRef(static_cast<jobject>(userdata));
            },
            // change callback
            [](void *userdata, const realm_collection_changes_t *changes) {
                // TODO API-NOTIFICATION Consider catching errors and propagate to error callback
                //  like the C-API error callback below
                //  https://github.com/realm/realm-kotlin/issues/303
                auto jenv = get_env(true);
                if (jenv->ExceptionCheck()) {
                    jenv->ExceptionDescribe();
                    throw std::runtime_error("An unexpected Error was thrown from Java. See LogCat");
                }
                jenv->CallVoidMethod(static_cast<jobject>(userdata),
                                     on_change_method,
                                     reinterpret_cast<jlong>(changes));
            },
            [](void *userdata,
               const realm_async_error_t *async_error) {
                // TODO Propagate errors to callback
                //  https://github.com/realm/realm-kotlin/issues/303
            },
            // C-API currently uses the realm's default scheduler no matter what passed here
            NULL
    );
}

realm_notification_token_t *
register_object_notification_cb(realm_object_t *object, jobject callback) {
    auto jenv = get_env();
    static jclass notification_class = jenv->FindClass("io/realm/internal/interop/NotificationCallback");
    static jmethodID on_change_method = jenv->GetMethodID(notification_class, "onChange", "(J)V");

    return realm_object_add_notification_callback(
            object,
            // Use the callback as user data
            static_cast<jobject>(get_env()->NewGlobalRef(callback)),
            [](void *userdata) {
                get_env(true)->DeleteGlobalRef(static_cast<jobject>(userdata));
            },
            // change callback
            [](void *userdata, const realm_object_changes_t *changes) {
                // TODO API-NOTIFICATION Consider catching errors and propagate to error callback
                //  like the C-API error callback below
                //  https://github.com/realm/realm-kotlin/issues/303
                auto jenv = get_env(true);
                if (jenv->ExceptionCheck()) {
                    jenv->ExceptionDescribe();
                    throw std::runtime_error("An unexpected Error was thrown from Java. See LogCat");
                }
                jenv->CallVoidMethod(static_cast<jobject>(userdata),
                                     on_change_method,
                                     reinterpret_cast<jlong>(changes));
            },
            [](void *userdata,
               const realm_async_error_t *async_error) {
                // TODO Propagate errors to callback
                //  https://github.com/realm/realm-kotlin/issues/303
            },
            // C-API currently uses the realm's default scheduler no matter what passed here
            NULL
    );
}

inline void jni_check_exception(JNIEnv *jenv = get_env()) {
    if (jenv->ExceptionCheck()) {
        jenv->ExceptionDescribe();
        throw std::runtime_error("An unexpected Error was thrown from Java.");
    }
}

class CustomJVMScheduler : public realm::util::Scheduler {
public:
    CustomJVMScheduler(jobject dispatchScheduler) : m_id(std::this_thread::get_id()) {
        JNIEnv *jenv = get_env();
        jclass jvm_scheduler_class = jenv->FindClass("io/realm/internal/interop/JVMScheduler");
        m_notify_method = jenv->GetMethodID(jvm_scheduler_class, "notifyCore", "(J)V");
        m_jvm_dispatch_scheduler = jenv->NewGlobalRef(dispatchScheduler);
    }

    ~CustomJVMScheduler() {
        get_env(true)->DeleteGlobalRef(m_jvm_dispatch_scheduler);
    }

    void notify() override {
        auto jenv = get_env(true);
        jni_check_exception(jenv);
        jenv->CallVoidMethod(m_jvm_dispatch_scheduler, m_notify_method,
                             reinterpret_cast<jlong>(&m_callback));
    }

    void set_notify_callback(std::function<void()> fn) override {
        m_callback = std::move(fn);
    }

    bool is_on_thread() const noexcept override {
        return m_id == std::this_thread::get_id();
    }

    bool is_same_as(const Scheduler *other) const noexcept override {
        auto o = dynamic_cast<const CustomJVMScheduler *>(other);
        return (o && (o->m_id == m_id));
    }

    bool can_deliver_notifications() const noexcept override {
        return true;
    }

private:
    std::function<void()> m_callback;
    std::thread::id m_id;
    jmethodID m_notify_method;
    jobject m_jvm_dispatch_scheduler;
};

// Note: using jlong here will create a linker issue
// Undefined symbols for architecture x86_64:
//  "invoke_core_notify_callback(long long, long long)", referenced from:
//      _Java_io_realm_internal_interop_realmcJNI_invoke_1core_1notify_1callback in realmc.cpp.o
//ld: symbol(s) not found for architecture x86_64
//
// I suspect this could be related to the fact that jni.h defines jlong differently between Android (typedef int64_t)
// and JVM which is a (typedef long long) resulting in a different signature of the method that could be found by the linker.
void invoke_core_notify_callback(int64_t core_notify_function) {
    auto notify = reinterpret_cast<std::function<void()> *>(core_notify_function);
    (*notify)();
}

// TODO refactor to use public C-API https://github.com/realm/realm-kotlin/issues/496
realm_t *open_realm_with_scheduler(int64_t config_ptr, jobject dispatchScheduler) {
    auto *cfg = reinterpret_cast<realm_config_t * >(config_ptr);
    // copy construct to not set the scheduler on the original Conf which could be used
    // to open Frozen Realm for instance.
    auto copyConf = *cfg;
    if (dispatchScheduler) {
        copyConf.scheduler = std::make_shared<CustomJVMScheduler>(dispatchScheduler);
    } else {
        copyConf.scheduler = realm::util::Scheduler::make_generic();
    }

    return realm_open(&copyConf);
}

<<<<<<< HEAD
void register_login_cb(realm_app_t *app, realm_app_credentials_t *credentials, jobject callback) {
    auto jenv = get_env();
    static JavaClass cinterop_callback(jenv, "io/realm/internal/interop/CinteropCallback");
    static JavaMethod on_success_method(jenv, cinterop_callback, "onSuccess", "(Lio/realm/internal/interop/NativePointer;)V");
    static JavaMethod on_error_method(jenv, cinterop_callback, "onError", "(Ljava/lang/Throwable;)V");

    realm_app_log_in_with_credentials(
            app,
            credentials,
            // FIXME Refactor into generic handling of network requests, like
            //  https://github.com/realm/realm-java/blob/master/realm/realm-library/src/main/cpp/io_realm_internal_objectstore_OsApp.cpp#L192
            //  see 'app_register_email_password'
            [](void* userdata, realm_user_t* user, const realm_app_error_t* error) {
                auto jenv = get_env(true);
=======
jobject app_exception_from_app_error(JNIEnv* env, const realm_app_error_t* error) {
    static JavaMethod app_exception_constructor(env,
                                                JavaClassGlobalDef::app_exception_class(),
                                                "<init>",
                                                "(Ljava/lang/String;)V");
>>>>>>> ff64a207

    std::stringstream message;
    message << error->message << " ["
            << "error_category=" << error->error_category << ", "
            << "error_code=" << error->error_code << ", "
            << "link_to_server_logs=" << error->link_to_server_logs
            << "]";

    return env->NewObject(JavaClassGlobalDef::app_exception_class(),
                                       app_exception_constructor,
                                       to_jstring(env, message.str()));
}

void app_complete_void_callback(void *userdata, const realm_app_error_t *error) {
    auto env = get_env(true);
    static JavaClass java_callback_class(env, "io/realm/internal/interop/AppCallback");
    static JavaMethod java_notify_onerror(env, java_callback_class, "onError",
                                          "(Ljava/lang/Throwable;)V");
    static JavaMethod java_notify_onsuccess(env, java_callback_class, "onSuccess",
                                            "(Ljava/lang/Object;)V");
    static JavaClass unit_class(env, "kotlin/Unit");
    static JavaMethod unit_constructor(env, unit_class, "<init>", "()V");

    if (env->ExceptionCheck()) {
        env->ExceptionDescribe();
        throw std::runtime_error("An unexpected Error was thrown from Java. See LogCat");
    } else if (error) {
        jobject app_exception = app_exception_from_app_error(env, error);
        env->CallVoidMethod(static_cast<jobject>(userdata), java_notify_onerror, app_exception);
    } else {
        jobject unit = env->NewObject(unit_class, unit_constructor);
        env->CallVoidMethod(static_cast<jobject>(userdata), java_notify_onsuccess, unit);
    }
}

void app_complete_result_callback(void* userdata, void* result, const realm_app_error_t* error) {
    auto env = get_env(true);
    static JavaClass java_callback_class(env, "io/realm/internal/interop/AppCallback");
    static JavaMethod java_notify_onerror(env, java_callback_class, "onError",
                                          "(Ljava/lang/Throwable;)V");
    static JavaMethod java_notify_onsuccess(env, java_callback_class, "onSuccess",
                                            "(Ljava/lang/Object;)V");

    static JavaClass native_pointer_class(env, "io/realm/internal/interop/LongPointerWrapper");
    static JavaMethod native_pointer_constructor(env, native_pointer_class, "<init>", "(JZ)V");

    if (env->ExceptionCheck()) {
        env->ExceptionDescribe();
        throw std::runtime_error("An unexpected Error was thrown from Java. See LogCat");
    } else if (error) {
        jobject app_exception = app_exception_from_app_error(env, error);
        env->CallVoidMethod(static_cast<jobject>(userdata), java_notify_onerror, app_exception);
    } else {
        // Remember to clone user object or else it will be invalidated right after we leave this callback
        void* cloned_result = realm_clone(result);
        jobject pointer = env->NewObject(native_pointer_class, native_pointer_constructor,
                                         reinterpret_cast<jlong>(cloned_result), false);
        env->CallVoidMethod(static_cast<jobject>(userdata), java_notify_onsuccess, pointer);
    }
}


static jobject send_request_via_jvm_transport(JNIEnv *jenv, jobject network_transport, const realm_http_request_t request) {
    static JavaMethod m_send_request_method(jenv,
                                            JavaClassGlobalDef::network_transport_class(),
                                            "sendRequest",
                                            "(Ljava/lang/String;Ljava/lang/String;Ljava/util/Map;Ljava/lang/String;)Lio/realm/internal/interop/sync/Response;");

    // Prepare request fields to be consumable by JVM
    std::string method;
    switch (request.method) {
        case realm_http_request_method::RLM_HTTP_REQUEST_METHOD_GET:
            method = "get";
            break;
        case realm_http_request_method::RLM_HTTP_REQUEST_METHOD_POST:
            method = "post";
            break;
        case realm_http_request_method::RLM_HTTP_REQUEST_METHOD_PATCH:
            method = "patch";
            break;
        case realm_http_request_method::RLM_HTTP_REQUEST_METHOD_PUT:
            method = "put";
            break;
        case realm_http_request_method::RLM_HTTP_REQUEST_METHOD_DELETE:
            method = "delete";
            break;
    }

    static JavaMethod init(jenv,
                           JavaClassGlobalDef::java_util_hashmap(),
                           "<init>",
                           "(I)V");

    static JavaMethod put_method(jenv,
                                 JavaClassGlobalDef::java_util_hashmap(),
                                 "put",
                                 "(Ljava/lang/Object;Ljava/lang/Object;)Ljava/lang/Object;");

    size_t map_size = request.num_headers;
    jobject request_headers = jenv->NewObject(JavaClassGlobalDef::java_util_hashmap(), init, (jsize) map_size);
    for (int i = 0; i < map_size; i++) {
        realm_http_header_t header_pair = request.headers[i];

        jstring key = to_jstring(jenv, header_pair.name);
        jstring value = to_jstring(jenv, header_pair.value);
        jenv->CallObjectMethod(request_headers, put_method, key, value);
        jenv->DeleteLocalRef(key);
        jenv->DeleteLocalRef(value);
    }

    // Send request and retrieve JVM response
    return jenv->CallObjectMethod(network_transport,
                                  m_send_request_method,
                                  to_jstring(jenv, method),
                                  to_jstring(jenv, request.url),
                                  request_headers,
                                  to_jstring(jenv, request.body)
    );
}

static void pass_jvm_response_to_core(JNIEnv *jenv, jobject j_response, void* request_context) {
    static JavaMethod get_http_code_method(jenv,
                                           JavaClassGlobalDef::network_transport_response_class(),
                                           "getHttpResponseCode",
                                           "()I");
    static JavaMethod get_custom_code_method(jenv,
                                             JavaClassGlobalDef::network_transport_response_class(),
                                             "getCustomResponseCode",
                                             "()I");
    static JavaMethod get_headers_method(jenv,
                                         JavaClassGlobalDef::network_transport_response_class(),
                                         "getJNIFriendlyHeaders",
                                         "()[Ljava/lang/String;");
    static JavaMethod get_body_method(jenv,
                                      JavaClassGlobalDef::network_transport_response_class(),
                                      "getBody", "()Ljava/lang/String;");

    // Extract JVM response fields
    jint http_code = jenv->CallIntMethod(j_response, get_http_code_method);
    jint custom_code = jenv->CallIntMethod(j_response, get_custom_code_method);
    JStringAccessor java_body(jenv, (jstring) jenv->CallObjectMethod(j_response, get_body_method), true);
    std::string body = java_body;

    JObjectArrayAccessor<JStringAccessor, jstring> java_headers(jenv, static_cast<jobjectArray>(jenv->CallObjectMethod(
            j_response, get_headers_method)));

    auto stacked_headers = std::vector<std::string>(); // Pins headers to function stack
    for (int i = 0; i < java_headers.size(); i = i + 2) {
        JStringAccessor key = java_headers[i];
        JStringAccessor value = java_headers[i + 1];
        stacked_headers.push_back(std::move(key));
        stacked_headers.push_back(std::move(value));
    }
    auto response_headers = std::vector<realm_http_header_t>();
    for (int i = 0; i < java_headers.size(); i = i + 2) {
        // FIXME REFACTOR when C++20 will be available
        realm_http_header header;
        header.name = stacked_headers[i].c_str();
        header.value = stacked_headers[i + 1].c_str();
        response_headers.push_back(header);
    }

    realm_http_response response;
    response.status_code = http_code;
    response.custom_status_code = custom_code;
    response.headers = response_headers.data();
    response.num_headers = response_headers.size();
    response.body = body.c_str();
    response.body_size = body.size();

    realm_http_transport_complete_request(request_context, &response);
}

/**
 * Perform a network request on JVM
 *
 * 1. Cast userdata to the network transport
 * 2. Transform core request to JVM request
 * 3. Perform request
 * 4. Transform JVM response to core response
 */
static void network_request_lambda_function(void* userdata,
                                            const realm_http_request_t request,
                                            void* request_context) {
    auto jenv = get_env(true);

    // Initialize pointer to JVM class and methods
    jobject network_transport = static_cast<jobject>(userdata);

    try {
        jobject j_response = send_request_via_jvm_transport(jenv, network_transport, request);
        pass_jvm_response_to_core(jenv, j_response, request_context);
    } catch (std::runtime_error &e) {
        // Runtime exception while processing the request/response
        realm_http_response_t response_error;
        // FIXME: validate we propagate the custom codes as an actual exception to the user
        // see: https://github.com/realm/realm-kotlin/issues/451
        response_error.custom_status_code = -4;
        response_error.num_headers = 0;
        response_error.body_size = 0;

        realm_http_transport_complete_request(request_context, &response_error);
    }
}

realm_http_transport_t* realm_network_transport_new(jobject network_transport) {
    auto jenv = get_env(false); // Always called from JVM
    return realm_http_transport_new(&network_request_lambda_function,
                                    jenv->NewGlobalRef(network_transport), // userdata is the transport object
                                    [](void* userdata) {
                                        get_env(true)->DeleteGlobalRef(static_cast<jobject>(userdata));
                                    });
}

void set_log_callback(realm_sync_client_config_t* sync_client_config, jobject log_callback) {
    auto jenv = get_env(false);
    realm_sync_client_config_set_log_callback(sync_client_config,
                                              [](void* userdata, realm_log_level_e level, const char* message) {
                                                  auto log_callback = static_cast<jobject>(userdata);
                                                  auto jenv = get_env(true);
                                                  static JavaMethod log_method(jenv,
                                                                               JavaClassGlobalDef::sync_log_callback(),
                                                                               "log",
                                                                               "(SLjava/lang/String;)V");
                                                  jenv->CallVoidMethod(log_callback, log_method, level, to_jstring(jenv, message));
                                              },
                                              jenv->NewGlobalRef(log_callback), // userdata is the log callback
                                              [](void* userdata) {
                                                  get_env(true)->DeleteGlobalRef(static_cast<jobject>(userdata));
                                              });
}

jobject wrap_pointer(JNIEnv* jenv, jlong pointer, jboolean managed = false) {
    static JavaMethod pointer_wrapper_constructor(jenv,
                                                  JavaClassGlobalDef::long_pointer_wrapper(),
                                                  "<init>",
                                                  "(JZ)V");
    return jenv->NewObject(JavaClassGlobalDef::long_pointer_wrapper(),
                           pointer_wrapper_constructor,
                           pointer,
                           managed);
}

jobject convert_sync_exception(JNIEnv* jenv, const realm_sync_error_t error) {
    static JavaMethod app_exception_constructor(jenv,
                                                JavaClassGlobalDef::sync_exception(),
                                                "<init>",
                                                "(Ljava/lang/String;)V");

    std::stringstream message;
    message << error.detailed_message << " ["
            << "error_code.category='" << error.error_code.category << "', "
            << "error_code.value='" << error.error_code.value << "', "
            << "error_code.message='" << error.error_code.message << "', "
            << "is_fatal='" << std::boolalpha << error.is_fatal << std::noboolalpha << "', "
            << "is_unrecognized_by_client='" << std::boolalpha << error.is_unrecognized_by_client << std::noboolalpha << "'"
            << "]";

    static JavaMethod pointer_wrapper_constructor(jenv,
                                                  JavaClassGlobalDef::sync_exception(),
                                                  "<init>",
                                                  "(Ljava/lang/String;)V");

    return jenv->NewObject(JavaClassGlobalDef::sync_exception(),
                           pointer_wrapper_constructor,
                           to_jstring(jenv, message.str()));
}

void sync_set_error_handler(realm_sync_config_t* sync_config, jobject error_handler) {
    realm_sync_config_set_error_handler(sync_config,
                                        [](void* userdata, realm_sync_session_t* session, const realm_sync_error_t error) {
                                            auto jenv = get_env(true);
                                            auto sync_error_callback = static_cast<jobject>(userdata);

                                            jobject session_pointer_wrapper = wrap_pointer(jenv,reinterpret_cast<jlong>(session));
                                            jobject sync_exception = convert_sync_exception(jenv, error);

                                            static JavaMethod sync_error_method(jenv,
                                                                                JavaClassGlobalDef::sync_error_callback(),
                                                                                "onSyncError",
                                                                                "(Lio/realm/internal/interop/NativePointer;Lio/realm/mongodb/SyncException;)V");
                                            jenv->CallVoidMethod(sync_error_callback,
                                                                 sync_error_method,
                                                                 session_pointer_wrapper,
                                                                 sync_exception);
                                        },
                                        static_cast<jobject>(get_env()->NewGlobalRef(error_handler)),
                                        [](void *userdata) {
                                            get_env(true)->DeleteGlobalRef(static_cast<jobject>(userdata));
                                        });
}

void app_register_email_password(realm_app_t* app,
                                 const char* email,
                                 realm_string_t password,
                                 jobject registered_user_callback) {
    auto jenv = get_env();
    static JavaClass cinterop_void_callback(jenv, "io/realm/internal/interop/CinteropVoidCallback");
    static JavaMethod on_success_method(jenv, cinterop_void_callback, "onSuccess", "()V");
    static JavaMethod on_error_method(jenv, cinterop_void_callback, "onError", "(Ljava/lang/Throwable;)V");

    realm_app_email_password_provider_client_register_email(app,
                                                            email,
                                                            password,
                                                            [](void* userdata, const realm_app_error_t* error) {
                                                                auto jenv = get_env(true);

                                                                // TODO first two branches of if statement can be abstracted together with register_login_cb's
                                                                if (jenv->ExceptionCheck()) {
                                                                    jenv->CallVoidMethod(static_cast<jobject>(userdata),
                                                                                         on_error_method,
                                                                                         jenv->ExceptionOccurred());
                                                                } else if (error) {
                                                                    static JavaMethod app_exception_constructor(jenv,
                                                                                                                JavaClassGlobalDef::app_exception_class(),
                                                                                                                "<init>",
                                                                                                                "(Ljava/lang/String;)V");

                                                                    std::stringstream message;
                                                                    message << error->message << " ["
                                                                            << "error_category=" << error->error_category << ", "
                                                                            << "error_code=" << error->error_code << ", "
                                                                            << "link_to_server_logs=" << error->link_to_server_logs
                                                                            << "]";

                                                                    jobject throwable = jenv->NewObject(JavaClassGlobalDef::app_exception_class(),
                                                                                                        app_exception_constructor,
                                                                                                        to_jstring(jenv, message.str()));
                                                                    jenv->CallVoidMethod(static_cast<jobject>(userdata),
                                                                                         on_error_method,
                                                                                         throwable);
                                                                } else {
                                                                    jenv->CallVoidMethod(static_cast<jobject>(userdata),
                                                                                         on_success_method);
                                                                }
                                                            },
                                                            static_cast<jobject>(get_env()->NewGlobalRef(registered_user_callback)),
                                                            [](void *userdata) {
                                                                get_env(true)->DeleteGlobalRef(static_cast<jobject>(userdata));
                                                            });

}<|MERGE_RESOLUTION|>--- conflicted
+++ resolved
@@ -217,28 +217,11 @@
     return realm_open(&copyConf);
 }
 
-<<<<<<< HEAD
-void register_login_cb(realm_app_t *app, realm_app_credentials_t *credentials, jobject callback) {
-    auto jenv = get_env();
-    static JavaClass cinterop_callback(jenv, "io/realm/internal/interop/CinteropCallback");
-    static JavaMethod on_success_method(jenv, cinterop_callback, "onSuccess", "(Lio/realm/internal/interop/NativePointer;)V");
-    static JavaMethod on_error_method(jenv, cinterop_callback, "onError", "(Ljava/lang/Throwable;)V");
-
-    realm_app_log_in_with_credentials(
-            app,
-            credentials,
-            // FIXME Refactor into generic handling of network requests, like
-            //  https://github.com/realm/realm-java/blob/master/realm/realm-library/src/main/cpp/io_realm_internal_objectstore_OsApp.cpp#L192
-            //  see 'app_register_email_password'
-            [](void* userdata, realm_user_t* user, const realm_app_error_t* error) {
-                auto jenv = get_env(true);
-=======
 jobject app_exception_from_app_error(JNIEnv* env, const realm_app_error_t* error) {
     static JavaMethod app_exception_constructor(env,
                                                 JavaClassGlobalDef::app_exception_class(),
                                                 "<init>",
                                                 "(Ljava/lang/String;)V");
->>>>>>> ff64a207
 
     std::stringstream message;
     message << error->message << " ["
@@ -299,7 +282,6 @@
         env->CallVoidMethod(static_cast<jobject>(userdata), java_notify_onsuccess, pointer);
     }
 }
-
 
 static jobject send_request_via_jvm_transport(JNIEnv *jenv, jobject network_transport, const realm_http_request_t request) {
     static JavaMethod m_send_request_method(jenv,
