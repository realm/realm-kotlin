--- conflicted
+++ resolved
@@ -278,15 +278,9 @@
 
 static jobject send_request_via_jvm_transport(JNIEnv *jenv, jobject network_transport, const realm_http_request_t request) {
     static JavaMethod m_send_request_method(jenv,
-<<<<<<< HEAD
-                        JavaClassGlobalDef::network_transport_class(),
-                        "sendRequest",
-                        "(Ljava/lang/String;Ljava/lang/String;Ljava/util/Map;Ljava/lang/String;Z)Lio/realm/internal/interop/sync/Response;");
-=======
                                             JavaClassGlobalDef::network_transport_class(),
                                             "sendRequest",
                                             "(Ljava/lang/String;Ljava/lang/String;Ljava/util/Map;Ljava/lang/String;)Lio/realm/internal/interop/sync/Response;");
->>>>>>> 1caa8471
 
     // Prepare request fields to be consumable by JVM
     std::string method;
@@ -340,33 +334,12 @@
     );
 }
 
-<<<<<<< HEAD
-static void pass_jvm_response_to_core(JNIEnv *jenv,
-                                      jobject j_response,
-                                      void *completion_data,
-                                      realm_http_completion_func_t completion_callback) {
-
-=======
 static void pass_jvm_response_to_core(JNIEnv *jenv, jobject j_response, void* request_context) {
->>>>>>> 1caa8471
     static JavaMethod get_http_code_method(jenv,
                                            JavaClassGlobalDef::network_transport_response_class(),
                                            "getHttpResponseCode",
                                            "()I");
     static JavaMethod get_custom_code_method(jenv,
-<<<<<<< HEAD
-                                           JavaClassGlobalDef::network_transport_response_class(),
-                                           "getCustomResponseCode",
-                                           "()I");
-    static JavaMethod get_headers_method(jenv,
-                                           JavaClassGlobalDef::network_transport_response_class(),
-                                         "getJNIFriendlyHeaders",
-                                         "()[Ljava/lang/String;");
-    static JavaMethod get_body_method(jenv,
-                                           JavaClassGlobalDef::network_transport_response_class(),
-                                      "getBody", "()Ljava/lang/String;");
-
-=======
                                              JavaClassGlobalDef::network_transport_response_class(),
                                              "getCustomResponseCode",
                                              "()I");
@@ -377,7 +350,6 @@
     static JavaMethod get_body_method(jenv,
                                       JavaClassGlobalDef::network_transport_response_class(),
                                       "getBody", "()Ljava/lang/String;");
->>>>>>> 1caa8471
 
     // Extract JVM response fields
     jint http_code = jenv->CallIntMethod(j_response, get_http_code_method);
@@ -450,101 +422,6 @@
 
 realm_http_transport_t* realm_network_transport_new(jobject network_transport) {
     auto jenv = get_env(false); // Always called from JVM
-<<<<<<< HEAD
-    return realm_http_transport_new(jenv->NewGlobalRef(network_transport),
-                                    [](void *userdata) {
-                                        get_env(true)->DeleteGlobalRef(static_cast<jobject>(userdata));
-                                    },
-                                    &network_request_lambda_function);
-}
-
-// TMP Workaround to pipe to logcat
-// Accessing global_logger_ref results in "Invalid jobject" :/
-// #include <android/log.h>
-static realm_logger_t* new_logger_lambda_function(void* userdata, realm_log_level_e level) {
-    JNIEnv* jenv = get_env(true);
-    jobject logger_factory = static_cast<jobject>(userdata);
-
-    static jmethodID get_logger_factory_method = lookup(jenv, "kotlin/jvm/functions/Function0", "invoke", "()Ljava/lang/Object;");
-    jobject logger_ref = jenv->CallObjectMethod(logger_factory, get_logger_factory_method);
-    jobject global_logger_ref = jenv->NewGlobalRef(logger_ref); // FIXME: Cleanup
-
-    return realm_logger_new([](void* userdata, realm_log_level_e level, const char* message) {
-                                // __android_log_write(ANDROID_LOG_ERROR, "SYNC", message);
-                                jobject logger = static_cast<jobject>(userdata);
-                                auto jenv_ = get_env(true);
-                                static jmethodID get_logger_log_method = lookup(jenv_, "io/realm/log/RealmLogger", "log", "(Ljava/lang/String;)V");
-                                jenv_->CallVoidMethod(logger, get_logger_log_method, to_jstring(jenv_, message));
-                            },
-                            [](void* userdata) {
-                                // TODO get level from kotlin logger object
-                                return RLM_LOG_LEVEL_ALL;
-                            },
-                            global_logger_ref,
-                            [](void* userdata) {
-                                get_env(true)->DeleteGlobalRef(
-                                        static_cast<jobject>(userdata));
-                            });
-}
-
-void
-sync_config_set_logger(realm_sync_client_config_t* sync_config, jobject logger_factory) {
-    auto jenv = get_env();
-    return realm_sync_client_config_set_logger_factory(sync_config,
-                                                       &new_logger_lambda_function,
-                                                       static_cast<jobject>(jenv->NewGlobalRef(logger_factory)),
-                                                       [](void *userdata) {
-                                                           get_env(true)->DeleteGlobalRef(
-                                                                   static_cast<jobject>(userdata));
-                                                       }
-    );
-}
-
-jobject wrap_pointer(JNIEnv* jenv, jlong pointer, jboolean managed = false) {
-    static JavaMethod pointer_wrapper_constructor(jenv,
-                                                  JavaClassGlobalDef::long_pointer_wrapper(),
-                                                  "<init>",
-                                                  "(JZ)V");
-    return jenv->NewObject(JavaClassGlobalDef::long_pointer_wrapper(),
-                           pointer_wrapper_constructor,
-                           pointer,
-                           managed);
-}
-
-jobject convert_exception(JNIEnv* jenv, realm_error_t &error) {
-    static JavaMethod pointer_wrapper_constructor(jenv,
-                                                  JavaClassGlobalDef::app_exception(),
-                                                  "<init>",
-                                                  "()V");
-    return jenv->NewObject(JavaClassGlobalDef::app_exception(),
-                           pointer_wrapper_constructor);
-}
-
-void
-sync_set_error_handler(realm_sync_config_t* sync_config, jobject error_handler){
-    realm_sync_config_set_error_handler(sync_config,
-                                        [](void* userdata, const realm_sync_session_t *session, realm_error_t error) {
-                                            auto jenv = get_env(true);
-
-                                            jobject session_pointer_wrapper = wrap_pointer(jenv,reinterpret_cast<jlong>(session));
-                                            jobject app_exception = convert_exception(jenv, error);
-
-                                            static JavaMethod function2_invoke(jenv,
-                                                                               JavaClassGlobalDef::kotlin_function2(),
-                                                                               "invoke",
-                                                                               "(Ljava/lang/Object;Ljava/lang/Object;)Ljava/lang/Object;");
-
-                                            jenv->CallObjectMethod(static_cast<jobject>(userdata), // Function0 type
-                                                                 function2_invoke,
-                                                                 session_pointer_wrapper,
-                                                                 app_exception);
-                                        },
-                                        static_cast<jobject>(get_env()->NewGlobalRef(error_handler)),
-                                        [](void *userdata) {
-                                            get_env(true)->DeleteGlobalRef(
-                                                    static_cast<jobject>(userdata));
-                                        });
-=======
     return realm_http_transport_new(&network_request_lambda_function,
                                     jenv->NewGlobalRef(network_transport), // userdata is the transport object
                                     [](void* userdata) {
@@ -568,5 +445,50 @@
                                               [](void* userdata) {
                                                   get_env(true)->DeleteGlobalRef(static_cast<jobject>(userdata));
                                               });
->>>>>>> 1caa8471
+}
+
+jobject wrap_pointer(JNIEnv* jenv, jlong pointer, jboolean managed = false) {
+    static JavaMethod pointer_wrapper_constructor(jenv,
+                                                  JavaClassGlobalDef::long_pointer_wrapper(),
+                                                  "<init>",
+                                                  "(JZ)V");
+    return jenv->NewObject(JavaClassGlobalDef::long_pointer_wrapper(),
+                           pointer_wrapper_constructor,
+                           pointer,
+                           managed);
+}
+
+jobject convert_exception(JNIEnv* jenv, realm_error_t &error) {
+    static JavaMethod pointer_wrapper_constructor(jenv,
+                                                  JavaClassGlobalDef::app_exception(),
+                                                  "<init>",
+                                                  "()V");
+    return jenv->NewObject(JavaClassGlobalDef::app_exception(),
+                           pointer_wrapper_constructor);
+}
+
+void
+sync_set_error_handler(realm_sync_config_t* sync_config, jobject error_handler){
+    realm_sync_config_set_error_handler(sync_config,
+                                        [](void* userdata, const realm_sync_session_t *session, realm_error_t error) {
+                                            auto jenv = get_env(true);
+
+                                            jobject session_pointer_wrapper = wrap_pointer(jenv,reinterpret_cast<jlong>(session));
+                                            jobject app_exception = convert_exception(jenv, error);
+
+                                            static JavaMethod function2_invoke(jenv,
+                                                                               JavaClassGlobalDef::kotlin_function2(),
+                                                                               "invoke",
+                                                                               "(Ljava/lang/Object;Ljava/lang/Object;)Ljava/lang/Object;");
+
+                                            jenv->CallObjectMethod(static_cast<jobject>(userdata), // Function0 type
+                                                                 function2_invoke,
+                                                                 session_pointer_wrapper,
+                                                                 app_exception);
+                                        },
+                                        static_cast<jobject>(get_env()->NewGlobalRef(error_handler)),
+                                        [](void *userdata) {
+                                            get_env(true)->DeleteGlobalRef(
+                                                    static_cast<jobject>(userdata));
+                                        });
 }