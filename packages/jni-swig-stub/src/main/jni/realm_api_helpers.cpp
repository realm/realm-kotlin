/*
 * Copyright 2021 Realm Inc.
 *
 * Licensed under the Apache License, Version 2.0 (the "License");
 * you may not use this file except in compliance with the License.
 * You may obtain a copy of the License at
 *
 * http://www.apache.org/licenses/LICENSE-2.0
 *
 * Unless required by applicable law or agreed to in writing, software
 * distributed under the License is distributed on an "AS IS" BASIS,
 * WITHOUT WARRANTIES OR CONDITIONS OF ANY KIND, either express or implied.
 * See the License for the specific language governing permissions and
 * limitations under the License.
 */

#include "realm_api_helpers.h"
#include <vector>
#include <thread>
#include <realm/object-store/c_api/util.hpp>
#include "java_method.hpp"

using namespace realm::jni_util;
using namespace realm::_impl;

// TODO OPTIMIZE Abstract pattern for all notification registrations for collections that receives
//  changes as realm_collection_changes_t.
realm_notification_token_t *
register_results_notification_cb(realm_results_t *results, jobject callback) {
    auto jenv = get_env();
    static jclass notification_class = jenv->FindClass("io/realm/internal/interop/NotificationCallback");
    static jmethodID on_change_method = jenv->GetMethodID(notification_class, "onChange", "(J)V");

    return realm_results_add_notification_callback(
            results,
            // Use the callback as user data
            static_cast<jobject>(get_env()->NewGlobalRef(callback)),
            [](void *userdata) {
                get_env(true)->DeleteGlobalRef(static_cast<jobject>(userdata));
            },
            // change callback
            [](void *userdata, const realm_collection_changes_t *changes) {
                // TODO API-NOTIFICATION Consider catching errors and propagate to error callback
                //  like the C-API error callback below
                //  https://github.com/realm/realm-kotlin/issues/303
                auto jenv = get_env(true);
                if (jenv->ExceptionCheck()) {
                    jenv->ExceptionDescribe();
                    throw std::runtime_error("An unexpected Error was thrown from Java. See LogCat");
                }
                jenv->CallVoidMethod(static_cast<jobject>(userdata),
                                     on_change_method,
                                     reinterpret_cast<jlong>(changes));
            },
            [](void *userdata,
               const realm_async_error_t *async_error) {
                // TODO Propagate errors to callback
                //  https://github.com/realm/realm-kotlin/issues/303
            },
            // C-API currently uses the realm's default scheduler no matter what passed here
            NULL
    );
}

// TODO OPTIMIZE Abstract pattern for all notification registrations for collections that receives
//  changes as realm_collection_changes_t.
realm_notification_token_t *
register_list_notification_cb(realm_list_t *list, jobject callback) {
    auto jenv = get_env();
    static jclass notification_class = jenv->FindClass("io/realm/internal/interop/NotificationCallback");
    static jmethodID on_change_method = jenv->GetMethodID(notification_class, "onChange", "(J)V");

    return realm_list_add_notification_callback(
            list,
            // Use the callback as user data
            static_cast<jobject>(get_env()->NewGlobalRef(callback)),
            [](void *userdata) {
                get_env(true)->DeleteGlobalRef(static_cast<jobject>(userdata));
            },
            // change callback
            [](void *userdata, const realm_collection_changes_t *changes) {
                // TODO API-NOTIFICATION Consider catching errors and propagate to error callback
                //  like the C-API error callback below
                //  https://github.com/realm/realm-kotlin/issues/303
                auto jenv = get_env(true);
                if (jenv->ExceptionCheck()) {
                    jenv->ExceptionDescribe();
                    throw std::runtime_error("An unexpected Error was thrown from Java. See LogCat");
                }
                jenv->CallVoidMethod(static_cast<jobject>(userdata),
                                     on_change_method,
                                     reinterpret_cast<jlong>(changes));
            },
            [](void *userdata,
               const realm_async_error_t *async_error) {
                // TODO Propagate errors to callback
                //  https://github.com/realm/realm-kotlin/issues/303
            },
            // C-API currently uses the realm's default scheduler no matter what passed here
            NULL
    );
}

realm_notification_token_t *
register_object_notification_cb(realm_object_t *object, jobject callback) {
    auto jenv = get_env();
    static jclass notification_class = jenv->FindClass("io/realm/internal/interop/NotificationCallback");
    static jmethodID on_change_method = jenv->GetMethodID(notification_class, "onChange", "(J)V");

    return realm_object_add_notification_callback(
            object,
            // Use the callback as user data
            static_cast<jobject>(get_env()->NewGlobalRef(callback)),
            [](void *userdata) {
                get_env(true)->DeleteGlobalRef(static_cast<jobject>(userdata));
            },
            // change callback
            [](void *userdata, const realm_object_changes_t *changes) {
                // TODO API-NOTIFICATION Consider catching errors and propagate to error callback
                //  like the C-API error callback below
                //  https://github.com/realm/realm-kotlin/issues/303
                auto jenv = get_env(true);
                if (jenv->ExceptionCheck()) {
                    jenv->ExceptionDescribe();
                    throw std::runtime_error("An unexpected Error was thrown from Java. See LogCat");
                }
                jenv->CallVoidMethod(static_cast<jobject>(userdata),
                                     on_change_method,
                                     reinterpret_cast<jlong>(changes));
            },
            [](void *userdata,
               const realm_async_error_t *async_error) {
                // TODO Propagate errors to callback
                //  https://github.com/realm/realm-kotlin/issues/303
            },
            // C-API currently uses the realm's default scheduler no matter what passed here
            NULL
    );
}

inline void jni_check_exception(JNIEnv *jenv = get_env()) {
    if (jenv->ExceptionCheck()) {
        jenv->ExceptionDescribe();
        throw std::runtime_error("An unexpected Error was thrown from Java.");
    }
}

class CustomJVMScheduler : public realm::util::Scheduler {
public:
    CustomJVMScheduler(jobject dispatchScheduler) : m_id(std::this_thread::get_id()) {
        JNIEnv *jenv = get_env();
        jclass jvm_scheduler_class = jenv->FindClass("io/realm/internal/interop/JVMScheduler");
        m_notify_method = jenv->GetMethodID(jvm_scheduler_class, "notifyCore", "(J)V");
        m_jvm_dispatch_scheduler = jenv->NewGlobalRef(dispatchScheduler);
    }

    ~CustomJVMScheduler() {
        get_env(true)->DeleteGlobalRef(m_jvm_dispatch_scheduler);
    }

    void notify() override {
        auto jenv = get_env(true);
        jni_check_exception(jenv);
        jenv->CallVoidMethod(m_jvm_dispatch_scheduler, m_notify_method,
                             reinterpret_cast<jlong>(&m_callback));
    }

    void set_notify_callback(std::function<void()> fn) override {
        m_callback = std::move(fn);
    }

    bool is_on_thread() const noexcept override {
        return m_id == std::this_thread::get_id();
    }

    bool is_same_as(const Scheduler *other) const noexcept override {
        auto o = dynamic_cast<const CustomJVMScheduler *>(other);
        return (o && (o->m_id == m_id));
    }

    bool can_deliver_notifications() const noexcept override {
        return true;
    }

private:
    std::function<void()> m_callback;
    std::thread::id m_id;
    jmethodID m_notify_method;
    jobject m_jvm_dispatch_scheduler;
};

// Note: using jlong here will create a linker issue
// Undefined symbols for architecture x86_64:
//  "invoke_core_notify_callback(long long, long long)", referenced from:
//      _Java_io_realm_internal_interop_realmcJNI_invoke_1core_1notify_1callback in realmc.cpp.o
//ld: symbol(s) not found for architecture x86_64
//
// I suspect this could be related to the fact that jni.h defines jlong differently between Android (typedef int64_t)
// and JVM which is a (typedef long long) resulting in a different signature of the method that could be found by the linker.
void invoke_core_notify_callback(int64_t core_notify_function) {
    auto notify = reinterpret_cast<std::function<void()> *>(core_notify_function);
    (*notify)();
}

// TODO refactor to use public C-API https://github.com/realm/realm-kotlin/issues/496
realm_t *open_realm_with_scheduler(int64_t config_ptr, jobject dispatchScheduler) {
    auto *cfg = reinterpret_cast<realm_config_t * >(config_ptr);
    // copy construct to not set the scheduler on the original Conf which could be used
    // to open Frozen Realm for instance.
    auto copyConf = *cfg;
    if (dispatchScheduler) {
        copyConf.scheduler = std::make_shared<CustomJVMScheduler>(dispatchScheduler);
    } else {
        copyConf.scheduler = realm::util::Scheduler::make_generic();
    }

    return realm_open(&copyConf);
}

jobject app_exception_from_app_error(JNIEnv* env, const realm_app_error_t* error) {
    static JavaMethod app_exception_constructor(env,
                                                JavaClassGlobalDef::app_exception_class(),
                                                "<init>",
                                                "(Ljava/lang/String;)V");

    std::stringstream message;
    message << error->message << " ["
            << "error_category=" << error->error_category << ", "
            << "error_code=" << error->error_code << ", "
            << "link_to_server_logs=" << error->link_to_server_logs
            << "]";

    return env->NewObject(JavaClassGlobalDef::app_exception_class(),
                                       app_exception_constructor,
                                       to_jstring(env, message.str()));
}

void app_complete_void_callback(void *userdata, const realm_app_error_t *error) {
    auto env = get_env(true);
    static JavaClass java_callback_class(env, "io/realm/internal/interop/AppCallback");
    static JavaMethod java_notify_onerror(env, java_callback_class, "onError",
                                          "(Ljava/lang/Throwable;)V");
    static JavaMethod java_notify_onsuccess(env, java_callback_class, "onSuccess",
                                            "(Ljava/lang/Object;)V");
    static JavaClass unit_class(env, "kotlin/Unit");
    static JavaMethod unit_constructor(env, unit_class, "<init>", "()V");

    if (env->ExceptionCheck()) {
        env->ExceptionDescribe();
        throw std::runtime_error("An unexpected Error was thrown from Java. See LogCat");
    } else if (error) {
        jobject app_exception = app_exception_from_app_error(env, error);
        env->CallVoidMethod(static_cast<jobject>(userdata), java_notify_onerror, app_exception);
    } else {
        jobject unit = env->NewObject(unit_class, unit_constructor);
        env->CallVoidMethod(static_cast<jobject>(userdata), java_notify_onsuccess, unit);
    }
}

void app_complete_result_callback(void* userdata, void* result, const realm_app_error_t* error) {
    auto env = get_env(true);
    static JavaClass java_callback_class(env, "io/realm/internal/interop/AppCallback");
    static JavaMethod java_notify_onerror(env, java_callback_class, "onError",
                                          "(Ljava/lang/Throwable;)V");
    static JavaMethod java_notify_onsuccess(env, java_callback_class, "onSuccess",
                                            "(Ljava/lang/Object;)V");

    static JavaClass native_pointer_class(env, "io/realm/internal/interop/LongPointerWrapper");
    static JavaMethod native_pointer_constructor(env, native_pointer_class, "<init>", "(JZ)V");

    if (env->ExceptionCheck()) {
        env->ExceptionDescribe();
        throw std::runtime_error("An unexpected Error was thrown from Java. See LogCat");
    } else if (error) {
        jobject app_exception = app_exception_from_app_error(env, error);
        env->CallVoidMethod(static_cast<jobject>(userdata), java_notify_onerror, app_exception);
    } else {
        // Remember to clone user object or else it will be invalidated right after we leave this callback
        void* cloned_result = realm_clone(result);
        jobject pointer = env->NewObject(native_pointer_class, native_pointer_constructor,
                                         reinterpret_cast<jlong>(cloned_result), false);
        env->CallVoidMethod(static_cast<jobject>(userdata), java_notify_onsuccess, pointer);
    }
}

<<<<<<< HEAD
static jobject send_request_via_jvm_transport(JNIEnv *jenv, jobject network_transport, const realm_http_request_t request) {
=======
static void send_request_via_jvm_transport(JNIEnv *jenv, jobject network_transport, const realm_http_request_t request, jobject j_response_callback) {
>>>>>>> 2cc89cce
    static JavaMethod m_send_request_method(jenv,
                                            JavaClassGlobalDef::network_transport_class(),
                                            "sendRequest",
                                            "(Ljava/lang/String;Ljava/lang/String;Ljava/util/Map;Ljava/lang/String;Lio/realm/internal/interop/sync/ResponseCallback;)V");

    // Prepare request fields to be consumable by JVM
    std::string method;
    switch (request.method) {
        case realm_http_request_method::RLM_HTTP_REQUEST_METHOD_GET:
            method = "get";
            break;
        case realm_http_request_method::RLM_HTTP_REQUEST_METHOD_POST:
            method = "post";
            break;
        case realm_http_request_method::RLM_HTTP_REQUEST_METHOD_PATCH:
            method = "patch";
            break;
        case realm_http_request_method::RLM_HTTP_REQUEST_METHOD_PUT:
            method = "put";
            break;
        case realm_http_request_method::RLM_HTTP_REQUEST_METHOD_DELETE:
            method = "delete";
            break;
    }

    static JavaMethod init(jenv,
                           JavaClassGlobalDef::java_util_hashmap(),
                           "<init>",
                           "(I)V");

    static JavaMethod put_method(jenv,
                                 JavaClassGlobalDef::java_util_hashmap(),
                                 "put",
                                 "(Ljava/lang/Object;Ljava/lang/Object;)Ljava/lang/Object;");

    size_t map_size = request.num_headers;
    jobject request_headers = jenv->NewObject(JavaClassGlobalDef::java_util_hashmap(), init, (jsize) map_size);
    for (int i = 0; i < map_size; i++) {
        realm_http_header_t header_pair = request.headers[i];

        jstring key = to_jstring(jenv, header_pair.name);
        jstring value = to_jstring(jenv, header_pair.value);
        jenv->CallObjectMethod(request_headers, put_method, key, value);
        jenv->DeleteLocalRef(key);
        jenv->DeleteLocalRef(value);
    }

    // Send request
    jenv->CallVoidMethod(network_transport,
                                  m_send_request_method,
                                  to_jstring(jenv, method),
                                  to_jstring(jenv, request.url),
                                  request_headers,
                                  to_jstring(jenv, request.body),
                                  j_response_callback
    );
}

void complete_http_request(void* request_context, jobject j_response) {
    auto jenv = get_env(false); // will always be attached
    static JavaMethod get_http_code_method(jenv,
                                           JavaClassGlobalDef::network_transport_response_class(),
                                           "getHttpResponseCode",
                                           "()I");
    static JavaMethod get_custom_code_method(jenv,
                                             JavaClassGlobalDef::network_transport_response_class(),
                                             "getCustomResponseCode",
                                             "()I");
    static JavaMethod get_headers_method(jenv,
                                         JavaClassGlobalDef::network_transport_response_class(),
                                         "getJNIFriendlyHeaders",
                                         "()[Ljava/lang/String;");
    static JavaMethod get_body_method(jenv,
                                      JavaClassGlobalDef::network_transport_response_class(),
                                      "getBody", "()Ljava/lang/String;");

    // Extract JVM response fields
    jint http_code = jenv->CallIntMethod(j_response, get_http_code_method);
    jint custom_code = jenv->CallIntMethod(j_response, get_custom_code_method);
    JStringAccessor java_body(jenv, (jstring) jenv->CallObjectMethod(j_response, get_body_method), true);
    std::string body = java_body;

    JObjectArrayAccessor<JStringAccessor, jstring> java_headers(jenv, static_cast<jobjectArray>(jenv->CallObjectMethod(
            j_response, get_headers_method)));

    auto stacked_headers = std::vector<std::string>(); // Pins headers to function stack
    for (int i = 0; i < java_headers.size(); i = i + 2) {
        JStringAccessor key = java_headers[i];
        JStringAccessor value = java_headers[i + 1];
        stacked_headers.push_back(std::move(key));
        stacked_headers.push_back(std::move(value));
    }
    auto response_headers = std::vector<realm_http_header_t>();
    for (int i = 0; i < java_headers.size(); i = i + 2) {
        // FIXME REFACTOR when C++20 will be available
        realm_http_header header;
        header.name = stacked_headers[i].c_str();
        header.value = stacked_headers[i + 1].c_str();
        response_headers.push_back(header);
    }

    realm_http_response response;
    response.status_code = http_code;
    response.custom_status_code = custom_code;
    response.headers = response_headers.data();
    response.num_headers = response_headers.size();
    response.body = body.c_str();
    response.body_size = body.size();

    realm_http_transport_complete_request(request_context, &response);
}

/**
 * Perform a network request on JVM
 *
 * 1. Cast userdata to the network transport
 * 2. Transform core request to JVM request
 * 3. Perform request
 * 4. Transform JVM response to core response
 */
static void network_request_lambda_function(void* userdata,
                                            const realm_http_request_t request,
                                            void* request_context) {
    auto jenv = get_env(true);

    // Initialize pointer to JVM class and methods
    jobject network_transport = static_cast<jobject>(userdata);

    try {
        jclass response_callback_class = jenv->FindClass(
                "io/realm/internal/interop/sync/ResponseCallbackImpl");
        static jmethodID response_callback_constructor = jenv->GetMethodID(response_callback_class,
                                                                           "<init>",
                                                                           "(Lio/realm/internal/interop/sync/NetworkTransport;J)V");
        jobject response_callback = jenv->NewObject(response_callback_class,
                                                    response_callback_constructor,
                                                    reinterpret_cast<jobject>(userdata),
                                                    reinterpret_cast<jlong>(request_context));

        send_request_via_jvm_transport(jenv, network_transport, request, response_callback);
    } catch (std::runtime_error &e) {
        // Runtime exception while processing the request/response
        realm_http_response_t response_error;
        // FIXME: validate we propagate the custom codes as an actual exception to the user
        // see: https://github.com/realm/realm-kotlin/issues/451
        response_error.custom_status_code = -4;
        response_error.num_headers = 0;
        response_error.body_size = 0;

        realm_http_transport_complete_request(request_context, &response_error);
    }
}

realm_http_transport_t* realm_network_transport_new(jobject network_transport) {
    auto jenv = get_env(false); // Always called from JVM
    return realm_http_transport_new(&network_request_lambda_function,
                                    jenv->NewGlobalRef(network_transport), // userdata is the transport object
                                    [](void* userdata) {
                                        get_env(true)->DeleteGlobalRef(static_cast<jobject>(userdata));
                                    });
}

void set_log_callback(realm_sync_client_config_t* sync_client_config, jobject log_callback) {
    auto jenv = get_env(false);
    realm_sync_client_config_set_log_callback(sync_client_config,
                                              [](void* userdata, realm_log_level_e level, const char* message) {
                                                  auto log_callback = static_cast<jobject>(userdata);
                                                  auto jenv = get_env(true);
                                                  static JavaMethod log_method(jenv,
                                                                               JavaClassGlobalDef::sync_log_callback(),
                                                                               "log",
                                                                               "(SLjava/lang/String;)V");
                                                  jenv->CallVoidMethod(log_callback, log_method, level, to_jstring(jenv, message));
                                              },
                                              jenv->NewGlobalRef(log_callback), // userdata is the log callback
                                              [](void* userdata) {
                                                  get_env(true)->DeleteGlobalRef(static_cast<jobject>(userdata));
                                              });
}

jobject wrap_pointer(JNIEnv* jenv, jlong pointer, jboolean managed = false) {
    static JavaMethod pointer_wrapper_constructor(jenv,
                                                  JavaClassGlobalDef::long_pointer_wrapper(),
                                                  "<init>",
                                                  "(JZ)V");
    return jenv->NewObject(JavaClassGlobalDef::long_pointer_wrapper(),
                           pointer_wrapper_constructor,
                           pointer,
                           managed);
}

jobject convert_sync_exception(JNIEnv* jenv, const realm_sync_error_t error) {
    static JavaMethod app_exception_constructor(jenv,
                                                JavaClassGlobalDef::sync_exception(),
                                                "<init>",
                                                "(Ljava/lang/String;)V");

    std::stringstream message;
    message << error.detailed_message << " ["
            << "error_code.category='" << error.error_code.category << "', "
            << "error_code.value='" << error.error_code.value << "', "
            << "error_code.message='" << error.error_code.message << "', "
            << "is_fatal='" << std::boolalpha << error.is_fatal << std::noboolalpha << "', "
            << "is_unrecognized_by_client='" << std::boolalpha << error.is_unrecognized_by_client << std::noboolalpha << "'"
            << "]";

    static JavaMethod pointer_wrapper_constructor(jenv,
                                                  JavaClassGlobalDef::sync_exception(),
                                                  "<init>",
                                                  "(Ljava/lang/String;)V");

    return jenv->NewObject(JavaClassGlobalDef::sync_exception(),
                           pointer_wrapper_constructor,
                           to_jstring(jenv, message.str()));
}

void sync_set_error_handler(realm_sync_config_t* sync_config, jobject error_handler) {
    realm_sync_config_set_error_handler(sync_config,
                                        [](void* userdata, realm_sync_session_t* session, const realm_sync_error_t error) {
                                            auto jenv = get_env(true);
                                            auto sync_error_callback = static_cast<jobject>(userdata);

                                            jobject session_pointer_wrapper = wrap_pointer(jenv,reinterpret_cast<jlong>(session));
                                            jobject sync_exception = convert_sync_exception(jenv, error);

                                            static JavaMethod sync_error_method(jenv,
                                                                                JavaClassGlobalDef::sync_error_callback(),
                                                                                "onSyncError",
                                                                                "(Lio/realm/internal/interop/NativePointer;Lio/realm/mongodb/SyncException;)V");
                                            jenv->CallVoidMethod(sync_error_callback,
                                                                 sync_error_method,
                                                                 session_pointer_wrapper,
                                                                 sync_exception);
                                        },
                                        static_cast<jobject>(get_env()->NewGlobalRef(error_handler)),
                                        [](void *userdata) {
                                            get_env(true)->DeleteGlobalRef(static_cast<jobject>(userdata));
                                        });
}<|MERGE_RESOLUTION|>--- conflicted
+++ resolved
@@ -283,11 +283,7 @@
     }
 }
 
-<<<<<<< HEAD
-static jobject send_request_via_jvm_transport(JNIEnv *jenv, jobject network_transport, const realm_http_request_t request) {
-=======
 static void send_request_via_jvm_transport(JNIEnv *jenv, jobject network_transport, const realm_http_request_t request, jobject j_response_callback) {
->>>>>>> 2cc89cce
     static JavaMethod m_send_request_method(jenv,
                                             JavaClassGlobalDef::network_transport_class(),
                                             "sendRequest",
