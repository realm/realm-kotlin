--- conflicted
+++ resolved
@@ -402,7 +402,7 @@
     auto jenv = get_env(true);
 
     // Initialize pointer to JVM class and methods
-    auto network_transport = static_cast<jobject>(userdata);
+    jobject network_transport = static_cast<jobject>(userdata);
 
     try {
         jobject j_response = send_request_via_jvm_transport(jenv, network_transport, request);
@@ -422,82 +422,74 @@
 
 realm_http_transport_t* realm_network_transport_new(jobject network_transport) {
     auto jenv = get_env(false); // Always called from JVM
-<<<<<<< HEAD
-    return realm_http_transport_new(jenv->NewGlobalRef(network_transport),
-                                    [](void *userdata) {
-                                        get_env(true)->DeleteGlobalRef(static_cast<jobject>(userdata));
-                                    },
-                                    &network_request_lambda_function);
-}
-
-static realm_logger_t* new_logger_lambda_function(void* userdata, realm_log_level_e level) {
-    JNIEnv* jenv = get_env(true);
-    auto logger_factory = static_cast<jobject>(userdata);
-
-    static jmethodID get_logger_factory_method = lookup(jenv, "kotlin/jvm/functions/Function0", "invoke", "()Ljava/lang/Object;");
-    jobject logger_ref = jenv->CallObjectMethod(logger_factory, get_logger_factory_method);
-    jobject global_logger_ref = jenv->NewGlobalRef(logger_ref); // FIXME: Cleanup
-
-    return realm_logger_new([](void* userdata, realm_log_level_e level, const char* message) {
-                                auto logger = static_cast<jobject>(userdata);
-                                auto jenv = get_env(true);
-
-                                static jclass realm_logger_class = jenv->FindClass("io/realm/internal/interop/CoreLogger");
-                                static jmethodID get_logger_log_method = jenv->GetMethodID(realm_logger_class, "log", "(SLjava/lang/String;)V");
-
-                                jenv->CallVoidMethod(logger, get_logger_log_method, level, to_jstring(jenv, message));
-                            },
-                            [](void* userdata) {
-                                auto logger = static_cast<jobject>(userdata);
-                                auto jenv = get_env(true);
-
-                                static jclass realm_logger_class = jenv->FindClass("io/realm/internal/interop/CoreLogger");
-                                static jmethodID get_log_level_method = jenv->GetMethodID(realm_logger_class, "getCoreLogLevel", "()Lio/realm/internal/interop/CoreLogLevel;");
-                                static jclass log_level_class = jenv->FindClass("io/realm/internal/interop/CoreLogLevel");
-                                static jmethodID get_priority_method = jenv->GetMethodID(log_level_class, "getPriority", "()I");
-
-                                jobject log_level = jenv->CallObjectMethod(logger, get_log_level_method);
-                                jint j_log_level = jenv->CallIntMethod(log_level, get_priority_method);
-                                if (j_log_level == RLM_LOG_LEVEL_ALL) {
-                                    return RLM_LOG_LEVEL_ALL;
-                                } else if (j_log_level == RLM_LOG_LEVEL_TRACE) {
-                                    return RLM_LOG_LEVEL_TRACE;
-                                } else if (j_log_level == RLM_LOG_LEVEL_DEBUG) {
-                                    return RLM_LOG_LEVEL_DEBUG;
-                                } else if (j_log_level == RLM_LOG_LEVEL_INFO) {
-                                    return RLM_LOG_LEVEL_INFO;
-                                } else if (j_log_level == RLM_LOG_LEVEL_WARNING) {
-                                    return RLM_LOG_LEVEL_WARNING;
-                                } else if (j_log_level == RLM_LOG_LEVEL_ERROR) {
-                                    return RLM_LOG_LEVEL_ERROR;
-                                } else if (j_log_level == RLM_LOG_LEVEL_FATAL) {
-                                    return RLM_LOG_LEVEL_FATAL;
-                                }
-                                return RLM_LOG_LEVEL_OFF;
-                            },
-                            global_logger_ref,
-                            [](void* userdata) {
-                                get_env(true)->DeleteGlobalRef(
-                                        static_cast<jobject>(userdata));
-                            });
-}
-
-void
-sync_config_set_logger(realm_sync_client_config_t* sync_config, jobject logger_factory) {
-    auto jenv = get_env();
-    return realm_sync_client_config_set_logger_factory(sync_config,
-                                                       &new_logger_lambda_function,
-                                                       static_cast<jobject>(jenv->NewGlobalRef(logger_factory)),
-                                                       [](void *userdata) {
-                                                           get_env(true)->DeleteGlobalRef(
-                                                                   static_cast<jobject>(userdata));
-                                                       }
-    );
-=======
     return realm_http_transport_new(&network_request_lambda_function,
                                     jenv->NewGlobalRef(network_transport), // userdata is the transport object
                                     [](void* userdata) {
                                         get_env(true)->DeleteGlobalRef(static_cast<jobject>(userdata));
                                     });
->>>>>>> 9db4cd2b
-}+}
+
+//static realm_logger_t* new_logger_lambda_function(void* userdata, realm_log_level_e level) {
+//    JNIEnv* jenv = get_env(true);
+//    auto logger_factory = static_cast<jobject>(userdata);
+//
+//    static jmethodID get_logger_factory_method = lookup(jenv, "kotlin/jvm/functions/Function0", "invoke", "()Ljava/lang/Object;");
+//    jobject logger_ref = jenv->CallObjectMethod(logger_factory, get_logger_factory_method);
+//    jobject global_logger_ref = jenv->NewGlobalRef(logger_ref); // FIXME: Cleanup
+//
+//    return realm_logger_new([](void* userdata, realm_log_level_e level, const char* message) {
+//                                auto logger = static_cast<jobject>(userdata);
+//                                auto jenv = get_env(true);
+//
+//                                static jclass realm_logger_class = jenv->FindClass("io/realm/internal/interop/CoreLogger");
+//                                static jmethodID get_logger_log_method = jenv->GetMethodID(realm_logger_class, "log", "(SLjava/lang/String;)V");
+//
+//                                jenv->CallVoidMethod(logger, get_logger_log_method, level, to_jstring(jenv, message));
+//                            },
+//                            [](void* userdata) {
+//                                auto logger = static_cast<jobject>(userdata);
+//                                auto jenv = get_env(true);
+//
+//                                static jclass realm_logger_class = jenv->FindClass("io/realm/internal/interop/CoreLogger");
+//                                static jmethodID get_log_level_method = jenv->GetMethodID(realm_logger_class, "getCoreLogLevel", "()Lio/realm/internal/interop/CoreLogLevel;");
+//                                static jclass log_level_class = jenv->FindClass("io/realm/internal/interop/CoreLogLevel");
+//                                static jmethodID get_priority_method = jenv->GetMethodID(log_level_class, "getPriority", "()I");
+//
+//                                jobject log_level = jenv->CallObjectMethod(logger, get_log_level_method);
+//                                jint j_log_level = jenv->CallIntMethod(log_level, get_priority_method);
+//                                if (j_log_level == RLM_LOG_LEVEL_ALL) {
+//                                    return RLM_LOG_LEVEL_ALL;
+//                                } else if (j_log_level == RLM_LOG_LEVEL_TRACE) {
+//                                    return RLM_LOG_LEVEL_TRACE;
+//                                } else if (j_log_level == RLM_LOG_LEVEL_DEBUG) {
+//                                    return RLM_LOG_LEVEL_DEBUG;
+//                                } else if (j_log_level == RLM_LOG_LEVEL_INFO) {
+//                                    return RLM_LOG_LEVEL_INFO;
+//                                } else if (j_log_level == RLM_LOG_LEVEL_WARNING) {
+//                                    return RLM_LOG_LEVEL_WARNING;
+//                                } else if (j_log_level == RLM_LOG_LEVEL_ERROR) {
+//                                    return RLM_LOG_LEVEL_ERROR;
+//                                } else if (j_log_level == RLM_LOG_LEVEL_FATAL) {
+//                                    return RLM_LOG_LEVEL_FATAL;
+//                                }
+//                                return RLM_LOG_LEVEL_OFF;
+//                            },
+//                            global_logger_ref,
+//                            [](void* userdata) {
+//                                get_env(true)->DeleteGlobalRef(
+//                                        static_cast<jobject>(userdata));
+//                            });
+//}
+//
+//void
+//sync_config_set_logger(realm_sync_client_config_t* sync_config, jobject logger_factory) {
+//    auto jenv = get_env();
+//    return realm_sync_client_config_set_logger_factory(sync_config,
+//                                                       &new_logger_lambda_function,
+//                                                       static_cast<jobject>(jenv->NewGlobalRef(logger_factory)),
+//                                                       [](void *userdata) {
+//                                                           get_env(true)->DeleteGlobalRef(
+//                                                                   static_cast<jobject>(userdata));
+//                                                       }
+//    );
+//}