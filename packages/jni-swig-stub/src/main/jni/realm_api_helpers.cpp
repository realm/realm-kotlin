/*
 * Copyright 2021 Realm Inc.
 *
 * Licensed under the Apache License, Version 2.0 (the "License");
 * you may not use this file except in compliance with the License.
 * You may obtain a copy of the License at
 *
 * http://www.apache.org/licenses/LICENSE-2.0
 *
 * Unless required by applicable law or agreed to in writing, software
 * distributed under the License is distributed on an "AS IS" BASIS,
 * WITHOUT WARRANTIES OR CONDITIONS OF ANY KIND, either express or implied.
 * See the License for the specific language governing permissions and
 * limitations under the License.
 */

#include "realm_api_helpers.h"
#include <vector>
#include <thread>
#include <realm/object-store/c_api/util.hpp>
#include "java_method.hpp"

using namespace realm::jni_util;
using namespace realm::_impl;

jobject wrap_pointer(JNIEnv* jenv, jlong pointer, jboolean managed = false) {
    static JavaMethod pointer_wrapper_constructor(jenv,
                                                  JavaClassGlobalDef::long_pointer_wrapper(),
                                                  "<init>",
                                                  "(JZ)V");
    return jenv->NewObject(JavaClassGlobalDef::long_pointer_wrapper(),
                           pointer_wrapper_constructor,
                           pointer,
                           managed);
}

inline jboolean jni_check_exception(JNIEnv *jenv = get_env(), bool registrable_callback_error = false) {
    // FIXME https://github.com/realm/realm-kotlin/issues/665 This function is catching and swallowing
    //  the exception. This behavior could leave the SDK in an illegal state.
    if (jenv->ExceptionCheck()) {
        if (registrable_callback_error) {
            // setting the user code error is only propagated on certain callbacks.
            jthrowable exception = jenv->ExceptionOccurred();
            jenv->ExceptionClear();
            realm_register_user_code_callback_error(jenv->NewGlobalRef(exception));
        } else {
            // Print the exception stacktrace in stderr.
            jenv->ExceptionDescribe();
            jenv->ExceptionClear();
        }
        return false;
    }
    return true;
}

inline void push_local_frame(JNIEnv *jenv, jint frame_size) {
    if (jenv->PushLocalFrame(frame_size) != 0) {
        jni_check_exception(jenv);
        throw std::runtime_error("Failed pushing a local frame with size " + std::to_string(frame_size));
    }
}

inline jobject create_java_exception(JNIEnv *jenv, realm_error_t error) {
    // Invoke CoreErrorConverter.asThrowable() to retrieve an exception instance that
    // maps to the core error.
    static const JavaClass& error_type_class = realm::_impl::JavaClassGlobalDef::core_error_converter();
    static JavaMethod error_type_as_exception(jenv,
                                              error_type_class,
                                              "asThrowable",
                                              "(IILjava/lang/String;Ljava/lang/String;Ljava/lang/Throwable;)Ljava/lang/Throwable;", true);

    push_local_frame(jenv, 3);
    jstring error_message = (jenv)->NewStringUTF(error.message);
    jstring error_path = (jenv)->NewStringUTF(error.path);
    jobject exception = (jenv)->CallStaticObjectMethod(
            error_type_class,
            error_type_as_exception,
            jint(error.categories),
            jint(error.error),
            error_message,
            error_path,
            static_cast<jobject>(error.usercode_error)
    );
    if (error.usercode_error) {
        (jenv)->DeleteGlobalRef(static_cast<jobject>(error.usercode_error));
    }
    jni_check_exception(jenv);
    return jenv->PopLocalFrame(exception);
}

bool throw_last_error_as_java_exception(JNIEnv *jenv) {
    realm_error_t error;
    if (realm_get_last_error(&error)) {
        jobject exception = create_java_exception(jenv, error);
        realm_clear_last_error();
        (jenv)->Throw(reinterpret_cast<jthrowable>(exception));
        return true;
    } else {
        return false;
    }
}

inline std::string get_exception_message(JNIEnv *env) {
    jthrowable e = env->ExceptionOccurred();
    env->ExceptionClear();
    jclass clazz = env->GetObjectClass(e);
    jmethodID get_message = env->GetMethodID(clazz,
                                            "getMessage",
                                            "()Ljava/lang/String;");
    jstring message = (jstring) env->CallObjectMethod(e, get_message);
    return env->GetStringUTFChars(message, NULL);
}

void
realm_changed_callback(void* userdata) {
    auto env = get_env(true);
    static JavaClass java_callback_class(env, "kotlin/jvm/functions/Function0");
    static JavaMethod java_callback_method(env, java_callback_class, "invoke",
                                           "()Ljava/lang/Object;");
    // TODO Align exceptions handling https://github.com/realm/realm-kotlin/issues/665
    jni_check_exception(env);
    env->CallObjectMethod(static_cast<jobject>(userdata), java_callback_method);
    jni_check_exception(env);
}

void
schema_changed_callback(void* userdata, const realm_schema_t* new_schema) {
    auto env = get_env(true);
    static JavaClass java_callback_class(env, "kotlin/jvm/functions/Function1");
    static JavaMethod java_callback_method(env, java_callback_class, "invoke",
                                           "(Ljava/lang/Object;)Ljava/lang/Object;");
    env->PushLocalFrame(1);
    jobject schema_pointer_wrapper = wrap_pointer(env,reinterpret_cast<jlong>(new_schema));
    // TODO Align exceptions handling https://github.com/realm/realm-kotlin/issues/665
    jni_check_exception(env);
    env->CallObjectMethod(static_cast<jobject>(userdata), java_callback_method, schema_pointer_wrapper);
    jni_check_exception(env);
    env->PopLocalFrame(NULL);
}

bool migration_callback(void *userdata, realm_t *old_realm, realm_t *new_realm,
                        const realm_schema_t *schema) {
    auto env = get_env(true);
    static JavaClass java_callback_class(env, "io/realm/kotlin/internal/interop/MigrationCallback");
    static JavaMethod java_callback_method(env, java_callback_class, "migrate",
                                           "(Lio/realm/kotlin/internal/interop/NativePointer;Lio/realm/kotlin/internal/interop/NativePointer;Lio/realm/kotlin/internal/interop/NativePointer;)V");
    // These realm/schema pointers are only valid for the duration of the
    // migration so don't let ownership follow the NativePointer-objects
    env->PushLocalFrame(3);
    env->CallVoidMethod(static_cast<jobject>(userdata), java_callback_method,
                        wrap_pointer(env, reinterpret_cast<jlong>(old_realm), false),
                        wrap_pointer(env, reinterpret_cast<jlong>(new_realm), false),
                        wrap_pointer(env, reinterpret_cast<jlong>(schema))
    );
    bool failed = jni_check_exception(env, true);
    env->PopLocalFrame(NULL);
    return failed;
}

// TODO OPTIMIZE Abstract pattern for all notification registrations for collections that receives
//  changes as realm_collection_changes_t.
realm_notification_token_t *
register_results_notification_cb(realm_results_t *results,
                                 int64_t key_path_array_ptr,
                                 jobject callback) {
    auto jenv = get_env();
    static JavaMethod on_change_method(jenv, JavaClassGlobalDef::notification_callback(),
                                       "onChange", "(J)V");

    return realm_results_add_notification_callback(
            results,
            // Use the callback as user data
            static_cast<jobject>(get_env()->NewGlobalRef(callback)),
            [](void *userdata) {
                get_env(true)->DeleteGlobalRef(static_cast<jobject>(userdata));
            },
            reinterpret_cast<realm_key_path_array_t*>(key_path_array_ptr),
            // change callback
            [](void *userdata, const realm_collection_changes_t *changes) {
                // TODO API-NOTIFICATION Consider catching errors and propagate to error callback
                //  like the C-API error callback below
                //  https://github.com/realm/realm-kotlin/issues/889
                auto jenv = get_env(true);
                jni_check_exception(jenv);
                jenv->CallVoidMethod(static_cast<jobject>(userdata),
                                     on_change_method,
                                     reinterpret_cast<jlong>(changes));
                jni_check_exception(jenv);
            }
    );
}

realm_on_object_change_func_t get_on_object_change() {
    auto jenv = get_env(true);
    static JavaMethod on_change_method(jenv, JavaClassGlobalDef::notification_callback(),
                                       "onChange", "(J)V");
    return [](realm_userdata_t userdata, const realm_object_changes_t* changes) {
        // TODO API-NOTIFICATION Consider catching errors and propagate to error callback
        //  like the C-API error callback below
        //  https://github.com/realm/realm-kotlin/issues/889
        auto jenv = get_env(true);
        jni_check_exception(jenv);
        jenv->CallVoidMethod(static_cast<jobject>(userdata),
                             on_change_method,
                             reinterpret_cast<jlong>(changes));
        jni_check_exception(jenv);
    };
}

realm_on_collection_change_func_t get_on_collection_change() {
    auto jenv = get_env(true);
    static JavaMethod on_change_method(jenv, JavaClassGlobalDef::notification_callback(),
                                       "onChange", "(J)V");
    return [](realm_userdata_t userdata, const realm_collection_changes_t* changes) {
        // TODO API-NOTIFICATION Consider catching errors and propagate to error callback
        //  like the C-API error callback below
        //  https://github.com/realm/realm-kotlin/issues/889
        auto jenv = get_env(true);
        jni_check_exception(jenv);
        jenv->CallVoidMethod(static_cast<jobject>(userdata),
                             on_change_method,
                             reinterpret_cast<jlong>(changes));
        jni_check_exception(jenv);
    };
}

realm_on_dictionary_change_func_t get_on_dictionary_change() {
    auto jenv = get_env(true);
    static JavaMethod on_change_method(jenv, JavaClassGlobalDef::notification_callback(),
                                       "onChange", "(J)V");
    return [](realm_userdata_t userdata, const realm_dictionary_changes_t* changes) {
        // TODO API-NOTIFICATION Consider catching errors and propagate to error callback
        //  like the C-API error callback below
        //  https://github.com/realm/realm-kotlin/issues/889
        auto jenv = get_env(true);
        jni_check_exception(jenv);
        jenv->CallVoidMethod(static_cast<jobject>(userdata),
                             on_change_method,
                             reinterpret_cast<jlong>(changes));
        jni_check_exception(jenv);
    };
}

realm_notification_token_t *
register_notification_cb(
        int64_t collection_ptr,
        realm_collection_type_e collection_type,
        int64_t key_path_array_ptr,
        jobject callback
) {
    auto user_data = static_cast<jobject>(get_env()->NewGlobalRef(callback));
    auto user_data_free = [](void *userdata) {
        get_env(true)->DeleteGlobalRef(static_cast<jobject>(userdata));
    };

    switch (collection_type) {
        case RLM_COLLECTION_TYPE_NONE:
            return realm_object_add_notification_callback(
                    reinterpret_cast<realm_object_t*>(collection_ptr),
                    user_data, // Use the callback as user data
                    user_data_free,
                    (key_path_array_ptr == 0) ? NULL : reinterpret_cast<realm_key_path_array_t*>(key_path_array_ptr),
                    get_on_object_change()
            );
        case RLM_COLLECTION_TYPE_LIST: return realm_list_add_notification_callback(
                    reinterpret_cast<realm_list_t*>(collection_ptr),
                    user_data, // Use the callback as user data
                    user_data_free,
                    reinterpret_cast<realm_key_path_array_t*>(key_path_array_ptr),
                    get_on_collection_change()
            );
        case RLM_COLLECTION_TYPE_SET: return realm_set_add_notification_callback(
                    reinterpret_cast<realm_set_t*>(collection_ptr),
                    user_data, // Use the callback as user data
                    user_data_free,
                    reinterpret_cast<realm_key_path_array_t*>(key_path_array_ptr),
                    get_on_collection_change()
            );
        case RLM_COLLECTION_TYPE_DICTIONARY: return realm_dictionary_add_notification_callback(
                    reinterpret_cast<realm_dictionary_t*>(collection_ptr),
                    user_data, // Use the callback as user data
                    user_data_free,
                    reinterpret_cast<realm_key_path_array_t*>(key_path_array_ptr),
                    get_on_dictionary_change()
            );
    }
}

class CustomJVMScheduler {
public:
    CustomJVMScheduler(jobject dispatchScheduler) : m_id(std::this_thread::get_id()) {
        JNIEnv *jenv = get_env();
        jclass jvm_scheduler_class = jenv->FindClass("io/realm/kotlin/internal/interop/JVMScheduler");
        m_notify_method = jenv->GetMethodID(jvm_scheduler_class, "notifyCore", "(J)V");
        m_cancel_method = jenv->GetMethodID(jvm_scheduler_class, "cancel", "()V");
        m_jvm_dispatch_scheduler = jenv->NewGlobalRef(dispatchScheduler);
    }

    ~CustomJVMScheduler() {
        get_env(true)->DeleteGlobalRef(m_jvm_dispatch_scheduler);
    }

    void notify(realm_work_queue_t* work_queue) {
        // There is currently no signaling of creation/tear down of the core notifier thread, so we
        // just attach it as a daemon thread here on first notification to allow the JVM to
        // shutdown property. See https://github.com/realm/realm-core/issues/6429
        auto jenv = get_env(true, true, "core-notifier");
        jni_check_exception(jenv);
        jenv->CallVoidMethod(m_jvm_dispatch_scheduler, m_notify_method,
                             reinterpret_cast<jlong>(work_queue));
        jni_check_exception(jenv);
    }

    bool is_on_thread() const noexcept {
        return m_id == std::this_thread::get_id();
    }

    bool can_invoke() const noexcept {
        return true;
    }

    void cancel() {
        auto jenv = get_env(true, true, "core-notifier");
        jenv->CallVoidMethod(m_jvm_dispatch_scheduler, m_cancel_method);
        jni_check_exception(jenv);
    }


private:
    std::thread::id m_id;
    jmethodID m_notify_method;
    jmethodID m_cancel_method;
    jobject m_jvm_dispatch_scheduler;
};

// Note: using jlong here will create a linker issue
// Undefined symbols for architecture x86_64:
//  "invoke_core_notify_callback(long long, long long)", referenced from:
//      _Java_io.realm.kotlin.internal_interop_realmcJNI_invoke_1core_1notify_1callback in realmc.cpp.o
//ld: symbol(s) not found for architecture x86_64
//
// I suspect this could be related to the fact that jni.h defines jlong differently between Android (typedef int64_t)
// and JVM which is a (typedef long long) resulting in a different signature of the method that could be found by the linker.
void invoke_core_notify_callback(int64_t work_queue) {
    realm_scheduler_perform_work(reinterpret_cast<realm_work_queue_t *>(work_queue));
}

realm_scheduler_t*
realm_create_scheduler(jobject dispatchScheduler) {
    if (dispatchScheduler) {
        auto jvmScheduler = new CustomJVMScheduler(dispatchScheduler);
        auto scheduler = realm_scheduler_new(
                jvmScheduler,
                [](void *userdata) {
                    auto jvmScheduler = static_cast<CustomJVMScheduler *>(userdata);
                    jvmScheduler->cancel();
                    delete(jvmScheduler);
                },
                [](void *userdata, realm_work_queue_t* work_queue) { static_cast<CustomJVMScheduler *>(userdata)->notify(work_queue); },
                [](void *userdata) { return static_cast<CustomJVMScheduler *>(userdata)->is_on_thread(); },
                [](const void *userdata, const void *userdata_other) { return userdata == userdata_other; },
                [](void *userdata) { return static_cast<CustomJVMScheduler *>(userdata)->can_invoke(); }
        );
        return scheduler;
    }
    throw std::runtime_error("Null dispatchScheduler");
}

jobject convert_to_jvm_app_error(JNIEnv* env, const realm_app_error_t* error) {
    static JavaMethod app_error_constructor(env,
                                                JavaClassGlobalDef::app_error(),
                                                "newInstance",
                                                "(IIILjava/lang/String;Ljava/lang/String;)Lio/realm/kotlin/internal/interop/sync/AppError;",
                                                true);
    env->PushLocalFrame(3);
    jint category = static_cast<jint>(error->categories);
    jint code = static_cast<jint>(error->error);
    jint httpCode = static_cast<jint>(error->http_status_code);
    jstring message = to_jstring(env, error->message);
    jstring serverLogs = to_jstring(env, error->link_to_server_logs);

    auto result = env->CallStaticObjectMethod(JavaClassGlobalDef::app_error(),
                          app_error_constructor,
                          category,
                          code,
                          httpCode,
                          message,
                          serverLogs);
    jni_check_exception(env);
    return env->PopLocalFrame(result);
}


void app_complete_void_callback(void *userdata, const realm_app_error_t *error) {
    auto env = get_env(true);
    static JavaMethod java_notify_onerror(env, JavaClassGlobalDef::app_callback(), "onError",
                                          "(Lio/realm/kotlin/internal/interop/sync/AppError;)V");
    static JavaMethod java_notify_onsuccess(env, JavaClassGlobalDef::app_callback(), "onSuccess",
                                            "(Ljava/lang/Object;)V");
    static JavaClass unit_class(env, "kotlin/Unit");
    static JavaMethod unit_constructor(env, unit_class, "<init>", "()V");

    env->PushLocalFrame(1);
    if (env->ExceptionCheck()) {
        env->ExceptionDescribe();
        env->PopLocalFrame(NULL);
        throw std::runtime_error("An unexpected Error was thrown from Java. See LogCat");
    } else if (error) {
        jobject app_error = convert_to_jvm_app_error(env, error);
        env->CallVoidMethod(static_cast<jobject>(userdata), java_notify_onerror, app_error);
    } else {
        jobject unit = env->NewObject(unit_class, unit_constructor);
        env->CallVoidMethod(static_cast<jobject>(userdata), java_notify_onsuccess, unit);
    }
    jni_check_exception(env);
    env->PopLocalFrame(NULL);
}

void app_complete_result_callback(void* userdata, void* result, const realm_app_error_t* error) {
    auto env = get_env(true);
    static JavaMethod java_notify_onerror(env, JavaClassGlobalDef::app_callback(), "onError",
                                          "(Lio/realm/kotlin/internal/interop/sync/AppError;)V");
    static JavaMethod java_notify_onsuccess(env, JavaClassGlobalDef::app_callback(), "onSuccess",
                                            "(Ljava/lang/Object;)V");

    static JavaClass native_pointer_class(env, "io/realm/kotlin/internal/interop/LongPointerWrapper");
    static JavaMethod native_pointer_constructor(env, native_pointer_class, "<init>", "(JZ)V");

    env->PushLocalFrame(1);
    if (env->ExceptionCheck()) {
        env->ExceptionDescribe();
        env->PopLocalFrame(NULL);
        throw std::runtime_error("An unexpected Error was thrown from Java. See LogCat");
    } else if (error) {
        jobject app_exception = convert_to_jvm_app_error(env, error);
        env->CallVoidMethod(static_cast<jobject>(userdata), java_notify_onerror, app_exception);
    } else {
        // Remember to clone user object or else it will be invalidated right after we leave this callback
        void* cloned_result = realm_clone(result);
        jobject pointer = env->NewObject(native_pointer_class, native_pointer_constructor,
                                         reinterpret_cast<jlong>(cloned_result), false);
        env->CallVoidMethod(static_cast<jobject>(userdata), java_notify_onsuccess, pointer);
    }
    jni_check_exception(env);
    env->PopLocalFrame(NULL);
}

jobject create_api_key_wrapper(JNIEnv* env, const realm_app_user_apikey_t* key_data) {
    static JavaClass api_key_wrapper_class(env, "io/realm/kotlin/internal/interop/sync/ApiKeyWrapper");
    static JavaMethod api_key_wrapper_constructor(env, api_key_wrapper_class, "<init>", "([BLjava/lang/String;Ljava/lang/String;Z)V");
    auto id_size = sizeof(key_data->id.bytes);
    jbyteArray id = env->NewByteArray(id_size);
    env->SetByteArrayRegion(id, 0, id_size, reinterpret_cast<const jbyte*>(key_data->id.bytes));
    jstring key = to_jstring(env, key_data->key);
    jstring name = to_jstring(env, key_data->name);
    jboolean disabled = key_data->disabled;
    auto result = env->NewObject(api_key_wrapper_class,
                          api_key_wrapper_constructor,
                          id,
                          key,
                          name,
                          disabled,
                          false);
    return result;
}

void app_apikey_callback(realm_userdata_t userdata, realm_app_user_apikey_t* apikey, const realm_app_error_t* error) {
    auto env = get_env(true);
    static JavaMethod java_notify_onerror(env, JavaClassGlobalDef::app_callback(), "onError",
                                          "(Lio/realm/kotlin/internal/interop/sync/AppError;)V");
    static JavaMethod java_notify_onsuccess(env, JavaClassGlobalDef::app_callback(), "onSuccess",
                                            "(Ljava/lang/Object;)V");
    env->PushLocalFrame(1);
    if (error) {
        jobject app_exception = convert_to_jvm_app_error(env, error);
        env->CallVoidMethod(static_cast<jobject>(userdata), java_notify_onerror, app_exception);
    } else {
        jobject api_key_wrapper_obj = create_api_key_wrapper(env, apikey);
        env->CallVoidMethod(static_cast<jobject>(userdata), java_notify_onsuccess, api_key_wrapper_obj);
    }
    jni_check_exception(env);
    env->PopLocalFrame(NULL);
}

void app_string_callback(realm_userdata_t userdata, const char *serialized_ejson_response,
                         const realm_app_error_t *error) {
    auto env = get_env(true);
    static JavaMethod java_notify_onerror(
            env,
            JavaClassGlobalDef::app_callback(),
            "onError",

            "(Lio/realm/kotlin/internal/interop/sync/AppError;)V"
    );
    static JavaMethod java_notify_onsuccess(
            env,
            JavaClassGlobalDef::app_callback(),
            "onSuccess",
            "(Ljava/lang/Object;)V"
    );

    env->PushLocalFrame(1);
    if (error) {
        jobject app_exception = convert_to_jvm_app_error(env, error);
        env->CallVoidMethod(static_cast<jobject>(userdata), java_notify_onerror, app_exception);
    } else {
        jstring jserialized_ejson_response = to_jstring(env, serialized_ejson_response);
        env->CallVoidMethod(static_cast<jobject>(userdata), java_notify_onsuccess, jserialized_ejson_response);
    }
    jni_check_exception(env);
    env->PopLocalFrame(NULL);
}

void app_apikey_list_callback(realm_userdata_t userdata, realm_app_user_apikey_t* keys, size_t count, realm_app_error_t* error) {
    auto env = get_env(true);
    static JavaClass api_key_wrapper_class(env, "io/realm/kotlin/internal/interop/sync/ApiKeyWrapper");

    static JavaMethod java_notify_onerror(env, JavaClassGlobalDef::app_callback(), "onError",
                                          "(Lio/realm/kotlin/internal/interop/sync/AppError;)V");
    static JavaMethod java_notify_onsuccess(env, JavaClassGlobalDef::app_callback(), "onSuccess",
                                            "(Ljava/lang/Object;)V");

    env->PushLocalFrame(1);
    if (error) {
        jobject app_exception = convert_to_jvm_app_error(env, error);
        env->CallVoidMethod(static_cast<jobject>(userdata), java_notify_onerror, app_exception);
    } else {
        // Create Object[] array
        jobjectArray key_array = env->NewObjectArray(count, api_key_wrapper_class, nullptr);

        // For each ApiKey, create the Kotlin Wrapper and insert into array
        for (int i = 0; i < count; i++) {
            realm_app_user_apikey_t api_key = keys[i];
            jobject api_key_wrapper_obj = create_api_key_wrapper(env, &api_key);
            env->SetObjectArrayElement(key_array, i, api_key_wrapper_obj);
            env->DeleteLocalRef(api_key_wrapper_obj);
        }

        // Return Object[] to Kotlin
        env->CallVoidMethod(static_cast<jobject>(userdata), java_notify_onsuccess, key_array);
    }
    jni_check_exception(env);
    env->PopLocalFrame(NULL);
}

bool realm_should_compact_callback(void* userdata, uint64_t total_bytes, uint64_t used_bytes) {
    auto env = get_env(true);
    static JavaClass java_should_compact_class(env, "io/realm/kotlin/internal/interop/CompactOnLaunchCallback");
    static JavaMethod java_should_compact_method(env, java_should_compact_class, "invoke", "(JJ)Z");

    jobject callback = static_cast<jobject>(userdata);
    jboolean result = env->CallBooleanMethod(callback, java_should_compact_method, jlong(total_bytes), jlong(used_bytes));
    return jni_check_exception(env, true) && result;
}

bool realm_data_initialization_callback(void* userdata, realm_t*) {
    auto env = get_env(true);
    static JavaClass java_data_init_class(env, "io/realm/kotlin/internal/interop/DataInitializationCallback");
    static JavaMethod java_data_init_method(env, java_data_init_class, "invoke", "()V");

    jobject callback = static_cast<jobject>(userdata);
    env->CallVoidMethod(callback, java_data_init_method);
    return jni_check_exception(env, true);
}

static void send_request_via_jvm_transport(JNIEnv *jenv, jobject network_transport, const realm_http_request_t request, jobject j_response_callback) {
    static JavaMethod m_send_request_method(jenv,
                                            JavaClassGlobalDef::network_transport_class(),
                                            "sendRequest",
                                            "(Ljava/lang/String;Ljava/lang/String;Ljava/util/Map;Ljava/lang/String;Lio/realm/kotlin/internal/interop/sync/ResponseCallback;)V");

    // Prepare request fields to be consumable by JVM
    std::string method;
    switch (request.method) {
        case realm_http_request_method::RLM_HTTP_REQUEST_METHOD_GET:
            method = "get";
            break;
        case realm_http_request_method::RLM_HTTP_REQUEST_METHOD_POST:
            method = "post";
            break;
        case realm_http_request_method::RLM_HTTP_REQUEST_METHOD_PATCH:
            method = "patch";
            break;
        case realm_http_request_method::RLM_HTTP_REQUEST_METHOD_PUT:
            method = "put";
            break;
        case realm_http_request_method::RLM_HTTP_REQUEST_METHOD_DELETE:
            method = "delete";
            break;
    }

    static JavaMethod init(jenv,
                           JavaClassGlobalDef::java_util_hashmap(),
                           "<init>",
                           "(I)V");

    static JavaMethod put_method(jenv,
                                 JavaClassGlobalDef::java_util_hashmap(),
                                 "put",
                                 "(Ljava/lang/Object;Ljava/lang/Object;)Ljava/lang/Object;");

    size_t map_size = request.num_headers;
    push_local_frame(jenv, 1);
    jobject request_headers = jenv->NewObject(JavaClassGlobalDef::java_util_hashmap(), init, (jsize) map_size);
    for (int i = 0; i < map_size; i++) {
        push_local_frame(jenv, 2);

        realm_http_header_t header_pair = request.headers[i];

        jstring key = to_jstring(jenv, header_pair.name);
        jstring value = to_jstring(jenv, header_pair.value);

        jenv->CallObjectMethod(request_headers, put_method, key, value);
        jni_check_exception(jenv);
        jenv->PopLocalFrame(NULL);
    }

    // Send request
    jenv->CallVoidMethod(network_transport,
                                  m_send_request_method,
                                  to_jstring(jenv, method),
                                  to_jstring(jenv, request.url),
                                  request_headers,
                                  to_jstring(jenv, request.body),
                                  j_response_callback
    );
    jni_check_exception(jenv);
    jenv->PopLocalFrame(NULL);
}

void complete_http_request(void* request_context, jobject j_response) {
    auto jenv = get_env(false); // will always be attached
    static JavaMethod get_http_code_method(jenv,
                                           JavaClassGlobalDef::network_transport_response_class(),
                                           "getHttpResponseCode",
                                           "()I");
    static JavaMethod get_custom_code_method(jenv,
                                             JavaClassGlobalDef::network_transport_response_class(),
                                             "getCustomResponseCode",
                                             "()I");
    static JavaMethod get_headers_method(jenv,
                                         JavaClassGlobalDef::network_transport_response_class(),
                                         "getJNIFriendlyHeaders",
                                         "()[Ljava/lang/String;");
    static JavaMethod get_body_method(jenv,
                                      JavaClassGlobalDef::network_transport_response_class(),
                                      "getBody", "()Ljava/lang/String;");

    // Extract JVM response fields
    jint http_code = jenv->CallIntMethod(j_response, get_http_code_method);
    jint custom_code = jenv->CallIntMethod(j_response, get_custom_code_method);
    JStringAccessor java_body(jenv, (jstring) jenv->CallObjectMethod(j_response, get_body_method), true);
    std::string body = java_body;

    JObjectArrayAccessor<JStringAccessor, jstring> java_headers(jenv, static_cast<jobjectArray>(jenv->CallObjectMethod(
            j_response, get_headers_method)));

    auto stacked_headers = std::vector<std::string>(); // Pins headers to function stack
    for (int i = 0; i < java_headers.size(); i = i + 2) {
        JStringAccessor key = java_headers[i];
        JStringAccessor value = java_headers[i + 1];
        stacked_headers.push_back(std::move(key));
        stacked_headers.push_back(std::move(value));
    }
    auto response_headers = std::vector<realm_http_header_t>();
    for (int i = 0; i < java_headers.size(); i = i + 2) {
        // FIXME REFACTOR when C++20 will be available
        realm_http_header header;
        header.name = stacked_headers[i].c_str();
        header.value = stacked_headers[i + 1].c_str();
        response_headers.push_back(header);
    }

    realm_http_response response;
    response.status_code = http_code;
    response.custom_status_code = custom_code;
    response.headers = response_headers.data();
    response.num_headers = response_headers.size();
    response.body = body.c_str();
    response.body_size = body.size();

    realm_http_transport_complete_request(request_context, &response);
}

/**
 * Perform a network request on JVM
 *
 * 1. Cast userdata to the network transport
 * 2. Transform core request to JVM request
 * 3. Perform request
 * 4. Transform JVM response to core response
 */
static void network_request_lambda_function(void* userdata,
                                            const realm_http_request_t request,
                                            void* request_context) {
    auto jenv = get_env(true);

    // Initialize pointer to JVM class and methods
    jobject network_transport = static_cast<jobject>(userdata);

    try {
        jclass response_callback_class = JavaClassGlobalDef::app_response_callback();
        static jmethodID response_callback_constructor = jenv->GetMethodID(response_callback_class,
                                                                           "<init>",
                                                                           "(Lio/realm/kotlin/internal/interop/sync/NetworkTransport;J)V");
        push_local_frame(jenv, 1);
        jobject response_callback = jenv->NewObject(response_callback_class,
                                                    response_callback_constructor,
                                                    reinterpret_cast<jobject>(userdata),
                                                    reinterpret_cast<jlong>(request_context));

        send_request_via_jvm_transport(jenv, network_transport, request, response_callback);
        jenv->PopLocalFrame(NULL);
    } catch (std::runtime_error &e) {
        // Runtime exception while processing the request/response
        realm_http_response_t response_error;
        // FIXME: validate we propagate the custom codes as an actual exception to the user
        // see: https://github.com/realm/realm-kotlin/issues/451
        response_error.custom_status_code = -4;
        response_error.num_headers = 0;
        response_error.body_size = 0;

        realm_http_transport_complete_request(request_context, &response_error);
    }
}

realm_http_transport_t* realm_network_transport_new(jobject network_transport) {
    auto jenv = get_env(false); // Always called from JVM
    return realm_http_transport_new(&network_request_lambda_function,
                                    jenv->NewGlobalRef(network_transport), // userdata is the transport object
                                    [](void* userdata) {
                                        get_env(true)->DeleteGlobalRef(static_cast<jobject>(userdata));
                                    });
}

// *** BEGIN - WebSocket Client (Platform Networking) *** //

using WebsocketFunctionHandlerCallback = std::function<void(bool, int, const char*)>;

static void websocket_post_func(realm_userdata_t userdata,
                                realm_sync_socket_post_callback_t* realm_callback) {
    // Some calls to 'post' happens from the external commit helper which is not necessarily attached yet to a JVM thread
    auto jenv = get_env(true, true); // attach as daemon thread

    WebsocketFunctionHandlerCallback* lambda = new WebsocketFunctionHandlerCallback([realm_callback=std::move(realm_callback)](bool cancelled, int status, const char* reason) {
        realm_sync_socket_post_complete(realm_callback,
                                        cancelled ? realm_sync_socket_callback_result::RLM_ERR_SYNC_SOCKET_OPERATION_ABORTED : realm_sync_socket_callback_result::RLM_ERR_SYNC_SOCKET_SUCCESS,
                                        "");
    });
    jobject lambda_callback_pointer_wrapper = wrap_pointer(jenv,reinterpret_cast<jlong>(lambda));

    static JavaMethod post_method(jenv, JavaClassGlobalDef::sync_websocket_transport(), "post",
                                                     "(Lio/realm/kotlin/internal/interop/NativePointer;)V");
    jobject websocket_transport = static_cast<jobject>(userdata);
    jenv->CallVoidMethod(websocket_transport, post_method, lambda_callback_pointer_wrapper);
    jni_check_exception(jenv);

    jenv->DeleteLocalRef(lambda_callback_pointer_wrapper);
}

static realm_sync_socket_timer_t websocket_create_timer_func(
        realm_userdata_t userdata, uint64_t delay_ms,
        realm_sync_socket_timer_callback_t *realm_callback) {
    // called from main thread/event loop which should be already attached to JVM
    auto jenv = get_env(false);

    WebsocketFunctionHandlerCallback *lambda = new WebsocketFunctionHandlerCallback(
            [realm_callback = std::move(realm_callback)](bool cancel, int status,
                                                         const char *reason) {
                if (cancel) {
                    realm_sync_socket_timer_canceled(realm_callback);
                } else {
                    realm_sync_socket_timer_complete(realm_callback,
                                                     realm_sync_socket_callback_result::RLM_ERR_SYNC_SOCKET_SUCCESS,
                                                     "");
                }
            });
    jobject lambda_callback_pointer_wrapper = wrap_pointer(jenv,reinterpret_cast<jlong>(lambda));

    static JavaMethod create_timer_method (jenv, JavaClassGlobalDef::sync_websocket_transport(), "createTimer",
                                                     "(JLio/realm/kotlin/internal/interop/NativePointer;)Lio/realm/kotlin/internal/interop/sync/CancellableTimer;");
    jobject websocket_transport = static_cast<jobject>(userdata);
    jobject cancellable_timer = jenv->CallObjectMethod(websocket_transport, create_timer_method, jlong(delay_ms), lambda_callback_pointer_wrapper);
    jni_check_exception(jenv);

    jenv->DeleteLocalRef(lambda_callback_pointer_wrapper);
    return reinterpret_cast<realm_sync_socket_timer_t>(jenv->NewGlobalRef(cancellable_timer));
}

static void websocket_cancel_timer_func(realm_userdata_t userdata,
                              realm_sync_socket_timer_t timer_userdata) {
    if (timer_userdata != nullptr) {
        auto jenv = get_env(false);
        jobject cancellable_timer = static_cast<jobject>(timer_userdata);

        static JavaClass cancellable_timer_class(jenv, "io/realm/kotlin/internal/interop/sync/CancellableTimer");
        static JavaMethod cancel_method(jenv, cancellable_timer_class, "cancel", "()V");
        jenv->CallVoidMethod(cancellable_timer, cancel_method);
        jni_check_exception(jenv);

        jenv->DeleteGlobalRef(cancellable_timer);
    }
}

static realm_sync_socket_websocket_t websocket_connect_func(
        realm_userdata_t userdata, realm_websocket_endpoint_t endpoint,
        realm_websocket_observer_t* realm_websocket_observer) {

    auto jenv = get_env(false);

    jobject observer_pointer = wrap_pointer(jenv,reinterpret_cast<jlong>(realm_websocket_observer));

    static JavaClass websocket_observer_class(jenv, "io/realm/kotlin/internal/interop/sync/WebSocketObserver");
    static JavaMethod websocket_observer_constructor(jenv, websocket_observer_class, "<init>",
                                                                         "(Lio/realm/kotlin/internal/interop/NativePointer;)V");
    jobject websocket_observer = jenv->NewObject(websocket_observer_class, websocket_observer_constructor, observer_pointer);

    static JavaMethod connect_method(jenv, JavaClassGlobalDef::sync_websocket_transport(), "connect",
                                                        "(Lio/realm/kotlin/internal/interop/sync/WebSocketObserver;Ljava/lang/String;Ljava/lang/String;JZJLjava/lang/String;)Lio/realm/kotlin/internal/interop/sync/WebSocketClient;");
    jobject websocket_transport = static_cast<jobject>(userdata);

    std::ostringstream supported_protocol;
    for (size_t i = 0; i < endpoint.num_protocols; ++i) {
        supported_protocol << endpoint.protocols[i] << ", ";
    }

    jobject websocket_client = jenv->CallObjectMethod(websocket_transport, connect_method,
                                                      websocket_observer,
                                                      to_jstring(jenv, endpoint.path),
                                                      to_jstring(jenv, endpoint.address),
                                                      jlong(endpoint.port),
                                                      endpoint.is_ssl,
                                                      jlong(endpoint.num_protocols),
                                                      to_jstring(jenv, supported_protocol.str().c_str()));
    jni_check_exception(jenv);

    realm_sync_socket_websocket_t global_websocket_ref = reinterpret_cast<realm_sync_socket_websocket_t>(jenv->NewGlobalRef(websocket_client));

    jenv->DeleteLocalRef(websocket_observer);
    jenv->DeleteLocalRef(observer_pointer);

    return global_websocket_ref;
}

static void websocket_async_write_func(realm_userdata_t userdata,
                                 realm_sync_socket_websocket_t websocket_userdata,
                                 const char* data, size_t size,
                                 realm_sync_socket_write_callback_t* realm_callback) {
    auto jenv = get_env(false);

    WebsocketFunctionHandlerCallback* lambda = new WebsocketFunctionHandlerCallback([realm_callback=std::move(realm_callback)](bool cancelled, int status, const char* reason) {
        realm_sync_socket_write_complete(realm_callback,
                                         cancelled ? realm_sync_socket_callback_result::RLM_ERR_SYNC_SOCKET_OPERATION_ABORTED: realm_sync_socket_callback_result::RLM_ERR_SYNC_SOCKET_SUCCESS,
                                         "");
    });
    jobject lambda_callback_pointer_wrapper = wrap_pointer(jenv,reinterpret_cast<jlong>(lambda));

    static jmethodID write_method = jenv->GetMethodID(JavaClassGlobalDef::sync_websocket_transport(), "write",
                                                      "(Lio/realm/kotlin/internal/interop/sync/WebSocketClient;[BJLio/realm/kotlin/internal/interop/NativePointer;)V");
    jobject websocket_transport = static_cast<jobject>(userdata);

    jbyteArray byteArray = jenv->NewByteArray(size);
    jenv->SetByteArrayRegion(byteArray, 0, size, reinterpret_cast<const jbyte*>(data));

    jenv->CallVoidMethod(websocket_transport, write_method,
                         static_cast<jobject>(websocket_userdata),
                         byteArray,
                         jlong(size),
                         lambda_callback_pointer_wrapper);
    jni_check_exception(jenv);

    jenv->DeleteLocalRef(byteArray);
    jenv->DeleteLocalRef(lambda_callback_pointer_wrapper);

}

static void realm_sync_websocket_free(realm_userdata_t userdata,
                                      realm_sync_socket_websocket_t websocket_userdata) {
    if (websocket_userdata != nullptr) {
        auto jenv = get_env(false);
        static jmethodID close_method = jenv->GetMethodID(JavaClassGlobalDef::sync_websocket_client(), "close", "()V");

        jobject websocket_client = static_cast<jobject>(websocket_userdata);
        jenv->CallVoidMethod(websocket_client, close_method);
        jni_check_exception(jenv);

        jenv->DeleteGlobalRef(websocket_client);
    }
}

static void realm_sync_userdata_free(realm_userdata_t userdata) {
    if (userdata != nullptr) {
        auto jenv = get_env(false);

        static jmethodID close_method = jenv->GetMethodID(JavaClassGlobalDef::sync_websocket_transport(), "close", "()V");

        jobject websocket_transport = static_cast<jobject>(userdata);
        jenv->CallVoidMethod(websocket_transport, close_method);
        jni_check_exception(jenv);

        jenv->DeleteGlobalRef(websocket_transport);
    }
}

// This should run in the context of CoroutineScope
void realm_sync_websocket_callback_complete(bool cancelled, int64_t lambda_ptr, int status, const char* reason) {
    WebsocketFunctionHandlerCallback* callback = reinterpret_cast<WebsocketFunctionHandlerCallback*>(lambda_ptr);
    (*callback)(cancelled, status, reason);
    delete callback;
}

void realm_sync_websocket_connected(int64_t observer_ptr, const char* protocol) {
    realm_sync_socket_websocket_connected(reinterpret_cast<realm_websocket_observer_t*>(observer_ptr), protocol);
}

void realm_sync_websocket_error(int64_t observer_ptr) {
    realm_sync_socket_websocket_error(reinterpret_cast<realm_websocket_observer_t*>(observer_ptr));
}

bool realm_sync_websocket_message(int64_t observer_ptr, jbyteArray data, size_t size) {
    auto jenv = get_env(false);
    jbyte* byteData = jenv->GetByteArrayElements(data, NULL);
    std::unique_ptr<char[]> charData(new char[size]); // not null terminated (used in util::Span with size parameter)
    std::memcpy(charData.get(), byteData, size);
    bool close_websocket = !realm_sync_socket_websocket_message(reinterpret_cast<realm_websocket_observer_t*>(observer_ptr), charData.get(), size);
    jenv->ReleaseByteArrayElements(data, byteData, JNI_ABORT);
    return close_websocket;
}

void realm_sync_websocket_closed(int64_t observer_ptr, bool was_clean, int error_code, const char* reason) {
    realm_sync_socket_websocket_closed(reinterpret_cast<realm_websocket_observer_t*>(observer_ptr), was_clean, static_cast<realm_web_socket_errno_e>(error_code), reason);
}

realm_sync_socket_t* realm_sync_websocket_new(int64_t sync_client_config_ptr, jobject websocket_transport) {
    auto jenv = get_env(false); // Always called from JVM
    realm_sync_socket_t* socket_provider = realm_sync_socket_new(jenv->NewGlobalRef(websocket_transport), /*userdata*/
                                  realm_sync_userdata_free/*userdata_free*/,
                                  websocket_post_func/*post_func*/,
                                  websocket_create_timer_func/*create_timer_func*/,
                                  websocket_cancel_timer_func/*cancel_timer_func*/,
                                  [](realm_userdata_t userdata,
                                          realm_sync_socket_timer_t timer_userdata){
                                  }/*free_timer_func*/,
                                  websocket_connect_func/*websocket_connect_func*/,
                                  websocket_async_write_func/*websocket_write_func*/,
                                  realm_sync_websocket_free/*websocket_free_func*/);
    jni_check_exception(jenv);

    realm_sync_client_config_set_sync_socket(reinterpret_cast<realm_sync_client_config_t*>(sync_client_config_ptr)/*config*/, socket_provider);
    realm_release(socket_provider);
    return socket_provider;
}

// *** END - WebSocket Client (Platform Networking) *** //

void set_log_callback(jint j_log_level, jobject log_callback) {
auto jenv = get_env(false);
auto log_level = static_cast<realm_log_level_e>(j_log_level);
realm_set_log_callback([](void *userdata, realm_log_level_e level, const char *message) {
                               auto log_callback = static_cast<jobject>(userdata);
                               auto jenv = get_env(true);


                               auto java_level = static_cast<jshort>(level);
                               static JavaMethod log_method(jenv,
                                                            JavaClassGlobalDef::log_callback(),
                                                            "log",
                                                            "(SLjava/lang/String;)V");

                               push_local_frame(jenv, 1);
                               jenv->CallVoidMethod(log_callback, log_method, java_level, to_jstring(jenv, message));
                               jni_check_exception(jenv);
                               jenv->PopLocalFrame(NULL);
                          },
                          log_level,
                          jenv->NewGlobalRef(log_callback), // userdata is the log callback
                          [](void* userdata) {
                              // The log callback is a static global method that is intended to
                              // live for the lifetime of the application. On JVM it looks like
                              // is being destroyed after the JNIEnv has been destroyed, which
                              // will e.g. crash the Gradle test setup. So instead, we just do a
                              // best effort of cleaning up the registered callback.
                              JNIEnv *env = get_env_or_null();
                              if (env) {
                                  env->DeleteGlobalRef(static_cast<jobject>(userdata));
                              }
                          });
}

jobject convert_to_jvm_sync_error(JNIEnv* jenv, const realm_sync_error_t& error) {

    static JavaMethod sync_error_constructor(jenv,
                                             JavaClassGlobalDef::sync_error(),
                                             "<init>",
    "(IILjava/lang/String;Ljava/lang/String;Ljava/lang/String;ZZZ[Lio/realm/kotlin/internal/interop/sync/CoreCompensatingWriteInfo;Ljava/lang/Throwable;)V");

    jint category = static_cast<jint>(error.status.categories);
    jint value = static_cast<jint>(error.status.error);
    jstring msg = to_jstring(jenv, error.status.message);
    jstring joriginal_file_path = nullptr;
    jstring jrecovery_file_path = nullptr;
    jboolean is_fatal = error.is_fatal;
    jboolean is_unrecognized_by_client = error.is_unrecognized_by_client;
    jboolean is_client_reset_requested = error.is_client_reset_requested;

    auto user_info_map = std::map<std::string, std::string>();
    for (int i = 0; i < error.user_info_length; i++) {
        realm_sync_error_user_info_t user_info = error.user_info_map[i];
        user_info_map.insert(std::make_pair(user_info.key, user_info.value));
    }

    static JavaMethod core_compensating_write_info_constructor(
            jenv,
            JavaClassGlobalDef::core_compensating_write_info(),
            "<init>",
            "(Ljava/lang/String;Ljava/lang/String;J)V"
    );

    push_local_frame(jenv, 3);
    auto j_compensating_write_info_array = jenv->NewObjectArray(
            error.compensating_writes_length,
            JavaClassGlobalDef::core_compensating_write_info(),
            NULL
    );

    for (int index = 0; index < error.compensating_writes_length; index++) {
        realm_sync_error_compensating_write_info_t& compensating_write_info = error.compensating_writes[index];

        push_local_frame(jenv, 3);

        auto reason = to_jstring(jenv, compensating_write_info.reason);
        auto object_name = to_jstring(jenv, compensating_write_info.object_name);

        jobject j_compensating_write_info = jenv->NewObject(
                JavaClassGlobalDef::core_compensating_write_info(),
                core_compensating_write_info_constructor,
                reason,
                object_name,
                &compensating_write_info.primary_key
        );

        jenv->SetObjectArrayElement(
                j_compensating_write_info_array,
                index,
                j_compensating_write_info
        );

        jenv->PopLocalFrame(NULL);
    }

    // We can't only rely on 'error.is_client_reset_requested' (even though we should) to extract
    // user info from the error since 'PermissionDenied' are fatal (non-client-reset) errors that
    // mark the file for deletion. Having 'original path' in the user_info_map is a side effect of
    // using the same code for client reset.
    if (error.user_info_length > 0) {
        auto end_it = user_info_map.end();

        auto original_it = user_info_map.find(error.c_original_file_path_key);
        if (end_it != original_it) {
            auto original_file_path = original_it->second;
            joriginal_file_path = to_jstring(jenv, original_file_path);
        }

        // Sync errors may not have the path to the recovery file unless a Client Reset is requested
        auto recovery_it = user_info_map.find(error.c_recovery_file_path_key);
        if (error.is_client_reset_requested && (end_it != recovery_it)) {
            auto recovery_file_path = recovery_it->second;
            jrecovery_file_path = to_jstring(jenv, recovery_file_path);
        }
    }

    jobject result = jenv->NewObject(
            JavaClassGlobalDef::sync_error(),
            sync_error_constructor,
            category,
            value,
            msg,
            joriginal_file_path,
            jrecovery_file_path,
            is_fatal,
            is_unrecognized_by_client,
            is_client_reset_requested,
            j_compensating_write_info_array,
            static_cast<jobject>(error.usercode_error)
    );

    jni_check_exception(jenv);
<<<<<<< HEAD
    jenv->DeleteGlobalRef(static_cast<jobject>(error.usercode_error));
    return result;
=======
    return jenv->PopLocalFrame(result);
>>>>>>> fdcd3893
}

void sync_set_error_handler(realm_sync_config_t* sync_config, jobject error_handler) {
    realm_sync_config_set_error_handler(sync_config,
                                        [](void* userdata, realm_sync_session_t* session, const realm_sync_error_t error) {
                                            auto jenv = get_env(true);
                                            auto sync_error_callback = static_cast<jobject>(userdata);
                                            static JavaMethod sync_error_method(jenv,
                                                                                JavaClassGlobalDef::sync_error_callback(),
                                                                                "onSyncError",
                                                                                "(Lio/realm/kotlin/internal/interop/NativePointer;Lio/realm/kotlin/internal/interop/sync/SyncError;)V");

                                            push_local_frame(jenv, 2);

                                            jobject session_pointer_wrapper = wrap_pointer(jenv,reinterpret_cast<jlong>(session));
                                            jobject sync_error = convert_to_jvm_sync_error(jenv, error);

                                            jenv->CallVoidMethod(sync_error_callback,
                                                                 sync_error_method,
                                                                 session_pointer_wrapper,
                                                                 sync_error);
                                            jni_check_exception(jenv);
                                            jenv->PopLocalFrame(NULL);
                                        },
                                        static_cast<jobject>(get_env()->NewGlobalRef(error_handler)),
                                        [](void *userdata) {
                                            get_env(true)->DeleteGlobalRef(static_cast<jobject>(userdata));
                                        });
}

void transfer_completion_callback(void* userdata, realm_error_t* error) {
    auto env = get_env(true);
    static JavaMethod java_success_callback_method(env,
                                           JavaClassGlobalDef::sync_session_transfer_completion_callback(),
                                           "onSuccess",
                                           "()V");
    static JavaMethod java_error_callback_method(env,
                                                   JavaClassGlobalDef::sync_session_transfer_completion_callback(),
                                                   "onError",
                                                   "(IILjava/lang/String;)V");
    if (error) {
        jint category = static_cast<jint>(error->categories);
        jint value = error->error;
        env->PushLocalFrame(1);
        env->CallVoidMethod(static_cast<jobject>(userdata), java_error_callback_method, category, value, to_jstring(env, error->message));
        jni_check_exception(env);
        env->PopLocalFrame(NULL);
    } else {
        env->CallVoidMethod(static_cast<jobject>(userdata), java_success_callback_method);
    }
    jni_check_exception(env);
}

void realm_subscriptionset_changed_callback(void* userdata, realm_flx_sync_subscription_set_state_e state) {
    auto env = get_env(true);
    env->PushLocalFrame(1);
    jobject state_value = JavaClassGlobalDef::new_int(env, static_cast<int32_t>(state));
    env->CallObjectMethod(
            static_cast<jobject>(userdata),
            JavaClassGlobalDef::function1Method(env),
            state_value
    );
    jni_check_exception(env);
    env->PopLocalFrame(NULL);
}

void realm_async_open_task_callback(void* userdata, realm_thread_safe_reference_t* realm, const realm_async_error_t* error) {
    auto env = get_env(true);
    static JavaMethod java_invoke_method(env,
                                         JavaClassGlobalDef::async_open_callback(),
                                         "invoke",
                                         "(Ljava/lang/Throwable;)V");
    jobject callback = static_cast<jobject>(userdata);

    env->PushLocalFrame(1);
    jobject exception = nullptr;
    if (error) {
        realm_error_t err;
        realm_get_async_error(error, &err);
        exception = create_java_exception(env, err);
    } else {
        realm_release(realm);
    }
    env->CallVoidMethod(callback, java_invoke_method, exception);
    jni_check_exception(env);
    env->PopLocalFrame(NULL);
}

bool
before_client_reset(void* userdata, realm_t* before_realm) {
    auto env = get_env(true);
    static JavaMethod java_before_callback_function(env,
                                                    JavaClassGlobalDef::sync_before_client_reset(),
                                                    "onBeforeReset",
                                                    "(Lio/realm/kotlin/internal/interop/NativePointer;)V");
    env->PushLocalFrame(1);
    jobject before_pointer = wrap_pointer(env, reinterpret_cast<jlong>(before_realm), false);
    env->CallVoidMethod(static_cast<jobject>(userdata), java_before_callback_function, before_pointer);
<<<<<<< HEAD
    return jni_check_exception(env);
=======

    bool result = true;
    if (env->ExceptionCheck()) {
        std::string exception_message = get_exception_message(env);
        std::string message_template = "An error has occurred in the 'onBefore' callback: ";
        system_out_println(env, message_template.append(exception_message));
        result = false;
    }
    env->PopLocalFrame(NULL);
    return result;
>>>>>>> fdcd3893
}

bool
after_client_reset(void* userdata, realm_t* before_realm,
                   realm_thread_safe_reference_t* after_realm, bool did_recover) {
    auto env = get_env(true);
    static JavaMethod java_after_callback_function(env,
                                                   JavaClassGlobalDef::sync_after_client_reset(),
                                                   "onAfterReset",
                                                   "(Lio/realm/kotlin/internal/interop/NativePointer;Lio/realm/kotlin/internal/interop/NativePointer;Z)V");
    env->PushLocalFrame(2);
    jobject before_pointer = wrap_pointer(env, reinterpret_cast<jlong>(before_realm), false);
    // Reuse the scheduler from the beforeRealm, otherwise Core will attempt to recreate a new one,
    // which will fail on platforms that hasn't defined a default scheduler factory.
    realm_scheduler_t scheduler = realm_scheduler(before_realm->get()->scheduler());
    realm_t* after_realm_ptr = realm_from_thread_safe_reference(after_realm, &scheduler);

    jobject after_pointer = wrap_pointer(env, reinterpret_cast<jlong>(after_realm_ptr), false);
    env->CallVoidMethod(static_cast<jobject>(userdata), java_after_callback_function, before_pointer, after_pointer, did_recover);
    realm_close(after_realm_ptr);
<<<<<<< HEAD
    return jni_check_exception(env);
=======
    bool result = true;
    if (env->ExceptionCheck()) {
        std::string exception_message = get_exception_message(env);
        std::string message_template = "An error has occurred in the 'onAfter' callback: ";
        system_out_println(env, message_template.append(exception_message));
        result = false;
    }
    env->PopLocalFrame(NULL);
    return result;
>>>>>>> fdcd3893
}

void
sync_before_client_reset_handler(realm_sync_config_t* config, jobject before_handler) {
    // TODO use typemap patterns in realm.i
    auto jenv = get_env(true);
    auto before_func = reinterpret_cast<realm_sync_before_client_reset_func_t>(before_client_reset);
    void* user_data = static_cast<jobject>(jenv->NewGlobalRef(before_handler));
    realm_free_userdata_func_t free_func = [](void *userdata) {
        get_env(true)->DeleteGlobalRef(static_cast<jobject>(userdata));
    };
    realm_sync_config_set_before_client_reset_handler(config, before_func, user_data, free_func);
}

void
sync_after_client_reset_handler(realm_sync_config_t* config, jobject after_handler) {
    // TODO use typemap patterns in realm.i
    auto jenv = get_env(true);
    auto after_func = reinterpret_cast<realm_sync_after_client_reset_func_t>(after_client_reset);
    void* user_data = static_cast<jobject>(jenv->NewGlobalRef(after_handler));
    realm_free_userdata_func_t free_func = [](void *userdata) {
        get_env(true)->DeleteGlobalRef(static_cast<jobject>(userdata));
    };
    realm_sync_config_set_after_client_reset_handler(config, after_func, user_data, free_func);
}

void
realm_sync_session_progress_notifier_callback(void *userdata, uint64_t transferred_bytes, uint64_t total_bytes) {
    auto env = get_env(true);

    static JavaMethod java_callback_method(env, JavaClassGlobalDef::progress_callback(), "onChange", "(JJ)V");

    jni_check_exception(env);
    env->CallVoidMethod(static_cast<jobject>(userdata), java_callback_method, jlong(transferred_bytes), jlong(total_bytes));
    jni_check_exception(env);
}

void
realm_sync_session_connection_state_change_callback(void *userdata, realm_sync_connection_state_e old_state, realm_sync_connection_state_e new_state) {
    auto env = get_env(true);

    static JavaMethod java_callback_method(env, JavaClassGlobalDef::connection_state_change_callback(), "onChange", "(II)V");

    jni_check_exception(env);
    env->CallVoidMethod(static_cast<jobject>(userdata), java_callback_method, jint(old_state), jint(new_state));
    jni_check_exception(env);
}

jlong
realm_sync_session_register_progress_notifier_wrapper(
        realm_sync_session_t* session, realm_sync_progress_direction_e direction, bool is_streaming, jobject callback
) {
    auto jenv = get_env(true);
    jlong jresult = 0;
    realm_sync_session_connection_state_notification_token_t *result =
            realm_sync_session_register_progress_notifier(
                    session,
                    realm_sync_session_progress_notifier_callback,
                    direction,
                    is_streaming,
                    static_cast<jobject>(jenv->NewGlobalRef(
                            callback)),
                    [](void *userdata) {
                        get_env(true)->DeleteGlobalRef(
                                static_cast<jobject>(userdata));
                    }
            );
    if (!result) {
        bool exception_thrown = throw_last_error_as_java_exception(jenv);
        if (exception_thrown) {
            // Return immediately if there was an error in which case the exception will be raised when returning to JVM
            return 0;
        }
    }
    *(realm_sync_session_connection_state_notification_token_t **)&jresult = result;
    return jresult;
}

// Explicit clean up method for releasing heap allocated data of a realm_value_t instance
void
realm_value_t_cleanup(realm_value_t* value) {
    switch (value->type) {
        case RLM_TYPE_STRING:  {
            const char* buf = value->string.data;
            if (buf) delete buf;
            break;
        }
        case RLM_TYPE_BINARY: {
            const uint8_t* buf = value->binary.data;
            if (buf) delete buf;
            break;
        }
        default:
            break;
    }
}

void
realm_sync_thread_created(realm_userdata_t userdata) {
    // Attach the sync client thread to the JVM so errors can be returned properly
    // Note, we need to hardcode the name as there is no good way to inject it from JVM as that itself
    // would require access to the JNiEnv.
    auto env = get_env(true, false, util::Optional<std::string>("SyncThread"));
    static JavaMethod java_callback_method(env, JavaClassGlobalDef::sync_thread_observer(), "onCreated", "()V");
    jni_check_exception(env);
    env->CallVoidMethod(static_cast<jobject>(userdata), java_callback_method);
    jni_check_exception(env);
}

void
realm_sync_thread_destroyed(realm_userdata_t userdata) {
    auto env = get_env(true);
    // Avoid touching any JNI methods if we have a pending exception
    // otherwise we will crash with  "JNI called with pending exception" instead of the real
    // error.
    if (env->ExceptionCheck() == JNI_FALSE) {
        static JavaMethod java_callback_method(env, JavaClassGlobalDef::sync_thread_observer(), "onDestroyed", "()V");
        env->CallVoidMethod(static_cast<jobject>(userdata), java_callback_method);
        jni_check_exception(env);
    }
    // Detach from the Java thread associated with the Sync Client Thread, otherwise
    // the JVM will not be able to shutdown.
    detach_current_thread();
}

void
realm_sync_thread_error(realm_userdata_t userdata, const char* error) {
    JNIEnv* env = get_env(true);
    std::string msg = util::format("An exception has been thrown on the sync client thread:\n%1", error);
    static JavaMethod java_callback_method(env, JavaClassGlobalDef::sync_thread_observer(), "onError", "(Ljava/lang/String;)V");
    env->CallVoidMethod(static_cast<jobject>(userdata), java_callback_method, to_jstring(env, msg));
    jni_check_exception(env);
}

realm_scheduler_t*
realm_create_generic_scheduler() {
    return new realm_scheduler_t { realm::util::Scheduler::make_dummy() };
}

void
realm_property_info_t_cleanup(realm_property_info_t* value) {
    delete[] value->link_origin_property_name;
    delete[] value->link_target;
    delete[] value->name;
    delete[] value->public_name;
}

void
realm_class_info_t_cleanup(realm_class_info_t * value) {
    delete[] value->primary_key;
    delete[] value->name;
}<|MERGE_RESOLUTION|>--- conflicted
+++ resolved
@@ -1085,12 +1085,8 @@
     );
 
     jni_check_exception(jenv);
-<<<<<<< HEAD
     jenv->DeleteGlobalRef(static_cast<jobject>(error.usercode_error));
-    return result;
-=======
     return jenv->PopLocalFrame(result);
->>>>>>> fdcd3893
 }
 
 void sync_set_error_handler(realm_sync_config_t* sync_config, jobject error_handler) {
@@ -1189,20 +1185,8 @@
     env->PushLocalFrame(1);
     jobject before_pointer = wrap_pointer(env, reinterpret_cast<jlong>(before_realm), false);
     env->CallVoidMethod(static_cast<jobject>(userdata), java_before_callback_function, before_pointer);
-<<<<<<< HEAD
-    return jni_check_exception(env);
-=======
-
-    bool result = true;
-    if (env->ExceptionCheck()) {
-        std::string exception_message = get_exception_message(env);
-        std::string message_template = "An error has occurred in the 'onBefore' callback: ";
-        system_out_println(env, message_template.append(exception_message));
-        result = false;
-    }
-    env->PopLocalFrame(NULL);
+    bool result = jni_check_exception(env);
     return result;
->>>>>>> fdcd3893
 }
 
 bool
@@ -1223,19 +1207,8 @@
     jobject after_pointer = wrap_pointer(env, reinterpret_cast<jlong>(after_realm_ptr), false);
     env->CallVoidMethod(static_cast<jobject>(userdata), java_after_callback_function, before_pointer, after_pointer, did_recover);
     realm_close(after_realm_ptr);
-<<<<<<< HEAD
-    return jni_check_exception(env);
-=======
-    bool result = true;
-    if (env->ExceptionCheck()) {
-        std::string exception_message = get_exception_message(env);
-        std::string message_template = "An error has occurred in the 'onAfter' callback: ";
-        system_out_println(env, message_template.append(exception_message));
-        result = false;
-    }
-    env->PopLocalFrame(NULL);
+    bool result = jni_check_exception(env);
     return result;
->>>>>>> fdcd3893
 }
 
 void
