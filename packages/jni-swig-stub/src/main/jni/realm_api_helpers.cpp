/*
 * Copyright 2021 Realm Inc.
 *
 * Licensed under the Apache License, Version 2.0 (the "License");
 * you may not use this file except in compliance with the License.
 * You may obtain a copy of the License at
 *
 * http://www.apache.org/licenses/LICENSE-2.0
 *
 * Unless required by applicable law or agreed to in writing, software
 * distributed under the License is distributed on an "AS IS" BASIS,
 * WITHOUT WARRANTIES OR CONDITIONS OF ANY KIND, either express or implied.
 * See the License for the specific language governing permissions and
 * limitations under the License.
 */

#include "realm_api_helpers.h"
#include <vector>
#include <thread>
#include <realm/object-store/c_api/util.hpp>
#include "java_method.hpp"

using namespace realm::jni_util;
using namespace realm::_impl;

jobject wrap_pointer(JNIEnv* jenv, jlong pointer, jboolean managed = false) {
    static JavaMethod pointer_wrapper_constructor(jenv,
                                                  JavaClassGlobalDef::long_pointer_wrapper(),
                                                  "<init>",
                                                  "(JZ)V");
    return jenv->NewObject(JavaClassGlobalDef::long_pointer_wrapper(),
                           pointer_wrapper_constructor,
                           pointer,
                           managed);
}

inline jobject create_java_exception(JNIEnv *jenv, realm_error_t error) {
    // Invoke CoreErrorConverter.asThrowable() to retrieve an exception instance that
    // maps to the core error.
    static const JavaClass& error_type_class = realm::_impl::JavaClassGlobalDef::core_error_converter();
    static JavaMethod error_type_as_exception(jenv,
                                              error_type_class,
                                              "asThrowable",
                                              "(IILjava/lang/String;Ljava/lang/String;Ljava/lang/Throwable;)Ljava/lang/Throwable;", true);
    jstring error_message = (jenv)->NewStringUTF(error.message);
    jstring error_path = (jenv)->NewStringUTF(error.path);
    jobject exception = (jenv)->CallStaticObjectMethod(
            error_type_class,
            error_type_as_exception,
            jint(error.categories),
            jint(error.error),
            error_message,
            error_path,
            static_cast<jobject>(error.usercode_error)
    );
    (jenv)->DeleteGlobalRef(static_cast<jobject>(error.usercode_error));
    return exception;
}

bool throw_last_error_as_java_exception(JNIEnv *jenv) {
    realm_error_t error;
    if (realm_get_last_error(&error)) {
        jobject exception = create_java_exception(jenv, error);
        realm_clear_last_error();
        (jenv)->Throw(reinterpret_cast<jthrowable>(exception));
        return true;
    } else {
        return false;
    }
}

inline jboolean jni_check_exception(JNIEnv *jenv = get_env()) {
    if (jenv->ExceptionCheck()) {
        jthrowable exception = jenv->ExceptionOccurred();
        jenv->ExceptionClear();
        realm_register_user_code_callback_error(jenv->NewGlobalRef(exception));
        return false;
    }
    return true;
}

inline std::string get_exception_message(JNIEnv *env) {
    jthrowable e = env->ExceptionOccurred();
    env->ExceptionClear();
    jclass clazz = env->GetObjectClass(e);
    jmethodID get_message = env->GetMethodID(clazz,
                                            "getMessage",
                                            "()Ljava/lang/String;");
    jstring message = (jstring) env->CallObjectMethod(e, get_message);
    return env->GetStringUTFChars(message, NULL);
}

inline void system_out_println(JNIEnv *env, std::string message) {
    jclass system_class = env->FindClass("java/lang/System");
    jfieldID field_id = env->GetStaticFieldID(system_class, "out", "Ljava/io/PrintStream;");
    jobject system_out = env->GetStaticObjectField(system_class, field_id);
    jclass print_stream_class = env->FindClass("java/io/PrintStream");
    jmethodID method_id = env->GetMethodID(print_stream_class, "println", "(Ljava/lang/String;)V");
    env->CallVoidMethod(system_out, method_id, to_jstring(env, message));
}

void
realm_changed_callback(void* userdata) {
    auto env = get_env(true);
    static JavaClass java_callback_class(env, "kotlin/jvm/functions/Function0");
    static JavaMethod java_callback_method(env, java_callback_class, "invoke",
                                           "()Ljava/lang/Object;");
    // TODOO Align exceptions handling https://github.com/realm/realm-kotlin/issues/665
    jni_check_exception(env);
    env->CallObjectMethod(static_cast<jobject>(userdata), java_callback_method);
    jni_check_exception(env);
}

void
schema_changed_callback(void* userdata, const realm_schema_t* new_schema) {
    auto env = get_env(true);
    static JavaClass java_callback_class(env, "kotlin/jvm/functions/Function1");
    static JavaMethod java_callback_method(env, java_callback_class, "invoke",
                                           "(Ljava/lang/Object;)Ljava/lang/Object;");
    jobject schema_pointer_wrapper = wrap_pointer(env,reinterpret_cast<jlong>(new_schema));
    // TODOO Align exceptions handling https://github.com/realm/realm-kotlin/issues/665
    jni_check_exception(env);
    env->CallObjectMethod(static_cast<jobject>(userdata), java_callback_method, schema_pointer_wrapper);
    jni_check_exception(env);
}

bool migration_callback(void *userdata, realm_t *old_realm, realm_t *new_realm,
                        const realm_schema_t *schema) {
    auto env = get_env(true);
    static JavaClass java_callback_class(env, "io/realm/kotlin/internal/interop/MigrationCallback");
    static JavaMethod java_callback_method(env, java_callback_class, "migrate",
                                           "(Lio/realm/kotlin/internal/interop/NativePointer;Lio/realm/kotlin/internal/interop/NativePointer;Lio/realm/kotlin/internal/interop/NativePointer;)V");
    // These realm/schema pointers are only valid for the duraction of the
    // migration so don't let ownership follow the NativePointer-objects
    env->CallVoidMethod(static_cast<jobject>(userdata), java_callback_method,
                                        wrap_pointer(env, reinterpret_cast<jlong>(old_realm), false),
                                        wrap_pointer(env, reinterpret_cast<jlong>(new_realm), false),
                                        wrap_pointer(env, reinterpret_cast<jlong>(schema))
    );
    return jni_check_exception(env);
}

// TODO OPTIMIZE Abstract pattern for all notification registrations for collections that receives
//  changes as realm_collection_changes_t.
realm_notification_token_t *
register_results_notification_cb(realm_results_t *results, jobject callback) {
    auto jenv = get_env();
    static jclass notification_class = jenv->FindClass("io/realm/kotlin/internal/interop/NotificationCallback");
    static jmethodID on_change_method = jenv->GetMethodID(notification_class, "onChange", "(J)V");

    return realm_results_add_notification_callback(
            results,
            // Use the callback as user data
            static_cast<jobject>(get_env()->NewGlobalRef(callback)),
            [](void *userdata) {
                get_env(true)->DeleteGlobalRef(static_cast<jobject>(userdata));
            },
            NULL, // See https://github.com/realm/realm-kotlin/issues/661
            // change callback
            [](void *userdata, const realm_collection_changes_t *changes) {
                // TODO API-NOTIFICATION Consider catching errors and propagate to error callback
                //  like the C-API error callback below
                //  https://github.com/realm/realm-kotlin/issues/889
                auto jenv = get_env(true);
                jni_check_exception(jenv);
                jenv->CallVoidMethod(static_cast<jobject>(userdata),
                                     on_change_method,
                                     reinterpret_cast<jlong>(changes));
            }
    );
}

realm_on_object_change_func_t get_on_object_change() {
    auto jenv = get_env(true);
    static jclass notification_class = jenv->FindClass("io/realm/kotlin/internal/interop/NotificationCallback");
    static jmethodID on_change_method = jenv->GetMethodID(notification_class, "onChange", "(J)V");
    return [](realm_userdata_t userdata, const realm_object_changes_t* changes) {
        // TODO API-NOTIFICATION Consider catching errors and propagate to error callback
        //  like the C-API error callback below
        //  https://github.com/realm/realm-kotlin/issues/889
        auto jenv = get_env(true);
        jni_check_exception(jenv);
        jenv->CallVoidMethod(static_cast<jobject>(userdata),
                             on_change_method,
                             reinterpret_cast<jlong>(changes));
    };
}

realm_on_collection_change_func_t get_on_collection_change() {
    auto jenv = get_env(true);
    static jclass notification_class = jenv->FindClass("io/realm/kotlin/internal/interop/NotificationCallback");
    static jmethodID on_change_method = jenv->GetMethodID(notification_class, "onChange", "(J)V");
    return [](realm_userdata_t userdata, const realm_collection_changes_t* changes) {
        // TODO API-NOTIFICATION Consider catching errors and propagate to error callback
        //  like the C-API error callback below
        //  https://github.com/realm/realm-kotlin/issues/889
        auto jenv = get_env(true);
        jni_check_exception(jenv);
        jenv->CallVoidMethod(static_cast<jobject>(userdata),
                             on_change_method,
                             reinterpret_cast<jlong>(changes));
    };
}

realm_on_dictionary_change_func_t get_on_dictionary_change() {
    auto jenv = get_env(true);
    static jclass notification_class = jenv->FindClass("io/realm/kotlin/internal/interop/NotificationCallback");
    static jmethodID on_change_method = jenv->GetMethodID(notification_class, "onChange", "(J)V");
    return [](realm_userdata_t userdata, const realm_dictionary_changes_t* changes) {
        // TODO API-NOTIFICATION Consider catching errors and propagate to error callback
        //  like the C-API error callback below
        //  https://github.com/realm/realm-kotlin/issues/889
        auto jenv = get_env(true);
        jni_check_exception(jenv);
        jenv->CallVoidMethod(static_cast<jobject>(userdata),
                             on_change_method,
                             reinterpret_cast<jlong>(changes));
    };
}

realm_notification_token_t *
register_notification_cb(int64_t collection_ptr, realm_collection_type_e collection_type,
                         jobject callback) {
    auto user_data = static_cast<jobject>(get_env()->NewGlobalRef(callback));
    auto user_data_free = [](void *userdata) {
        get_env(true)->DeleteGlobalRef(static_cast<jobject>(userdata));
    };

    switch (collection_type) {
        case RLM_COLLECTION_TYPE_NONE: return realm_object_add_notification_callback(
                    reinterpret_cast<realm_object_t*>(collection_ptr),
                    user_data, // Use the callback as user data
                    user_data_free,
                    NULL, // See https://github.com/realm/realm-kotlin/issues/661
                    get_on_object_change()
            );
        case RLM_COLLECTION_TYPE_LIST: return realm_list_add_notification_callback(
                    reinterpret_cast<realm_list_t*>(collection_ptr),
                    user_data, // Use the callback as user data
                    user_data_free,
                    NULL, // See https://github.com/realm/realm-kotlin/issues/661
                    get_on_collection_change()
            );
        case RLM_COLLECTION_TYPE_SET: return realm_set_add_notification_callback(
                    reinterpret_cast<realm_set_t*>(collection_ptr),
                    user_data, // Use the callback as user data
                    user_data_free,
                    NULL, // See https://github.com/realm/realm-kotlin/issues/661
                    get_on_collection_change()
            );
        case RLM_COLLECTION_TYPE_DICTIONARY: return realm_dictionary_add_notification_callback(
                    reinterpret_cast<realm_dictionary_t*>(collection_ptr),
                    user_data, // Use the callback as user data
                    user_data_free,
                    NULL, // See https://github.com/realm/realm-kotlin/issues/661
                    get_on_dictionary_change()
            );
    }
}

class CustomJVMScheduler {
public:
    CustomJVMScheduler(jobject dispatchScheduler) : m_id(std::this_thread::get_id()) {
        JNIEnv *jenv = get_env();
        jclass jvm_scheduler_class = jenv->FindClass("io/realm/kotlin/internal/interop/JVMScheduler");
        m_notify_method = jenv->GetMethodID(jvm_scheduler_class, "notifyCore", "(J)V");
        m_jvm_dispatch_scheduler = jenv->NewGlobalRef(dispatchScheduler);
    }

    ~CustomJVMScheduler() {
        get_env(true)->DeleteGlobalRef(m_jvm_dispatch_scheduler);
    }

    void set_scheduler(realm_scheduler_t* scheduler) {
        m_scheduler = scheduler;
    }

    void notify() {
        // There is currently no signaling of creation/tear down of the core notifier thread, so we
        // just attach it as a daemon thread here on first notification to allow the JVM to
        // shutdown propertly. See https://github.com/realm/realm-core/issues/6429
        auto jenv = get_env(true, true, "core-notifier");
        jni_check_exception(jenv);
        jenv->CallVoidMethod(m_jvm_dispatch_scheduler, m_notify_method,
                             reinterpret_cast<jlong>(m_scheduler));
    }

    bool is_on_thread() const noexcept {
        return m_id == std::this_thread::get_id();
    }

    bool can_invoke() const noexcept {
        return true;
    }


private:
    std::thread::id m_id;
    jmethodID m_notify_method;
    jobject m_jvm_dispatch_scheduler;
    realm_scheduler_t *m_scheduler;
};

// Note: using jlong here will create a linker issue
// Undefined symbols for architecture x86_64:
//  "invoke_core_notify_callback(long long, long long)", referenced from:
//      _Java_io.realm.kotlin.internal_interop_realmcJNI_invoke_1core_1notify_1callback in realmc.cpp.o
//ld: symbol(s) not found for architecture x86_64
//
// I suspect this could be related to the fact that jni.h defines jlong differently between Android (typedef int64_t)
// and JVM which is a (typedef long long) resulting in a different signature of the method that could be found by the linker.
void invoke_core_notify_callback(int64_t scheduler) {
    realm_scheduler_perform_work(reinterpret_cast<realm_scheduler_t *>(scheduler));
}

realm_scheduler_t*
realm_create_scheduler(jobject dispatchScheduler) {
    if (dispatchScheduler) {
        auto jvmScheduler = new CustomJVMScheduler(dispatchScheduler);
        auto scheduler = realm_scheduler_new(
                jvmScheduler,
                [](void *userdata) { delete(static_cast<CustomJVMScheduler *>(userdata)); },
                [](void *userdata) { static_cast<CustomJVMScheduler *>(userdata)->notify(); },
                [](void *userdata) { return static_cast<CustomJVMScheduler *>(userdata)->is_on_thread(); },
                [](const void *userdata, const void *userdata_other) { return userdata == userdata_other; },
                [](void *userdata) { return static_cast<CustomJVMScheduler *>(userdata)->can_invoke(); }
        );
        jvmScheduler->set_scheduler(scheduler);
        return scheduler;
    }
    throw std::runtime_error("Null dispatchScheduler");
}

jobject convert_to_jvm_app_error(JNIEnv* env, const realm_app_error_t* error) {
    static JavaMethod app_error_constructor(env,
                                                JavaClassGlobalDef::app_error(),
                                                "newInstance",
                                                "(IIILjava/lang/String;Ljava/lang/String;)Lio/realm/kotlin/internal/interop/sync/AppError;",
                                                true);

    jint category = static_cast<jint>(error->categories);
    jint code = static_cast<jint>(error->error);
    jint httpCode = static_cast<jint>(error->http_status_code);
    jstring message = to_jstring(env, error->message);
    jstring serverLogs = to_jstring(env, error->link_to_server_logs);

    return env->CallStaticObjectMethod(JavaClassGlobalDef::app_error(),
                          app_error_constructor,
                          category,
                          code,
                          httpCode,
                          message,
                          serverLogs);
}


void app_complete_void_callback(void *userdata, const realm_app_error_t *error) {
    auto env = get_env(true);
    static JavaMethod java_notify_onerror(env, JavaClassGlobalDef::app_callback(), "onError",
                                          "(Lio/realm/kotlin/internal/interop/sync/AppError;)V");
    static JavaMethod java_notify_onsuccess(env, JavaClassGlobalDef::app_callback(), "onSuccess",
                                            "(Ljava/lang/Object;)V");
    static JavaClass unit_class(env, "kotlin/Unit");
    static JavaMethod unit_constructor(env, unit_class, "<init>", "()V");

    if (env->ExceptionCheck()) {
        env->ExceptionDescribe();
        throw std::runtime_error("An unexpected Error was thrown from Java. See LogCat");
    } else if (error) {
        jobject app_error = convert_to_jvm_app_error(env, error);
        env->CallVoidMethod(static_cast<jobject>(userdata), java_notify_onerror, app_error);
    } else {
        jobject unit = env->NewObject(unit_class, unit_constructor);
        env->CallVoidMethod(static_cast<jobject>(userdata), java_notify_onsuccess, unit);
    }
}

void app_complete_result_callback(void* userdata, void* result, const realm_app_error_t* error) {
    auto env = get_env(true);
    static JavaMethod java_notify_onerror(env, JavaClassGlobalDef::app_callback(), "onError",
                                          "(Lio/realm/kotlin/internal/interop/sync/AppError;)V");
    static JavaMethod java_notify_onsuccess(env, JavaClassGlobalDef::app_callback(), "onSuccess",
                                            "(Ljava/lang/Object;)V");

    static JavaClass native_pointer_class(env, "io/realm/kotlin/internal/interop/LongPointerWrapper");
    static JavaMethod native_pointer_constructor(env, native_pointer_class, "<init>", "(JZ)V");

    if (env->ExceptionCheck()) {
        env->ExceptionDescribe();
        throw std::runtime_error("An unexpected Error was thrown from Java. See LogCat");
    } else if (error) {
        jobject app_exception = convert_to_jvm_app_error(env, error);
        env->CallVoidMethod(static_cast<jobject>(userdata), java_notify_onerror, app_exception);
    } else {
        // Remember to clone user object or else it will be invalidated right after we leave this callback
        void* cloned_result = realm_clone(result);
        jobject pointer = env->NewObject(native_pointer_class, native_pointer_constructor,
                                         reinterpret_cast<jlong>(cloned_result), false);
        env->CallVoidMethod(static_cast<jobject>(userdata), java_notify_onsuccess, pointer);
    }
}

jobject create_api_key_wrapper(JNIEnv* env, const realm_app_user_apikey_t* key_data) {
        static JavaClass api_key_wrapper_class(env, "io/realm/kotlin/internal/interop/sync/ApiKeyWrapper");
        static JavaMethod api_key_wrapper_constructor(env, api_key_wrapper_class, "<init>", "([BLjava/lang/String;Ljava/lang/String;Z)V");
        auto id_size = sizeof(key_data->id.bytes);
        jbyteArray id = env->NewByteArray(id_size);
        env->SetByteArrayRegion(id, 0, id_size, reinterpret_cast<const jbyte*>(key_data->id.bytes));
        jstring key = to_jstring(env, key_data->key);
        jstring name = to_jstring(env, key_data->name);
        jboolean disabled = key_data->disabled;
        return env->NewObject(api_key_wrapper_class,
                              api_key_wrapper_constructor,
                              id,
                              key,
                              name,
                              disabled,
                              false);
}



void app_apikey_callback(realm_userdata_t userdata, realm_app_user_apikey_t* apikey, const realm_app_error_t* error) {
    auto env = get_env(true);
    static JavaMethod java_notify_onerror(env, JavaClassGlobalDef::app_callback(), "onError",
                                          "(Lio/realm/kotlin/internal/interop/sync/AppError;)V");
    static JavaMethod java_notify_onsuccess(env, JavaClassGlobalDef::app_callback(), "onSuccess",
                                            "(Ljava/lang/Object;)V");
    if (error) {
        jobject app_exception = convert_to_jvm_app_error(env, error);
        env->CallVoidMethod(static_cast<jobject>(userdata), java_notify_onerror, app_exception);
        jni_check_exception(env);
    } else {
        jobject api_key_wrapper_obj = create_api_key_wrapper(env, apikey);
        env->CallVoidMethod(static_cast<jobject>(userdata), java_notify_onsuccess, api_key_wrapper_obj);
        jni_check_exception(env);
    }
}

void app_string_callback(realm_userdata_t userdata, const char *serialized_ejson_response,
                         const realm_app_error_t *error) {
    auto env = get_env(true);
    static JavaMethod java_notify_onerror(
            env,
            JavaClassGlobalDef::app_callback(),
            "onError",

            "(Lio/realm/kotlin/internal/interop/sync/AppError;)V"
    );
    static JavaMethod java_notify_onsuccess(
            env,
            JavaClassGlobalDef::app_callback(),
            "onSuccess",
            "(Ljava/lang/Object;)V"
    );
    if (error) {
        jobject app_exception = convert_to_jvm_app_error(env, error);
        env->CallVoidMethod(static_cast<jobject>(userdata), java_notify_onerror, app_exception);
        jni_check_exception(env);
    } else {
        jstring jserialized_ejson_response = to_jstring(env, serialized_ejson_response);
        env->CallVoidMethod(static_cast<jobject>(userdata), java_notify_onsuccess, jserialized_ejson_response);
        jni_check_exception(env);
    }
}

void app_apikey_list_callback(realm_userdata_t userdata, realm_app_user_apikey_t* keys, size_t count, realm_app_error_t* error) {
    auto env = get_env(true);
    static JavaClass api_key_wrapper_class(env, "io/realm/kotlin/internal/interop/sync/ApiKeyWrapper");

    static JavaMethod java_notify_onerror(env, JavaClassGlobalDef::app_callback(), "onError",
                                          "(Lio/realm/kotlin/internal/interop/sync/AppError;)V");
    static JavaMethod java_notify_onsuccess(env, JavaClassGlobalDef::app_callback(), "onSuccess",
                                            "(Ljava/lang/Object;)V");
    if (error) {
        jobject app_exception = convert_to_jvm_app_error(env, error);
        env->CallVoidMethod(static_cast<jobject>(userdata), java_notify_onerror, app_exception);
        jni_check_exception(env);
    } else {
        // Create Object[] array
        jobjectArray key_array = env->NewObjectArray(count, api_key_wrapper_class, nullptr);

        // For each ApiKey, create the Kotlin Wrapper and insert into array
        for (int i = 0; i < count; i++) {
            realm_app_user_apikey_t api_key = keys[i];
            jobject api_key_wrapper_obj = create_api_key_wrapper(env, &api_key);
            env->SetObjectArrayElement(key_array, i, api_key_wrapper_obj);
        }

        // Return Object[] to Kotlin
        env->CallVoidMethod(static_cast<jobject>(userdata), java_notify_onsuccess, key_array);
        jni_check_exception(env);
    }
}

bool realm_should_compact_callback(void* userdata, uint64_t total_bytes, uint64_t used_bytes) {
    auto env = get_env(true);
    static JavaClass java_should_compact_class(env, "io/realm/kotlin/internal/interop/CompactOnLaunchCallback");
    static JavaMethod java_should_compact_method(env, java_should_compact_class, "invoke", "(JJ)Z");

    jobject callback = static_cast<jobject>(userdata);
    jboolean result = env->CallBooleanMethod(callback, java_should_compact_method, jlong(total_bytes), jlong(used_bytes));
    return jni_check_exception(env) && result;
}

bool realm_data_initialization_callback(void* userdata, realm_t* realm) {
    auto env = get_env(true);
    static JavaClass java_data_init_class(env, "io/realm/kotlin/internal/interop/DataInitializationCallback");
    static JavaMethod java_data_init_method(env, java_data_init_class, "invoke", "()V");

    (void)realm; // Ignore Realm as we don't expose the Realm in this callback right now.
    jobject callback = static_cast<jobject>(userdata);
    env->CallVoidMethod(callback, java_data_init_method);
    return jni_check_exception(env);
}

static void send_request_via_jvm_transport(JNIEnv *jenv, jobject network_transport, const realm_http_request_t request, jobject j_response_callback) {
    static JavaMethod m_send_request_method(jenv,
                                            JavaClassGlobalDef::network_transport_class(),
                                            "sendRequest",
                                            "(Ljava/lang/String;Ljava/lang/String;Ljava/util/Map;Ljava/lang/String;Lio/realm/kotlin/internal/interop/sync/ResponseCallback;)V");

    // Prepare request fields to be consumable by JVM
    std::string method;
    switch (request.method) {
        case realm_http_request_method::RLM_HTTP_REQUEST_METHOD_GET:
            method = "get";
            break;
        case realm_http_request_method::RLM_HTTP_REQUEST_METHOD_POST:
            method = "post";
            break;
        case realm_http_request_method::RLM_HTTP_REQUEST_METHOD_PATCH:
            method = "patch";
            break;
        case realm_http_request_method::RLM_HTTP_REQUEST_METHOD_PUT:
            method = "put";
            break;
        case realm_http_request_method::RLM_HTTP_REQUEST_METHOD_DELETE:
            method = "delete";
            break;
    }

    static JavaMethod init(jenv,
                           JavaClassGlobalDef::java_util_hashmap(),
                           "<init>",
                           "(I)V");

    static JavaMethod put_method(jenv,
                                 JavaClassGlobalDef::java_util_hashmap(),
                                 "put",
                                 "(Ljava/lang/Object;Ljava/lang/Object;)Ljava/lang/Object;");

    size_t map_size = request.num_headers;
    jobject request_headers = jenv->NewObject(JavaClassGlobalDef::java_util_hashmap(), init, (jsize) map_size);
    for (int i = 0; i < map_size; i++) {
        realm_http_header_t header_pair = request.headers[i];

        jstring key = to_jstring(jenv, header_pair.name);
        jstring value = to_jstring(jenv, header_pair.value);
        jenv->CallObjectMethod(request_headers, put_method, key, value);
        jenv->DeleteLocalRef(key);
        jenv->DeleteLocalRef(value);
    }

    // Send request
    jenv->CallVoidMethod(network_transport,
                                  m_send_request_method,
                                  to_jstring(jenv, method),
                                  to_jstring(jenv, request.url),
                                  request_headers,
                                  to_jstring(jenv, request.body),
                                  j_response_callback
    );
}

void complete_http_request(void* request_context, jobject j_response) {
    auto jenv = get_env(false); // will always be attached
    static JavaMethod get_http_code_method(jenv,
                                           JavaClassGlobalDef::network_transport_response_class(),
                                           "getHttpResponseCode",
                                           "()I");
    static JavaMethod get_custom_code_method(jenv,
                                             JavaClassGlobalDef::network_transport_response_class(),
                                             "getCustomResponseCode",
                                             "()I");
    static JavaMethod get_headers_method(jenv,
                                         JavaClassGlobalDef::network_transport_response_class(),
                                         "getJNIFriendlyHeaders",
                                         "()[Ljava/lang/String;");
    static JavaMethod get_body_method(jenv,
                                      JavaClassGlobalDef::network_transport_response_class(),
                                      "getBody", "()Ljava/lang/String;");

    // Extract JVM response fields
    jint http_code = jenv->CallIntMethod(j_response, get_http_code_method);
    jint custom_code = jenv->CallIntMethod(j_response, get_custom_code_method);
    JStringAccessor java_body(jenv, (jstring) jenv->CallObjectMethod(j_response, get_body_method), true);
    std::string body = java_body;

    JObjectArrayAccessor<JStringAccessor, jstring> java_headers(jenv, static_cast<jobjectArray>(jenv->CallObjectMethod(
            j_response, get_headers_method)));

    auto stacked_headers = std::vector<std::string>(); // Pins headers to function stack
    for (int i = 0; i < java_headers.size(); i = i + 2) {
        JStringAccessor key = java_headers[i];
        JStringAccessor value = java_headers[i + 1];
        stacked_headers.push_back(std::move(key));
        stacked_headers.push_back(std::move(value));
    }
    auto response_headers = std::vector<realm_http_header_t>();
    for (int i = 0; i < java_headers.size(); i = i + 2) {
        // FIXME REFACTOR when C++20 will be available
        realm_http_header header;
        header.name = stacked_headers[i].c_str();
        header.value = stacked_headers[i + 1].c_str();
        response_headers.push_back(header);
    }

    realm_http_response response;
    response.status_code = http_code;
    response.custom_status_code = custom_code;
    response.headers = response_headers.data();
    response.num_headers = response_headers.size();
    response.body = body.c_str();
    response.body_size = body.size();

    realm_http_transport_complete_request(request_context, &response);
}

/**
 * Perform a network request on JVM
 *
 * 1. Cast userdata to the network transport
 * 2. Transform core request to JVM request
 * 3. Perform request
 * 4. Transform JVM response to core response
 */
static void network_request_lambda_function(void* userdata,
                                            const realm_http_request_t request,
                                            void* request_context) {
    auto jenv = get_env(true);

    // Initialize pointer to JVM class and methods
    jobject network_transport = static_cast<jobject>(userdata);

    try {
        jclass response_callback_class = JavaClassGlobalDef::app_response_callback();
        static jmethodID response_callback_constructor = jenv->GetMethodID(response_callback_class,
                                                                           "<init>",
                                                                           "(Lio/realm/kotlin/internal/interop/sync/NetworkTransport;J)V");
        jobject response_callback = jenv->NewObject(response_callback_class,
                                                    response_callback_constructor,
                                                    reinterpret_cast<jobject>(userdata),
                                                    reinterpret_cast<jlong>(request_context));

        send_request_via_jvm_transport(jenv, network_transport, request, response_callback);
    } catch (std::runtime_error &e) {
        // Runtime exception while processing the request/response
        realm_http_response_t response_error;
        // FIXME: validate we propagate the custom codes as an actual exception to the user
        // see: https://github.com/realm/realm-kotlin/issues/451
        response_error.custom_status_code = -4;
        response_error.num_headers = 0;
        response_error.body_size = 0;

        realm_http_transport_complete_request(request_context, &response_error);
    }
}

realm_http_transport_t* realm_network_transport_new(jobject network_transport) {
    auto jenv = get_env(false); // Always called from JVM
    return realm_http_transport_new(&network_request_lambda_function,
                                    jenv->NewGlobalRef(network_transport), // userdata is the transport object
                                    [](void* userdata) {
                                        get_env(true)->DeleteGlobalRef(static_cast<jobject>(userdata));
                                    });
}

void set_log_callback(jint j_log_level, jobject log_callback) {
    auto jenv = get_env(false);
    auto log_level = static_cast<realm_log_level_e>(j_log_level);
    realm_set_log_callback([](void* userdata, realm_log_level_e level, const char* message) {
                                  auto log_callback = static_cast<jobject>(userdata);
                                  auto jenv = get_env(true);
                                  auto java_level = static_cast<jshort>(level);
                                  static JavaMethod log_method(jenv,
                                                               JavaClassGlobalDef::log_callback(),
                                                               "log",
                                                               "(SLjava/lang/String;)V");
                                  jenv->CallVoidMethod(log_callback, log_method, java_level, to_jstring(jenv, message));
                                  jni_check_exception(jenv);
                              },
                              log_level,
                              jenv->NewGlobalRef(log_callback), // userdata is the log callback
                              [](void* userdata) {
                                  // The log callback is a static global method that is intended to
                                  // live for the lifetime of the application. On JVM it looks like
                                  // is being destroyed after the JNIEnv has been destroyed, which
                                  // will e.g. crash the Gradle test setup. So instead, we just do a
                                  // best effort of cleaning up the registered callback.
                                  JNIEnv *env = get_env_or_null();
                                  if (env) {
                                      env->DeleteGlobalRef(static_cast<jobject>(userdata));
                                  }
                              });
}

jobject convert_to_jvm_sync_error(JNIEnv* jenv, const realm_sync_error_t& error) {

    static JavaMethod sync_error_constructor(jenv,
                                             JavaClassGlobalDef::sync_error(),
                                             "<init>",
    "(IILjava/lang/String;Ljava/lang/String;Ljava/lang/String;ZZZ[Lio/realm/kotlin/internal/interop/sync/CoreCompensatingWriteInfo;)V");

    jint category = static_cast<jint>(error.status.categories);
    jint value = static_cast<jint>(error.status.error);
    jstring msg = to_jstring(jenv, error.status.message);
    jstring joriginal_file_path = nullptr;
    jstring jrecovery_file_path = nullptr;
    jboolean is_fatal = error.is_fatal;
    jboolean is_unrecognized_by_client = error.is_unrecognized_by_client;
    jboolean is_client_reset_requested = error.is_client_reset_requested;

    auto user_info_map = new std::map<std::string, std::string>();
    for (int i = 0; i < error.user_info_length; i++) {
        realm_sync_error_user_info_t user_info = error.user_info_map[i];
        user_info_map->insert(std::make_pair(user_info.key, user_info.value));
    }

    static JavaMethod core_compensating_write_info_constructor(
            jenv,
            JavaClassGlobalDef::core_compensating_write_info(),
            "<init>",
            "(Ljava/lang/String;Ljava/lang/String;J)V"
    );

    auto j_compensating_write_info_array = jenv->NewObjectArray(
            error.compensating_writes_length,
            JavaClassGlobalDef::core_compensating_write_info(),
            NULL
    );

    for (int index = 0; index < error.compensating_writes_length; index++) {
        realm_sync_error_compensating_write_info_t& compensating_write_info = error.compensating_writes[index];

        auto reason = to_jstring(jenv, compensating_write_info.reason);
        auto object_name = to_jstring(jenv, compensating_write_info.object_name);

        jobject j_compensating_write_info = jenv->NewObject(
                JavaClassGlobalDef::core_compensating_write_info(),
                core_compensating_write_info_constructor,
                reason,
                object_name,
                &compensating_write_info.primary_key
        );

        jenv->SetObjectArrayElement(
                j_compensating_write_info_array,
                index,
                j_compensating_write_info
        );
    }

    // We can't only rely on 'error.is_client_reset_requested' (even though we should) to extract
    // user info from the error since 'PermissionDenied' are fatal (non-client-reset) errors that
    // mark the file for deletion. Having 'original path' in the user_info_map is a side effect of
    // using the same code for client reset.
    if (error.user_info_length > 0) {
        auto end_it = user_info_map->end();

        auto original_it = user_info_map->find(error.c_original_file_path_key);
        if (end_it != original_it) {
            auto original_file_path = original_it->second;
            joriginal_file_path = to_jstring(jenv, original_file_path);
        }

        // Sync errors may not have the path to the recovery file unless a Client Reset is requested
        auto recovery_it = user_info_map->find(error.c_recovery_file_path_key);
        if (error.is_client_reset_requested && (end_it != recovery_it)) {
            auto recovery_file_path = recovery_it->second;
            jrecovery_file_path = to_jstring(jenv, recovery_file_path);
        }
    }

    return jenv->NewObject(
            JavaClassGlobalDef::sync_error(),
            sync_error_constructor,
            category,
            value,
            msg,
            joriginal_file_path,
            jrecovery_file_path,
            is_fatal,
            is_unrecognized_by_client,
            is_client_reset_requested,
            j_compensating_write_info_array
    );
}

void sync_set_error_handler(realm_sync_config_t* sync_config, jobject error_handler) {
    realm_sync_config_set_error_handler(sync_config,
                                        [](void* userdata, realm_sync_session_t* session, const realm_sync_error_t error) {
                                            auto jenv = get_env(true);
                                            auto sync_error_callback = static_cast<jobject>(userdata);

                                            jobject session_pointer_wrapper = wrap_pointer(jenv,reinterpret_cast<jlong>(session));
                                            jobject sync_error = convert_to_jvm_sync_error(jenv, error);

                                            static JavaMethod sync_error_method(jenv,
                                                                                JavaClassGlobalDef::sync_error_callback(),
                                                                                "onSyncError",
                                                                                "(Lio/realm/kotlin/internal/interop/NativePointer;Lio/realm/kotlin/internal/interop/sync/SyncError;)V");
                                            jenv->CallVoidMethod(sync_error_callback,
                                                                 sync_error_method,
                                                                 session_pointer_wrapper,
                                                                 sync_error);
                                        },
                                        static_cast<jobject>(get_env()->NewGlobalRef(error_handler)),
                                        [](void *userdata) {
                                            get_env(true)->DeleteGlobalRef(static_cast<jobject>(userdata));
                                        });
}

void transfer_completion_callback(void* userdata, realm_error_t* error) {
    auto env = get_env(true);
    static JavaMethod java_success_callback_method(env,
                                           JavaClassGlobalDef::sync_session_transfer_completion_callback(),
                                           "onSuccess",
                                           "()V");
    static JavaMethod java_error_callback_method(env,
                                                   JavaClassGlobalDef::sync_session_transfer_completion_callback(),
                                                   "onError",
                                                   "(IILjava/lang/String;)V");
    if (error) {
        jint category = static_cast<jint>(error->categories);
        jint value = error->error;
        jstring msg = to_jstring(env, error->message);
        env->CallVoidMethod(static_cast<jobject>(userdata), java_error_callback_method, category, value, msg);
    } else {
        env->CallVoidMethod(static_cast<jobject>(userdata), java_success_callback_method);
    }
    jni_check_exception(env);
}

void realm_subscriptionset_changed_callback(void* userdata, realm_flx_sync_subscription_set_state_e state) {
    auto env = get_env(true);
    jobject state_value = JavaClassGlobalDef::new_int(env, static_cast<int32_t>(state));
    env->CallObjectMethod(
            static_cast<jobject>(userdata),
            JavaClassGlobalDef::function1Method(env),
            state_value
    );
    jni_check_exception(env);
}

void realm_async_open_task_callback(void* userdata, realm_thread_safe_reference_t* realm, const realm_async_error_t* error) {
    auto env = get_env(true);
    static JavaMethod java_invoke_method(env,
                                         JavaClassGlobalDef::async_open_callback(),
                                         "invoke",
                                         "(Ljava/lang/Throwable;)V");
    jobject exception = nullptr;
    if (error) {
        realm_error_t err;
        realm_get_async_error(error, &err);
        exception = create_java_exception(env, err);
    } else {
        realm_release(realm);
    }
    jobject callback = static_cast<jobject>(userdata);
    env->CallVoidMethod(callback, java_invoke_method, exception);
    jni_check_exception(env);
}

bool
before_client_reset(void* userdata, realm_t* before_realm) {
    auto env = get_env(true);
    static JavaMethod java_before_callback_function(env,
                                                    JavaClassGlobalDef::sync_before_client_reset(),
                                                    "onBeforeReset",
                                                    "(Lio/realm/kotlin/internal/interop/NativePointer;)V");
    auto before_pointer = wrap_pointer(env, reinterpret_cast<jlong>(before_realm), false);
    env->CallVoidMethod(static_cast<jobject>(userdata), java_before_callback_function, before_pointer);
    if (env->ExceptionCheck()) {
        std::string exception_message = get_exception_message(env);
        std::string message_template = "An error has occurred in the 'onBefore' callback: ";
        system_out_println(env, message_template.append(exception_message));
        return false;
    }

    return true;
}

bool
after_client_reset(void* userdata, realm_t* before_realm,
                   realm_thread_safe_reference_t* after_realm, bool did_recover) {
    auto env = get_env(true);
    static JavaMethod java_after_callback_function(env,
                                                   JavaClassGlobalDef::sync_after_client_reset(),
                                                   "onAfterReset",
                                                   "(Lio/realm/kotlin/internal/interop/NativePointer;Lio/realm/kotlin/internal/interop/NativePointer;Z)V");
    auto before_pointer = wrap_pointer(env, reinterpret_cast<jlong>(before_realm), false);
    // Reuse the scheduler from the beforeRealm, otherwise Core will attempt to recreate a new one,
    // which will fail on platforms that hasn't defined a default scheduler factory.
    realm_scheduler_t scheduler = realm_scheduler(before_realm->get()->scheduler());
    realm_t* after_realm_ptr = realm_from_thread_safe_reference(after_realm, &scheduler);
    auto after_pointer = wrap_pointer(env, reinterpret_cast<jlong>(after_realm_ptr), false);
    env->CallVoidMethod(static_cast<jobject>(userdata), java_after_callback_function, before_pointer, after_pointer, did_recover);

    if (env->ExceptionCheck()) {
        std::string exception_message = get_exception_message(env);
        std::string message_template = "An error has occurred in the 'onAfter' callback: ";
        system_out_println(env, message_template.append(exception_message));
        return false;
    }

    return true;
}

void
sync_before_client_reset_handler(realm_sync_config_t* config, jobject before_handler) {
    // TODO use typemap patterns in realm.i
    auto jenv = get_env(true);
    auto before_func = reinterpret_cast<realm_sync_before_client_reset_func_t>(before_client_reset);
    void* user_data = static_cast<jobject>(jenv->NewGlobalRef(before_handler));
    realm_free_userdata_func_t free_func = [](void *userdata) {
        get_env(true)->DeleteGlobalRef(static_cast<jobject>(userdata));
    };
    realm_sync_config_set_before_client_reset_handler(config, before_func, user_data, free_func);
}

void
sync_after_client_reset_handler(realm_sync_config_t* config, jobject after_handler) {
    // TODO use typemap patterns in realm.i
    auto jenv = get_env(true);
    auto after_func = reinterpret_cast<realm_sync_after_client_reset_func_t>(after_client_reset);
    void* user_data = static_cast<jobject>(jenv->NewGlobalRef(after_handler));
    realm_free_userdata_func_t free_func = [](void *userdata) {
        get_env(true)->DeleteGlobalRef(static_cast<jobject>(userdata));
    };
    realm_sync_config_set_after_client_reset_handler(config, after_func, user_data, free_func);
}

void
realm_sync_session_progress_notifier_callback(void *userdata, uint64_t transferred_bytes, uint64_t total_bytes) {
    auto env = get_env(true);

    static JavaMethod java_callback_method(env, JavaClassGlobalDef::progress_callback(), "onChange", "(JJ)V");

    jni_check_exception(env);
    env->CallVoidMethod(static_cast<jobject>(userdata), java_callback_method, jlong(transferred_bytes), jlong(total_bytes));
    jni_check_exception(env);
}

void
realm_sync_session_connection_state_change_callback(void *userdata, realm_sync_connection_state_e old_state, realm_sync_connection_state_e new_state) {
    auto env = get_env(true);

    static JavaMethod java_callback_method(env, JavaClassGlobalDef::connection_state_change_callback(), "onChange", "(II)V");

    jni_check_exception(env);
    env->CallVoidMethod(static_cast<jobject>(userdata), java_callback_method, jint(old_state), jint(new_state));
    jni_check_exception(env);
}

jlong
realm_sync_session_register_progress_notifier_wrapper(
        realm_sync_session_t* session, realm_sync_progress_direction_e direction, bool is_streaming, jobject callback
) {
    auto jenv = get_env(true);
    jlong jresult = 0 ;
    realm_sync_session_connection_state_notification_token_t *result = 0 ;
    result = realm_sync_session_register_progress_notifier(
            session,
            realm_sync_session_progress_notifier_callback,
            direction,
            is_streaming,
            static_cast<jobject>(jenv->NewGlobalRef(
                    callback)),
            [](void *userdata) {
                get_env(true)->DeleteGlobalRef(
                        static_cast<jobject>(userdata));
            }
    );
    if (!result) {
        bool exception_thrown = throw_last_error_as_java_exception(jenv);
        if (exception_thrown) {
            // Return immediately if there was an error in which case the exception will be raised when returning to JVM
            return 0;
        }
    }
    *(realm_sync_session_connection_state_notification_token_t **)&jresult = result;
    return jresult;
}

// Explicit clean up method for releasing heap allocated data of a realm_value_t instance
void
realm_value_t_cleanup(realm_value_t* value) {
    switch (value->type) {
        case RLM_TYPE_STRING:  {
            const char* buf = value->string.data;
            if (buf) delete buf;
            break;
        }
        case RLM_TYPE_BINARY: {
            const uint8_t* buf = value->binary.data;
            if (buf) delete buf;
            break;
        }
        default:
            break;
    }
}

void
realm_sync_thread_created(realm_userdata_t userdata) {
    // Attach the sync client thread to the JVM so errors can be returned properly
    // Note, we need to hardcode the name as there is no good way to inject it from JVM as that itself
    // would require access to the JNiEnv.
    auto env = get_env(true, false, util::Optional<std::string>("SyncThread"));
    static JavaMethod java_callback_method(env, JavaClassGlobalDef::sync_thread_observer(), "onCreated", "()V");
    jni_check_exception(env);
    env->CallVoidMethod(static_cast<jobject>(userdata), java_callback_method);
    jni_check_exception(env);
}

void
realm_sync_thread_destroyed(realm_userdata_t userdata) {
    auto env = get_env(true);
    // Avoid touching any JNI methods if we have a pending exception
    // otherwise we will crash with  "JNI called with pending exception" instead of the real
    // error.
    if (env->ExceptionCheck() == JNI_FALSE) {
        static JavaMethod java_callback_method(env, JavaClassGlobalDef::sync_thread_observer(), "onDestroyed", "()V");
        env->CallVoidMethod(static_cast<jobject>(userdata), java_callback_method);
        jni_check_exception(env);
    }
    // Detach from the Java thread associated with the Sync Client Thread, otherwise
    // the JVM will not be able to shutdown.
    detach_current_thread();
}

void
realm_sync_thread_error(realm_userdata_t userdata, const char* error) {
    JNIEnv* env = get_env(true);
    std::string msg = util::format("An exception has been thrown on the sync client thread:\n%1", error);
    static JavaMethod java_callback_method(env, JavaClassGlobalDef::sync_thread_observer(), "onError", "(Ljava/lang/String;)V");
    env->CallVoidMethod(static_cast<jobject>(userdata), java_callback_method, to_jstring(env, msg));
    jni_check_exception(env);
}

realm_scheduler_t*
realm_create_generic_scheduler() {
<<<<<<< HEAD
    return new realm_scheduler_t{realm::util::Scheduler::make_generic()};
=======
    return new realm_scheduler_t { realm::util::Scheduler::make_dummy() };
>>>>>>> 7098f0f1
}<|MERGE_RESOLUTION|>--- conflicted
+++ resolved
@@ -1050,10 +1050,6 @@
 }
 
 realm_scheduler_t*
-realm_create_generic_scheduler() {
-<<<<<<< HEAD
-    return new realm_scheduler_t{realm::util::Scheduler::make_generic()};
-=======
+realm_create_generic_scheduler() { 
     return new realm_scheduler_t { realm::util::Scheduler::make_dummy() };
->>>>>>> 7098f0f1
 }