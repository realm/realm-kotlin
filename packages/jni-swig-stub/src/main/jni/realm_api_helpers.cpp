/*
 * Copyright 2021 Realm Inc.
 *
 * Licensed under the Apache License, Version 2.0 (the "License");
 * you may not use this file except in compliance with the License.
 * You may obtain a copy of the License at
 *
 * http://www.apache.org/licenses/LICENSE-2.0
 *
 * Unless required by applicable law or agreed to in writing, software
 * distributed under the License is distributed on an "AS IS" BASIS,
 * WITHOUT WARRANTIES OR CONDITIONS OF ANY KIND, either express or implied.
 * See the License for the specific language governing permissions and
 * limitations under the License.
 */

#include "realm_api_helpers.h"
#include <vector>
#include <thread>
#include <realm/object-store/c_api/util.hpp>
#include "java_method.hpp"

using namespace realm::jni_util;
using namespace realm::_impl;

jobject wrap_pointer(JNIEnv* jenv, jlong pointer, jboolean managed = false) {
    static JavaMethod pointer_wrapper_constructor(jenv,
                                                  JavaClassGlobalDef::long_pointer_wrapper(),
                                                  "<init>",
                                                  "(JZ)V");
    return jenv->NewObject(JavaClassGlobalDef::long_pointer_wrapper(),
                           pointer_wrapper_constructor,
                           pointer,
                           managed);
}

inline jobject create_java_exception(JNIEnv *jenv, realm_error_t error) {
    // Invoke CoreErrorConverter.asThrowable() to retrieve an exception instance that
    // maps to the core error.
    static const JavaClass& error_type_class = realm::_impl::JavaClassGlobalDef::core_error_converter();
    static JavaMethod error_type_as_exception(jenv,
                                              error_type_class,
                                              "asThrowable",
                                              "(IILjava/lang/String;Ljava/lang/String;Ljava/lang/Throwable;)Ljava/lang/Throwable;", true);
    jstring error_message = (jenv)->NewStringUTF(error.message);
    jstring error_path = (jenv)->NewStringUTF(error.path);
    jobject exception = (jenv)->CallStaticObjectMethod(
            error_type_class,
            error_type_as_exception,
            jint(error.categories),
            jint(error.error),
            error_message,
            error_path,
            static_cast<jobject>(error.usercode_error)
    );
    (jenv)->DeleteGlobalRef(static_cast<jobject>(error.usercode_error));
    return exception;
}

bool throw_last_error_as_java_exception(JNIEnv *jenv) {
    realm_error_t error;
    if (realm_get_last_error(&error)) {
        jobject exception = create_java_exception(jenv, error);
        realm_clear_last_error();
        (jenv)->Throw(reinterpret_cast<jthrowable>(exception));
        return true;
    } else {
        return false;
    }
}

inline jboolean jni_check_exception(JNIEnv *jenv = get_env()) {
    if (jenv->ExceptionCheck()) {
        jthrowable exception = jenv->ExceptionOccurred();
        jenv->ExceptionClear();
        realm_register_user_code_callback_error(jenv->NewGlobalRef(exception));
        return false;
    }
    return true;
}

inline std::string get_exception_message(JNIEnv *env) {
    jthrowable e = env->ExceptionOccurred();
    env->ExceptionClear();
    jclass clazz = env->GetObjectClass(e);
    jmethodID get_message = env->GetMethodID(clazz,
                                            "getMessage",
                                            "()Ljava/lang/String;");
    jstring message = (jstring) env->CallObjectMethod(e, get_message);
    return env->GetStringUTFChars(message, NULL);
}

inline void system_out_println(JNIEnv *env, std::string message) {
    jclass system_class = env->FindClass("java/lang/System");
    jfieldID field_id = env->GetStaticFieldID(system_class, "out", "Ljava/io/PrintStream;");
    jobject system_out = env->GetStaticObjectField(system_class, field_id);
    jclass print_stream_class = env->FindClass("java/io/PrintStream");
    jmethodID method_id = env->GetMethodID(print_stream_class, "println", "(Ljava/lang/String;)V");
    env->CallVoidMethod(system_out, method_id, to_jstring(env, message));
}

void
realm_changed_callback(void* userdata) {
    auto env = get_env(true);
    static JavaClass java_callback_class(env, "kotlin/jvm/functions/Function0");
    static JavaMethod java_callback_method(env, java_callback_class, "invoke",
                                           "()Ljava/lang/Object;");
    // TODOO Align exceptions handling https://github.com/realm/realm-kotlin/issues/665
    jni_check_exception(env);
    env->CallObjectMethod(static_cast<jobject>(userdata), java_callback_method);
    jni_check_exception(env);
}

void
schema_changed_callback(void* userdata, const realm_schema_t* new_schema) {
    auto env = get_env(true);
    static JavaClass java_callback_class(env, "kotlin/jvm/functions/Function1");
    static JavaMethod java_callback_method(env, java_callback_class, "invoke",
                                           "(Ljava/lang/Object;)Ljava/lang/Object;");
    jobject schema_pointer_wrapper = wrap_pointer(env,reinterpret_cast<jlong>(new_schema));
    // TODOO Align exceptions handling https://github.com/realm/realm-kotlin/issues/665
    jni_check_exception(env);
    env->CallObjectMethod(static_cast<jobject>(userdata), java_callback_method, schema_pointer_wrapper);
    jni_check_exception(env);
}

bool migration_callback(void *userdata, realm_t *old_realm, realm_t *new_realm,
                        const realm_schema_t *schema) {
    auto env = get_env(true);
    static JavaClass java_callback_class(env, "io/realm/kotlin/internal/interop/MigrationCallback");
    static JavaMethod java_callback_method(env, java_callback_class, "migrate",
                                           "(Lio/realm/kotlin/internal/interop/NativePointer;Lio/realm/kotlin/internal/interop/NativePointer;Lio/realm/kotlin/internal/interop/NativePointer;)V");
    // These realm/schema pointers are only valid for the duraction of the
    // migration so don't let ownership follow the NativePointer-objects
    env->CallVoidMethod(static_cast<jobject>(userdata), java_callback_method,
                                        wrap_pointer(env, reinterpret_cast<jlong>(old_realm), false),
                                        wrap_pointer(env, reinterpret_cast<jlong>(new_realm), false),
                                        wrap_pointer(env, reinterpret_cast<jlong>(schema))
    );
    return jni_check_exception(env);
}

// TODO OPTIMIZE Abstract pattern for all notification registrations for collections that receives
//  changes as realm_collection_changes_t.
realm_notification_token_t *
register_results_notification_cb(realm_results_t *results,
                                 int64_t key_path_array_ptr,
                                 jobject callback) {
    auto jenv = get_env();
    static jclass notification_class = jenv->FindClass("io/realm/kotlin/internal/interop/NotificationCallback");
    static jmethodID on_change_method = jenv->GetMethodID(notification_class, "onChange", "(J)V");

    return realm_results_add_notification_callback(
            results,
            // Use the callback as user data
            static_cast<jobject>(get_env()->NewGlobalRef(callback)),
            [](void *userdata) {
                get_env(true)->DeleteGlobalRef(static_cast<jobject>(userdata));
            },
            reinterpret_cast<realm_key_path_array_t*>(key_path_array_ptr),
            // change callback
            [](void *userdata, const realm_collection_changes_t *changes) {
                // TODO API-NOTIFICATION Consider catching errors and propagate to error callback
                //  like the C-API error callback below
                //  https://github.com/realm/realm-kotlin/issues/889
                auto jenv = get_env(true);
                jni_check_exception(jenv);
                jenv->CallVoidMethod(static_cast<jobject>(userdata),
                                     on_change_method,
                                     reinterpret_cast<jlong>(changes));
            }
    );
}

realm_on_object_change_func_t get_on_object_change() {
    auto jenv = get_env(true);
    static jclass notification_class = jenv->FindClass("io/realm/kotlin/internal/interop/NotificationCallback");
    static jmethodID on_change_method = jenv->GetMethodID(notification_class, "onChange", "(J)V");
    return [](realm_userdata_t userdata, const realm_object_changes_t* changes) {
        // TODO API-NOTIFICATION Consider catching errors and propagate to error callback
        //  like the C-API error callback below
        //  https://github.com/realm/realm-kotlin/issues/889
        auto jenv = get_env(true);
        jni_check_exception(jenv);
        jenv->CallVoidMethod(static_cast<jobject>(userdata),
                             on_change_method,
                             reinterpret_cast<jlong>(changes));
    };
}

realm_on_collection_change_func_t get_on_collection_change() {
    auto jenv = get_env(true);
    static jclass notification_class = jenv->FindClass("io/realm/kotlin/internal/interop/NotificationCallback");
    static jmethodID on_change_method = jenv->GetMethodID(notification_class, "onChange", "(J)V");
    return [](realm_userdata_t userdata, const realm_collection_changes_t* changes) {
        // TODO API-NOTIFICATION Consider catching errors and propagate to error callback
        //  like the C-API error callback below
        //  https://github.com/realm/realm-kotlin/issues/889
        auto jenv = get_env(true);
        jni_check_exception(jenv);
        jenv->CallVoidMethod(static_cast<jobject>(userdata),
                             on_change_method,
                             reinterpret_cast<jlong>(changes));
    };
}

realm_on_dictionary_change_func_t get_on_dictionary_change() {
    auto jenv = get_env(true);
    static jclass notification_class = jenv->FindClass("io/realm/kotlin/internal/interop/NotificationCallback");
    static jmethodID on_change_method = jenv->GetMethodID(notification_class, "onChange", "(J)V");
    return [](realm_userdata_t userdata, const realm_dictionary_changes_t* changes) {
        // TODO API-NOTIFICATION Consider catching errors and propagate to error callback
        //  like the C-API error callback below
        //  https://github.com/realm/realm-kotlin/issues/889
        auto jenv = get_env(true);
        jni_check_exception(jenv);
        jenv->CallVoidMethod(static_cast<jobject>(userdata),
                             on_change_method,
                             reinterpret_cast<jlong>(changes));
    };
}

realm_notification_token_t *
register_notification_cb(
        int64_t collection_ptr,
        realm_collection_type_e collection_type,
        int64_t key_path_array_ptr,
        jobject callback
) {
    auto user_data = static_cast<jobject>(get_env()->NewGlobalRef(callback));
    auto user_data_free = [](void *userdata) {
        get_env(true)->DeleteGlobalRef(static_cast<jobject>(userdata));
    };

    switch (collection_type) {
        case RLM_COLLECTION_TYPE_NONE:
            return realm_object_add_notification_callback(
                    reinterpret_cast<realm_object_t*>(collection_ptr),
                    user_data, // Use the callback as user data
                    user_data_free,
                    (key_path_array_ptr == 0) ? NULL : reinterpret_cast<realm_key_path_array_t*>(key_path_array_ptr),
                    get_on_object_change()
            );
        case RLM_COLLECTION_TYPE_LIST: return realm_list_add_notification_callback(
                    reinterpret_cast<realm_list_t*>(collection_ptr),
                    user_data, // Use the callback as user data
                    user_data_free,
                    reinterpret_cast<realm_key_path_array_t*>(key_path_array_ptr),
                    get_on_collection_change()
            );
        case RLM_COLLECTION_TYPE_SET: return realm_set_add_notification_callback(
                    reinterpret_cast<realm_set_t*>(collection_ptr),
                    user_data, // Use the callback as user data
                    user_data_free,
                    reinterpret_cast<realm_key_path_array_t*>(key_path_array_ptr),
                    get_on_collection_change()
            );
        case RLM_COLLECTION_TYPE_DICTIONARY: return realm_dictionary_add_notification_callback(
                    reinterpret_cast<realm_dictionary_t*>(collection_ptr),
                    user_data, // Use the callback as user data
                    user_data_free,
                    reinterpret_cast<realm_key_path_array_t*>(key_path_array_ptr),
                    get_on_dictionary_change()
            );
    }
}

class CustomJVMScheduler {
public:
    CustomJVMScheduler(jobject dispatchScheduler) : m_id(std::this_thread::get_id()) {
        JNIEnv *jenv = get_env();
        jclass jvm_scheduler_class = jenv->FindClass("io/realm/kotlin/internal/interop/JVMScheduler");
        m_notify_method = jenv->GetMethodID(jvm_scheduler_class, "notifyCore", "(J)V");
        m_jvm_dispatch_scheduler = jenv->NewGlobalRef(dispatchScheduler);
    }

    ~CustomJVMScheduler() {
        get_env(true)->DeleteGlobalRef(m_jvm_dispatch_scheduler);
    }

    void set_scheduler(realm_scheduler_t* scheduler) {
        m_scheduler = scheduler;
    }

    void notify() {
        // There is currently no signaling of creation/tear down of the core notifier thread, so we
        // just attach it as a daemon thread here on first notification to allow the JVM to
        // shutdown propertly. See https://github.com/realm/realm-core/issues/6429
        auto jenv = get_env(true, true, "core-notifier");
        jni_check_exception(jenv);
        jenv->CallVoidMethod(m_jvm_dispatch_scheduler, m_notify_method,
                             reinterpret_cast<jlong>(m_scheduler));
    }

    bool is_on_thread() const noexcept {
        return m_id == std::this_thread::get_id();
    }

    bool can_invoke() const noexcept {
        return true;
    }


private:
    std::thread::id m_id;
    jmethodID m_notify_method;
    jobject m_jvm_dispatch_scheduler;
    realm_scheduler_t *m_scheduler;
};

// Note: using jlong here will create a linker issue
// Undefined symbols for architecture x86_64:
//  "invoke_core_notify_callback(long long, long long)", referenced from:
//      _Java_io.realm.kotlin.internal_interop_realmcJNI_invoke_1core_1notify_1callback in realmc.cpp.o
//ld: symbol(s) not found for architecture x86_64
//
// I suspect this could be related to the fact that jni.h defines jlong differently between Android (typedef int64_t)
// and JVM which is a (typedef long long) resulting in a different signature of the method that could be found by the linker.
void invoke_core_notify_callback(int64_t scheduler) {
    realm_scheduler_perform_work(reinterpret_cast<realm_scheduler_t *>(scheduler));
}

realm_scheduler_t*
realm_create_scheduler(jobject dispatchScheduler) {
    if (dispatchScheduler) {
        auto jvmScheduler = new CustomJVMScheduler(dispatchScheduler);
        auto scheduler = realm_scheduler_new(
                jvmScheduler,
                [](void *userdata) { delete(static_cast<CustomJVMScheduler *>(userdata)); },
                [](void *userdata) { static_cast<CustomJVMScheduler *>(userdata)->notify(); },
                [](void *userdata) { return static_cast<CustomJVMScheduler *>(userdata)->is_on_thread(); },
                [](const void *userdata, const void *userdata_other) { return userdata == userdata_other; },
                [](void *userdata) { return static_cast<CustomJVMScheduler *>(userdata)->can_invoke(); }
        );
        jvmScheduler->set_scheduler(scheduler);
        return scheduler;
    }
    throw std::runtime_error("Null dispatchScheduler");
}

jobject convert_to_jvm_app_error(JNIEnv* env, const realm_app_error_t* error) {
    static JavaMethod app_error_constructor(env,
                                                JavaClassGlobalDef::app_error(),
                                                "newInstance",
                                                "(IIILjava/lang/String;Ljava/lang/String;)Lio/realm/kotlin/internal/interop/sync/AppError;",
                                                true);

    jint category = static_cast<jint>(error->categories);
    jint code = static_cast<jint>(error->error);
    jint httpCode = static_cast<jint>(error->http_status_code);
    jstring message = to_jstring(env, error->message);
    jstring serverLogs = to_jstring(env, error->link_to_server_logs);

    return env->CallStaticObjectMethod(JavaClassGlobalDef::app_error(),
                          app_error_constructor,
                          category,
                          code,
                          httpCode,
                          message,
                          serverLogs);
}


void app_complete_void_callback(void *userdata, const realm_app_error_t *error) {
    auto env = get_env(true);
    static JavaMethod java_notify_onerror(env, JavaClassGlobalDef::app_callback(), "onError",
                                          "(Lio/realm/kotlin/internal/interop/sync/AppError;)V");
    static JavaMethod java_notify_onsuccess(env, JavaClassGlobalDef::app_callback(), "onSuccess",
                                            "(Ljava/lang/Object;)V");
    static JavaClass unit_class(env, "kotlin/Unit");
    static JavaMethod unit_constructor(env, unit_class, "<init>", "()V");

    if (env->ExceptionCheck()) {
        env->ExceptionDescribe();
        throw std::runtime_error("An unexpected Error was thrown from Java. See LogCat");
    } else if (error) {
        jobject app_error = convert_to_jvm_app_error(env, error);
        env->CallVoidMethod(static_cast<jobject>(userdata), java_notify_onerror, app_error);
    } else {
        jobject unit = env->NewObject(unit_class, unit_constructor);
        env->CallVoidMethod(static_cast<jobject>(userdata), java_notify_onsuccess, unit);
    }
}

void app_complete_result_callback(void* userdata, void* result, const realm_app_error_t* error) {
    auto env = get_env(true);
    static JavaMethod java_notify_onerror(env, JavaClassGlobalDef::app_callback(), "onError",
                                          "(Lio/realm/kotlin/internal/interop/sync/AppError;)V");
    static JavaMethod java_notify_onsuccess(env, JavaClassGlobalDef::app_callback(), "onSuccess",
                                            "(Ljava/lang/Object;)V");

    static JavaClass native_pointer_class(env, "io/realm/kotlin/internal/interop/LongPointerWrapper");
    static JavaMethod native_pointer_constructor(env, native_pointer_class, "<init>", "(JZ)V");

    if (env->ExceptionCheck()) {
        env->ExceptionDescribe();
        throw std::runtime_error("An unexpected Error was thrown from Java. See LogCat");
    } else if (error) {
        jobject app_exception = convert_to_jvm_app_error(env, error);
        env->CallVoidMethod(static_cast<jobject>(userdata), java_notify_onerror, app_exception);
    } else {
        // Remember to clone user object or else it will be invalidated right after we leave this callback
        void* cloned_result = realm_clone(result);
        jobject pointer = env->NewObject(native_pointer_class, native_pointer_constructor,
                                         reinterpret_cast<jlong>(cloned_result), false);
        env->CallVoidMethod(static_cast<jobject>(userdata), java_notify_onsuccess, pointer);
    }
}

jobject create_api_key_wrapper(JNIEnv* env, const realm_app_user_apikey_t* key_data) {
        static JavaClass api_key_wrapper_class(env, "io/realm/kotlin/internal/interop/sync/ApiKeyWrapper");
        static JavaMethod api_key_wrapper_constructor(env, api_key_wrapper_class, "<init>", "([BLjava/lang/String;Ljava/lang/String;Z)V");
        auto id_size = sizeof(key_data->id.bytes);
        jbyteArray id = env->NewByteArray(id_size);
        env->SetByteArrayRegion(id, 0, id_size, reinterpret_cast<const jbyte*>(key_data->id.bytes));
        jstring key = to_jstring(env, key_data->key);
        jstring name = to_jstring(env, key_data->name);
        jboolean disabled = key_data->disabled;
        return env->NewObject(api_key_wrapper_class,
                              api_key_wrapper_constructor,
                              id,
                              key,
                              name,
                              disabled,
                              false);
}



void app_apikey_callback(realm_userdata_t userdata, realm_app_user_apikey_t* apikey, const realm_app_error_t* error) {
    auto env = get_env(true);
    static JavaMethod java_notify_onerror(env, JavaClassGlobalDef::app_callback(), "onError",
                                          "(Lio/realm/kotlin/internal/interop/sync/AppError;)V");
    static JavaMethod java_notify_onsuccess(env, JavaClassGlobalDef::app_callback(), "onSuccess",
                                            "(Ljava/lang/Object;)V");
    if (error) {
        jobject app_exception = convert_to_jvm_app_error(env, error);
        env->CallVoidMethod(static_cast<jobject>(userdata), java_notify_onerror, app_exception);
        jni_check_exception(env);
    } else {
        jobject api_key_wrapper_obj = create_api_key_wrapper(env, apikey);
        env->CallVoidMethod(static_cast<jobject>(userdata), java_notify_onsuccess, api_key_wrapper_obj);
        jni_check_exception(env);
    }
}

void app_string_callback(realm_userdata_t userdata, const char *serialized_ejson_response,
                         const realm_app_error_t *error) {
    auto env = get_env(true);
    static JavaMethod java_notify_onerror(
            env,
            JavaClassGlobalDef::app_callback(),
            "onError",

            "(Lio/realm/kotlin/internal/interop/sync/AppError;)V"
    );
    static JavaMethod java_notify_onsuccess(
            env,
            JavaClassGlobalDef::app_callback(),
            "onSuccess",
            "(Ljava/lang/Object;)V"
    );
    if (error) {
        jobject app_exception = convert_to_jvm_app_error(env, error);
        env->CallVoidMethod(static_cast<jobject>(userdata), java_notify_onerror, app_exception);
        jni_check_exception(env);
    } else {
        jstring jserialized_ejson_response = to_jstring(env, serialized_ejson_response);
        env->CallVoidMethod(static_cast<jobject>(userdata), java_notify_onsuccess, jserialized_ejson_response);
        jni_check_exception(env);
    }
}

void app_apikey_list_callback(realm_userdata_t userdata, realm_app_user_apikey_t* keys, size_t count, realm_app_error_t* error) {
    auto env = get_env(true);
    static JavaClass api_key_wrapper_class(env, "io/realm/kotlin/internal/interop/sync/ApiKeyWrapper");

    static JavaMethod java_notify_onerror(env, JavaClassGlobalDef::app_callback(), "onError",
                                          "(Lio/realm/kotlin/internal/interop/sync/AppError;)V");
    static JavaMethod java_notify_onsuccess(env, JavaClassGlobalDef::app_callback(), "onSuccess",
                                            "(Ljava/lang/Object;)V");
    if (error) {
        jobject app_exception = convert_to_jvm_app_error(env, error);
        env->CallVoidMethod(static_cast<jobject>(userdata), java_notify_onerror, app_exception);
        jni_check_exception(env);
    } else {
        // Create Object[] array
        jobjectArray key_array = env->NewObjectArray(count, api_key_wrapper_class, nullptr);

        // For each ApiKey, create the Kotlin Wrapper and insert into array
        for (int i = 0; i < count; i++) {
            realm_app_user_apikey_t api_key = keys[i];
            jobject api_key_wrapper_obj = create_api_key_wrapper(env, &api_key);
            env->SetObjectArrayElement(key_array, i, api_key_wrapper_obj);
        }

        // Return Object[] to Kotlin
        env->CallVoidMethod(static_cast<jobject>(userdata), java_notify_onsuccess, key_array);
        jni_check_exception(env);
    }
}

bool realm_should_compact_callback(void* userdata, uint64_t total_bytes, uint64_t used_bytes) {
    auto env = get_env(true);
    static JavaClass java_should_compact_class(env, "io/realm/kotlin/internal/interop/CompactOnLaunchCallback");
    static JavaMethod java_should_compact_method(env, java_should_compact_class, "invoke", "(JJ)Z");

    jobject callback = static_cast<jobject>(userdata);
    jboolean result = env->CallBooleanMethod(callback, java_should_compact_method, jlong(total_bytes), jlong(used_bytes));
    return jni_check_exception(env) && result;
}

bool realm_data_initialization_callback(void* userdata, realm_t* realm) {
    auto env = get_env(true);
    static JavaClass java_data_init_class(env, "io/realm/kotlin/internal/interop/DataInitializationCallback");
    static JavaMethod java_data_init_method(env, java_data_init_class, "invoke", "()V");

    (void)realm; // Ignore Realm as we don't expose the Realm in this callback right now.
    jobject callback = static_cast<jobject>(userdata);
    env->CallVoidMethod(callback, java_data_init_method);
    return jni_check_exception(env);
}

static void send_request_via_jvm_transport(JNIEnv *jenv, jobject network_transport, const realm_http_request_t request, jobject j_response_callback) {
    static JavaMethod m_send_request_method(jenv,
                                            JavaClassGlobalDef::network_transport_class(),
                                            "sendRequest",
                                            "(Ljava/lang/String;Ljava/lang/String;Ljava/util/Map;Ljava/lang/String;Lio/realm/kotlin/internal/interop/sync/ResponseCallback;)V");

    // Prepare request fields to be consumable by JVM
    std::string method;
    switch (request.method) {
        case realm_http_request_method::RLM_HTTP_REQUEST_METHOD_GET:
            method = "get";
            break;
        case realm_http_request_method::RLM_HTTP_REQUEST_METHOD_POST:
            method = "post";
            break;
        case realm_http_request_method::RLM_HTTP_REQUEST_METHOD_PATCH:
            method = "patch";
            break;
        case realm_http_request_method::RLM_HTTP_REQUEST_METHOD_PUT:
            method = "put";
            break;
        case realm_http_request_method::RLM_HTTP_REQUEST_METHOD_DELETE:
            method = "delete";
            break;
    }

    static JavaMethod init(jenv,
                           JavaClassGlobalDef::java_util_hashmap(),
                           "<init>",
                           "(I)V");

    static JavaMethod put_method(jenv,
                                 JavaClassGlobalDef::java_util_hashmap(),
                                 "put",
                                 "(Ljava/lang/Object;Ljava/lang/Object;)Ljava/lang/Object;");

    size_t map_size = request.num_headers;
    jobject request_headers = jenv->NewObject(JavaClassGlobalDef::java_util_hashmap(), init, (jsize) map_size);
    for (int i = 0; i < map_size; i++) {
        realm_http_header_t header_pair = request.headers[i];

        jstring key = to_jstring(jenv, header_pair.name);
        jstring value = to_jstring(jenv, header_pair.value);
        jenv->CallObjectMethod(request_headers, put_method, key, value);
        jenv->DeleteLocalRef(key);
        jenv->DeleteLocalRef(value);
    }

    // Send request
    jenv->CallVoidMethod(network_transport,
                                  m_send_request_method,
                                  to_jstring(jenv, method),
                                  to_jstring(jenv, request.url),
                                  request_headers,
                                  to_jstring(jenv, request.body),
                                  j_response_callback
    );
}

void complete_http_request(void* request_context, jobject j_response) {
    auto jenv = get_env(false); // will always be attached
    static JavaMethod get_http_code_method(jenv,
                                           JavaClassGlobalDef::network_transport_response_class(),
                                           "getHttpResponseCode",
                                           "()I");
    static JavaMethod get_custom_code_method(jenv,
                                             JavaClassGlobalDef::network_transport_response_class(),
                                             "getCustomResponseCode",
                                             "()I");
    static JavaMethod get_headers_method(jenv,
                                         JavaClassGlobalDef::network_transport_response_class(),
                                         "getJNIFriendlyHeaders",
                                         "()[Ljava/lang/String;");
    static JavaMethod get_body_method(jenv,
                                      JavaClassGlobalDef::network_transport_response_class(),
                                      "getBody", "()Ljava/lang/String;");

    // Extract JVM response fields
    jint http_code = jenv->CallIntMethod(j_response, get_http_code_method);
    jint custom_code = jenv->CallIntMethod(j_response, get_custom_code_method);
    JStringAccessor java_body(jenv, (jstring) jenv->CallObjectMethod(j_response, get_body_method), true);
    std::string body = java_body;

    JObjectArrayAccessor<JStringAccessor, jstring> java_headers(jenv, static_cast<jobjectArray>(jenv->CallObjectMethod(
            j_response, get_headers_method)));

    auto stacked_headers = std::vector<std::string>(); // Pins headers to function stack
    for (int i = 0; i < java_headers.size(); i = i + 2) {
        JStringAccessor key = java_headers[i];
        JStringAccessor value = java_headers[i + 1];
        stacked_headers.push_back(std::move(key));
        stacked_headers.push_back(std::move(value));
    }
    auto response_headers = std::vector<realm_http_header_t>();
    for (int i = 0; i < java_headers.size(); i = i + 2) {
        // FIXME REFACTOR when C++20 will be available
        realm_http_header header;
        header.name = stacked_headers[i].c_str();
        header.value = stacked_headers[i + 1].c_str();
        response_headers.push_back(header);
    }

    realm_http_response response;
    response.status_code = http_code;
    response.custom_status_code = custom_code;
    response.headers = response_headers.data();
    response.num_headers = response_headers.size();
    response.body = body.c_str();
    response.body_size = body.size();

    realm_http_transport_complete_request(request_context, &response);
}

/**
 * Perform a network request on JVM
 *
 * 1. Cast userdata to the network transport
 * 2. Transform core request to JVM request
 * 3. Perform request
 * 4. Transform JVM response to core response
 */
static void network_request_lambda_function(void* userdata,
                                            const realm_http_request_t request,
                                            void* request_context) {
    auto jenv = get_env(true);

    // Initialize pointer to JVM class and methods
    jobject network_transport = static_cast<jobject>(userdata);

    try {
        jclass response_callback_class = JavaClassGlobalDef::app_response_callback();
        static jmethodID response_callback_constructor = jenv->GetMethodID(response_callback_class,
                                                                           "<init>",
                                                                           "(Lio/realm/kotlin/internal/interop/sync/NetworkTransport;J)V");
        jobject response_callback = jenv->NewObject(response_callback_class,
                                                    response_callback_constructor,
                                                    reinterpret_cast<jobject>(userdata),
                                                    reinterpret_cast<jlong>(request_context));

        send_request_via_jvm_transport(jenv, network_transport, request, response_callback);
    } catch (std::runtime_error &e) {
        // Runtime exception while processing the request/response
        realm_http_response_t response_error;
        // FIXME: validate we propagate the custom codes as an actual exception to the user
        // see: https://github.com/realm/realm-kotlin/issues/451
        response_error.custom_status_code = -4;
        response_error.num_headers = 0;
        response_error.body_size = 0;

        realm_http_transport_complete_request(request_context, &response_error);
    }
}

realm_http_transport_t* realm_network_transport_new(jobject network_transport) {
    auto jenv = get_env(false); // Always called from JVM
    return realm_http_transport_new(&network_request_lambda_function,
                                    jenv->NewGlobalRef(network_transport), // userdata is the transport object
                                    [](void* userdata) {
                                        get_env(true)->DeleteGlobalRef(static_cast<jobject>(userdata));
                                    });
}

void set_log_callback(jint j_log_level, jobject log_callback) {
    auto jenv = get_env(false);
    auto log_level = static_cast<realm_log_level_e>(j_log_level);
    realm_set_log_callback([](void* userdata, realm_log_level_e level, const char* message) {
                                  auto log_callback = static_cast<jobject>(userdata);
                                  auto jenv = get_env(true);
                                  auto java_level = static_cast<jshort>(level);
                                  static JavaMethod log_method(jenv,
                                                               JavaClassGlobalDef::log_callback(),
                                                               "log",
                                                               "(SLjava/lang/String;)V");
                                  jenv->CallVoidMethod(log_callback, log_method, java_level, to_jstring(jenv, message));
                                  jni_check_exception(jenv);
                              },
                              log_level,
                              jenv->NewGlobalRef(log_callback), // userdata is the log callback
                              [](void* userdata) {
                                  // The log callback is a static global method that is intended to
                                  // live for the lifetime of the application. On JVM it looks like
                                  // is being destroyed after the JNIEnv has been destroyed, which
                                  // will e.g. crash the Gradle test setup. So instead, we just do a
                                  // best effort of cleaning up the registered callback.
                                  JNIEnv *env = get_env_or_null();
                                  if (env) {
                                      env->DeleteGlobalRef(static_cast<jobject>(userdata));
                                  }
                              });
}

jobject convert_to_jvm_sync_error(JNIEnv* jenv, const realm_sync_error_t& error) {

    static JavaMethod sync_error_constructor(jenv,
                                             JavaClassGlobalDef::sync_error(),
                                             "<init>",
    "(IILjava/lang/String;Ljava/lang/String;Ljava/lang/String;ZZZ[Lio/realm/kotlin/internal/interop/sync/CoreCompensatingWriteInfo;)V");

    jint category = static_cast<jint>(error.status.categories);
    jint value = static_cast<jint>(error.status.error);
    jstring msg = to_jstring(jenv, error.status.message);
    jstring joriginal_file_path = nullptr;
    jstring jrecovery_file_path = nullptr;
    jboolean is_fatal = error.is_fatal;
    jboolean is_unrecognized_by_client = error.is_unrecognized_by_client;
    jboolean is_client_reset_requested = error.is_client_reset_requested;

    auto user_info_map = std::map<std::string, std::string>();
    for (int i = 0; i < error.user_info_length; i++) {
        realm_sync_error_user_info_t user_info = error.user_info_map[i];
        user_info_map.insert(std::make_pair(user_info.key, user_info.value));
    }

    static JavaMethod core_compensating_write_info_constructor(
            jenv,
            JavaClassGlobalDef::core_compensating_write_info(),
            "<init>",
            "(Ljava/lang/String;Ljava/lang/String;J)V"
    );

    auto j_compensating_write_info_array = jenv->NewObjectArray(
            error.compensating_writes_length,
            JavaClassGlobalDef::core_compensating_write_info(),
            NULL
    );

    for (int index = 0; index < error.compensating_writes_length; index++) {
        realm_sync_error_compensating_write_info_t& compensating_write_info = error.compensating_writes[index];

        auto reason = to_jstring(jenv, compensating_write_info.reason);
        auto object_name = to_jstring(jenv, compensating_write_info.object_name);

        jobject j_compensating_write_info = jenv->NewObject(
                JavaClassGlobalDef::core_compensating_write_info(),
                core_compensating_write_info_constructor,
                reason,
                object_name,
                &compensating_write_info.primary_key
        );

        jenv->SetObjectArrayElement(
                j_compensating_write_info_array,
                index,
                j_compensating_write_info
        );
    }

    // We can't only rely on 'error.is_client_reset_requested' (even though we should) to extract
    // user info from the error since 'PermissionDenied' are fatal (non-client-reset) errors that
    // mark the file for deletion. Having 'original path' in the user_info_map is a side effect of
    // using the same code for client reset.
    if (error.user_info_length > 0) {
        auto end_it = user_info_map.end();

        auto original_it = user_info_map.find(error.c_original_file_path_key);
        if (end_it != original_it) {
            auto original_file_path = original_it->second;
            joriginal_file_path = to_jstring(jenv, original_file_path);
        }

        // Sync errors may not have the path to the recovery file unless a Client Reset is requested
        auto recovery_it = user_info_map.find(error.c_recovery_file_path_key);
        if (error.is_client_reset_requested && (end_it != recovery_it)) {
            auto recovery_file_path = recovery_it->second;
            jrecovery_file_path = to_jstring(jenv, recovery_file_path);
        }
    }

    return jenv->NewObject(
            JavaClassGlobalDef::sync_error(),
            sync_error_constructor,
            category,
            value,
            msg,
            joriginal_file_path,
            jrecovery_file_path,
            is_fatal,
            is_unrecognized_by_client,
            is_client_reset_requested,
            j_compensating_write_info_array
    );
}

void sync_set_error_handler(realm_sync_config_t* sync_config, jobject error_handler) {
    realm_sync_config_set_error_handler(sync_config,
                                        [](void* userdata, realm_sync_session_t* session, const realm_sync_error_t error) {
                                            auto jenv = get_env(true);
                                            auto sync_error_callback = static_cast<jobject>(userdata);

                                            jobject session_pointer_wrapper = wrap_pointer(jenv,reinterpret_cast<jlong>(session));
                                            jobject sync_error = convert_to_jvm_sync_error(jenv, error);

                                            static JavaMethod sync_error_method(jenv,
                                                                                JavaClassGlobalDef::sync_error_callback(),
                                                                                "onSyncError",
                                                                                "(Lio/realm/kotlin/internal/interop/NativePointer;Lio/realm/kotlin/internal/interop/sync/SyncError;)V");
                                            jenv->CallVoidMethod(sync_error_callback,
                                                                 sync_error_method,
                                                                 session_pointer_wrapper,
                                                                 sync_error);
                                        },
                                        static_cast<jobject>(get_env()->NewGlobalRef(error_handler)),
                                        [](void *userdata) {
                                            get_env(true)->DeleteGlobalRef(static_cast<jobject>(userdata));
                                        });
}

void transfer_completion_callback(void* userdata, realm_error_t* error) {
    auto env = get_env(true);
    static JavaMethod java_success_callback_method(env,
                                           JavaClassGlobalDef::sync_session_transfer_completion_callback(),
                                           "onSuccess",
                                           "()V");
    static JavaMethod java_error_callback_method(env,
                                                   JavaClassGlobalDef::sync_session_transfer_completion_callback(),
                                                   "onError",
                                                   "(IILjava/lang/String;)V");
    if (error) {
        jint category = static_cast<jint>(error->categories);
        jint value = error->error;
        jstring msg = to_jstring(env, error->message);
        env->CallVoidMethod(static_cast<jobject>(userdata), java_error_callback_method, category, value, msg);
    } else {
        env->CallVoidMethod(static_cast<jobject>(userdata), java_success_callback_method);
    }
    jni_check_exception(env);
}

void realm_subscriptionset_changed_callback(void* userdata, realm_flx_sync_subscription_set_state_e state) {
    auto env = get_env(true);
    jobject state_value = JavaClassGlobalDef::new_int(env, static_cast<int32_t>(state));
    env->CallObjectMethod(
            static_cast<jobject>(userdata),
            JavaClassGlobalDef::function1Method(env),
            state_value
    );
    jni_check_exception(env);
}

void realm_async_open_task_callback(void* userdata, realm_thread_safe_reference_t* realm, const realm_async_error_t* error) {
    auto env = get_env(true);
    static JavaMethod java_invoke_method(env,
                                         JavaClassGlobalDef::async_open_callback(),
                                         "invoke",
                                         "(Ljava/lang/Throwable;)V");
    jobject exception = nullptr;
    if (error) {
        realm_error_t err;
        realm_get_async_error(error, &err);
        exception = create_java_exception(env, err);
    } else {
        realm_release(realm);
    }
    jobject callback = static_cast<jobject>(userdata);
    env->CallVoidMethod(callback, java_invoke_method, exception);
    jni_check_exception(env);
}

bool
before_client_reset(void* userdata, realm_t* before_realm) {
    auto env = get_env(true);
    static JavaMethod java_before_callback_function(env,
                                                    JavaClassGlobalDef::sync_before_client_reset(),
                                                    "onBeforeReset",
                                                    "(Lio/realm/kotlin/internal/interop/NativePointer;)V");
    auto before_pointer = wrap_pointer(env, reinterpret_cast<jlong>(before_realm), false);
    env->CallVoidMethod(static_cast<jobject>(userdata), java_before_callback_function, before_pointer);
    if (env->ExceptionCheck()) {
        std::string exception_message = get_exception_message(env);
        std::string message_template = "An error has occurred in the 'onBefore' callback: ";
        system_out_println(env, message_template.append(exception_message));
        return false;
    }

    return true;
}

bool
after_client_reset(void* userdata, realm_t* before_realm,
                   realm_thread_safe_reference_t* after_realm, bool did_recover) {
    auto env = get_env(true);
    static JavaMethod java_after_callback_function(env,
                                                   JavaClassGlobalDef::sync_after_client_reset(),
                                                   "onAfterReset",
                                                   "(Lio/realm/kotlin/internal/interop/NativePointer;Lio/realm/kotlin/internal/interop/NativePointer;Z)V");
    auto before_pointer = wrap_pointer(env, reinterpret_cast<jlong>(before_realm), false);
    // Reuse the scheduler from the beforeRealm, otherwise Core will attempt to recreate a new one,
    // which will fail on platforms that hasn't defined a default scheduler factory.
    realm_scheduler_t scheduler = realm_scheduler(before_realm->get()->scheduler());
    realm_t* after_realm_ptr = realm_from_thread_safe_reference(after_realm, &scheduler);
    auto after_pointer = wrap_pointer(env, reinterpret_cast<jlong>(after_realm_ptr), false);
    env->CallVoidMethod(static_cast<jobject>(userdata), java_after_callback_function, before_pointer, after_pointer, did_recover);
    realm_close(after_realm_ptr);
    if (env->ExceptionCheck()) {
        std::string exception_message = get_exception_message(env);
        std::string message_template = "An error has occurred in the 'onAfter' callback: ";
        system_out_println(env, message_template.append(exception_message));
        return false;
    }

    return true;
}

void
sync_before_client_reset_handler(realm_sync_config_t* config, jobject before_handler) {
    // TODO use typemap patterns in realm.i
    auto jenv = get_env(true);
    auto before_func = reinterpret_cast<realm_sync_before_client_reset_func_t>(before_client_reset);
    void* user_data = static_cast<jobject>(jenv->NewGlobalRef(before_handler));
    realm_free_userdata_func_t free_func = [](void *userdata) {
        get_env(true)->DeleteGlobalRef(static_cast<jobject>(userdata));
    };
    realm_sync_config_set_before_client_reset_handler(config, before_func, user_data, free_func);
}

void
sync_after_client_reset_handler(realm_sync_config_t* config, jobject after_handler) {
    // TODO use typemap patterns in realm.i
    auto jenv = get_env(true);
    auto after_func = reinterpret_cast<realm_sync_after_client_reset_func_t>(after_client_reset);
    void* user_data = static_cast<jobject>(jenv->NewGlobalRef(after_handler));
    realm_free_userdata_func_t free_func = [](void *userdata) {
        get_env(true)->DeleteGlobalRef(static_cast<jobject>(userdata));
    };
    realm_sync_config_set_after_client_reset_handler(config, after_func, user_data, free_func);
}

void
realm_sync_session_progress_notifier_callback(void *userdata, uint64_t transferred_bytes, uint64_t total_bytes) {
    auto env = get_env(true);

    static JavaMethod java_callback_method(env, JavaClassGlobalDef::progress_callback(), "onChange", "(JJ)V");

    jni_check_exception(env);
    env->CallVoidMethod(static_cast<jobject>(userdata), java_callback_method, jlong(transferred_bytes), jlong(total_bytes));
    jni_check_exception(env);
}

void
realm_sync_session_connection_state_change_callback(void *userdata, realm_sync_connection_state_e old_state, realm_sync_connection_state_e new_state) {
    auto env = get_env(true);

    static JavaMethod java_callback_method(env, JavaClassGlobalDef::connection_state_change_callback(), "onChange", "(II)V");

    jni_check_exception(env);
    env->CallVoidMethod(static_cast<jobject>(userdata), java_callback_method, jint(old_state), jint(new_state));
    jni_check_exception(env);
}

jlong
realm_sync_session_register_progress_notifier_wrapper(
        realm_sync_session_t* session, realm_sync_progress_direction_e direction, bool is_streaming, jobject callback
) {
    auto jenv = get_env(true);
    jlong jresult = 0 ;
    realm_sync_session_connection_state_notification_token_t *result = 0 ;
    result = realm_sync_session_register_progress_notifier(
            session,
            realm_sync_session_progress_notifier_callback,
            direction,
            is_streaming,
            static_cast<jobject>(jenv->NewGlobalRef(
                    callback)),
            [](void *userdata) {
                get_env(true)->DeleteGlobalRef(
                        static_cast<jobject>(userdata));
            }
    );
    if (!result) {
        bool exception_thrown = throw_last_error_as_java_exception(jenv);
        if (exception_thrown) {
            // Return immediately if there was an error in which case the exception will be raised when returning to JVM
            return 0;
        }
    }
    *(realm_sync_session_connection_state_notification_token_t **)&jresult = result;
    return jresult;
}

// Explicit clean up method for releasing heap allocated data of a realm_value_t instance
void
realm_value_t_cleanup(realm_value_t* value) {
    switch (value->type) {
        case RLM_TYPE_STRING:  {
            const char* buf = value->string.data;
            if (buf) delete buf;
            break;
        }
        case RLM_TYPE_BINARY: {
            const uint8_t* buf = value->binary.data;
            if (buf) delete buf;
            break;
        }
        default:
            break;
    }
}

void
realm_sync_thread_created(realm_userdata_t userdata) {
    // Attach the sync client thread to the JVM so errors can be returned properly
    // Note, we need to hardcode the name as there is no good way to inject it from JVM as that itself
    // would require access to the JNiEnv.
    auto env = get_env(true, false, util::Optional<std::string>("SyncThread"));
    static JavaMethod java_callback_method(env, JavaClassGlobalDef::sync_thread_observer(), "onCreated", "()V");
    jni_check_exception(env);
    env->CallVoidMethod(static_cast<jobject>(userdata), java_callback_method);
    jni_check_exception(env);
}

void
realm_sync_thread_destroyed(realm_userdata_t userdata) {
    auto env = get_env(true);
    // Avoid touching any JNI methods if we have a pending exception
    // otherwise we will crash with  "JNI called with pending exception" instead of the real
    // error.
    if (env->ExceptionCheck() == JNI_FALSE) {
        static JavaMethod java_callback_method(env, JavaClassGlobalDef::sync_thread_observer(), "onDestroyed", "()V");
        env->CallVoidMethod(static_cast<jobject>(userdata), java_callback_method);
        jni_check_exception(env);
    }
    // Detach from the Java thread associated with the Sync Client Thread, otherwise
    // the JVM will not be able to shutdown.
    detach_current_thread();
}

void
realm_sync_thread_error(realm_userdata_t userdata, const char* error) {
    JNIEnv* env = get_env(true);
    std::string msg = util::format("An exception has been thrown on the sync client thread:\n%1", error);
    static JavaMethod java_callback_method(env, JavaClassGlobalDef::sync_thread_observer(), "onError", "(Ljava/lang/String;)V");
    env->CallVoidMethod(static_cast<jobject>(userdata), java_callback_method, to_jstring(env, msg));
    jni_check_exception(env);
}

realm_scheduler_t*
realm_create_generic_scheduler() {
    return new realm_scheduler_t { realm::util::Scheduler::make_dummy() };
}

<<<<<<< HEAD
realm_key_path_array_t*
jni_realm_create_key_path_array(const realm_t* realm,
                            const realm_class_key_t object_class_key,
                            int user_key_paths_count,
                            const char** user_key_paths)
{
    realm_key_path_array_t* out = nullptr;
    bool result = realm_create_key_path_array(realm, object_class_key, user_key_paths_count, user_key_paths, &out);
    if (result) {
        return out;
    } else {
        delete(out);
        auto env = get_env();
        throw_last_error_as_java_exception(env);
        return nullptr;
    }
}
=======
void
realm_property_info_t_cleanup(realm_property_info_t* value) {
    delete[] value->link_origin_property_name;
    delete[] value->link_target;
    delete[] value->name;
    delete[] value->public_name;
}

void
realm_class_info_t_cleanup(realm_class_info_t * value) {
    delete[] value->primary_key;
    delete[] value->name;
}
>>>>>>> e19b1d1b
<|MERGE_RESOLUTION|>--- conflicted
+++ resolved
@@ -1061,7 +1061,6 @@
     return new realm_scheduler_t { realm::util::Scheduler::make_dummy() };
 }
 
-<<<<<<< HEAD
 realm_key_path_array_t*
 jni_realm_create_key_path_array(const realm_t* realm,
                             const realm_class_key_t object_class_key,
@@ -1079,7 +1078,7 @@
         return nullptr;
     }
 }
-=======
+
 void
 realm_property_info_t_cleanup(realm_property_info_t* value) {
     delete[] value->link_origin_property_name;
@@ -1092,5 +1091,4 @@
 realm_class_info_t_cleanup(realm_class_info_t * value) {
     delete[] value->primary_key;
     delete[] value->name;
-}
->>>>>>> e19b1d1b
+}