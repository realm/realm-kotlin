/*
 * Copyright 2021 Realm Inc.
 *
 * Licensed under the Apache License, Version 2.0 (the "License");
 * you may not use this file except in compliance with the License.
 * You may obtain a copy of the License at
 *
 * http://www.apache.org/licenses/LICENSE-2.0
 *
 * Unless required by applicable law or agreed to in writing, software
 * distributed under the License is distributed on an "AS IS" BASIS,
 * WITHOUT WARRANTIES OR CONDITIONS OF ANY KIND, either express or implied.
 * See the License for the specific language governing permissions and
 * limitations under the License.
 */

#include "realm_api_helpers.h"
#include <vector>
#include <thread>
#include <realm/object-store/c_api/util.hpp>

using namespace realm::jni_util;

// TODO OPTIMIZE Abstract pattern for all notification registrations for collections that receives
//  changes as realm_collection_changes_t.
realm_notification_token_t *
register_results_notification_cb(realm_results_t *results, jobject callback) {
    auto jenv = get_env();
    static jclass notification_class = jenv->FindClass("io/realm/internal/interop/NotificationCallback");
    static jmethodID on_change_method = jenv->GetMethodID(notification_class, "onChange", "(J)V");

    return realm_results_add_notification_callback(
            results,
            // Use the callback as user data
            static_cast<jobject>(get_env()->NewGlobalRef(callback)),
            [](void *userdata) {
                get_env(true)->DeleteGlobalRef(static_cast<jobject>(userdata));
            },
            // change callback
            [](void *userdata, const realm_collection_changes_t *changes) {
                // TODO API-NOTIFICATION Consider catching errors and propagate to error callback
                //  like the C-API error callback below
                //  https://github.com/realm/realm-kotlin/issues/303
                auto jenv = get_env(true);
                if (jenv->ExceptionCheck()) {
                    jenv->ExceptionDescribe();
                    throw std::runtime_error("An unexpected Error was thrown from Java. See LogCat");
                }
                jenv->CallVoidMethod(static_cast<jobject>(userdata),
                                     on_change_method,
                                     reinterpret_cast<jlong>(changes));
            },
            [](void *userdata,
               const realm_async_error_t *async_error) {
                // TODO Propagate errors to callback
                //  https://github.com/realm/realm-kotlin/issues/303
            },
            // C-API currently uses the realm's default scheduler no matter what passed here
            NULL
    );
}

// TODO OPTIMIZE Abstract pattern for all notification registrations for collections that receives
//  changes as realm_collection_changes_t.
realm_notification_token_t *
register_list_notification_cb(realm_list_t *list, jobject callback) {
    auto jenv = get_env();
    static jclass notification_class = jenv->FindClass("io/realm/internal/interop/NotificationCallback");
    static jmethodID on_change_method = jenv->GetMethodID(notification_class, "onChange", "(J)V");

    return realm_list_add_notification_callback(
            list,
            // Use the callback as user data
            static_cast<jobject>(get_env()->NewGlobalRef(callback)),
            [](void *userdata) {
                get_env(true)->DeleteGlobalRef(static_cast<jobject>(userdata));
            },
            // change callback
            [](void *userdata, const realm_collection_changes_t *changes) {
                // TODO API-NOTIFICATION Consider catching errors and propagate to error callback
                //  like the C-API error callback below
                //  https://github.com/realm/realm-kotlin/issues/303
                auto jenv = get_env(true);
                if (jenv->ExceptionCheck()) {
                    jenv->ExceptionDescribe();
                    throw std::runtime_error("An unexpected Error was thrown from Java. See LogCat");
                }
                jenv->CallVoidMethod(static_cast<jobject>(userdata),
                                     on_change_method,
                                     reinterpret_cast<jlong>(changes));
            },
            [](void *userdata,
               const realm_async_error_t *async_error) {
                // TODO Propagate errors to callback
                //  https://github.com/realm/realm-kotlin/issues/303
            },
            // C-API currently uses the realm's default scheduler no matter what passed here
            NULL
    );
}

realm_notification_token_t *
register_object_notification_cb(realm_object_t *object, jobject callback) {
    auto jenv = get_env();
    static jclass notification_class = jenv->FindClass("io/realm/internal/interop/NotificationCallback");
    static jmethodID on_change_method = jenv->GetMethodID(notification_class, "onChange", "(J)V");

    return realm_object_add_notification_callback(
            object,
            // Use the callback as user data
            static_cast<jobject>(get_env()->NewGlobalRef(callback)),
            [](void *userdata) {
                get_env(true)->DeleteGlobalRef(static_cast<jobject>(userdata));
            },
            // change callback
            [](void *userdata, const realm_object_changes_t *changes) {
                // TODO API-NOTIFICATION Consider catching errors and propagate to error callback
                //  like the C-API error callback below
                //  https://github.com/realm/realm-kotlin/issues/303
                auto jenv = get_env(true);
                if (jenv->ExceptionCheck()) {
                    jenv->ExceptionDescribe();
                    throw std::runtime_error("An unexpected Error was thrown from Java. See LogCat");
                }
                jenv->CallVoidMethod(static_cast<jobject>(userdata),
                                     on_change_method,
                                     reinterpret_cast<jlong>(changes));
            },
            [](void *userdata,
               const realm_async_error_t *async_error) {
                // TODO Propagate errors to callback
                //  https://github.com/realm/realm-kotlin/issues/303
            },
            // C-API currently uses the realm's default scheduler no matter what passed here
            NULL
    );
}

inline void jni_check_exception(JNIEnv *jenv = get_env()) {
    if (jenv->ExceptionCheck()) {
        jenv->ExceptionDescribe();
        throw std::runtime_error("An unexpected Error was thrown from Java.");
    }
}

class CustomJVMScheduler : public realm::util::Scheduler {
public:
    CustomJVMScheduler(jobject dispatchScheduler) : m_id(std::this_thread::get_id()) {
        JNIEnv *jenv = get_env();
        jclass jvm_scheduler_class = jenv->FindClass("io/realm/internal/interop/JVMScheduler");
        m_notify_method = jenv->GetMethodID(jvm_scheduler_class, "notifyCore", "(J)V");
        m_jvm_dispatch_scheduler = jenv->NewGlobalRef(dispatchScheduler);
    }

    ~CustomJVMScheduler() {
        get_env(true)->DeleteGlobalRef(m_jvm_dispatch_scheduler);
    }

    void notify() override {
        auto jenv = get_env(true);
        jni_check_exception(jenv);
        jenv->CallVoidMethod(m_jvm_dispatch_scheduler, m_notify_method,
                             reinterpret_cast<jlong>(&m_callback));
    }

    void set_notify_callback(std::function<void()> fn) override {
        m_callback = std::move(fn);
    }

    bool is_on_thread() const noexcept override {
        return m_id == std::this_thread::get_id();
    }

    bool is_same_as(const Scheduler *other) const noexcept override {
        auto o = dynamic_cast<const CustomJVMScheduler *>(other);
        return (o && (o->m_id == m_id));
    }

    bool can_deliver_notifications() const noexcept override {
        return true;
    }

private:
    std::function<void()> m_callback;
    std::thread::id m_id;
    jmethodID m_notify_method;
    jobject m_jvm_dispatch_scheduler;
};

// Note: using jlong here will create a linker issue
// Undefined symbols for architecture x86_64:
//  "invoke_core_notify_callback(long long, long long)", referenced from:
//      _Java_io_realm_internal_interop_realmcJNI_invoke_1core_1notify_1callback in realmc.cpp.o
//ld: symbol(s) not found for architecture x86_64
//
// I suspect this could be related to the fact that jni.h defines jlong differently between Android (typedef int64_t)
// and JVM which is a (typedef long long) resulting in a different signature of the method that could be found by the linker.
void invoke_core_notify_callback(int64_t core_notify_function) {
    auto notify = reinterpret_cast<std::function<void()> *>(core_notify_function);
    (*notify)();
}

realm_t *open_realm_with_scheduler(int64_t config_ptr, jobject dispatchScheduler) {
    auto *cfg = reinterpret_cast<realm_config_t * >(config_ptr);
    // copy construct to not set the scheduler on the original Conf which could be used
    // to open Frozen Realm for instance.
    auto copyConf = *cfg;
    copyConf.scheduler = std::make_shared<CustomJVMScheduler>(dispatchScheduler);
    return realm_open(&copyConf);
}

void register_login_cb(realm_app_t *app, realm_app_credentials_t *credentials, jobject callback) {
    auto jenv = get_env();
<<<<<<< HEAD
    static jclass notification_class = jenv->FindClass(
            "io/realm/internal/interop/CinteropCallback");
    static jmethodID on_success_method = jenv->GetMethodID(notification_class, "onSuccess",
                                                           "(Lio/realm/internal/interop/NativePointer;)V");
    static jmethodID on_error_method = jenv->GetMethodID(notification_class, "onError",
                                                         "(Ljava/lang/Throwable;)V");
=======
    // TODO OPTIMIZE Makes multiple lookups of CinteropCallback, but at least only once when
    //  initializing static variables
    //  https://github.com/realm/realm-kotlin/issues/460
    static jmethodID on_success_method = lookup(jenv, "io/realm/internal/interop/CinteropCallback",
                                                "onSuccess",
                                                "(Lio/realm/internal/interop/NativePointer;)V");
    static jmethodID on_error_method = lookup(jenv, "io/realm/internal/interop/CinteropCallback",
                                              "onError", "(Ljava/lang/Throwable;)V");
>>>>>>> 402fab4f

    realm_app_log_in_with_credentials(
            app,
            credentials,
            // FIXME Refactor into generic handling of network requests, like
            //  https://github.com/realm/realm-java/blob/master/realm/realm-library/src/main/cpp/io_realm_internal_objectstore_OsApp.cpp#L192
            [](void *userdata, realm_user_t *user, realm_error_t *error) {
                auto jenv = get_env(true);

                if (jenv->ExceptionCheck()) {
                    jenv->CallVoidMethod(static_cast<jobject>(userdata),
                                         on_error_method,
                                         jenv->ExceptionOccurred());
                } else if (error) {
                    // TODO OPTIMIZE Make central global reference table of classes
                    //  https://github.com/realm/realm-kotlin/issues/460
                    jclass exception_class = jenv->FindClass("java/lang/RuntimeException");
                    static jmethodID exception_constructor = jenv->GetMethodID(exception_class, "<init>",
                                                                               "(Ljava/lang/String;)V");

                    std::string message("[" + std::to_string(error->error) + "]: " +
                                        (error->message ? std::string(error->message) : ""));

                    jobject throwable = jenv->NewObject(exception_class, exception_constructor,
                                                        jenv->NewStringUTF(message.c_str()));

                    jenv->CallVoidMethod(static_cast<jobject>(userdata),
                                         on_error_method,
                                         throwable);
                } else {
                    // TODO OPTIMIZE Make central global reference table of classes
                    //  https://github.com/realm/realm-kotlin/issues/460
                    jclass exception_class = jenv->FindClass("io/realm/internal/interop/LongPointerWrapper");
                    static jmethodID exception_constructor = jenv->GetMethodID(exception_class, "<init>", "(JZ)V");

                    jobject pointer = jenv->NewObject(exception_class, exception_constructor,
                                                      reinterpret_cast<jlong>(user), false);

                    jenv->CallVoidMethod(static_cast<jobject>(userdata),
                                         on_success_method,
                                         pointer);
                }
            },
            // Use the callback as user data
            static_cast<jobject>(get_env()->NewGlobalRef(callback)),
            [](void *userdata) {
                get_env(true)->DeleteGlobalRef(static_cast<jobject>(userdata));
            }
    );
}

static jobject send_request_via_jvm_transport(JNIEnv *jenv, jobject network_transport, const realm_http_request_t request) {
    static jmethodID m_send_request_method = lookup(jenv,
            "io/realm/internal/interop/sync/NetworkTransport",
            "sendRequest",
            "(Ljava/lang/String;Ljava/lang/String;Ljava/util/Map;Ljava/lang/String;Z)Lio/realm/internal/interop/sync/Response;"
    );

    // Prepare request fields to be consumable by JVM
    std::string method;
    switch (request.method) {
        case realm_http_method::RLM_HTTP_METHOD_GET:
            method = "get";
            break;
        case realm_http_method::RLM_HTTP_METHOD_POST:
            method = "post";
            break;
        case realm_http_method::RLM_HTTP_METHOD_PATCH:
            method = "patch";
            break;
        case realm_http_method::RLM_HTTP_METHOD_PUT:
            method = "put";
            break;
        case realm_http_method::RLM_HTTP_METHOD_DELETE:
            method = "delete";
            break;
    }

    // TODO OPTIMIZE Make central global reference table of classes
    //  https://github.com/realm/realm-kotlin/issues/460
    jclass mapClass = jenv->FindClass("java/util/HashMap");
    static jmethodID init = jenv->GetMethodID(mapClass, "<init>", "(I)V");
    static jmethodID put_method = jenv->GetMethodID(mapClass, "put",
                                             "(Ljava/lang/Object;Ljava/lang/Object;)Ljava/lang/Object;");

    size_t map_size = request.num_headers;
    jobject request_headers = jenv->NewObject(mapClass, init, (jsize) map_size);
    for (int i = 0; i < map_size; i++) {
        realm_http_header_t header_pair = request.headers[i];

        jstring key = to_jstring(jenv, header_pair.name);
        jstring value = to_jstring(jenv, header_pair.value);
        jenv->CallObjectMethod(request_headers, put_method, key, value);
        jenv->DeleteLocalRef(key);
        jenv->DeleteLocalRef(value);
    }

    // Send request and retrieve JVM response
    return jenv->CallObjectMethod(network_transport,
                                  m_send_request_method,
                                  to_jstring(jenv, method),
                                  to_jstring(jenv, request.url),
                                  request_headers,
                                  to_jstring(jenv, request.body),
                                  jboolean(request.uses_refresh_token)
    );
}

static void pass_jvm_response_to_core(JNIEnv *jenv,
                                      jobject j_response,
                                      void *completion_data,
                                      realm_http_completion_func_t completion_callback) {
    static jclass response_class = jenv->FindClass("io/realm/internal/interop/sync/Response");
    static jmethodID get_http_code_method = jenv->GetMethodID(response_class, "getHttpResponseCode", "()I");
    static jmethodID get_custom_code_method = jenv->GetMethodID(response_class, "getCustomResponseCode", "()I");
    static jmethodID get_headers_method = jenv->GetMethodID(response_class, "getJNIFriendlyHeaders",
                                                            "()[Ljava/lang/String;");
    static jmethodID get_body_method = jenv->GetMethodID(response_class, "getBody", "()Ljava/lang/String;");

    // Extract JVM response fields
    jint http_code = jenv->CallIntMethod(j_response, get_http_code_method);
    jint custom_code = jenv->CallIntMethod(j_response, get_custom_code_method);
    JStringAccessor java_body(jenv, (jstring) jenv->CallObjectMethod(j_response, get_body_method), true);
    std::string body = java_body;

    JObjectArrayAccessor<JStringAccessor, jstring> java_headers(jenv, static_cast<jobjectArray>(jenv->CallObjectMethod(
            j_response, get_headers_method)));

    auto stacked_headers = std::vector<std::string>(); // Pins headers to function stack
    auto response_headers = std::vector<realm_http_header_t>();

    for (int i = 0; i < java_headers.size(); i = i + 2) {
        JStringAccessor key = java_headers[i];
        JStringAccessor value = java_headers[i + 1];
        stacked_headers.push_back(std::move(key));
        stacked_headers.push_back(std::move(value));

        realm_http_header header = {
                .name = stacked_headers[i].c_str(),
                .value = stacked_headers[i + 1].c_str()
        };

        response_headers.push_back(header);
    }

    // transform JVM response -> realm_http_response_t
    completion_callback(completion_data, {
            .status_code = http_code,
            .custom_status_code = custom_code,
            .headers = response_headers.data(),
            .num_headers = response_headers.size(),
            .body = body.c_str(),
            .body_size = body.size(),
    });
}

/**
 * Perform a network request on JVM
 *
 * 1. Cast userdata to the network transport
 * 2. Transform core request to JVM request
 * 3. Perform request
 * 4. Transform JVM response to core respone
 */
static void network_request_lambda_function(void *userdata, // Network transport
                                            const realm_http_request_t request, // Request
                                            void *completion_data,// Call backs
                                            realm_http_completion_func_t completion_callback) {
    auto jenv = get_env(true);

    // Initialize pointer to JVM class and methods
    jobject network_transport = static_cast<jobject>(userdata);

    try {
        jobject j_response = send_request_via_jvm_transport(jenv, network_transport, request);
        pass_jvm_response_to_core(jenv, j_response, completion_data, completion_callback);
    } catch (std::runtime_error &e) {
        // Runtime exception while processing the request/response
        realm_http_response_t response_error;
        // FIXME: validate we propagate the custom codes as an actual exception to the user
        // see: https://github.com/realm/realm-kotlin/issues/451
        response_error.custom_status_code = -4;
        response_error.num_headers = 0;
        response_error.body_size = 0;

        completion_callback(completion_data, response_error);
    }
};

/**
 * Provides access to the network transport to core
 *
 * 1. Cast userdata to the network transport factory
 * 2. Create a global reference for the network transport
 */
static realm_http_transport_t *new_network_transport_lambda_function(void *userdata) {
    auto jenv = get_env(true);
    jobject app_ref = static_cast<jobject>(userdata);

    // Use Kotlin lambda to access the network transport
    static jmethodID get_network_transport_method = lookup(jenv, "kotlin/jvm/functions/Function0", "invoke", "()Ljava/lang/Object;");
    jobject network_transport = jenv->CallObjectMethod(app_ref, get_network_transport_method);

    return realm_http_transport_new(jenv->NewGlobalRef(network_transport),
                                    [](void *userdata) {
                                        get_env(true)->DeleteGlobalRef(static_cast<jobject>(userdata));
                                    },
                                    &network_request_lambda_function);
}

realm_app_config_t *
new_app_config(const char *app_id, jobject network_factory) {
    auto jenv = get_env();

    return realm_app_config_new(app_id,
                                &new_network_transport_lambda_function,
                                static_cast<jobject>(jenv->NewGlobalRef(network_factory)), // keep app reference
                                [](void *userdata) {
                                    get_env(true)->DeleteGlobalRef(
                                            static_cast<jobject>(userdata)); // free app reference
                                }
    );
}
<|MERGE_RESOLUTION|>--- conflicted
+++ resolved
@@ -211,14 +211,6 @@
 
 void register_login_cb(realm_app_t *app, realm_app_credentials_t *credentials, jobject callback) {
     auto jenv = get_env();
-<<<<<<< HEAD
-    static jclass notification_class = jenv->FindClass(
-            "io/realm/internal/interop/CinteropCallback");
-    static jmethodID on_success_method = jenv->GetMethodID(notification_class, "onSuccess",
-                                                           "(Lio/realm/internal/interop/NativePointer;)V");
-    static jmethodID on_error_method = jenv->GetMethodID(notification_class, "onError",
-                                                         "(Ljava/lang/Throwable;)V");
-=======
     // TODO OPTIMIZE Makes multiple lookups of CinteropCallback, but at least only once when
     //  initializing static variables
     //  https://github.com/realm/realm-kotlin/issues/460
@@ -227,7 +219,6 @@
                                                 "(Lio/realm/internal/interop/NativePointer;)V");
     static jmethodID on_error_method = lookup(jenv, "io/realm/internal/interop/CinteropCallback",
                                               "onError", "(Ljava/lang/Throwable;)V");
->>>>>>> 402fab4f
 
     realm_app_log_in_with_credentials(
             app,
