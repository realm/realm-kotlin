/*
 * Copyright 2021 Realm Inc.
 *
 * Licensed under the Apache License, Version 2.0 (the "License");
 * you may not use this file except in compliance with the License.
 * You may obtain a copy of the License at
 *
 * http://www.apache.org/licenses/LICENSE-2.0
 *
 * Unless required by applicable law or agreed to in writing, software
 * distributed under the License is distributed on an "AS IS" BASIS,
 * WITHOUT WARRANTIES OR CONDITIONS OF ANY KIND, either express or implied.
 * See the License for the specific language governing permissions and
 * limitations under the License.
 */

#include "realm_api_helpers.h"
#include <vector>
#include <thread>
#include <realm/object-store/c_api/util.hpp>
#include "java_method.hpp"

using namespace realm::jni_util;
using namespace realm::_impl;

// TODO OPTIMIZE Abstract pattern for all notification registrations for collections that receives
//  changes as realm_collection_changes_t.
realm_notification_token_t *
register_results_notification_cb(realm_results_t *results, jobject callback) {
    auto jenv = get_env();
    static jclass notification_class = jenv->FindClass("io/realm/internal/interop/NotificationCallback");
    static jmethodID on_change_method = jenv->GetMethodID(notification_class, "onChange", "(J)V");

    return realm_results_add_notification_callback(
            results,
            // Use the callback as user data
            static_cast<jobject>(get_env()->NewGlobalRef(callback)),
            [](void *userdata) {
                get_env(true)->DeleteGlobalRef(static_cast<jobject>(userdata));
            },
            // change callback
            [](void *userdata, const realm_collection_changes_t *changes) {
                // TODO API-NOTIFICATION Consider catching errors and propagate to error callback
                //  like the C-API error callback below
                //  https://github.com/realm/realm-kotlin/issues/303
                auto jenv = get_env(true);
                if (jenv->ExceptionCheck()) {
                    jenv->ExceptionDescribe();
                    throw std::runtime_error("An unexpected Error was thrown from Java. See LogCat");
                }
                jenv->CallVoidMethod(static_cast<jobject>(userdata),
                                     on_change_method,
                                     reinterpret_cast<jlong>(changes));
            },
            [](void *userdata,
               const realm_async_error_t *async_error) {
                // TODO Propagate errors to callback
                //  https://github.com/realm/realm-kotlin/issues/303
            },
            // C-API currently uses the realm's default scheduler no matter what passed here
            NULL
    );
}

// TODO OPTIMIZE Abstract pattern for all notification registrations for collections that receives
//  changes as realm_collection_changes_t.
realm_notification_token_t *
register_list_notification_cb(realm_list_t *list, jobject callback) {
    auto jenv = get_env();
    static jclass notification_class = jenv->FindClass("io/realm/internal/interop/NotificationCallback");
    static jmethodID on_change_method = jenv->GetMethodID(notification_class, "onChange", "(J)V");

    return realm_list_add_notification_callback(
            list,
            // Use the callback as user data
            static_cast<jobject>(get_env()->NewGlobalRef(callback)),
            [](void *userdata) {
                get_env(true)->DeleteGlobalRef(static_cast<jobject>(userdata));
            },
            // change callback
            [](void *userdata, const realm_collection_changes_t *changes) {
                // TODO API-NOTIFICATION Consider catching errors and propagate to error callback
                //  like the C-API error callback below
                //  https://github.com/realm/realm-kotlin/issues/303
                auto jenv = get_env(true);
                if (jenv->ExceptionCheck()) {
                    jenv->ExceptionDescribe();
                    throw std::runtime_error("An unexpected Error was thrown from Java. See LogCat");
                }
                jenv->CallVoidMethod(static_cast<jobject>(userdata),
                                     on_change_method,
                                     reinterpret_cast<jlong>(changes));
            },
            [](void *userdata,
               const realm_async_error_t *async_error) {
                // TODO Propagate errors to callback
                //  https://github.com/realm/realm-kotlin/issues/303
            },
            // C-API currently uses the realm's default scheduler no matter what passed here
            NULL
    );
}

realm_notification_token_t *
register_object_notification_cb(realm_object_t *object, jobject callback) {
    auto jenv = get_env();
    static jclass notification_class = jenv->FindClass("io/realm/internal/interop/NotificationCallback");
    static jmethodID on_change_method = jenv->GetMethodID(notification_class, "onChange", "(J)V");

    return realm_object_add_notification_callback(
            object,
            // Use the callback as user data
            static_cast<jobject>(get_env()->NewGlobalRef(callback)),
            [](void *userdata) {
                get_env(true)->DeleteGlobalRef(static_cast<jobject>(userdata));
            },
            // change callback
            [](void *userdata, const realm_object_changes_t *changes) {
                // TODO API-NOTIFICATION Consider catching errors and propagate to error callback
                //  like the C-API error callback below
                //  https://github.com/realm/realm-kotlin/issues/303
                auto jenv = get_env(true);
                if (jenv->ExceptionCheck()) {
                    jenv->ExceptionDescribe();
                    throw std::runtime_error("An unexpected Error was thrown from Java. See LogCat");
                }
                jenv->CallVoidMethod(static_cast<jobject>(userdata),
                                     on_change_method,
                                     reinterpret_cast<jlong>(changes));
            },
            [](void *userdata,
               const realm_async_error_t *async_error) {
                // TODO Propagate errors to callback
                //  https://github.com/realm/realm-kotlin/issues/303
            },
            // C-API currently uses the realm's default scheduler no matter what passed here
            NULL
    );
}

inline void jni_check_exception(JNIEnv *jenv = get_env()) {
    if (jenv->ExceptionCheck()) {
        jenv->ExceptionDescribe();
        throw std::runtime_error("An unexpected Error was thrown from Java.");
    }
}

class CustomJVMScheduler : public realm::util::Scheduler {
public:
    CustomJVMScheduler(jobject dispatchScheduler) : m_id(std::this_thread::get_id()) {
        JNIEnv *jenv = get_env();
        jclass jvm_scheduler_class = jenv->FindClass("io/realm/internal/interop/JVMScheduler");
        m_notify_method = jenv->GetMethodID(jvm_scheduler_class, "notifyCore", "(J)V");
        m_jvm_dispatch_scheduler = jenv->NewGlobalRef(dispatchScheduler);
    }

    ~CustomJVMScheduler() {
        get_env(true)->DeleteGlobalRef(m_jvm_dispatch_scheduler);
    }

    void notify() override {
        auto jenv = get_env(true);
        jni_check_exception(jenv);
        jenv->CallVoidMethod(m_jvm_dispatch_scheduler, m_notify_method,
                             reinterpret_cast<jlong>(&m_callback));
    }

    void set_notify_callback(std::function<void()> fn) override {
        m_callback = std::move(fn);
    }

    bool is_on_thread() const noexcept override {
        return m_id == std::this_thread::get_id();
    }

    bool is_same_as(const Scheduler *other) const noexcept override {
        auto o = dynamic_cast<const CustomJVMScheduler *>(other);
        return (o && (o->m_id == m_id));
    }

    bool can_deliver_notifications() const noexcept override {
        return true;
    }

private:
    std::function<void()> m_callback;
    std::thread::id m_id;
    jmethodID m_notify_method;
    jobject m_jvm_dispatch_scheduler;
};

// Note: using jlong here will create a linker issue
// Undefined symbols for architecture x86_64:
//  "invoke_core_notify_callback(long long, long long)", referenced from:
//      _Java_io_realm_internal_interop_realmcJNI_invoke_1core_1notify_1callback in realmc.cpp.o
//ld: symbol(s) not found for architecture x86_64
//
// I suspect this could be related to the fact that jni.h defines jlong differently between Android (typedef int64_t)
// and JVM which is a (typedef long long) resulting in a different signature of the method that could be found by the linker.
void invoke_core_notify_callback(int64_t core_notify_function) {
    auto notify = reinterpret_cast<std::function<void()> *>(core_notify_function);
    (*notify)();
}

// TODO refactor to use public C-API https://github.com/realm/realm-kotlin/issues/496
realm_t *open_realm_with_scheduler(int64_t config_ptr, jobject dispatchScheduler) {
    auto *cfg = reinterpret_cast<realm_config_t * >(config_ptr);
    // copy construct to not set the scheduler on the original Conf which could be used
    // to open Frozen Realm for instance.
    auto copyConf = *cfg;
    if (dispatchScheduler) {
        copyConf.scheduler = std::make_shared<CustomJVMScheduler>(dispatchScheduler);
    } else {
        copyConf.scheduler = realm::util::Scheduler::make_generic();
    }

    return realm_open(&copyConf);
}

void register_login_cb(realm_app_t *app, realm_app_credentials_t *credentials, jobject callback) {
    auto jenv = get_env();
    static JavaClass cinterop_callback(jenv, "io/realm/internal/interop/CinteropCallback");
    static JavaMethod on_success_method(jenv, cinterop_callback, "onSuccess", "(Lio/realm/internal/interop/NativePointer;)V");
    static JavaMethod on_error_method(jenv, cinterop_callback, "onError", "(Ljava/lang/Throwable;)V");

    realm_app_log_in_with_credentials(
            app,
            credentials,
            // FIXME Refactor into generic handling of network requests, like
            //  https://github.com/realm/realm-java/blob/master/realm/realm-library/src/main/cpp/io_realm_internal_objectstore_OsApp.cpp#L192
            [](void* userdata, realm_user_t* user, const realm_app_error_t* error) {
                auto jenv = get_env(true);

                if (jenv->ExceptionCheck()) {
                    jenv->CallVoidMethod(static_cast<jobject>(userdata),
                                         on_error_method,
                                         jenv->ExceptionOccurred());
                } else if (error) {
                    static JavaMethod app_exception_constructor(jenv,
                                                                JavaClassGlobalDef::app_exception_class(),
                                                                "<init>",
                                                                "(Ljava/lang/String;)V");

                    std::stringstream message;
                    message << error->message << " ["
                            << "error_category=" << error->error_category << ", "
                            << "error_code=" << error->error_code << ", "
                            << "link_to_server_logs=" << error->link_to_server_logs
                            << "]";

                    jobject throwable = jenv->NewObject(JavaClassGlobalDef::app_exception_class(),
                                                        app_exception_constructor,
                                                        to_jstring(jenv, message.str()));
                    jenv->CallVoidMethod(static_cast<jobject>(userdata),
                                         on_error_method,
                                         throwable);
                } else {
                    // TODO OPTIMIZE Make central global reference table of classes
                    //  https://github.com/realm/realm-kotlin/issues/460
                    //  Use wrap_pointer of https://github.com/realm/realm-kotlin/pull/493/files#diff-c71ff0791782da90014db6f7000bdeea6c883ca9729f17bd1b11041d1e7711faR450
                    //  when merged
                    jclass exception_class = jenv->FindClass("io/realm/internal/interop/LongPointerWrapper");
                    static jmethodID exception_constructor = jenv->GetMethodID(exception_class, "<init>", "(JZ)V");

                    // Remember to clone user object or else it will be invalidated right after we leave this callback
                    void* cloned_user = realm_clone(user);
                    jobject pointer = jenv->NewObject(exception_class, exception_constructor,
                                                      reinterpret_cast<jlong>(cloned_user), false);

                    jenv->CallVoidMethod(static_cast<jobject>(userdata),
                                         on_success_method,
                                         pointer);
                }
            },
            // Use the callback as user data
            static_cast<jobject>(get_env()->NewGlobalRef(callback)),
            [](void *userdata) {
                get_env(true)->DeleteGlobalRef(static_cast<jobject>(userdata));
            }
    );
}

<<<<<<< HEAD
static void send_request_via_jvm_transport(JNIEnv *jenv, jobject network_transport, const realm_http_request_t request, jobject j_response_callback) {
    static jmethodID m_send_request_method = lookup(jenv,
            "io/realm/internal/interop/sync/NetworkTransport",
            "sendRequest",
            "(Ljava/lang/String;Ljava/lang/String;Ljava/util/Map;Ljava/lang/String;ZLio/realm/internal/interop/sync/ResponseCallback;)V"
    );
=======
static jobject send_request_via_jvm_transport(JNIEnv *jenv, jobject network_transport, const realm_http_request_t request) {
    static JavaMethod m_send_request_method(jenv,
                                            JavaClassGlobalDef::network_transport_class(),
                                            "sendRequest",
                                            "(Ljava/lang/String;Ljava/lang/String;Ljava/util/Map;Ljava/lang/String;)Lio/realm/internal/interop/sync/Response;");
>>>>>>> 4a72a5a0

    // Prepare request fields to be consumable by JVM
    std::string method;
    switch (request.method) {
        case realm_http_request_method::RLM_HTTP_REQUEST_METHOD_GET:
            method = "get";
            break;
        case realm_http_request_method::RLM_HTTP_REQUEST_METHOD_POST:
            method = "post";
            break;
        case realm_http_request_method::RLM_HTTP_REQUEST_METHOD_PATCH:
            method = "patch";
            break;
        case realm_http_request_method::RLM_HTTP_REQUEST_METHOD_PUT:
            method = "put";
            break;
        case realm_http_request_method::RLM_HTTP_REQUEST_METHOD_DELETE:
            method = "delete";
            break;
    }

    static JavaMethod init(jenv,
                           JavaClassGlobalDef::java_util_hashmap(),
                           "<init>",
                           "(I)V");

    static JavaMethod put_method(jenv,
                                 JavaClassGlobalDef::java_util_hashmap(),
                                 "put",
                                 "(Ljava/lang/Object;Ljava/lang/Object;)Ljava/lang/Object;");

    size_t map_size = request.num_headers;
    jobject request_headers = jenv->NewObject(JavaClassGlobalDef::java_util_hashmap(), init, (jsize) map_size);
    for (int i = 0; i < map_size; i++) {
        realm_http_header_t header_pair = request.headers[i];

        jstring key = to_jstring(jenv, header_pair.name);
        jstring value = to_jstring(jenv, header_pair.value);
        jenv->CallObjectMethod(request_headers, put_method, key, value);
        jenv->DeleteLocalRef(key);
        jenv->DeleteLocalRef(value);
    }

    // Send request
    jenv->CallVoidMethod(network_transport,
                                  m_send_request_method,
                                  to_jstring(jenv, method),
                                  to_jstring(jenv, request.url),
                                  request_headers,
<<<<<<< HEAD
                                  to_jstring(jenv, request.body),
                                  jboolean(request.uses_refresh_token),
                                  j_response_callback
=======
                                  to_jstring(jenv, request.body)
>>>>>>> 4a72a5a0
    );
}

static void pass_jvm_response_to_core(JNIEnv *jenv, jobject j_response, void* request_context) {
    static JavaMethod get_http_code_method(jenv,
                                           JavaClassGlobalDef::network_transport_response_class(),
                                           "getHttpResponseCode",
                                           "()I");
    static JavaMethod get_custom_code_method(jenv,
                                             JavaClassGlobalDef::network_transport_response_class(),
                                             "getCustomResponseCode",
                                             "()I");
    static JavaMethod get_headers_method(jenv,
                                         JavaClassGlobalDef::network_transport_response_class(),
                                         "getJNIFriendlyHeaders",
                                         "()[Ljava/lang/String;");
    static JavaMethod get_body_method(jenv,
                                      JavaClassGlobalDef::network_transport_response_class(),
                                      "getBody", "()Ljava/lang/String;");

    // Extract JVM response fields
    jint http_code = jenv->CallIntMethod(j_response, get_http_code_method);
    jint custom_code = jenv->CallIntMethod(j_response, get_custom_code_method);
    JStringAccessor java_body(jenv, (jstring) jenv->CallObjectMethod(j_response, get_body_method), true);
    std::string body = java_body;

    JObjectArrayAccessor<JStringAccessor, jstring> java_headers(jenv, static_cast<jobjectArray>(jenv->CallObjectMethod(
            j_response, get_headers_method)));

    auto stacked_headers = std::vector<std::string>(); // Pins headers to function stack
    for (int i = 0; i < java_headers.size(); i = i + 2) {
        JStringAccessor key = java_headers[i];
        JStringAccessor value = java_headers[i + 1];
        stacked_headers.push_back(std::move(key));
        stacked_headers.push_back(std::move(value));
    }
    auto response_headers = std::vector<realm_http_header_t>();
    for (int i = 0; i < java_headers.size(); i = i + 2) {
        // FIXME REFACTOR when C++20 will be available
        realm_http_header header;
        header.name = stacked_headers[i].c_str();
        header.value = stacked_headers[i + 1].c_str();
        response_headers.push_back(header);
    }

    realm_http_response response;
    response.status_code = http_code;
    response.custom_status_code = custom_code;
    response.headers = response_headers.data();
    response.num_headers = response_headers.size();
    response.body = body.c_str();
    response.body_size = body.size();

    realm_http_transport_complete_request(request_context, &response);
}

/**
 * Perform a network request on JVM
 *
 * 1. Cast userdata to the network transport
 * 2. Transform core request to JVM request
 * 3. Perform request
 * 4. Transform JVM response to core response
 */
static void network_request_lambda_function(void* userdata,
                                            const realm_http_request_t request,
                                            void* request_context) {
    auto jenv = get_env(true);

    // Initialize pointer to JVM class and methods
    jobject network_transport = static_cast<jobject>(userdata);

    try {
<<<<<<< HEAD
        jclass response_callback_class = jenv->FindClass(
                "io/realm/internal/interop/sync/ResponseCallbackImpl");
        static jmethodID response_callback_constructor = jenv->GetMethodID(response_callback_class,
                                                                           "<init>",
                                                                           "(JJ)V");
        jobject response_callback = jenv->NewObject(response_callback_class,
                                                    response_callback_constructor,
                                                    reinterpret_cast<jlong>(completion_callback),
                                                    reinterpret_cast<jlong>(completion_data));

        send_request_via_jvm_transport(jenv, network_transport, request, response_callback);
=======
        jobject j_response = send_request_via_jvm_transport(jenv, network_transport, request);
        pass_jvm_response_to_core(jenv, j_response, request_context);
>>>>>>> 4a72a5a0
    } catch (std::runtime_error &e) {
        // Runtime exception while processing the request/response
        realm_http_response_t response_error;
        // FIXME: validate we propagate the custom codes as an actual exception to the user
        // see: https://github.com/realm/realm-kotlin/issues/451
        response_error.custom_status_code = -4;
        response_error.num_headers = 0;
        response_error.body_size = 0;

        realm_http_transport_complete_request(request_context, &response_error);
    }
}

realm_http_transport_t* realm_network_transport_new(jobject network_transport) {
    auto jenv = get_env(false); // Always called from JVM
    return realm_http_transport_new(&network_request_lambda_function,
                                    jenv->NewGlobalRef(network_transport), // userdata is the transport object
                                    [](void* userdata) {
                                        get_env(true)->DeleteGlobalRef(static_cast<jobject>(userdata));
                                    });
}

void set_log_callback(realm_sync_client_config_t* sync_client_config, jobject log_callback) {
    auto jenv = get_env(false);
    realm_sync_client_config_set_log_callback(sync_client_config,
                                              [](void* userdata, realm_log_level_e level, const char* message) {
                                                  auto log_callback = static_cast<jobject>(userdata);
                                                  auto jenv = get_env(true);
                                                  static JavaMethod log_method(jenv,
                                                                               JavaClassGlobalDef::sync_log_callback(),
                                                                               "log",
                                                                               "(SLjava/lang/String;)V");
                                                  jenv->CallVoidMethod(log_callback, log_method, level, to_jstring(jenv, message));
                                              },
                                              jenv->NewGlobalRef(log_callback), // userdata is the log callback
                                              [](void* userdata) {
                                                  get_env(true)->DeleteGlobalRef(static_cast<jobject>(userdata));
                                              });
}

jobject wrap_pointer(JNIEnv* jenv, jlong pointer, jboolean managed = false) {
    static JavaMethod pointer_wrapper_constructor(jenv,
                                                  JavaClassGlobalDef::long_pointer_wrapper(),
                                                  "<init>",
                                                  "(JZ)V");
    return jenv->NewObject(JavaClassGlobalDef::long_pointer_wrapper(),
                           pointer_wrapper_constructor,
                           pointer,
                           managed);
}

jobject convert_sync_exception(JNIEnv* jenv, const realm_sync_error_t error) {
    static JavaMethod app_exception_constructor(jenv,
                                                JavaClassGlobalDef::sync_exception(),
                                                "<init>",
                                                "(Ljava/lang/String;)V");

    std::stringstream message;
    message << error.detailed_message << " ["
            << "error_code.category='" << error.error_code.category << "', "
            << "error_code.value='" << error.error_code.value << "', "
            << "error_code.message='" << error.error_code.message << "', "
            << "is_fatal='" << std::boolalpha << error.is_fatal << std::noboolalpha << "', "
            << "is_unrecognized_by_client='" << std::boolalpha << error.is_unrecognized_by_client << std::noboolalpha << "'"
            << "]";

    static JavaMethod pointer_wrapper_constructor(jenv,
                                                  JavaClassGlobalDef::sync_exception(),
                                                  "<init>",
                                                  "(Ljava/lang/String;)V");

    return jenv->NewObject(JavaClassGlobalDef::sync_exception(),
                           pointer_wrapper_constructor,
                           to_jstring(jenv, message.str()));
}

<<<<<<< HEAD
}

void
native_response_callback(realm_http_completion_func_t completion_callback, void* completion_data, jobject j_response) {
    auto jenv = get_env(false); // should always be attached
    pass_jvm_response_to_core(jenv, j_response, completion_data, completion_callback);
=======
void sync_set_error_handler(realm_sync_config_t* sync_config, jobject error_handler) {
    realm_sync_config_set_error_handler(sync_config,
                                        [](void* userdata, realm_sync_session_t* session, const realm_sync_error_t error) {
                                            auto jenv = get_env(true);
                                            auto sync_error_callback = static_cast<jobject>(userdata);

                                            jobject session_pointer_wrapper = wrap_pointer(jenv,reinterpret_cast<jlong>(session));
                                            jobject sync_exception = convert_sync_exception(jenv, error);

                                            static JavaMethod sync_error_method(jenv,
                                                                                JavaClassGlobalDef::sync_error_callback(),
                                                                                "onSyncError",
                                                                                "(Lio/realm/internal/interop/NativePointer;Lio/realm/mongodb/SyncException;)V");
                                            jenv->CallVoidMethod(sync_error_callback,
                                                                 sync_error_method,
                                                                 session_pointer_wrapper,
                                                                 sync_exception);
                                        },
                                        static_cast<jobject>(get_env()->NewGlobalRef(error_handler)),
                                        [](void *userdata) {
                                            get_env(true)->DeleteGlobalRef(static_cast<jobject>(userdata));
                                        });
>>>>>>> 4a72a5a0
}<|MERGE_RESOLUTION|>--- conflicted
+++ resolved
@@ -280,20 +280,11 @@
     );
 }
 
-<<<<<<< HEAD
 static void send_request_via_jvm_transport(JNIEnv *jenv, jobject network_transport, const realm_http_request_t request, jobject j_response_callback) {
-    static jmethodID m_send_request_method = lookup(jenv,
-            "io/realm/internal/interop/sync/NetworkTransport",
-            "sendRequest",
-            "(Ljava/lang/String;Ljava/lang/String;Ljava/util/Map;Ljava/lang/String;ZLio/realm/internal/interop/sync/ResponseCallback;)V"
-    );
-=======
-static jobject send_request_via_jvm_transport(JNIEnv *jenv, jobject network_transport, const realm_http_request_t request) {
     static JavaMethod m_send_request_method(jenv,
                                             JavaClassGlobalDef::network_transport_class(),
                                             "sendRequest",
                                             "(Ljava/lang/String;Ljava/lang/String;Ljava/util/Map;Ljava/lang/String;)Lio/realm/internal/interop/sync/Response;");
->>>>>>> 4a72a5a0
 
     // Prepare request fields to be consumable by JVM
     std::string method;
@@ -343,13 +334,9 @@
                                   to_jstring(jenv, method),
                                   to_jstring(jenv, request.url),
                                   request_headers,
-<<<<<<< HEAD
                                   to_jstring(jenv, request.body),
                                   jboolean(request.uses_refresh_token),
                                   j_response_callback
-=======
-                                  to_jstring(jenv, request.body)
->>>>>>> 4a72a5a0
     );
 }
 
@@ -423,7 +410,6 @@
     jobject network_transport = static_cast<jobject>(userdata);
 
     try {
-<<<<<<< HEAD
         jclass response_callback_class = jenv->FindClass(
                 "io/realm/internal/interop/sync/ResponseCallbackImpl");
         static jmethodID response_callback_constructor = jenv->GetMethodID(response_callback_class,
@@ -435,10 +421,6 @@
                                                     reinterpret_cast<jlong>(completion_data));
 
         send_request_via_jvm_transport(jenv, network_transport, request, response_callback);
-=======
-        jobject j_response = send_request_via_jvm_transport(jenv, network_transport, request);
-        pass_jvm_response_to_core(jenv, j_response, request_context);
->>>>>>> 4a72a5a0
     } catch (std::runtime_error &e) {
         // Runtime exception while processing the request/response
         realm_http_response_t response_error;
@@ -515,14 +497,6 @@
                            to_jstring(jenv, message.str()));
 }
 
-<<<<<<< HEAD
-}
-
-void
-native_response_callback(realm_http_completion_func_t completion_callback, void* completion_data, jobject j_response) {
-    auto jenv = get_env(false); // should always be attached
-    pass_jvm_response_to_core(jenv, j_response, completion_data, completion_callback);
-=======
 void sync_set_error_handler(realm_sync_config_t* sync_config, jobject error_handler) {
     realm_sync_config_set_error_handler(sync_config,
                                         [](void* userdata, realm_sync_session_t* session, const realm_sync_error_t error) {
@@ -545,5 +519,10 @@
                                         [](void *userdata) {
                                             get_env(true)->DeleteGlobalRef(static_cast<jobject>(userdata));
                                         });
->>>>>>> 4a72a5a0
+}
+
+void
+native_response_callback(realm_http_completion_func_t completion_callback, void* completion_data, jobject j_response) {
+    auto jenv = get_env(false); // should always be attached
+    pass_jvm_response_to_core(jenv, j_response, completion_data, completion_callback);
 }