--- conflicted
+++ resolved
@@ -1244,21 +1244,13 @@
 }
 
 void
-<<<<<<< HEAD
-realm_sync_session_progress_notifier_callback(void *userdata, uint64_t transferred_bytes, uint64_t total_bytes, double progress_estimate) {
-    auto env = get_env(true);
-
-    static JavaMethod java_callback_method(env, JavaClassGlobalDef::progress_callback(), "onChange", "(JJD)V");
-=======
-realm_sync_session_progress_notifier_callback(void *userdata, uint64_t transferred_bytes, uint64_t total_bytes, double progress) {
-    auto env = get_env(true);
-
-    // TODO Progress ignored until https://github.com/realm/realm-kotlin/pull/1575
-    static JavaMethod java_callback_method(env, JavaClassGlobalDef::progress_callback(), "onChange", "(JJ)V");
->>>>>>> 52ad45b1
-
-    jni_check_exception(env);
-    env->CallVoidMethod(static_cast<jobject>(userdata), java_callback_method, jlong(transferred_bytes), jlong(total_bytes), jdouble(progress_estimate));
+realm_sync_session_progress_notifier_callback(void *userdata, uint64_t, uint64_t, double progress_estimate) {
+    auto env = get_env(true);
+
+    static JavaMethod java_callback_method(env, JavaClassGlobalDef::progress_callback(), "onChange", "(D)V");
+
+    jni_check_exception(env);
+    env->CallVoidMethod(static_cast<jobject>(userdata), java_callback_method, jdouble(progress_estimate));
     jni_check_exception(env);
 }
 
