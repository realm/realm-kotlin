/*
 * Copyright 2021 Realm Inc.
 *
 * Licensed under the Apache License, Version 2.0 (the "License");
 * you may not use this file except in compliance with the License.
 * You may obtain a copy of the License at
 *
 * http://www.apache.org/licenses/LICENSE-2.0
 *
 * Unless required by applicable law or agreed to in writing, software
 * distributed under the License is distributed on an "AS IS" BASIS,
 * WITHOUT WARRANTIES OR CONDITIONS OF ANY KIND, either express or implied.
 * See the License for the specific language governing permissions and
 * limitations under the License.
 */

#ifndef TEST_REALM_API_HELPERS_H
#define TEST_REALM_API_HELPERS_H

#include "realm.h"
#include "env_utils.h"
#include "java_class_global_def.hpp"
#include "utils.h"

bool throw_as_java_exception(JNIEnv *jenv);

void
realm_changed_callback(void* userdata);

void
schema_changed_callback(void* userdata, const realm_schema_t* new_schema);

bool
migration_callback(void* userdata, realm_t* old_realm, realm_t* new_realm,
                   const realm_schema_t* schema);

realm_notification_token_t*
register_results_notification_cb(realm_results_t *results, jobject callback);

realm_notification_token_t *
register_notification_cb(int64_t collection_ptr, realm_collection_type_e collection_type,
                         jobject callback);

realm_http_transport_t*
realm_network_transport_new(jobject network_transport);

void
set_log_callback(realm_sync_client_config_t* sync_client_config, jobject log_callback);

realm_t*
open_realm_with_scheduler(int64_t config_ptr, jobject dispatchScheduler);

bool
realm_should_compact_callback(void* userdata, uint64_t total_bytes, uint64_t used_bytes);

bool
realm_data_initialization_callback(void* userdata, realm_t* realm);

void
invoke_core_notify_callback(int64_t core_notify_function);

void
app_complete_void_callback(void* userdata, const realm_app_error_t* error);

void
app_complete_result_callback(void* userdata, void* result, const realm_app_error_t* error);

void
sync_set_error_handler(realm_sync_config_t* sync_config, jobject error_handler);

void
complete_http_request(void* request_context, jobject j_response);

void
transfer_completion_callback(void* userdata, realm_sync_error_code_t* error);

void
realm_subscriptionset_changed_callback(void* userdata,
                                       realm_flx_sync_subscription_set_state_e state);

void
realm_async_open_task_callback(void* userdata,
                               realm_thread_safe_reference_t* realm,
                               const realm_async_error_t* error);

void
realm_subscriptionset_changed_callback(void* userdata,
                                       realm_flx_sync_subscription_set_state_e state);

bool
before_client_reset(void* userdata, realm_t* before_realm);

bool
after_client_reset(void* userdata, realm_t* before_realm,
                   realm_thread_safe_reference_t* after_realm, bool did_recover);

void
sync_before_client_reset_handler(realm_sync_config_t* config, jobject before_handler);

void
sync_after_client_reset_handler(realm_sync_config_t* config, jobject after_handler);

void
realm_sync_session_progress_notifier_callback(void *userdata, uint64_t transferred_bytes, uint64_t total_bytes);

// Explicit clean up method for releasing heap allocated data of a realm_value_t instance
void
realm_value_t_cleanup(realm_value_t* value);

void
app_apikey_callback(realm_userdata_t userdata, realm_app_user_apikey_t*, const realm_app_error_t*);

void
app_apikey_list_callback(realm_userdata_t userdata, realm_app_user_apikey_t[], size_t count, realm_app_error_t*);

<<<<<<< HEAD
void
app_string_callback(realm_userdata_t userdata, const char* serialized_ejson_response, const realm_app_error_t*);
=======
jlong
realm_sync_session_register_progress_notifier_wrapper(
        realm_sync_session_t* session, realm_sync_progress_direction_e direction, bool is_streaming,
        jobject callback
);
>>>>>>> b870358b

#endif //TEST_REALM_API_HELPERS_H<|MERGE_RESOLUTION|>--- conflicted
+++ resolved
@@ -113,15 +113,13 @@
 void
 app_apikey_list_callback(realm_userdata_t userdata, realm_app_user_apikey_t[], size_t count, realm_app_error_t*);
 
-<<<<<<< HEAD
 void
 app_string_callback(realm_userdata_t userdata, const char* serialized_ejson_response, const realm_app_error_t*);
-=======
+
 jlong
 realm_sync_session_register_progress_notifier_wrapper(
         realm_sync_session_t* session, realm_sync_progress_direction_e direction, bool is_streaming,
         jobject callback
 );
->>>>>>> b870358b
 
 #endif //TEST_REALM_API_HELPERS_H