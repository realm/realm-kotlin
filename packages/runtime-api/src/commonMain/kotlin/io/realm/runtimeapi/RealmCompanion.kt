package io.realm.runtimeapi

interface RealmCompanion {
<<<<<<< HEAD
    fun `$realm$schema`(): String // TODO change to use cinterop Table class instead or a marker interface that Table will be implementing
    fun `$realm$newInstance`(): Any
=======
    // TODO Should be properly types i.e. io.realm.interop.Table, which require it to be in the cinterop module
    fun `$realm$schema`(): String
    // TODO Consider adding additional methods
    // TODO Consider adding type parameter for the class
    // fun create(): T
>>>>>>> d5ca33b8
}<|MERGE_RESOLUTION|>--- conflicted
+++ resolved
@@ -1,14 +1,9 @@
 package io.realm.runtimeapi
 
 interface RealmCompanion {
-<<<<<<< HEAD
+    // TODO Should be properly types i.e. io.realm.interop.Table, which require it to be in the cinterop module
     fun `$realm$schema`(): String // TODO change to use cinterop Table class instead or a marker interface that Table will be implementing
     fun `$realm$newInstance`(): Any
-=======
-    // TODO Should be properly types i.e. io.realm.interop.Table, which require it to be in the cinterop module
-    fun `$realm$schema`(): String
     // TODO Consider adding additional methods
     // TODO Consider adding type parameter for the class
-    // fun create(): T
->>>>>>> d5ca33b8
 }