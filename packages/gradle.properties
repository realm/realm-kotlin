--- conflicted
+++ resolved
@@ -25,15 +25,6 @@
 kotlin.mpp.androidSourceSetLayoutVersion=2
 
 # Realm Kotlin build options
-<<<<<<< HEAD
-# See https://kotlinlang.org/docs/multiplatform-publish-lib.html
-# The main host is responsible for publishing the KMP metadata needed to lookup platform specific
-# artifacts. During a publishing process, one host is _required_ to be the main host.
-# If this property is commented out, the build will publish all publications regardless of what
-# `realm.kotlin.targets` is.
-#
-# realm.kotlin.mainHost=false
-=======
 #
 # See https://kotlinlang.org/docs/multiplatform-publish-lib.html
 # The main host is responsible for publishing the KMP metadata needed to lookup platform specific
@@ -42,7 +33,6 @@
 # If this property is commented out, the build will publish all publications regardless of what
 # `realm.kotlin.targets` is.
 realm.kotlin.mainHost=true
->>>>>>> fdcd3893
 
 # Which publications to publish. Allowed values are:
 #   - iosArm64
@@ -58,9 +48,6 @@
 # If not set, all publications will be published. `metadata` is also a publication but
 # is controlled independently by the `realm.kotlin.mainHost` property.
 #
-<<<<<<< HEAD
-# realm.kotlin.targets=metadata
-=======
 # realm.kotlin.targets=<CommaSeperatedListOfPublications>
 
 # Whether or not to build Realm Core on the platform running the build.
@@ -77,7 +64,6 @@
 # - Linux: <root>/packages/cinterop/build/realmWindowsBuild/librealmc.so
 # - Windows: <root>/packages/cinterop/build/realmWindowsBuild/Release/realmc.dll
 realm.kotlin.copyNativeJvmLibs=false
->>>>>>> fdcd3893
 
 # See https://kotlinlang.org/docs/mpp-publish-lib.html#publish-an-android-library
 # Allow the default dependency name to match the client debug build type. Otherwise the client project has to
