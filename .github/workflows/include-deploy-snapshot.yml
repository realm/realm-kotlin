name: Deploy SNAPSHOT release

on:
  workflow_call:
    inputs:
      version-label:
        required: true
        type: string

jobs:
  deploy:
    runs-on: ubuntu-latest
    name: Deploy SNAPSHOT 

    steps:
      - name: git checkout
        uses: actions/checkout@v3
        with:
          submodules: "recursive"

      - name: Setup Java 11
        uses: actions/setup-java@v3
        with:
          distribution: zulu
          java-version: 11

      - name: Install Kotlin Commandline Tools
        uses: fwilhe2/setup-kotlin@0.2.0
        with:
<<<<<<< HEAD
          cache-read-only: false

      # TODO This cmake version is not being used by the Android builds. Figure out why.
      - name: Setup cmake
        uses: jwlawson/actions-setup-cmake@v1.13
        with:
          cmake-version: '3.22.1'

      # TODO This Ninja version is not being used by the Android builds. Figure out why.
      - name: Setup ninja
        uses: ashutoshvarma/setup-ninja@master
        with:
          version: '1.11.0'

      # TODO This might not work on Windows: https://github.com/hendrikmuhs/ccache-action#notes-on-windows-support
      - name: Install ccache
        uses: hendrikmuhs/ccache-action@v1.2.2
        with:
          key: ${{ github.job }}
          max-size: '2.0G'

      - name: Prepend ccache executables to the PATH
        run: echo "/usr/lib/ccache:/usr/local/opt/ccache/libexec" >> $GITHUB_PATH

      # TODO See https://github.com/hendrikmuhs/ccache-action/issues/94
      - name: Configure ccache
        run: |
          ccache --set-config="compiler_check=content"
          ccache --show-config

      # TODO This matches 23.2.8568313, but what happens if we a define specific ndk version in our build?
      - name: Setup NDK
        uses: nttld/setup-ndk@v1
        with:
          ndk-version: r23c

      - name: Debug environment
        run: |
          env
          type cmake
          cmake --version
          type ninja
          ninja --version
=======
          version: 1.8.0
>>>>>>> b32779de

      # TODO Figure out naming schema and retention policy
      # We cannot use artifacts as they cannot be shared between workflows, so use cache instead.
      - name: Setup build cache
        uses: actions/cache@v3
        with:
          path: ./packages/build/m2-buildrepo
          key: packages-m2-jvm-sync-${{ needs.check-cache.outputs.packages-sha }}

      - name: Restore m2-buildrepo
        uses: actions/download-artifact@v3
        with:
          name: all-packages-${{ inputs.version-label }}
          path: ./packages/build/m2-buildrepo 

      - name: Publish SNAPSHOT to Maven Central
        env:    
          GPG_SIGNING_KEY: ${{ secrets.GPG_SIGNING_KEY_BASE_64 }}
          GPG_PASS_PHRASE: ${{ secrets.GPG_PASS_PHRASE }}
          MAVEN_CENTRAL_USER: ${{ secrets.MAVEN_CENTRAL_USER }}
          MAVEN_CENTRAL_PASSWORD: ${{ secrets.MAVEN_CENTRAL_PASSWORD }}
        working-directory: tools
        run: kotlin ./publish_snapshots.main.kts "../" "${{ inputs.version-label }}" "$GPG_SIGNING_KEY" "$GPG_PASS_PHRASE" "$MAVEN_CENTRAL_USER" "$MAVEN_CENTRAL_PASSWORD"<|MERGE_RESOLUTION|>--- conflicted
+++ resolved
@@ -27,53 +27,7 @@
       - name: Install Kotlin Commandline Tools
         uses: fwilhe2/setup-kotlin@0.2.0
         with:
-<<<<<<< HEAD
-          cache-read-only: false
-
-      # TODO This cmake version is not being used by the Android builds. Figure out why.
-      - name: Setup cmake
-        uses: jwlawson/actions-setup-cmake@v1.13
-        with:
-          cmake-version: '3.22.1'
-
-      # TODO This Ninja version is not being used by the Android builds. Figure out why.
-      - name: Setup ninja
-        uses: ashutoshvarma/setup-ninja@master
-        with:
-          version: '1.11.0'
-
-      # TODO This might not work on Windows: https://github.com/hendrikmuhs/ccache-action#notes-on-windows-support
-      - name: Install ccache
-        uses: hendrikmuhs/ccache-action@v1.2.2
-        with:
-          key: ${{ github.job }}
-          max-size: '2.0G'
-
-      - name: Prepend ccache executables to the PATH
-        run: echo "/usr/lib/ccache:/usr/local/opt/ccache/libexec" >> $GITHUB_PATH
-
-      # TODO See https://github.com/hendrikmuhs/ccache-action/issues/94
-      - name: Configure ccache
-        run: |
-          ccache --set-config="compiler_check=content"
-          ccache --show-config
-
-      # TODO This matches 23.2.8568313, but what happens if we a define specific ndk version in our build?
-      - name: Setup NDK
-        uses: nttld/setup-ndk@v1
-        with:
-          ndk-version: r23c
-
-      - name: Debug environment
-        run: |
-          env
-          type cmake
-          cmake --version
-          type ninja
-          ninja --version
-=======
           version: 1.8.0
->>>>>>> b32779de
 
       # TODO Figure out naming schema and retention policy
       # We cannot use artifacts as they cannot be shared between workflows, so use cache instead.
