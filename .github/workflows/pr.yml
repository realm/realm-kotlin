name: PR Build
on:
  workflow_dispatch:  # Add this line to enable manual triggering
  pull_request:
    paths-ignore:
    - '**.md'
env:
  REALM_DISABLE_ANALYTICS: true
  # CMAKE_C_COMPILER: /usr/local/opt/ccache/libexec/clang
  # CMAKE_CXX_COMPILER: /usr/local/opt/ccache/libexec/clang++
  CMAKE_C_COMPILER: /usr/local/bin/ccache-clang
  CMAKE_CXX_COMPILER: /usr/local/bin/ccache-clang++
  RELEASE_BRANCHES: "[ 'master', 'releases', 'feature/github-actions' ]"

jobs:
  static-analysis:
    uses: ./.github/workflows/include-static-analysis.yml
   
  check-cache:
    uses: ./.github/workflows/include-check-cache.yml

  # TODO The actual build takes 45 seconds. Is there a reason we do this? Is it because swig doesn't work on Windows?
  build-jni-swig-stub:
    runs-on: ubuntu-latest
    needs: check-cache
    if: always() && !cancelled() && needs.check-cache.outputs.jni-swig-stub-cache-hit != 'true'
    steps:
      - name: Checkout code
        uses: actions/checkout@v3
        with:
          submodules: "recursive"

      - name: Setup Java 11
        uses: actions/setup-java@v3
        with:
          distribution: zulu
          java-version: 11

      - name: Setup Gradle and task/dependency caching
        uses: gradle/gradle-build-action@v2
        with:
          cache-read-only: false

      - name: Load build cache
        uses: actions/cache@v3
        with:
          path: ./packages/jni-swig-stub/build/generated/sources/jni
          key: jni-swig-stubs-${{ needs.check-cache.outputs.packages-sha }}

      - name: Setup cmake
        uses: jwlawson/actions-setup-cmake@v1.13
        with:
          cmake-version: '3.27.7'
          
      # Manually install SWIG 4.1.0 as only 4.0.2 is pre-installed
      # 4.1.0 is not available in apt-get, so use brew instead
      # https://github.com/actions/runner-images/blob/main/images/linux/Ubuntu2204-Readme.md#ubuntu-22041-lts
      # It seems to be required to manually add brew dirs to the PATH. This does not happen automatically.
      - name: Install SWIG
        run: |
          test -d ~/.linuxbrew && eval "$(~/.linuxbrew/bin/brew shellenv)"
          test -d /home/linuxbrew/.linuxbrew && eval "$(/home/linuxbrew/.linuxbrew/bin/brew shellenv)"
          test -r ~/.bash_profile && echo "eval \"\$($(brew --prefix)/bin/brew shellenv)\"" >> ~/.bash_profile
          echo "eval \"\$($(brew --prefix)/bin/brew shellenv)\"" >> ~/.profile
          brew install swig
          echo "/home/linuxbrew/.linuxbrew/sbin" >> $GITHUB_PATH
          echo "/home/linuxbrew/.linuxbrew/bin" >> $GITHUB_PATH

      - name: Build JNI Stub
        working-directory: ./packages
        run: ./gradlew :jni-swig-stub:assemble -PignoreNativeLibs=true -Prealm.kotlin.mainHost=false

      # TODO Do we need to cache something or just built it every time?
      - name: Upload artifacts
        uses: actions/upload-artifact@v3
        with:
          name: jni-stub-${{ needs.check-cache.outputs.version-label }}
          path: ./packages/jni-swig-stub/build/generated/sources/jni/*
          retention-days: 1

  build-jvm-linux-native-lib:
    runs-on: ubuntu-latest
    needs: [check-cache, build-jni-swig-stub]
    if: |
      always() && 
      !cancelled() && 
      !contains(needs.*.result, 'failure') && 
      !contains(needs.*.result, 'cancelled') &&
      needs.check-cache.outputs.jni-linux-lib-cache-hit != 'true'

    steps:
      - name: Checkout code
        uses: actions/checkout@v3
        with:
          submodules: "recursive"

      - name: Setup build cache
        uses: actions/cache@v3
        with:
          path: ./packages/cinterop/build/realmLinuxBuild
          key: jni-linux-lib-${{ needs.check-cache.outputs.packages-sha }}

      - name: Setup cmake
        uses: jwlawson/actions-setup-cmake@v1.13
        with:
          cmake-version: '3.27.7'

      - name: Restore JNI Swig Stubs
        uses: actions/download-artifact@v3
        with:
          name: jni-stub-${{ needs.check-cache.outputs.version-label }}
          path: ./packages/jni-swig-stub/build/generated/sources/jni

      - name: Build Docker image
        uses: docker/build-push-action@v3
        with:
          tags: jvm-native-lib-linux:latest
          file: ./packages/cinterop/src/jvmMain/generic.Dockerfile
          push: false

      - name: Build native lib
        uses: addnab/docker-run-action@v3
        with:
          image: jvm-native-lib-linux:latest
          shell: bash
          options: -v ${{ github.workspace }}:/work
          run: |
            cd /work/packages/cinterop
            mkdir build
            cd build
            rm -rf realmLinuxBuild
            mkdir realmLinuxBuild
            cd realmLinuxBuild
            cmake ../../src/jvm
            make -j8

      - name: Upload artifacts
        uses: actions/upload-artifact@v3
        with:
          name: jni-linux-lib-${{ needs.check-cache.outputs.version-label }}
          path: ./packages/cinterop/build/realmLinuxBuild/librealmc.so 
          retention-days: 1

  # TODO Is the `if` check enough? Should we also compare the swig stub?
  build-jvm-windows-native-lib:
    runs-on: windows-latest
    needs: [check-cache, build-jni-swig-stub]
    if: |
      always() && 
      !cancelled() && 
      !contains(needs.*.result, 'failure') && 
      !contains(needs.*.result, 'cancelled') &&
      needs.check-cache.outputs.jni-windows-lib-cache-hit != 'true'

    steps:
      - name: Checkout code
        uses: actions/checkout@v3
        with:
          # TODO See https://github.com/microsoft/vcpkg/issues/25349 which might describe the error here https://github.com/realm/realm-kotlin/runs/8099890473?check_suite_focus=true
          # -- Building for: Visual Studio 17 2022
          # -- Running vcpkg install
          # Error: while checking out port openssl with git tree 7e4d802e3bde4154c227c0dd1da75c719be9f07a
          # Error: Failed to tar port directory
          # error: tar failed with exit code: (128).
          # fatal: not a tree object: 7e4d802e3bde4154c227c0dd1da75c719be9f07a
          # TODO Implement better work-around here: https://mongodb.slack.com/archives/C017MBM0A30/p1661889411467029?thread_ts=1661888738.117769&cid=C017MBM0A30
          fetch-depth: 0 
          submodules: "recursive"

      - name: Setup build cache
        uses: actions/cache@v3
        with:
          path: ./packages/cinterop/build/realmWindowsBuild
          key: jni-windows-lib-${{ needs.check-cache.outputs.packages-sha }}
          enableCrossOsArchive: true

      - name: Setup cmake
        uses: jwlawson/actions-setup-cmake@v1.13
        with:
          cmake-version: '3.27.7'

      - name: Restore JNI Swig Stubs
        uses: actions/download-artifact@v3
        with:
          name: jni-stub-${{ needs.check-cache.outputs.version-label }}
          path: ${{ github.workspace }}/packages/jni-swig-stub/build/generated/sources/jni

      - name: Build native lib
        shell: powershell
        working-directory: packages
        run: |
          cd cinterop
          mkdir build  
          cd build
          Remove-Item -Path realmWindowsBuild -Force -Recurse -ErrorAction Ignore
          mkdir realmWindowsBuild
          cd realmWindowsBuild
          cmake `
          ..\..\src\jvm `
          -DCMAKE_GENERATOR_PLATFORM=x64 `
          -DCMAKE_BUILD_TYPE=Release `
          -DREALM_ENABLE_SYNC=ON `
          -DREALM_NO_TESTS=1 `
          -DVCPKG_TARGET_TRIPLET=x64-windows-static
          cmake --build . --config Release

      - name: Upload artifacts
        uses: actions/upload-artifact@v3
        with:
          name: jni-windows-lib-${{ needs.check-cache.outputs.version-label }}
          path: ./packages/cinterop/build/realmWindowsBuild/Release/realmc.dll
          retention-days: 1

  build-jvm-macos-native-lib:
    runs-on: macos-latest
    needs: [check-cache, build-jni-swig-stub]
    if: |
      always() && 
      !cancelled() && 
      !contains(needs.*.result, 'failure') && 
      !contains(needs.*.result, 'cancelled') &&
      needs.check-cache.outputs.jni-windows-lib-cache-hit != 'true'

    steps:
      - name: Checkout code
        uses: actions/checkout@v3
        with:
          submodules: "recursive"

      # TODO I'm not sure this catches changes to our Config.kt, what is the impact?
      #  https://github.com/actions/setup-java#caching-packages-dependencies
      - name: Setup Java 11
        uses: actions/setup-java@v3
        with:
          distribution: zulu
          java-version: 11

      # TODO Default behavior is only caching from main/master. Unclear what the best caching strategy is for us.
      # TODO What is the rules and limits for caching on Github -> 10 GB limit, automatic evicition
      - name: Setup Gradle and task/dependency caching
        uses: gradle/gradle-build-action@v2
        with:
          cache-read-only: false

      - name: Setup cmake
        uses: jwlawson/actions-setup-cmake@v1.13
        with:
          cmake-version: '3.27.7'

      # TODO This Ninja version is not being used by the Android builds. Figure out why. 
      - name: Setup ninja
        uses: cmelchior/setup-ninja@master
        with:
          version: '1.11.0'

      # TODO This might not work on Windows: https://github.com/hendrikmuhs/ccache-action#notes-on-windows-support
      - name: Install ccache
        uses: hendrikmuhs/ccache-action@v1.2.2
        with:
          key: 'jvm-macos-native-lib'
          max-size: '2.0G'

      - name: Prepend ccache executables to the PATH
        run: echo "/usr/lib/ccache:/usr/local/opt/ccache/libexec" >> $GITHUB_PATH

      # TODO See https://github.com/hendrikmuhs/ccache-action/issues/94
      - name: Configure ccache
        run: |
          ccache --set-config="compiler_check=content"
          ccache --show-config
          echo '#!/bin/bash\nccache clang "$@"%"' > /usr/local/bin/ccache-clang 
          echo '#!/bin/bash\nccache clang++ "$@"%"' > /usr/local/bin/ccache-clang++          

      - name: Debug environment
        run: |
          env
          type cmake
          cmake --version
          type ninja
          ninja --version

      # TODO Figure out naming schema and retention policy
      # We cannot use artifacts as they cannot be shared between workflows, so use cache instead.
      - name: Setup build cache
        uses: actions/cache@v3
        with:
          path: ./packages/cinterop/build/realmMacOsBuild
          key: jni-macos-lib-${{ needs.check-cache.outputs.packages-sha }}

      - name: Restore JNI Swig Stubs
        uses: actions/download-artifact@v3
        with:
          name: jni-stub-${{ needs.check-cache.outputs.version-label }}
          path: ${{ github.workspace }}/packages/jni-swig-stub/build/generated/sources/jni        

      - name: Build packages
        working-directory: packages
        run: ./gradlew buildJVMSharedLibs -Prealm.kotlin.mainHost=false

      - name: Upload artifacts
        uses: actions/upload-artifact@v3
        with:
          name: jni-macos-lib-${{ needs.check-cache.outputs.version-label }}
          path: ./packages/cinterop/build/realmMacOsBuild/librealmc.dylib
          retention-days: 1     

  build-kotlin-metadata-package:
    runs-on: macos-latest
    needs: [check-cache]
    if: |
      always() && 
      !cancelled() && 
      !contains(needs.*.result, 'failure') && 
      !contains(needs.*.result, 'cancelled') &&
      needs.check-cache.outputs.packages-metadata-cache-hit != 'true'

    steps:
      - name: Checkout code
        uses: actions/checkout@v3
        with:
          submodules: "recursive"

      # TODO I'm not sure this catches changes to our Config.kt, what is the impact?
      #  https://github.com/actions/setup-java#caching-packages-dependencies
      - name: Setup Java 11
        uses: actions/setup-java@v3
        with:
          distribution: zulu
          java-version: 11

      # TODO Default behavior is only caching from main/master. Unclear what the best caching strategy is for us.
      # TODO What is the rules and limits for caching on Github -> 10 GB limit, automatic evicition
      - name: Setup Gradle and task/dependency caching
        uses: gradle/gradle-build-action@v2
        with:
          cache-read-only: false

      - name: Setup cmake
        uses: jwlawson/actions-setup-cmake@v1.13
        with:
          cmake-version: '3.27.7'

      # TODO This Ninja version is not being used by the Android builds. Figure out why. 
      - name: Setup ninja
        uses: cmelchior/setup-ninja@master
        with:
          version: '1.11.0'

      # TODO This might not work on Windows: https://github.com/hendrikmuhs/ccache-action#notes-on-windows-support
      - name: Install ccache
        uses: hendrikmuhs/ccache-action@v1.2.2
        with:
          key: 'metadata-package'
          max-size: '2.0G'

      - name: Prepend ccache executables to the PATH
        run: echo "/usr/lib/ccache:/usr/local/opt/ccache/libexec" >> $GITHUB_PATH

      # TODO See https://github.com/hendrikmuhs/ccache-action/issues/94
      - name: Configure ccache
        run: |
          ccache --set-config="compiler_check=content"
          ccache --show-config
          echo '#!/bin/bash\nccache clang "$@"%"' > /usr/local/bin/ccache-clang 
          echo '#!/bin/bash\nccache clang++ "$@"%"' > /usr/local/bin/ccache-clang++          

      # TODO This matches 23.2.8568313, but what happens if we a define specific ndk version in our build? 
      - name: Setup NDK
        uses: nttld/setup-ndk@v1
        with:
          ndk-version: r23c

      - name: Debug environment
        run: |
          env
          type cmake
          cmake --version
          type ninja
          ninja --version

      # TODO Figure out naming schema and retention policy
      # We cannot use artifacts as they cannot be shared between workflows, so use cache instead.
      - name: Setup build cache
        uses: actions/cache@v3
        with:
          path: ./packages/build/m2-buildrepo
          key: packages-m2-metadata-${{ needs.check-cache.outputs.packages-sha }}
          
      - name: Build Kotlin Metadata and Gradle and Compiler Plugin
        working-directory: packages
        run: ./gradlew publishCIPackages -Prealm.kotlin.targets=gradlePlugin,compilerPlugin -PignoreNativeLibs=true -Prealm.kotlin.mainHost=true

      - name: Upload artifacts
        uses: actions/upload-artifact@v3
        with:
          name: packages-metadata-${{ needs.check-cache.outputs.version-label }}
          path: ./packages/build/m2-buildrepo/**/* 
          retention-days: 1


  # This task is also responsible for creating the Gradle and Compiler Plugin as well as 
  # all Kotlin Multiplatform Metadata
  build-jvm-packages:
    runs-on: macos-latest
    needs: [check-cache, build-jvm-linux-native-lib, build-jvm-windows-native-lib, build-jvm-macos-native-lib]
    if: |
      always() && 
      !cancelled() && 
      !contains(needs.*.result, 'failure') && 
      !contains(needs.*.result, 'cancelled') &&
      needs.check-cache.outputs.packages-jvm-cache-hit != 'true'

    steps:
      - name: Checkout code
        uses: actions/checkout@v3
        with:
          submodules: "recursive"

      # TODO I'm not sure this catches changes to our Config.kt, what is the impact?
      #  https://github.com/actions/setup-java#caching-packages-dependencies
      - name: Setup Java 11
        uses: actions/setup-java@v3
        with:
          distribution: zulu
          java-version: 11

      # TODO Default behavior is only caching from main/master. Unclear what the best caching strategy is for us.
      # TODO What is the rules and limits for caching on Github -> 10 GB limit, automatic evicition
      - name: Setup Gradle and task/dependency caching
        uses: gradle/gradle-build-action@v2
        with:
          cache-read-only: false

      - name: Setup cmake
        uses: jwlawson/actions-setup-cmake@v1.13
        with:
          cmake-version: '3.27.7'

      # TODO This Ninja version is not being used by the Android builds. Figure out why. 
      - name: Setup ninja
        uses: cmelchior/setup-ninja@master
        with:
          version: '1.11.0'

      # TODO This might not work on Windows: https://github.com/hendrikmuhs/ccache-action#notes-on-windows-support
      - name: Install ccache
        uses: hendrikmuhs/ccache-action@v1.2.2
        with:
          key: 'jvm-package'
          max-size: '2.0G'

      - name: Prepend ccache executables to the PATH
        run: echo "/usr/lib/ccache:/usr/local/opt/ccache/libexec" >> $GITHUB_PATH

      # TODO See https://github.com/hendrikmuhs/ccache-action/issues/94
      - name: Configure ccache
        run: |
          ccache --set-config="compiler_check=content"
          ccache --show-config
          echo '#!/bin/bash\nccache clang "$@"%"' > /usr/local/bin/ccache-clang 
          echo '#!/bin/bash\nccache clang++ "$@"%"' > /usr/local/bin/ccache-clang++          

      # TODO This matches 23.2.8568313, but what happens if we a define specific ndk version in our build? 
      - name: Setup NDK
        uses: nttld/setup-ndk@v1
        with:
          ndk-version: r23c

      - name: Debug environment
        run: |
          env
          type cmake
          cmake --version
          type ninja
          ninja --version

      # TODO Figure out naming schema and retention policy
      # We cannot use artifacts as they cannot be shared between workflows, so use cache instead.
      - name: Setup build cache
        uses: actions/cache@v3
        with:
          path: ./packages/build/m2-buildrepo
          key: packages-m2-jvm-sync-${{ needs.check-cache.outputs.packages-sha }}

      - name: Restore Linux JNI lib
        uses: actions/download-artifact@v3
        with:
          name: jni-linux-lib-${{ needs.check-cache.outputs.version-label }}
          path: ./packages/cinterop/build/realmLinuxBuild

      - name: Restore Windows JNI lib
        uses: actions/download-artifact@v3
        with:
          name: jni-windows-lib-${{ needs.check-cache.outputs.version-label }}
          path: ./packages/cinterop/build/realmWindowsBuild/Release

      - name: Restore MacOS JNI lib
        uses: actions/download-artifact@v3
        with:
          name: jni-macos-lib-${{ needs.check-cache.outputs.version-label }}
          path: ./packages/cinterop/build/realmMacOsBuild
          
      - name: Build JVM Package
        working-directory: packages
        run: ./gradlew publishCIPackages -Prealm.kotlin.targets=jvm -PignoreNativeLibs=true -PcopyJvmABIs=true -Prealm.kotlin.mainHost=false

      - name: Upload artifacts
        uses: actions/upload-artifact@v3
        with:
          name: packages-jvm-${{ needs.check-cache.outputs.version-label }}
          path: ./packages/build/m2-buildrepo/**/* 
          retention-days: 1


  build-android-packages:
    runs-on: ubuntu-latest
    needs: check-cache
    # needs: static-analysis
    if: always() && !cancelled() && needs.check-cache.outputs.packages-android-cache-hit != 'true'

    steps:
      - name: Checkout code
        uses: actions/checkout@v3
        with:
          submodules: "recursive"

      # TODO I'm not sure this catches changes to our Config.kt, what is the impact?
      #  https://github.com/actions/setup-java#caching-packages-dependencies
      - name: Setup Java 11
        uses: actions/setup-java@v3
        with:
          distribution: zulu
          java-version: 11

      # TODO Default behavior is only caching from main/master. Unclear what the best caching strategy is for us.
      # TODO What is the rules and limits for caching on Github -> 10 GB limit, automatic evicition
      - name: Setup Gradle and task/dependency caching
        uses: gradle/gradle-build-action@v2
        with:
          cache-read-only: false

      # Manually install SWIG 4.1.0 as only 4.0.2 is pre-installed
      # 4.1.0 is not available in apt-get, so use brew instead
      # https://github.com/actions/runner-images/blob/main/images/linux/Ubuntu2204-Readme.md#ubuntu-22041-lts
      # It seems to be required to manually add brew dirs to the PATH. This does not happen automatically.
      - name: Install SWIG
        run: |
          test -d ~/.linuxbrew && eval "$(~/.linuxbrew/bin/brew shellenv)"
          test -d /home/linuxbrew/.linuxbrew && eval "$(/home/linuxbrew/.linuxbrew/bin/brew shellenv)"
          test -r ~/.bash_profile && echo "eval \"\$($(brew --prefix)/bin/brew shellenv)\"" >> ~/.bash_profile
          echo "eval \"\$($(brew --prefix)/bin/brew shellenv)\"" >> ~/.profile
          brew install swig
          echo "/home/linuxbrew/.linuxbrew/sbin" >> $GITHUB_PATH
          echo "/home/linuxbrew/.linuxbrew/bin" >> $GITHUB_PATH

<<<<<<< HEAD
      - name: Install JSON parser
        run: brew install jq

      # checkout BAAS CLI repo
      - name: Checkout BAAS repo
        run: |
          echo ${{ secrets.BAAS_CLI }} | gh auth login --with-token
          gh repo clone 10gen/baasaas
          

      # Start BAAS instance in the background
      # We save the container id to poll against and get the hostname info later
      - name: Start Baas instance in the background
        id: baas_cli_start
        working-directory: baasaas
        env:
          APIKEY: ${{ secrets.BAAS_CLI_API_KEY }}
        run: |
          OUTPUT=$(bash cli.sh start)
          echo "baas_container_id=$OUTPUT" >> $GITHUB_OUTPUT

      # TODO This cmake version is not being used by the Android builds. Figure out why.
=======
>>>>>>> b4f5e32d
      - name: Setup cmake
        uses: jwlawson/actions-setup-cmake@v1.13
        with:
          cmake-version: '3.27.7'

      # TODO This Ninja version is not being used by the Android builds. Figure out why.
      - name: Setup ninja
        uses: cmelchior/setup-ninja@master
        with:
          version: '1.11.0'

      # TODO This might not work on Windows: https://github.com/hendrikmuhs/ccache-action#notes-on-windows-support
      - name: Install ccache
        uses: hendrikmuhs/ccache-action@v1.2.2
        with:
          key: 'android-package'
          max-size: '2.0G'

      - name: Prepend ccache executables to the PATH
        run: echo "/usr/lib/ccache:/usr/local/opt/ccache/libexec" >> $GITHUB_PATH

      # TODO See https://github.com/hendrikmuhs/ccache-action/issues/94
      - name: Configure ccache
        run: |
          ccache --set-config="compiler_check=content"
          ccache --show-config
          echo '#!/bin/bash\nccache clang "$@"%"' > /usr/local/bin/ccache-clang 
          echo '#!/bin/bash\nccache clang++ "$@"%"' > /usr/local/bin/ccache-clang++          

      # TODO This matches 23.2.8568313, but what happens if we a define specific ndk version in our build?
      - name: Setup NDK
        uses: nttld/setup-ndk@v1
        with:
          ndk-version: r23c

      - name: Debug environment
        run: |
          env
          type cmake
          cmake --version
          type ninja
          ninja --version

      - name: Build Android Test Apk
        working-directory: packages
        run: ./gradlew  :test-base:assembleAndroidTest -PignoreNativeLibs=true

      # We poll the previously started BAAS container to get the hostname of the container to use with Device Farm tests
      - name: Fetching the BAAS CLI hostname
        id: baas_cli_poll
        working-directory: baasaas
        env:
          APIKEY: ${{ secrets.BAAS_CLI_API_KEY }}
        run: |
          OUTPUT=$(bash cli.sh poll ${{ steps.baas_cli_start.outputs.baas_container_id }} | jq -r '.httpUrl')
          echo "baas_container_hostname=$OUTPUT" >> $GITHUB_OUTPUT

      - name: Build Android Sync Test Apk
        working-directory: packages
        run: ./gradlew -PsyncTestUrl=${{ steps.baas_cli_poll.outputs.baas_container_hostname }} :test-sync:packageDebug :test-sync:assembleAndroidTest -PignoreNativeLibs=true

      - name: Build packages
        working-directory: packages
        run: ./gradlew publishCIPackages -Prealm.kotlin.targets=android -PignoreNativeLibs=true -Prealm.kotlin.mainHost=false

      - name: APK zipinfo
        run: zipinfo ./packages/test-base/build/outputs/apk/androidTest/debug/test-base-debug-androidTest.apk

      # TODO Figure out naming schema and retention policy
      # We cannot use artifacts as they cannot be shared between workflows, so use cache instead.
      - name: Store build cache
        uses: actions/cache@v3
        with:
          path: ./packages/build/m2-buildrepo
          key: packages-m2-android-sync-${{ needs.check-cache.outputs.packages-sha }}

      - name: Store build cache for Android Test APK
        uses: actions/cache@v3
        with:
          path: ./packages/test-base/build/outputs/apk/androidTest/debug/test-base-debug-androidTest.apk
          key: android-base-test-apk-key-${{ needs.check-cache.outputs.packages-sha }}

      - name: Store build cache for Android Sync Test APK
        uses: actions/cache@v3
        with:
          key: android-sync-test-apk-key-${{ needs.check-cache.outputs.packages-sha }}
          path: |
            ./packages/test-sync/build/outputs/apk/androidTest/debug/test-sync-debug-androidTest.apk
            ./packages/test-sync/build/outputs/apk/debug/test-sync-debug.apk

      # TODO Must match naming found in include-check-cache.yml
      - name: Upload artifacts
        uses: actions/upload-artifact@v3
        with:
          name: packages-android-${{ needs.check-cache.outputs.version-label }}
          path: ./packages/build/m2-buildrepo/**/*
          retention-days: 1

      - name: Upload Android Test APK
        uses: actions/upload-artifact@v3
        with:
          name: android-base-test-apk-${{ needs.check-cache.outputs.version-label }}
          path: ./packages/test-base/build/outputs/apk/androidTest/debug/test-base-debug-androidTest.apk
          retention-days: 1

      - name: Upload Android Sync Test APK
        uses: actions/upload-artifact@v3
        with:
          name: android-sync-test-apk-${{ needs.check-cache.outputs.version-label }}
          retention-days: 1
          path: |
            ./packages/test-sync/build/outputs/apk/androidTest/debug/test-sync-debug-androidTest.apk
            ./packages/test-sync/build/outputs/apk/debug/test-sync-debug.apk

  # TODO: ccache is not being used by this build for some reason
  build-macos-x64-packages:
    runs-on: macos-latest
    needs: check-cache
    # needs: static-analysis
    if: always() && !cancelled() && needs.check-cache.outputs.packages-macos-x64-cache-hit != 'true'

    steps:
      - name: Checkout code
        uses: actions/checkout@v3
        with:
          submodules: "recursive"

      # TODO I'm not sure this catches changes to our Config.kt, what is the impact?
      #  https://github.com/actions/setup-java#caching-packages-dependencies
      - name: Setup Java 11
        uses: actions/setup-java@v3
        with:
          distribution: zulu
          java-version: 11

      # TODO Default behavior is only caching from main/master. Unclear what the best caching strategy is for us.
      # TODO What is the rules and limits for caching on Github -> 10 GB limit, automatic evicition
      - name: Setup Gradle and task/dependency caching
        uses: gradle/gradle-build-action@v2
        with:
          cache-read-only: false

      - name: Setup cmake
        uses: jwlawson/actions-setup-cmake@v1.13
        with:
          cmake-version: '3.27.7'

      # TODO This Ninja version is not being used by the Android builds. Figure out why. 
      - name: Setup ninja
        uses: cmelchior/setup-ninja@master
        with:
          version: '1.11.0'
 
      # TODO This might not work on Windows: https://github.com/hendrikmuhs/ccache-action#notes-on-windows-support
      - name: Install ccache
        uses: hendrikmuhs/ccache-action@v1.2.2
        with:
          key: 'macos-x64-package'
          max-size: '2.0G'

      - name: Prepend ccache executables to the PATH
        run: echo "/usr/lib/ccache:/usr/local/opt/ccache/libexec" >> $GITHUB_PATH

      # TODO See https://github.com/hendrikmuhs/ccache-action/issues/94
      - name: Configure ccache
        run: |
          ccache --set-config="compiler_check=content"
          ccache --show-config
          echo '#!/bin/bash\nccache clang "$@"%"' > /usr/local/bin/ccache-clang 
          echo '#!/bin/bash\nccache clang++ "$@"%"' > /usr/local/bin/ccache-clang++          

      - name: Debug environment
        run: |
          env
          type cmake
          cmake --version
          type ninja
          ninja --version

      - name: Build packages
        working-directory: packages
        run: ./gradlew publishCIPackages -Prealm.kotlin.targets=macosX64 -Prealm.kotlin.mainHost=false

      # TODO Figure out naming schema and retention policy
      # We cannot use artifacts as they cannot be shared between workflows, so use cache instead.
      - name: Store build cache
        uses: actions/cache@v3
        with:
          path: ./packages/build/m2-buildrepo
          key: packages-m2-macos-x64-sync-${{ needs.check-cache.outputs.packages-sha }}

      # TODO Must match naming found in include-check-cache.yml
      - name: Upload artifacts
        uses: actions/upload-artifact@v3
        with:
          name: packages-macos-x64-${{ needs.check-cache.outputs.version-label }}
          path: ./packages/build/m2-buildrepo/**/* 
          retention-days: 1

  # TODO: ccache is not being used by this build for some reason
  build-macos-arm64-packages:
    runs-on: macos-latest
    needs: check-cache
    # needs: static-analysis
    if: always() && !cancelled() && needs.check-cache.outputs.packages-macos-arm64-cache-hit != 'true'

    steps:
      - name: Checkout code
        uses: actions/checkout@v3
        with:
          submodules: "recursive"

      # TODO I'm not sure this catches changes to our Config.kt, what is the impact?
      #  https://github.com/actions/setup-java#caching-packages-dependencies
      - name: Setup Java 11
        uses: actions/setup-java@v3
        with:
          distribution: zulu
          java-version: 11

      # TODO Default behavior is only caching from main/master. Unclear what the best caching strategy is for us.
      # TODO What is the rules and limits for caching on Github -> 10 GB limit, automatic evicition
      - name: Setup Gradle and task/dependency caching
        uses: gradle/gradle-build-action@v2
        with:
          cache-read-only: false

      - name: Setup cmake
        uses: jwlawson/actions-setup-cmake@v1.13
        with:
          cmake-version: '3.27.7'

      # TODO This Ninja version is not being used by the Android builds. Figure out why. 
      - name: Setup ninja
        uses: cmelchior/setup-ninja@master
        with:
          version: '1.11.0'
 
      # TODO This might not work on Windows: https://github.com/hendrikmuhs/ccache-action#notes-on-windows-support
      - name: Install ccache
        uses: hendrikmuhs/ccache-action@v1.2.2
        with:
          key: 'macos-arm64-package'
          max-size: '2.0G'

      - name: Prepend ccache executables to the PATH
        run: echo "/usr/lib/ccache:/usr/local/opt/ccache/libexec" >> $GITHUB_PATH

      # TODO See https://github.com/hendrikmuhs/ccache-action/issues/94
      - name: Configure ccache
        run: |
          ccache --set-config="compiler_check=content"
          ccache --show-config
          echo '#!/bin/bash\nccache clang "$@"%"' > /usr/local/bin/ccache-clang 
          echo '#!/bin/bash\nccache clang++ "$@"%"' > /usr/local/bin/ccache-clang++          

      - name: Build packages
        working-directory: packages
        run: ./gradlew publishCIPackages -Prealm.kotlin.targets=macosArm64 -Prealm.kotlin.mainHost=false

      # TODO Figure out naming schema and retention policy
      # We cannot use artifacts as they cannot be shared between workflows, so use cache instead.
      - name: Store build cache
        uses: actions/cache@v3
        with:
          path: ./packages/build/m2-buildrepo
          key: packages-m2-macos-arm64-sync-${{ needs.check-cache.outputs.packages-sha }}

      # TODO Must match naming found in include-check-cache.yml
      - name: Upload artifacts
        uses: actions/upload-artifact@v3
        with:
          name: packages-macos-arm64-${{ needs.check-cache.outputs.version-label }}
          path: ./packages/build/m2-buildrepo/**/* 
          retention-days: 1

  # TODO: ccache is not being used by this build for some reason
  build-ios-x64-packages:
    runs-on: macos-latest
    needs: check-cache
    # needs: static-analysis
    if: always() && !cancelled() && needs.check-cache.outputs.packages-ios-x64-cache-hit != 'true'

    steps:
      - name: Checkout code
        uses: actions/checkout@v3
        with:
          submodules: "recursive"

      # TODO I'm not sure this catches changes to our Config.kt, what is the impact?
      #  https://github.com/actions/setup-java#caching-packages-dependencies
      - name: Setup Java 11
        uses: actions/setup-java@v3
        with:
          distribution: zulu
          java-version: 11

      # TODO Default behavior is only caching from main/master. Unclear what the best caching strategy is for us.
      # TODO What is the rules and limits for caching on Github -> 10 GB limit, automatic evicition
      - name: Setup Gradle and task/dependency caching
        uses: gradle/gradle-build-action@v2
        with:
          cache-read-only: false

      - name: Setup cmake
        uses: jwlawson/actions-setup-cmake@v1.13
        with:
          cmake-version: '3.27.7'

      # TODO This Ninja version is not being used by the Android builds. Figure out why. 
      - name: Setup ninja
        uses: cmelchior/setup-ninja@master
        with:
          version: '1.11.0'
 
      # TODO This might not work on Windows: https://github.com/hendrikmuhs/ccache-action#notes-on-windows-support
      - name: Install ccache
        uses: hendrikmuhs/ccache-action@v1.2.2
        with:
          key: 'ios-x64-package'
          max-size: '2.0G'

      - name: Prepend ccache executables to the PATH
        run: echo "/usr/lib/ccache:/usr/local/opt/ccache/libexec" >> $GITHUB_PATH

      # TODO See https://github.com/hendrikmuhs/ccache-action/issues/94
      - name: Configure ccache
        run: |
          ccache --set-config="compiler_check=content"
          ccache --show-config
          echo '#!/bin/bash\nccache clang "$@"%"' > /usr/local/bin/ccache-clang 
          echo '#!/bin/bash\nccache clang++ "$@"%"' > /usr/local/bin/ccache-clang++          

      - name: Build packages
        working-directory: packages
        run: ./gradlew publishCIPackages -Prealm.kotlin.targets=iosX64 -Prealm.kotlin.mainHost=false

      # TODO Figure out naming schema and retention policy
      # We cannot use artifacts as they cannot be shared between workflows, so use cache instead.
      - name: Store build cache
        uses: actions/cache@v3
        with:
          path: ./packages/build/m2-buildrepo
          key: packages-m2-ios-x64-sync-${{ needs.check-cache.outputs.packages-sha }}

      # TODO Must match naming found in include-check-cache.yml
      - name: Upload artifacts
        uses: actions/upload-artifact@v3
        with:
          name: packages-ios-x64-${{ needs.check-cache.outputs.version-label }}
          path: ./packages/build/m2-buildrepo/**/* 
          retention-days: 1

  # TODO: ccache is not being used by this build for some reason
  build-ios-arm64-packages:
    runs-on: macos-latest
    needs: check-cache
    # needs: static-analysis
    if: always() && !cancelled() && needs.check-cache.outputs.packages-ios-arm64-cache-hit != 'true'

    steps:
      - name: Checkout code
        uses: actions/checkout@v3
        with:
          submodules: "recursive"

      # TODO I'm not sure this catches changes to our Config.kt, what is the impact?
      #  https://github.com/actions/setup-java#caching-packages-dependencies
      - name: Setup Java 11
        uses: actions/setup-java@v3
        with:
          distribution: zulu
          java-version: 11

      # TODO Default behavior is only caching from main/master. Unclear what the best caching strategy is for us.
      # TODO What is the rules and limits for caching on Github -> 10 GB limit, automatic evicition
      - name: Setup Gradle and task/dependency caching
        uses: gradle/gradle-build-action@v2
        with:
          cache-read-only: false

      - name: Setup cmake
        uses: jwlawson/actions-setup-cmake@v1.13
        with:
          cmake-version: '3.27.7'

      # TODO This Ninja version is not being used by the Android builds. Figure out why. 
      - name: Setup ninja
        uses: cmelchior/setup-ninja@master
        with:
          version: '1.11.0'
 
      # TODO This might not work on Windows: https://github.com/hendrikmuhs/ccache-action#notes-on-windows-support
      - name: Install ccache
        uses: hendrikmuhs/ccache-action@v1.2.2
        with:
          key: 'ios-arm64-package'
          max-size: '2.0G'

      - name: Prepend ccache executables to the PATH
        run: echo "/usr/lib/ccache:/usr/local/opt/ccache/libexec" >> $GITHUB_PATH

      # TODO See https://github.com/hendrikmuhs/ccache-action/issues/94
      - name: Configure ccache
        run: |
          ccache --set-config="compiler_check=content"
          ccache --show-config
          echo '#!/bin/bash\nccache clang "$@"%"' > /usr/local/bin/ccache-clang 
          echo '#!/bin/bash\nccache clang++ "$@"%"' > /usr/local/bin/ccache-clang++          

      - name: Build packages
        working-directory: packages
        run: ./gradlew publishCIPackages -Prealm.kotlin.targets=iosArm64 -Prealm.kotlin.mainHost=false

      # TODO Figure out naming schema and retention policy
      # We cannot use artifacts as they cannot be shared between workflows, so use cache instead.
      - name: Store build cache
        uses: actions/cache@v3
        with:
          path: ./packages/build/m2-buildrepo
          key: packages-m2-ios-arm64-sync-${{ needs.check-cache.outputs.packages-sha }}

      # TODO Must match naming found in include-check-cache.yml
      - name: Upload artifacts
        uses: actions/upload-artifact@v3
        with:
          name: packages-ios-arm64-${{ needs.check-cache.outputs.version-label }}
          path: ./packages/build/m2-buildrepo/**/* 
          retention-days: 1


  # TODO Split into base and sync tests
  # TODO If we hook up to Device Farm we can use ubuntu runners instead
  # TODO Compare speed between emulator and Device Farm
  # TODO We should be able to move this into a reusable work-flow
  test-android-packages-emulator:
    timeout-minutes: 60
    runs-on: macos-latest
    needs: [check-cache, build-android-packages, build-jvm-packages, build-kotlin-metadata-package]
    if: |
      always() && 
      !cancelled() && 
      !contains(needs.*.result, 'failure') && 
      !contains(needs.*.result, 'cancelled')

    steps:
      - name: Checkout code
        uses: actions/checkout@v3

      - name: Setup Java 11
        uses: actions/setup-java@v3
        with:
          distribution: zulu
          java-version: 11

      - name: Setup Gradle and task/dependency caching
        uses: gradle/gradle-build-action@v2
        with:
          cache-read-only: false

      - name: Restore Kotlin metadata artifacts
        uses: actions/download-artifact@v3
        with:
          name: packages-metadata-${{ needs.check-cache.outputs.version-label }}
          path: ./packages/build/m2-buildrepo 

      - name: Restore m2-buildrepo (Android)
        uses: actions/download-artifact@v3
        with:
          name: packages-android-${{ needs.check-cache.outputs.version-label }}
          path: ./packages/build/m2-buildrepo 

      - name: Restore m2-buildrepo (JVM)
        uses: actions/download-artifact@v3
        with:
          name: packages-jvm-${{ needs.check-cache.outputs.version-label }}
          path: ./packages/build/m2-buildrepo 

      # - name: AVD cache
      #   uses: actions/cache@v3
      #   id: avd-cache
      #   with:
      #     path: |
      #       ~/.android/avd/*
      #       ~/.android/adb*
      #     key: android-emulator-avd-33

      # - name: create AVD and generate snapshot for caching
      #   if: steps.avd-cache.outputs.cache-hit != 'true'
      #   uses: reactivecircus/android-emulator-runner@v2
      #   with:
      #     api-level: 33
      #     target: default
      #     # target: aosp_atd
      #     arch: x86_64        
      #     disk-size: 4096M
      #     ram-size: 2048M
      #     heap-size: 1024M
      #     force-avd-creation: false
      #     emulator-options: -no-window -gpu swiftshader_indirect -noaudio -no-boot-anim -camera-back none
      #     disable-animations: true
      #     channel: canary
      #     script: echo "Generated AVD snapshot for caching."

      # TODO Can we read api level from Config.kt
      - name: Run Integration Tests
        env:
          SSH_AUTH_SOCK: /tmp/ssh_agent.sock
        uses: reactivecircus/android-emulator-runner@v2
        with:
          emulator-options: -no-snapshot-save -no-window -gpu swiftshader_indirect -noaudio -no-boot-anim -camera-back none
          disable-animations: true
          # force-avd-creation: true
          api-level: 33 # Must be 30 to support aosp_atd
          target: default
          # target: aosp_atd
          arch: x86_64        
          # profile: Nexus 6
          disk-size: 4096M
          ram-size: 2048M
          heap-size: 1024M
          channel: canary
          script: |
            adb logcat -c
            adb logcat > logcat.txt &
            cd packages && ./gradlew :test-base:connectedAndroidTest -PincludeSdkModules=false --info

      - name: Archive LogCat data
        uses: actions/upload-artifact@v3
        if: always() || failure()
        with:
          name: logcat-base-emulator.txt
          path: logcat.txt 
          retention-days: 1

      - name: Publish Unit Test Results
        uses: dorny/test-reporter@v1
        if: always() || failure()
        with:
          name: Results - Android Base (Emulator)
          path: ./packages/test-base/build/**/TEST-*.xml
          reporter: java-junit
          list-suites: failed
          list-tests: failed
          fail-on-error: true

  test-android-packages-device-farm:
    name: AWS Device Farm
    timeout-minutes: 60
    runs-on: ubuntu-latest
    needs: [ check-cache, build-android-packages, build-jvm-packages ]
    if: |
      always() && 
      !cancelled() && 
      !contains(needs.*.result, 'failure') && 
      !contains(needs.*.result, 'cancelled')

    steps:
      - name: Checkout code
        uses: actions/checkout@v3

#      - name: Restore Android Test APK
#        uses: actions/download-artifact@v3
#        with:
#          name: android-base-test-apk-${{ needs.check-cache.outputs.version-label }}
#          path: ./packages/test-base/build/outputs/apk/androidTest/debug/test-base-debug-androidTest.apk

      - name: Restore Android Sync Test APK
        uses: actions/download-artifact@v3
        with:
          name: android-sync-test-apk-${{ needs.check-cache.outputs.version-label }}
          path: ./packages/test-sync/build/outputs/apk/

      - name: Configure AWS Credentials
        uses: aws-actions/configure-aws-credentials@v1
        with:
          aws-access-key-id: ${{ secrets.AWS_DEVICEFARM_ACCESS_KEY_ID }}
          aws-secret-access-key: ${{ secrets.AWS_DEVICEFARM_SECRET_ACCESS_KEY }}
          aws-region: us-west-2

#      - name: Run the tests
#        uses: ./.github/actions/run-android-device-farm-test
#        id: run_android_tests
#        with:
#          apk-path: ${{ github.workspace }}/packages/test-base/build/outputs/apk/androidTest/debug/test-base-debug-androidTest.apk/test-base-debug-androidTest.apk
#          app-id: io.realm.testapp.test
#          project-arn: ${{ secrets.DEVICEFARM_PROJECT_ARN }}
#          device-pool-arn: ${{ secrets.DEVICEFARM_POOL_ARN }}

      - name: Run the Sync tests
        uses: ./.github/actions/run-android-device-farm-sync-test
        id: run_android_tests
        with:
          apk-path: ${{ github.workspace }}/packages/test-sync/build/outputs/apk/androidTest/debug/test-sync-debug-androidTest.apk
          apk-auxiliary-path: ${{ github.workspace }}/packages/test-sync/build/outputs/apk/debug/test-sync-debug.apk
          app-id: io.realm.sync.testapp.test
          project-arn: ${{ secrets.DEVICEFARM_PROJECT_ARN }}
          device-pool-arn: ${{ secrets.DEVICEFARM_POOL_ARN }}

      - name: Stop BAAS container
        run: |
          echo "TODO use cli.sh to stop container id: ${{ needs.build-android-packages.steps.baas_cli_start.outputs.baas_container_id }}"
        if: always()


  test-macos-packages:
    timeout-minutes: 30
    strategy:
      matrix:
        os: [macos-latest] # , macos-arm]
        include:
          - os: macos-latest
            package-prefix: macos-x64
            test-title: Unit Test Results - MacOS x64 Base
          # - os: macos-arm
          #   package-prefix: macos-arm64
          #   test-title: Results - MacOS arm64 Base
 
    runs-on: ${{ matrix.os }}
    # TODO Do we need to wait for all matrix builds?
    # TODO Unclear why MacOS needs the metadata package when the Android Tests do not
    # Disable macos-arm for now as the host needs to have the Android SDK installed even though it isn't really using it.
    needs: [check-cache, build-macos-x64-packages, build-kotlin-metadata-package] #, build-macos-arm64-packages] 
    if: |
      always() && 
      !cancelled() && 
      !contains(needs.*.result, 'failure') && 
      !contains(needs.*.result, 'cancelled')

    steps:
      - name: Checkout code
        uses: actions/checkout@v3

      # checkout BAAS CLI repo
      - name: Checkout BAAS repo
        run: |
          echo ${{ secrets.BAAS_CLI }} | gh auth login --with-token
          gh repo clone 10gen/baasaas

      # Start BAAS instance in the background
      # We save the container id to poll against and get the hostname info later
      - name: Start Baas instance in the background
        id: baas_cli_start
        working-directory: baasaas
        env:
          APIKEY: ${{ secrets.BAAS_CLI_API_KEY }}
        run: |
          # Adding a dummy tag (foo=bar) to avoid the following issue on macos-runner
          #   curl: option --data: error encountered when reading a file
          OUTPUT=$(bash cli.sh start -t foo=bar)
          echo "baas_container_id=$OUTPUT" >> $GITHUB_OUTPUT

      - name: Setup Java 11
        uses: actions/setup-java@v3
        with:
          distribution: zulu
          java-version: 11

      - name: Setup Gradle and task/dependency caching
        uses: gradle/gradle-build-action@v2
        with:
          cache-read-only: false

      - name: Restore m2-buildrepo
        uses: actions/download-artifact@v3
        with:
          name: packages-${{ matrix.package-prefix }}-${{ needs.check-cache.outputs.version-label }}
          path: ./packages/build/m2-buildrepo 

      - name: Restore Kotlin metadata artifacts
        uses: actions/download-artifact@v3
        with:
          name: packages-metadata-${{ needs.check-cache.outputs.version-label }}
          path: ./packages/build/m2-buildrepo 

      - name: Run tests
        run: cd packages && ./gradlew :test-base:macosTest -PincludeSdkModules=false

      - name: Publish Unit Test Results
        uses: dorny/test-reporter@v1
        if: always() || failure()
        with:
          name: ${{ matrix.test-title }} 
          path: ./packages/test-base/build/**/TEST-*.xml
          reporter: java-junit
          list-suites: failed
          list-tests: failed
          fail-on-error: true

      # We poll the previously started BAAS container to get the hostname of the container to use with Device Farm tests
      - name: Fetching the BAAS CLI hostname
        id: baas_cli_poll
        working-directory: baasaas
        env:
          APIKEY: ${{ secrets.BAAS_CLI_API_KEY }}
        run: |
          OUTPUT=$(bash cli.sh poll ${{ steps.baas_cli_start.outputs.baas_container_id }} | jq -r '.httpUrl')
          echo "baas_container_hostname=$OUTPUT" >> $GITHUB_OUTPUT

      - name: Run Sync tests
        working-directory: packages
        run: |
          ./gradlew -PsyncTestUrl=${{ steps.baas_cli_poll.outputs.baas_container_hostname }} :test-sync:macosTest -PincludeSdkModules=false --info --no-daemon

      - name: Publish Sync Unit Test Results
        uses: dorny/test-reporter@v1
        if: always() || failure()
        with:
          name: "Sync ${{ matrix.test-title }}"
          path: ./packages/test-sync/build/**/TEST-*.xml
          reporter: java-junit
          list-suites: failed
          list-tests: failed
          fail-on-error: true

      - name: Stopping the BAAS container
        if: always()
        working-directory: baasaas
        env:
          APIKEY: ${{ secrets.BAAS_CLI_API_KEY }}
        run: |
          if [ -n "${{ steps.baas_cli_start.outputs.baas_container_id }}" ]; then
            bash cli.sh stop ${{ steps.baas_cli_start.outputs.baas_container_id }}
          fi

  test-ios-packages:
    timeout-minutes: 30
    strategy:
      matrix:
        os: [macos-latest] # , macos-arm]
        include:
          - os: macos-latest
            package-prefix: x64
            test-title: Unit Test Results - iOS x64 Base
          # - os: macos-arm
          #   package-prefix: macos-arm64
          #   test-title: Results - MacOS arm64 Base
 
    runs-on: ${{ matrix.os }}
    # TODO Do we need to wait for all matrix builds?
    # TODO Unclear why MacOS needs the metadata package when the Android Tests do not
    # Disable macos-arm for now as the host needs to have the Android SDK installed even though it isn't really using it.
    needs: [check-cache, build-ios-x64-packages, build-kotlin-metadata-package] # , build-ios-arm64-packages] 
    if: |
      always() && 
      !cancelled() && 
      !contains(needs.*.result, 'failure') && 
      !contains(needs.*.result, 'cancelled')

    steps:
      - name: Checkout code
        uses: actions/checkout@v3

      # checkout BAAS CLI repo
      - name: Checkout BAAS repo
        run: |
          echo ${{ secrets.BAAS_CLI }} | gh auth login --with-token
          gh repo clone 10gen/baasaas

      # Start BAAS instance in the background
      # We save the container id to poll against and get the hostname info later
      - name: Start Baas instance in the background
        id: baas_cli_start
        working-directory: baasaas
        env:
          APIKEY: ${{ secrets.BAAS_CLI_API_KEY }}
        run: |
          # Adding a dummy tag (foo=bar) to avoid the following issue on macos-runner
          #   curl: option --data: error encountered when reading a file
          OUTPUT=$(bash cli.sh start -t foo=bar)
          echo "baas_container_id=$OUTPUT" >> $GITHUB_OUTPUT

      - name: Setup Java 11
        uses: actions/setup-java@v3
        with:
          distribution: zulu
          java-version: 11

      - name: Setup Gradle and task/dependency caching
        uses: gradle/gradle-build-action@v2
        with:
          cache-read-only: false

      - name: Restore m2-buildrepo (mac)
        uses: actions/download-artifact@v3
        with:
          name: packages-macos-${{ matrix.package-prefix }}-${{ needs.check-cache.outputs.version-label }}
          path: ./packages/build/m2-buildrepo 

      - name: Restore m2-buildrepo (ios)
        uses: actions/download-artifact@v3
        with:
          name: packages-ios-${{ matrix.package-prefix }}-${{ needs.check-cache.outputs.version-label }}
          path: ./packages/build/m2-buildrepo 

      - name: Restore Kotlin metadata artifacts
        uses: actions/download-artifact@v3
        with:
          name: packages-metadata-${{ needs.check-cache.outputs.version-label }}
          path: ./packages/build/m2-buildrepo 

      - name: Run tests
        run: cd packages && ./gradlew :test-base:iosTest -PincludeSdkModules=false

      - name: Publish Unit Test Results
        uses: dorny/test-reporter@v1
        if: always() || failure()
        with:
          name: ${{ matrix.test-title }} 
          path: ./packages/test-base/build/**/TEST-*.xml
          reporter: java-junit
          list-suites: failed
          list-tests: failed
          fail-on-error: true

      # We poll the previously started BAAS container to get the hostname of the container to use with Device Farm tests
      - name: Fetching the BAAS CLI hostname
        id: baas_cli_poll
        working-directory: baasaas
        env:
          APIKEY: ${{ secrets.BAAS_CLI_API_KEY }}
        run: |
          OUTPUT=$(bash cli.sh poll ${{ steps.baas_cli_start.outputs.baas_container_id }} | jq -r '.httpUrl')
          echo "baas_container_hostname=$OUTPUT" >> $GITHUB_OUTPUT

      - name: Run Sync tests
        working-directory: packages
        run: |
          ./gradlew -PsyncTestUrl=${{ steps.baas_cli_poll.outputs.baas_container_hostname }} :test-sync:iosTest -PincludeSdkModules=false --info --no-daemon

      - name: Publish Sync Unit Test Results
        uses: dorny/test-reporter@v1
        if: always() || failure()
        with:
          name: "Sync ${{ matrix.test-title }}"
          path: ./packages/test-sync/build/**/TEST-*.xml
          reporter: java-junit
          list-suites: failed
          list-tests: failed
          fail-on-error: true

      - name: Stopping the BAAS container
        if: always()
        working-directory: baasaas
        env:
          APIKEY: ${{ secrets.BAAS_CLI_API_KEY }}
        run: |
          if [ -n "${{ steps.baas_cli_start.outputs.baas_container_id }}" ]; then
            bash cli.sh stop ${{ steps.baas_cli_start.outputs.baas_container_id }}
          fi

  # TODO Investigate why these tests seem to hang for the `run tests` step with no log output. Could it be related to the test failing, but not being picked up?
  test-jvm-packages:
    timeout-minutes: 30
    strategy:
      matrix:
        os: [macos-latest, ubuntu-latest, windows-latest] # TODO Should we also test om MacOS arm64?
        include:
          - os: macos-latest
            test-title: Unit Test Results - Base JVM MacOS x64
          - os: ubuntu-latest
            test-title: Unit Test Results - Base JVM Linux
          - os: windows-latest
            test-title: Unit Test Results - Base JVM Windows
 
    runs-on: ${{ matrix.os }}
    needs: [check-cache, build-jvm-packages, build-kotlin-metadata-package]
    if: |
      always() && 
      !cancelled() && 
      !contains(needs.*.result, 'failure') && 
      !contains(needs.*.result, 'cancelled')

    steps:
      - name: Checkout code
        uses: actions/checkout@v3

      # checkout BAAS CLI repo
      - name: Checkout BAAS repo
        if: matrix.os != 'windows-latest'
        run: |
          echo ${{ secrets.BAAS_CLI }} | gh auth login --with-token
          gh repo clone 10gen/baasaas

      # Start BAAS instance in the background
      # We save the container id to poll against and get the hostname info later
      - name: Start Baas instance in the background
        if: matrix.os != 'windows-latest'
        id: baas_cli_start
        working-directory: baasaas
        env:
          APIKEY: ${{ secrets.BAAS_CLI_API_KEY }}
        run: |
          # Adding a dummy tag (foo=bar) to avoid the following issue on macos-runner
          #   curl: option --data: error encountered when reading a file
          OUTPUT=$(bash cli.sh start -t foo=bar)
          echo "baas_container_id=$OUTPUT" >> $GITHUB_OUTPUT

      - name: Setup Java 11
        uses: actions/setup-java@v3
        with:
          distribution: zulu
          java-version: 11

      - name: Setup Gradle and task/dependency caching
        uses: gradle/gradle-build-action@v2
        with:
          cache-read-only: false

      - name: Restore Kotlin metadata artifacts
        uses: actions/download-artifact@v3
        with:
          name: packages-metadata-${{ needs.check-cache.outputs.version-label }}
          path: ./packages/build/m2-buildrepo 

      - name: Restore m2-buildrepo
        uses: actions/download-artifact@v3
        with:
          name: packages-jvm-${{ needs.check-cache.outputs.version-label }}
          path: ./packages/build/m2-buildrepo 

      - name: Run tests
        working-directory: packages
        run: ./gradlew :test-base:jvmTest -PincludeSdkModules=false --info --no-daemon

      - name: Publish Unit Test Results
        uses: dorny/test-reporter@v1
        if: always() || failure()
        with:
          name: ${{ matrix.test-title }}
          path: ./packages/test-base/build/**/TEST-*.xml
          reporter: java-junit
          list-suites: failed
          list-tests: failed
          fail-on-error: true

      # We poll the previously started BAAS container to get the hostname of the container to use with Device Farm tests
      - name: Fetching the BAAS CLI hostname
        if: matrix.os != 'windows-latest'
        id: baas_cli_poll
        working-directory: baasaas
        env:
          APIKEY: ${{ secrets.BAAS_CLI_API_KEY }}
        run: |
          OUTPUT=$(bash cli.sh poll ${{ steps.baas_cli_start.outputs.baas_container_id }} | jq -r '.httpUrl')
          echo "baas_container_hostname=$OUTPUT" >> $GITHUB_OUTPUT

      - name: Run Sync tests
        if: matrix.os != 'windows-latest'
        working-directory: packages
        run: |
          ./gradlew -PsyncTestUrl=${{ steps.baas_cli_poll.outputs.baas_container_hostname }} :test-sync:jvmTest -PincludeSdkModules=false --info --no-daemon

      - name: Publish Sync Unit Test Results
        uses: dorny/test-reporter@v1
        if: ${{ !cancelled() && matrix.os != 'windows-latest' }}
        with:
          name: "Sync - ${{ matrix.test-title }}"
          path: ./packages/test-sync/build/**/TEST-*.xml
          reporter: java-junit
          list-suites: failed
          list-tests: failed
          fail-on-error: true

      - name: Stopping the BAAS container
        if: always() && matrix.os != 'windows-latest'
        working-directory: baasaas
        env:
          APIKEY: ${{ secrets.BAAS_CLI_API_KEY }}
        run: |
          if [ -n "${{ steps.baas_cli_start.outputs.baas_container_id }}" ]; then
            bash cli.sh stop ${{ steps.baas_cli_start.outputs.baas_container_id }}
          fi


  package-all-artifacts: 
    runs-on: ubuntu-latest
    needs: [check-cache, build-jvm-packages, build-android-packages, build-macos-x64-packages, build-macos-arm64-packages, build-ios-x64-packages, build-ios-arm64-packages, build-kotlin-metadata-package]
    if: |
      always() && 
      !cancelled() && 
      !contains(needs.*.result, 'failure') && 
      !contains(needs.*.result, 'cancelled')

    steps:
      - name: Checkout code
        uses: actions/checkout@v3

      - name: Restore Android artifacts
        uses: actions/download-artifact@v3
        with:
          name: packages-android-${{ needs.check-cache.outputs.version-label }}
          path: ./packages/build/m2-buildrepo 

      - name: Restore JVM artifacts
        uses: actions/download-artifact@v3
        with:
          name: packages-jvm-${{ needs.check-cache.outputs.version-label }}
          path: ./packages/build/m2-buildrepo 

      - name: Restore JVM artifacts
        uses: actions/download-artifact@v3
        with:
          name: packages-jvm-${{ needs.check-cache.outputs.version-label }}
          path: ./packages/build/m2-buildrepo 

      - name: Restore MacOS x64 artifacts
        uses: actions/download-artifact@v3
        with:
          name: packages-macos-x64-${{ needs.check-cache.outputs.version-label }}
          path: ./packages/build/m2-buildrepo 

      - name: Restore MacOS arm64 artifacts
        uses: actions/download-artifact@v3
        with:
          name: packages-macos-arm64-${{ needs.check-cache.outputs.version-label }}
          path: ./packages/build/m2-buildrepo 

      - name: Restore iOS x64 artifacts
        uses: actions/download-artifact@v3
        with:
          name: packages-ios-x64-${{ needs.check-cache.outputs.version-label }}
          path: ./packages/build/m2-buildrepo 

      - name: Restore iOS arm64 artifacts
        uses: actions/download-artifact@v3
        with:
          name: packages-ios-arm64-${{ needs.check-cache.outputs.version-label }}
          path: ./packages/build/m2-buildrepo 

      - name: Restore Kotlin metadata artifacts
        uses: actions/download-artifact@v3
        with:
          name: packages-metadata-${{ needs.check-cache.outputs.version-label }}
          path: ./packages/build/m2-buildrepo 

      - name: Upload artifacts bundle
        uses: actions/upload-artifact@v3
        with:
          name: all-packages-${{ needs.check-cache.outputs.version-label }}
          path: ./packages/build/m2-buildrepo
          retention-days: 7

  integration-tests:
    uses: ./.github/workflows/include-integration-tests.yml
    needs: [check-cache, package-all-artifacts]
    if: |
      always() && 
      !cancelled() && 
      !contains(needs.*.result, 'failure') && 
      !contains(needs.*.result, 'cancelled')
    with:
      version-label: ${{ needs.check-cache.outputs.version-label }}

  # TODO: Should only deploy snapshots from certain branches. For now deploy always until GHA branch is closer to being done.
  deploy-snapshot:
    uses: ./.github/workflows/include-deploy-snapshot.yml
    needs: [ 
             check-cache, 
             static-analysis, 
             integration-tests, 
             test-jvm-packages, 
             test-macos-packages, 
             test-ios-packages, 
             test-android-packages-emulator, 
             test-android-packages-device-farm,
             package-all-artifacts
           ]
    if: |
      always() && 
      !cancelled() && 
      endsWith(needs.check-cache.outputs.version-label, '-SNAPSHOT') &&
      !contains(needs.*.result, 'failure') && 
      !contains(needs.*.result, 'cancelled')

    secrets: inherit
    with:
      version-label: ${{ needs.check-cache.outputs.version-label }}
<|MERGE_RESOLUTION|>--- conflicted
+++ resolved
@@ -51,7 +51,7 @@
         uses: jwlawson/actions-setup-cmake@v1.13
         with:
           cmake-version: '3.27.7'
-          
+
       # Manually install SWIG 4.1.0 as only 4.0.2 is pre-installed
       # 4.1.0 is not available in apt-get, so use brew instead
       # https://github.com/actions/runner-images/blob/main/images/linux/Ubuntu2204-Readme.md#ubuntu-22041-lts
@@ -553,7 +553,6 @@
           echo "/home/linuxbrew/.linuxbrew/sbin" >> $GITHUB_PATH
           echo "/home/linuxbrew/.linuxbrew/bin" >> $GITHUB_PATH
 
-<<<<<<< HEAD
       - name: Install JSON parser
         run: brew install jq
 
@@ -576,19 +575,17 @@
           echo "baas_container_id=$OUTPUT" >> $GITHUB_OUTPUT
 
       # TODO This cmake version is not being used by the Android builds. Figure out why.
-=======
->>>>>>> b4f5e32d
       - name: Setup cmake
         uses: jwlawson/actions-setup-cmake@v1.13
         with:
           cmake-version: '3.27.7'
 
-      # TODO This Ninja version is not being used by the Android builds. Figure out why.
+      # TODO This Ninja version is not being used by the Android builds. Figure out why. 
       - name: Setup ninja
         uses: cmelchior/setup-ninja@master
         with:
           version: '1.11.0'
-
+ 
       # TODO This might not work on Windows: https://github.com/hendrikmuhs/ccache-action#notes-on-windows-support
       - name: Install ccache
         uses: hendrikmuhs/ccache-action@v1.2.2
@@ -607,7 +604,7 @@
           echo '#!/bin/bash\nccache clang "$@"%"' > /usr/local/bin/ccache-clang 
           echo '#!/bin/bash\nccache clang++ "$@"%"' > /usr/local/bin/ccache-clang++          
 
-      # TODO This matches 23.2.8568313, but what happens if we a define specific ndk version in our build?
+      # TODO This matches 23.2.8568313, but what happens if we a define specific ndk version in our build? 
       - name: Setup NDK
         uses: nttld/setup-ndk@v1
         with:
@@ -673,7 +670,7 @@
         uses: actions/upload-artifact@v3
         with:
           name: packages-android-${{ needs.check-cache.outputs.version-label }}
-          path: ./packages/build/m2-buildrepo/**/*
+          path: ./packages/build/m2-buildrepo/**/* 
           retention-days: 1
 
       - name: Upload Android Test APK
@@ -1291,7 +1288,7 @@
           reporter: java-junit
           list-suites: failed
           list-tests: failed
-          fail-on-error: true
+          fail-on-error: true        
 
       - name: Stopping the BAAS container
         if: always()
@@ -1507,7 +1504,7 @@
         uses: dorny/test-reporter@v1
         if: always() || failure()
         with:
-          name: ${{ matrix.test-title }}
+          name: ${{ matrix.test-title }} 
           path: ./packages/test-base/build/**/TEST-*.xml
           reporter: java-junit
           list-suites: failed
@@ -1553,7 +1550,7 @@
           fi
 
 
-  package-all-artifacts: 
+  package-all-artifacts:
     runs-on: ubuntu-latest
     needs: [check-cache, build-jvm-packages, build-android-packages, build-macos-x64-packages, build-macos-arm64-packages, build-ios-x64-packages, build-ios-arm64-packages, build-kotlin-metadata-package]
     if: |
