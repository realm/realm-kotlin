--- conflicted
+++ resolved
@@ -132,16 +132,6 @@
           name: jni-stub-${{ needs.check-cache.outputs.version-label }}
           path: ./packages/jni-swig-stub/build/generated/sources/jni
 
-<<<<<<< HEAD
-=======
-      - name: Build Docker image
-        uses: docker/build-push-action@v5
-        with:
-          tags: jvm-native-lib-linux:latest
-          file: ./packages/cinterop/src/jvmMain/generic.Dockerfile
-          push: false
-
->>>>>>> 17e92c22
       - name: Build native lib
         working-directory: ./packages/cinterop
         run: |
