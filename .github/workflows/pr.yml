--- conflicted
+++ resolved
@@ -431,13 +431,6 @@
         run: |-
           echo "::add-matcher::.github/problem-matchers/kotlin.json"
 
-<<<<<<< HEAD
-      - name: Setup Java 11
-        uses: actions/setup-java@v4
-        with:
-          distribution: ${{ vars.VERSION_JAVA_DISTRIBUTION }}
-          java-version: ${{ vars.VERSION_JAVA }}
-=======
       - name: Setup Java
         uses: actions/setup-java@v4
         with:
@@ -447,7 +440,6 @@
           java-version: |
             17
             ${{ vars.VERSION_JAVA }} 
->>>>>>> 06aacec9
 
       - name: Setup Gradle and task/dependency caching
         uses: gradle/actions/setup-gradle@v3
@@ -486,15 +478,9 @@
 
       - name: Setup Android SDK
         env:
-<<<<<<< HEAD
-          JAVA_HOME: ${{ env.JAVA_HOME_17_X64 }}
-        uses: android-actions/setup-android@v3
-  
-=======
           JAVA_HOME: ${{ env.JAVA_HOME_17_ARM64 }}
         uses: android-actions/setup-android@v3
 
->>>>>>> 06aacec9
       - name: Install NDK
         run: sdkmanager --install "ndk;${{ env.NDK_VERSION }}"
         env:
@@ -629,13 +615,9 @@
 
       - name: Setup Android SDK
         uses: android-actions/setup-android@v3
-<<<<<<< HEAD
-    
-=======
         env:
           JAVA_HOME: ${{ env.JAVA_HOME_17_X64 }}
 
->>>>>>> 06aacec9
       - name: Install NDK
         env:
           JAVA_HOME: ${{ env.JAVA_HOME_17_X64 }}
