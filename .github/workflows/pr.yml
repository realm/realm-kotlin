name: PR Build
on:
  workflow_dispatch:  # Add this line to enable manual triggering
  pull_request:
    paths-ignore:
    - '**.md'
  push:
    branches:
      - main
      - releases

concurrency:
  group: ${{ github.workflow }}-${{ github.ref }}
  cancel-in-progress: true

env:
  REALM_DISABLE_ANALYTICS: true
  REALM_PRINT_ANALYTICS: true
  CMAKE_C_COMPILER: /usr/local/bin/ccache-clang
  CMAKE_CXX_COMPILER: /usr/local/bin/ccache-clang++
  # Workflow environment variables are not available in Job if statements: https://github.com/actions/runner/issues/1661
  # For now move this check to the `deploy-snapshot` job and figure out if there is a better way to do this.
  # IS_RELEASE_BRANCH: "${{ github.ref == 'refs/heads/main' || github.ref == 'refs/heads/releases' }}" 

jobs:
  static-analysis:
    uses: ./.github/workflows/include-static-analysis.yml
   
  check-cache:
    uses: ./.github/workflows/include-check-cache.yml

  # We build the same JNI SWIG stub once and re-use it across platforms to ensure any problems
  # with SWIG if we compile on each seperate platform. 
  build-jni-swig-stub:
    runs-on: ubuntu-latest
    needs: check-cache
    if: always() && !cancelled() && needs.check-cache.outputs.jni-swig-stub-cache-hit != 'true'
    steps:
      - name: Checkout code
        uses: actions/checkout@v4
        with:
          submodules: "recursive"

      - name: Register problem matchers
        run: |-
          echo "::add-matcher::.github/problem-matchers/kotlin.json"

      - name: Setup Java 11
        uses: actions/setup-java@v4
        with:
          distribution: ${{ vars.VERSION_JAVA_DISTRIBUTION }}
          java-version: ${{ vars.VERSION_JAVA }}

      - name: Setup Gradle and task/dependency caching
        uses: gradle/actions/setup-gradle@v3
        with:
          cache-read-only: false

      - name: Load build cache
        uses: actions/cache@v4
        with:
          path: ./packages/jni-swig-stub/build/generated/sources/jni
          key: jni-swig-stubs-${{ needs.check-cache.outputs.packages-sha }}

      - name: Setup cmake
        uses: jwlawson/actions-setup-cmake@v2.0.2
        with:
          cmake-version: ${{ vars.VERSION_CMAKE }}

      # Manually install SWIG 4.1.1 as only 4.0.2 is pre-installed
      # 4.1.1 is not available in apt-get, so use brew instead
      # We need to use the formulae directly from GitHub to pin the version as Homebrew does not have
      # all versions available.
      # https://github.com/actions/runner-images/blob/main/images/linux/Ubuntu2204-Readme.md#ubuntu-22041-lts
      # It seems to be required to manually add brew dirs to the PATH. This does not happen automatically.
      - name: Install SWIG
        run: |
          test -d ~/.linuxbrew && eval "$(~/.linuxbrew/bin/brew shellenv)"
          test -d /home/linuxbrew/.linuxbrew && eval "$(/home/linuxbrew/.linuxbrew/bin/brew shellenv)"
          test -r ~/.bash_profile && echo "eval \"\$($(brew --prefix)/bin/brew shellenv)\"" >> ~/.bash_profile
          echo "eval \"\$($(brew --prefix)/bin/brew shellenv)\"" >> ~/.profile
          echo "/home/linuxbrew/.linuxbrew/sbin" >> $GITHUB_PATH
          echo "/home/linuxbrew/.linuxbrew/bin" >> $GITHUB_PATH
          cd ~
          curl -L ${{ vars.VERSION_SWIG}} > swig.rb && HOMEBREW_NO_INSTALLED_DEPENDENTS_CHECK=true brew install swig.rb


      - name: Build JNI Stub
        working-directory: ./packages
        run: ./gradlew :jni-swig-stub:assemble -Prealm.kotlin.buildRealmCore=false -Prealm.kotlin.mainHost=false

      - name: Upload artifacts
        uses: actions/upload-artifact@v4
        with:
          name: jni-stub-${{ needs.check-cache.outputs.version-label }}
          path: ./packages/jni-swig-stub/build/generated/sources/jni/*
          retention-days: 1

  build-jvm-linux-native-lib:
    runs-on: ubuntu-latest
    needs: [check-cache, build-jni-swig-stub]
    if: |
      always() && 
      !cancelled() && 
      !contains(needs.*.result, 'failure') && 
      !contains(needs.*.result, 'cancelled') &&
      needs.check-cache.outputs.jni-linux-lib-cache-hit != 'true'

    steps:
      - name: Checkout code
        uses: actions/checkout@v4
        with:
          submodules: "recursive"

      - name: Register problem matchers
        run: |-
          echo "::add-matcher::.github/problem-matchers/kotlin.json"

      - name: Setup build cache
        uses: actions/cache@v4
        with:
          path: ./packages/cinterop/build/realmLinuxBuild
          key: jni-linux-lib-${{ needs.check-cache.outputs.packages-sha }}

      - name: Setup cmake
        uses: jwlawson/actions-setup-cmake@v2.0.2
        with:
          cmake-version: ${{ vars.VERSION_CMAKE }}

      - name: Restore JNI Swig Stubs
        uses: actions/download-artifact@v4
        with:
          name: jni-stub-${{ needs.check-cache.outputs.version-label }}
          path: ./packages/jni-swig-stub/build/generated/sources/jni

      - name: Build Docker image
        uses: docker/build-push-action@v5
        with:
          tags: jvm-native-lib-linux:latest
          file: ./packages/cinterop/src/jvmMain/generic.Dockerfile
          push: false

      - name: Build native lib
        uses: addnab/docker-run-action@v3
        with:
          image: jvm-native-lib-linux:latest
          shell: bash
          options: -v ${{ github.workspace }}:/work
          run: |
            cd /work/packages/cinterop
            mkdir build
            cd build
            rm -rf realmLinuxBuild
            mkdir realmLinuxBuild
            cd realmLinuxBuild
            cmake -DCMAKE_BUILD_TYPE=Release \
            -DREALM_ENABLE_SYNC=1 \
            -DREALM_NO_TESTS=1 \
            -DREALM_BUILD_LIB_ONLY=true \
            ../../src/jvm
            make -j8

      - name: Upload artifacts
        uses: actions/upload-artifact@v4
        with:
          name: jni-linux-lib-${{ needs.check-cache.outputs.version-label }}
          path: ./packages/cinterop/build/realmLinuxBuild/librealmc.so 
          retention-days: 1

  build-jvm-windows-native-lib:
    runs-on: windows-latest
    needs: [check-cache, build-jni-swig-stub]
    if: |
      always() && 
      !cancelled() && 
      !contains(needs.*.result, 'failure') && 
      !contains(needs.*.result, 'cancelled') &&
      needs.check-cache.outputs.jni-windows-lib-cache-hit != 'true'

    steps:
      - name: Checkout code
        uses: actions/checkout@v4
        with:
          # TODO See https://github.com/microsoft/vcpkg/issues/25349 which might describe the error here https://github.com/realm/realm-kotlin/runs/8099890473?check_suite_focus=true
          # -- Building for: Visual Studio 17 2022
          # -- Running vcpkg install
          # Error: while checking out port openssl with git tree 7e4d802e3bde4154c227c0dd1da75c719be9f07a
          # Error: Failed to tar port directory
          # error: tar failed with exit code: (128).
          # fatal: not a tree object: 7e4d802e3bde4154c227c0dd1da75c719be9f07a
          # TODO Implement better work-around here: https://mongodb.slack.com/archives/C017MBM0A30/p1661889411467029?thread_ts=1661888738.117769&cid=C017MBM0A30
          fetch-depth: 0 
          submodules: "recursive"

      - name: Setup build cache
        uses: actions/cache@v4
        with:
          path: ./packages/cinterop/build/realmWindowsBuild
          key: jni-windows-lib-${{ needs.check-cache.outputs.packages-sha }}
          enableCrossOsArchive: true

      - name: Setup cmake
        uses: jwlawson/actions-setup-cmake@v2.0.2
        with:
          cmake-version: ${{ vars.VERSION_CMAKE }}

      - name: Restore JNI Swig Stubs
        uses: actions/download-artifact@v4
        with:
          name: jni-stub-${{ needs.check-cache.outputs.version-label }}
          path: ${{ github.workspace }}/packages/jni-swig-stub/build/generated/sources/jni

      - name: Build native lib
        shell: powershell
        working-directory: packages
        run: |
          cd cinterop
          mkdir build  
          cd build
          Remove-Item -Path realmWindowsBuild -Force -Recurse -ErrorAction Ignore
          mkdir realmWindowsBuild
          cd realmWindowsBuild
          cmake `
          ..\..\src\jvm `
          -DCMAKE_GENERATOR_PLATFORM=x64 `
          -DCMAKE_BUILD_TYPE=Release `
          -DREALM_ENABLE_SYNC=ON `
          -DREALM_NO_TESTS=1 `
          -DVCPKG_TARGET_TRIPLET=x64-windows-static
          cmake --build . --config Release

      - name: Upload artifacts
        uses: actions/upload-artifact@v4
        with:
          name: jni-windows-lib-${{ needs.check-cache.outputs.version-label }}
          path: ./packages/cinterop/build/realmWindowsBuild/Release/realmc.dll
          retention-days: 1

  build-jvm-macos-native-lib:
    runs-on: macos-14
    needs: [check-cache, build-jni-swig-stub]
    if: |
      always() &&
      !cancelled() &&
      !contains(needs.*.result, 'failure') &&
      !contains(needs.*.result, 'cancelled') &&
      needs.check-cache.outputs.jni-macos-lib-cache-hit != 'true'

    steps:
      - name: Checkout code
        uses: actions/checkout@v4
        with:
          submodules: "recursive"

      - name: Setup Java 11
        uses: actions/setup-java@v4
        with:
          distribution: ${{ vars.VERSION_JAVA_DISTRIBUTION }}
          java-version: ${{ vars.VERSION_JAVA }}

      - name: Setup Gradle and task/dependency caching
        uses: gradle/actions/setup-gradle@v3
        with:
          cache-read-only: false

      - name: Setup cmake
        uses: jwlawson/actions-setup-cmake@v2.0.2
        with:
          cmake-version: ${{ vars.VERSION_CMAKE }}

      - name: Setup ninja
        uses: clementetb/setup-ninja@master
        with:
          version: ${{ vars.VERSION_NINJA  }}

      - name: Install ccache
        uses: hendrikmuhs/ccache-action@v1.2.13
        with:
          key: 'jvm-macos-native-lib'
          max-size: '2.0G'

      - name: Prepend ccache executables to the PATH
        run: echo "/usr/lib/ccache:/usr/local/opt/ccache/libexec" >> $GITHUB_PATH

      # See https://github.com/hendrikmuhs/ccache-action/issues/94
      - name: Configure ccache
        run: |
          ccache --set-config="compiler_check=content"
          ccache --show-config
          echo '#!/bin/bash\nccache clang "$@"%"' > /usr/local/bin/ccache-clang 
          echo '#!/bin/bash\nccache clang++ "$@"%"' > /usr/local/bin/ccache-clang++          

      - name: Debug environment
        run: |
          env
          type cmake
          cmake --version
          type ninja
          ninja --version

      # We cannot use artifacts as they cannot be shared between workflows, so use cache instead.
      - name: Setup build cache
        uses: actions/cache@v4
        with:
          path: ./packages/cinterop/build/realmMacOsBuild
          key: jni-macos-lib-${{ needs.check-cache.outputs.packages-sha }}

      - name: Restore JNI Swig Stubs
        uses: actions/download-artifact@v4
        with:
          name: jni-stub-${{ needs.check-cache.outputs.version-label }}
          path: ${{ github.workspace }}/packages/jni-swig-stub/build/generated/sources/jni        

      - name: Build packages
        working-directory: packages
        run: ./gradlew buildJVMSharedLibs -Prealm.kotlin.mainHost=false

      - name: Show ccache size
        run: |
          echo `du -sh ~/.ccache`

      - name: Upload artifacts
        uses: actions/upload-artifact@v4
        with:
          name: jni-macos-lib-${{ needs.check-cache.outputs.version-label }}
          path: ./packages/cinterop/build/realmMacOsBuild/librealmc.dylib
          retention-days: 1     

  build-kotlin-metadata-package:
    runs-on: ubuntu-latest
    needs: [check-cache]
    env:
      NDK_VERSION: 23.2.8568313
    if: |
      always() && 
      !cancelled() && 
      !contains(needs.*.result, 'failure') && 
      !contains(needs.*.result, 'cancelled') &&
      needs.check-cache.outputs.packages-metadata-cache-hit != 'true'

    steps:
      - name: Checkout code
        uses: actions/checkout@v4
        with:
          submodules: "recursive"

      - name: Register problem matchers
        run: |-
          echo "::add-matcher::.github/problem-matchers/kotlin.json"

      - name: Setup Java 11
        uses: actions/setup-java@v4
        with:
          distribution: ${{ vars.VERSION_JAVA_DISTRIBUTION }}
          java-version: ${{ vars.VERSION_JAVA }}

      - name: Setup Gradle and task/dependency caching
        uses: gradle/actions/setup-gradle@v3
        with:
          cache-read-only: false

      - name: Setup cmake
        uses: jwlawson/actions-setup-cmake@v2.0.2
        with:
          cmake-version: ${{ vars.VERSION_CMAKE }}

      - name: Setup ninja
        uses: clementetb/setup-ninja@master
        with:
          version: ${{ vars.VERSION_NINJA  }}

      - name: Install ccache
        uses: hendrikmuhs/ccache-action@v1.2.13
        with:
          key: 'metadata-package'
          max-size: '2.0G'

      - name: Prepend ccache executables to the PATH
        run: echo "/usr/lib/ccache:/usr/local/opt/ccache/libexec" >> $GITHUB_PATH

      # See https://github.com/hendrikmuhs/ccache-action/issues/94
      - name: Configure ccache
        run: |
          ccache --set-config="compiler_check=content"
          ccache --show-config
          echo '#!/bin/bash\nccache clang "$@"%"' > /usr/local/bin/ccache-clang 
          echo '#!/bin/bash\nccache clang++ "$@"%"' > /usr/local/bin/ccache-clang++          

      # This matches 23.2.8568313, but what happens if we a define specific ndk version in our build? 
      - name: Setup NDK
        uses: nttld/setup-ndk@v1
        with:
          ndk-version: r23c

      - name: Setup build cache
        uses: actions/cache@v4
        with:
          path: ./packages/build/m2-buildrepo
          key: packages-m2-metadata-${{ needs.check-cache.outputs.packages-sha }}
          
      - name: Build Kotlin Metadata and Gradle and Compiler Plugin
        working-directory: packages
        run: ./gradlew publishCIPackages -Prealm.kotlin.targets=gradlePlugin,compilerPlugin -Prealm.kotlin.buildRealmCore=false -Prealm.kotlin.mainHost=true

      - name: Upload artifacts
        uses: actions/upload-artifact@v4
        with:
          name: packages-metadata-${{ needs.check-cache.outputs.version-label }}
          path: ./packages/build/m2-buildrepo/**/* 
          retention-days: 1


  # This task is also responsible for creating the Gradle and Compiler Plugin as well as 
  # all Kotlin Multiplatform Metadata
  build-jvm-packages:
    runs-on: macos-14
    needs: [check-cache, build-jvm-linux-native-lib, build-jvm-windows-native-lib, build-jvm-macos-native-lib]
    env:
      NDK_VERSION: 23.2.8568313
    if: |
      always() && 
      !cancelled() && 
      !contains(needs.*.result, 'failure') && 
      !contains(needs.*.result, 'cancelled') &&
      needs.check-cache.outputs.packages-jvm-cache-hit != 'true'

    steps:
      - name: Checkout code
        uses: actions/checkout@v4
        with:
          submodules: "recursive"

<<<<<<< HEAD
      - name: Register problem matchers
        run: |-
          echo "::add-matcher::.github/problem-matchers/kotlin.json"

      - name: Setup Java 11
        uses: actions/setup-java@v4
=======
      - name: Setup Java 17
        uses: actions/setup-java@v3
>>>>>>> 97f288c4
        with:
          distribution: ${{ vars.VERSION_JAVA_DISTRIBUTION }}
          java-version: '17'

      - name: Setup Gradle and task/dependency caching
        uses: gradle/actions/setup-gradle@v3
        with:
          cache-read-only: false

      - name: Setup cmake
        uses: jwlawson/actions-setup-cmake@v2.0.2
        with:
          cmake-version: ${{ vars.VERSION_CMAKE }}

      - name: Setup ninja
        uses: clementetb/setup-ninja@master
        with:
          version: ${{ vars.VERSION_NINJA  }}

      - name: Install ccache
        uses: hendrikmuhs/ccache-action@v1.2.13
        with:
          key: 'jvm-package'
          max-size: '2.0G'

      - name: Install SWIG
        run: brew install swig

      - name: Prepend ccache executables to the PATH
        run: echo "/usr/lib/ccache:/usr/local/opt/ccache/libexec" >> $GITHUB_PATH

      # See https://github.com/hendrikmuhs/ccache-action/issues/94
      - name: Configure ccache
        run: |
          ccache --set-config="compiler_check=content"
          ccache --show-config
          echo '#!/bin/bash\nccache clang "$@"%"' > /usr/local/bin/ccache-clang 
          echo '#!/bin/bash\nccache clang++ "$@"%"' > /usr/local/bin/ccache-clang++          

      - name: Setup Android SDK
        uses: android-actions/setup-android@v2
  
      - name: Install NDK
        run: sdkmanager --install "ndk;${{ env.NDK_VERSION }}"

      # We cannot use artifacts as they cannot be shared between workflows, so use cache instead.
      - name: Setup build cache
        uses: actions/cache@v4
        with:
          path: ./packages/build/m2-buildrepo
          key: packages-m2-jvm-sync-${{ needs.check-cache.outputs.packages-sha }}

      - name: Restore Linux JNI lib
        uses: actions/download-artifact@v4
        with:
          name: jni-linux-lib-${{ needs.check-cache.outputs.version-label }}
          path: ./packages/cinterop/build/realmLinuxBuild

      - name: Restore Windows JNI lib
        uses: actions/download-artifact@v4
        with:
          name: jni-windows-lib-${{ needs.check-cache.outputs.version-label }}
          path: ./packages/cinterop/build/realmWindowsBuild/Release

      - name: Restore MacOS JNI lib
        uses: actions/download-artifact@v4
        with:
          name: jni-macos-lib-${{ needs.check-cache.outputs.version-label }}
          path: ./packages/cinterop/build/realmMacOsBuild
          
      - name: Build JVM Package
        working-directory: packages
        run: ./gradlew publishCIPackages -Prealm.kotlin.targets=jvm -Prealm.kotlin.buildRealmCore=false -Prealm.kotlin.copyNativeJvmLibs=linux,windows,macos -Prealm.kotlin.mainHost=false

      - name: Show ccache size
        run: |
          echo `du -sh ~/.ccache`

      - name: Upload artifacts
        uses: actions/upload-artifact@v4
        with:
          name: packages-jvm-${{ needs.check-cache.outputs.version-label }}
          path: ./packages/build/m2-buildrepo/**/* 
          retention-days: 1


  build-android-packages:
    runs-on: ubuntu-latest
    needs: check-cache
    env:
      NDK_VERSION: 23.2.8568313
    outputs:
      baas-container-id: ${{ steps.baas_cli_start.outputs.baas_container_id }}
    if: |
      always() && !cancelled() &&
      (needs.check-cache.outputs.packages-android-cache-hit != 'true' ||
      needs.check-cache.outputs.android-test-base-apk-cache-hit != 'true' ||
      needs.check-cache.outputs.android-test-sync-apk-cache-hit != 'true')

    steps:
      - name: Remove unnecessary files
        run: |
          sudo rm -rf /usr/share/dotnet
          sudo rm -rf "$AGENT_TOOLSDIRECTORY"

      - name: Checkout code
        uses: actions/checkout@v4
        with:
          submodules: "recursive"

      - name: Setup Java 11
        uses: actions/setup-java@v4
        with:
          distribution: ${{ vars.VERSION_JAVA_DISTRIBUTION }}
          java-version: ${{ vars.VERSION_JAVA }}

      - name: Setup Gradle and task/dependency caching
        uses: gradle/actions/setup-gradle@v3
        with:
          cache-read-only: false

      # Manually install SWIG 4.1.1 as only 4.0.2 is pre-installed
      # 4.1.1 is not available in apt-get, so use brew instead
      # We need to use the formulae directly from GitHub to pin the version as Homebrew does not have
      # all versions available.
      # https://github.com/actions/runner-images/blob/main/images/linux/Ubuntu2204-Readme.md#ubuntu-22041-lts
      # It seems to be required to manually add brew dirs to the PATH. This does not happen automatically.
      - name: Install SWIG
        run: |
          test -d ~/.linuxbrew && eval "$(~/.linuxbrew/bin/brew shellenv)"
          test -d /home/linuxbrew/.linuxbrew && eval "$(/home/linuxbrew/.linuxbrew/bin/brew shellenv)"
          test -r ~/.bash_profile && echo "eval \"\$($(brew --prefix)/bin/brew shellenv)\"" >> ~/.bash_profile
          echo "eval \"\$($(brew --prefix)/bin/brew shellenv)\"" >> ~/.profile
          echo "/home/linuxbrew/.linuxbrew/sbin" >> $GITHUB_PATH
          echo "/home/linuxbrew/.linuxbrew/bin" >> $GITHUB_PATH
          cd ~
          curl -L ${{ vars.VERSION_SWIG}} > swig.rb && HOMEBREW_NO_INSTALLED_DEPENDENTS_CHECK=true brew install swig.rb

      - name: Install JSON parser
        run: brew install jq

      - name: Setup cmake
        uses: jwlawson/actions-setup-cmake@v2.0.2
        with:
          cmake-version: ${{ vars.VERSION_CMAKE }}

      - name: Setup ninja
        uses: clementetb/setup-ninja@master
        with:
          version: ${{ vars.VERSION_NINJA  }}
 
      - name: Install ccache
        uses: hendrikmuhs/ccache-action@v1.2.13
        with:
          key: 'android-package'
          max-size: '2.0G'

      - name: Prepend ccache executables to the PATH
        run: echo "/usr/lib/ccache:/usr/local/opt/ccache/libexec" >> $GITHUB_PATH

      # See https://github.com/hendrikmuhs/ccache-action/issues/94
      - name: Configure ccache
        run: |
          ccache --set-config="compiler_check=content"
          ccache --show-config
          echo '#!/bin/bash\nccache clang "$@"%"' > /usr/local/bin/ccache-clang 
          echo '#!/bin/bash\nccache clang++ "$@"%"' > /usr/local/bin/ccache-clang++          

      - name: Setup Android SDK
        uses: android-actions/setup-android@v2
    
      - name: Install NDK
        run: sdkmanager --install "ndk;${{ env.NDK_VERSION }}"

      - name: Build Android Base Test Apk
        working-directory: packages
        run: ./gradlew  :test-base:assembleAndroidTest -Prealm.kotlin.buildRealmCore=false -Prealm.kotlin.mainHost=false

      - name: Build Android Sync Test Apk
        working-directory: packages
        run: ./gradlew :test-sync:packageDebug :test-sync:assembleAndroidTest -Prealm.kotlin.buildRealmCore=false -Prealm.kotlin.mainHost=false

      - name: Build packages
        working-directory: packages
        run: ./gradlew publishCIPackages -Prealm.kotlin.targets=android -Prealm.kotlin.buildRealmCore=false -Prealm.kotlin.mainHost=false

      - name: Store build cache
        uses: actions/cache@v4
        with:
          path: ./packages/build/m2-buildrepo
          key: packages-m2-android-sync-${{ needs.check-cache.outputs.packages-sha }}

      - name: Store build cache for Android Test APK
        uses: actions/cache@v4
        with:
          path: ./packages/test-base/build/outputs/apk/androidTest/debug/test-base-debug-androidTest.apk
          key: android-base-test-apk-key-${{ needs.check-cache.outputs.packages-sha }}

      # Must match naming found in include-check-cache.yml
      - name: Store build cache for Android Sync Test APK
        uses: actions/cache@v4
        with:
          key: android-sync-test-apk-key-${{ needs.check-cache.outputs.packages-sha }}
          path: |
            ./packages/test-sync/build/outputs/apk/androidTest/debug/test-sync-debug-androidTest.apk
            ./packages/test-sync/build/outputs/apk/debug/test-sync-debug.apk

      # Must match naming found in include-check-cache.yml
      # Must match naming found in include-check-cache.yml
      - name: Upload artifacts
        uses: actions/upload-artifact@v4
        with:
          name: packages-android-${{ needs.check-cache.outputs.version-label }}
          path: ./packages/build/m2-buildrepo/**/* 
          retention-days: 1

      - name: Upload Android Base Test APK
        uses: actions/upload-artifact@v4
        with:
          name: android-base-test-apk-${{ needs.check-cache.outputs.version-label }}
          path: ./packages/test-base/build/outputs/apk/androidTest/debug/test-base-debug-androidTest.apk
          retention-days: 1

      - name: Upload Android Sync Test APK
        uses: actions/upload-artifact@v4
        with:
          name: android-sync-test-apk-${{ needs.check-cache.outputs.version-label }}
          retention-days: 1
          path: |
            ./packages/test-sync/build/outputs/apk/androidTest/debug/test-sync-debug-androidTest.apk
            ./packages/test-sync/build/outputs/apk/debug/test-sync-debug.apk


  # TODO: ccache is not being used by this build for some reason
  build-macos-x64-packages:
    runs-on: macos-14 # x64 builds fine on an arm64 node
    needs: check-cache
    if: always() && !cancelled() && needs.check-cache.outputs.packages-macos-x64-cache-hit != 'true'

    steps:
      - name: Checkout code
        uses: actions/checkout@v4
        with:
          submodules: "recursive"

      - name: Setup Java 11
        uses: actions/setup-java@v4
        with:
          distribution: ${{ vars.VERSION_JAVA_DISTRIBUTION }}
          java-version: ${{ vars.VERSION_JAVA }}

      - name: Setup Gradle and task/dependency caching
        uses: gradle/actions/setup-gradle@v3
        with:
          cache-read-only: false

      - name: Setup cmake
        uses: jwlawson/actions-setup-cmake@v2.0.2
        with:
          cmake-version: ${{ vars.VERSION_CMAKE }}

      - name: Setup ninja
        uses: clementetb/setup-ninja@master
        with:
          version: ${{ vars.VERSION_NINJA  }}
 
      - name: Install ccache
        uses: hendrikmuhs/ccache-action@v1.2.13
        with:
          key: 'macos-x64-package'
          max-size: '2.0G'

      - name: Install SWIG
        run: brew install swig

      - name: Prepend ccache executables to the PATH
        run: echo "/usr/lib/ccache:/usr/local/opt/ccache/libexec" >> $GITHUB_PATH

      # See https://github.com/hendrikmuhs/ccache-action/issues/94
      - name: Configure ccache
        run: |
          ccache --set-config="compiler_check=content"
          ccache --show-config
          echo '#!/bin/bash\nccache clang "$@"%"' > /usr/local/bin/ccache-clang 
          echo '#!/bin/bash\nccache clang++ "$@"%"' > /usr/local/bin/ccache-clang++          

      - name: Build packages
        working-directory: packages
        run: ./gradlew publishCIPackages -Prealm.kotlin.targets=macosX64 -Prealm.kotlin.mainHost=false

      - name: Show ccache size
        run: |
          echo `du -sh ~/.ccache`

      # We cannot use artifacts as they cannot be shared between workflows, so use cache instead.
      - name: Store build cache
        uses: actions/cache@v4
        with:
          path: ./packages/build/m2-buildrepo
          key: packages-m2-macos-x64-sync-${{ needs.check-cache.outputs.packages-sha }}

      # Must match naming found in include-check-cache.yml
      - name: Upload artifacts
        uses: actions/upload-artifact@v4
        with:
          name: packages-macos-x64-${{ needs.check-cache.outputs.version-label }}
          path: ./packages/build/m2-buildrepo/**/* 
          retention-days: 1

  build-macos-arm64-packages:
    runs-on: macos-14
    needs: check-cache
    # needs: static-analysis
    if: always() && !cancelled() && needs.check-cache.outputs.packages-macos-arm64-cache-hit != 'true'

    steps:
      - name: Checkout code
        uses: actions/checkout@v4
        with:
          submodules: "recursive"

      - name: Setup Java 11
        uses: actions/setup-java@v4
        with:
          distribution: ${{ vars.VERSION_JAVA_DISTRIBUTION }}
          java-version: ${{ vars.VERSION_JAVA }}

      - name: Setup Gradle and task/dependency caching
        uses: gradle/actions/setup-gradle@v3
        with:
          cache-read-only: false

      - name: Setup cmake
        uses: jwlawson/actions-setup-cmake@v2.0.2
        with:
          cmake-version: ${{ vars.VERSION_CMAKE }}

      - name: Setup ninja
        uses: clementetb/setup-ninja@master
        with:
          version: ${{ vars.VERSION_NINJA  }}
 
      - name: Install ccache
        uses: hendrikmuhs/ccache-action@v1.2.13
        with:
          key: 'macos-arm64-package'
          max-size: '2.0G'

      - name: Install SWIG
        run: brew install swig

      - name: Prepend ccache executables to the PATH
        run: echo "/usr/lib/ccache:/usr/local/opt/ccache/libexec" >> $GITHUB_PATH

      # See https://github.com/hendrikmuhs/ccache-action/issues/94
      - name: Configure ccache
        run: |
          ccache --set-config="compiler_check=content"
          ccache --show-config
          echo '#!/bin/bash\nccache clang "$@"%"' > /usr/local/bin/ccache-clang 
          echo '#!/bin/bash\nccache clang++ "$@"%"' > /usr/local/bin/ccache-clang++          

      - name: Build packages
        working-directory: packages
        run: ./gradlew publishCIPackages -Prealm.kotlin.targets=macosArm64 -Prealm.kotlin.mainHost=false

      - name: Store build cache
        uses: actions/cache@v4
        with:
          path: ./packages/build/m2-buildrepo
          key: packages-m2-macos-arm64-sync-${{ needs.check-cache.outputs.packages-sha }}

      # Must match naming found in include-check-cache.yml
      - name: Upload artifacts
        uses: actions/upload-artifact@v4
        with:
          name: packages-macos-arm64-${{ needs.check-cache.outputs.version-label }}
          path: ./packages/build/m2-buildrepo/**/* 
          retention-days: 1

  build-ios-x64-packages:
    runs-on: macos-14 # x64 builds fine on an arm64 node
    needs: check-cache
    # needs: static-analysis
    if: always() && !cancelled() && needs.check-cache.outputs.packages-ios-x64-cache-hit != 'true'

    steps:
      - name: Checkout code
        uses: actions/checkout@v4
        with:
          submodules: "recursive"

      - name: Setup Java 11
        uses: actions/setup-java@v4
        with:
          distribution: ${{ vars.VERSION_JAVA_DISTRIBUTION }}
          java-version: ${{ vars.VERSION_JAVA }}

      - name: Setup Gradle and task/dependency caching
        uses: gradle/actions/setup-gradle@v3
        with:
          cache-read-only: false

      - name: Setup cmake
        uses: jwlawson/actions-setup-cmake@v2.0.2
        with:
          cmake-version: ${{ vars.VERSION_CMAKE }}

      - name: Setup ninja
        uses: clementetb/setup-ninja@master
        with:
          version: ${{ vars.VERSION_NINJA  }}
 
      - name: Install ccache
        uses: hendrikmuhs/ccache-action@v1.2.13
        with:
          key: 'ios-x64-package'
          max-size: '2.0G'

      - name: Install SWIG
        run: brew install swig

      - name: Prepend ccache executables to the PATH
        run: echo "/usr/lib/ccache:/usr/local/opt/ccache/libexec" >> $GITHUB_PATH

      # See https://github.com/hendrikmuhs/ccache-action/issues/94
      - name: Configure ccache
        run: |
          ccache --set-config="compiler_check=content"
          ccache --show-config
          echo '#!/bin/bash\nccache clang "$@"%"' > /usr/local/bin/ccache-clang 
          echo '#!/bin/bash\nccache clang++ "$@"%"' > /usr/local/bin/ccache-clang++          

      - name: Build packages
        working-directory: packages
        run: ./gradlew publishCIPackages -Prealm.kotlin.targets=iosX64 -Prealm.kotlin.mainHost=false

      # We cannot use artifacts as they cannot be shared between workflows, so use cache instead.
      - name: Store build cache
        uses: actions/cache@v4
        with:
          path: ./packages/build/m2-buildrepo
          key: packages-m2-ios-x64-sync-${{ needs.check-cache.outputs.packages-sha }}

      # Must match naming found in include-check-cache.yml
      - name: Upload artifacts
        uses: actions/upload-artifact@v4
        with:
          name: packages-ios-x64-${{ needs.check-cache.outputs.version-label }}
          path: ./packages/build/m2-buildrepo/**/* 
          retention-days: 1

  build-ios-arm64-packages:
    runs-on: macos-14
    needs: check-cache
    # needs: static-analysis
    if: always() && !cancelled() && needs.check-cache.outputs.packages-ios-arm64-cache-hit != 'true'

    steps:
      - name: Checkout code
        uses: actions/checkout@v4
        with:
          submodules: "recursive"

      - name: Setup Java 11
        uses: actions/setup-java@v4
        with:
          distribution: ${{ vars.VERSION_JAVA_DISTRIBUTION }}
          java-version: ${{ vars.VERSION_JAVA }}

      - name: Setup Gradle and task/dependency caching
        uses: gradle/actions/setup-gradle@v3
        with:
          cache-read-only: false

      - name: Setup cmake
        uses: jwlawson/actions-setup-cmake@v2.0.2
        with:
          cmake-version: ${{ vars.VERSION_CMAKE }}

      - name: Setup ninja
        uses: clementetb/setup-ninja@master
        with:
          version: ${{ vars.VERSION_NINJA  }}
 
      - name: Install ccache
        uses: hendrikmuhs/ccache-action@v1.2.13
        with:
          key: 'ios-arm64-package'
          max-size: '2.0G'

      - name: Install SWIG
        run: brew install swig

      - name: Prepend ccache executables to the PATH
        run: echo "/usr/lib/ccache:/usr/local/opt/ccache/libexec" >> $GITHUB_PATH

      # See https://github.com/hendrikmuhs/ccache-action/issues/94
      - name: Configure ccache
        run: |
          ccache --set-config="compiler_check=content"
          ccache --show-config
          echo '#!/bin/bash\nccache clang "$@"%"' > /usr/local/bin/ccache-clang 
          echo '#!/bin/bash\nccache clang++ "$@"%"' > /usr/local/bin/ccache-clang++          

      - name: Build packages
        working-directory: packages
        run: ./gradlew publishCIPackages -Prealm.kotlin.targets=iosArm64 -Prealm.kotlin.mainHost=false

      # We cannot use artifacts as they cannot be shared between workflows, so use cache instead.
      - name: Store build cache
        uses: actions/cache@v4
        with:
          path: ./packages/build/m2-buildrepo
          key: packages-m2-ios-arm64-sync-${{ needs.check-cache.outputs.packages-sha }}

      # Must match naming found in include-check-cache.yml
      - name: Upload artifacts
        uses: actions/upload-artifact@v4
        with:
          name: packages-ios-arm64-${{ needs.check-cache.outputs.version-label }}
          path: ./packages/build/m2-buildrepo/**/* 
          retention-days: 1


  # TODO Split into base and sync tests
  # TODO If we hook up to Device Farm we can use ubuntu runners instead
  # TODO Compare speed between emulator and Device Farm
  # TODO We should be able to move this into a reusable work-flow

  # TODO Compare speed between emulator and Device Farm
  # TODO We should be able to move this into a reusable work-flow
  test-android-packages-emulator:
    timeout-minutes: 60
    strategy:
      fail-fast: false
      matrix:
        type: [base, sync]
        include:
          - type: base
            test-title: Unit Test Results - Android Base (Emulator)
          - type: sync
            test-title: Unit Test Results - Android Sync (Emulator)
 
    runs-on: macos-12 # android emulator does not run on arm64 - https://github.com/ReactiveCircus/android-emulator-runner/issues/350
    needs: [check-cache, build-android-packages, build-jvm-packages, build-kotlin-metadata-package]
    if: |
      always() && 
      !cancelled() && 
      !contains(needs.*.result, 'failure') && 
      !contains(needs.*.result, 'cancelled')

    steps:
      - name: Checkout code
        uses: actions/checkout@v4
        with:
          submodules: "recursive"

      # checkout BAAS CLI repo
      - name: Checkout BAAS repo
        if: matrix.type == 'sync'
        run: |
          echo ${{ secrets.BAAS_CLI }} | gh auth login --with-token
          gh repo clone 10gen/baasaas

      # Start BAAS instance in the background
      # We save the container id to poll against and get the hostname info later
      - name: Start Baas instance in the background
        id: baas_cli_start
        if: matrix.type == 'sync'
        working-directory: baasaas
        env:
          APIKEY: ${{ secrets.BAAS_CLI_API_KEY }}
        run: |
          # Adding a dummy tag (foo=bar) to avoid the following issue on macos-runner
          #   curl: option --data: error encountered when reading a file
          OUTPUT=$(bash cli.sh start | jq -r '.id')
          echo "baas_container_id=$OUTPUT" >> $GITHUB_OUTPUT

      - name: Setup Java 11
        uses: actions/setup-java@v4
        with:
          distribution: ${{ vars.VERSION_JAVA_DISTRIBUTION }}
          java-version: ${{ vars.VERSION_JAVA }}

      - name: Setup Gradle and task/dependency caching
        uses: gradle/actions/setup-gradle@v3
        with:
          cache-read-only: false

      - name: Restore Kotlin metadata artifacts
        uses: actions/download-artifact@v4
        with:
          name: packages-metadata-${{ needs.check-cache.outputs.version-label }}
          path: ./packages/build/m2-buildrepo 

      - name: Restore m2-buildrepo (Android)
        uses: actions/download-artifact@v4
        with:
          name: packages-android-${{ needs.check-cache.outputs.version-label }}
          path: ./packages/build/m2-buildrepo 

      - name: Restore m2-buildrepo (JVM)
        uses: actions/download-artifact@v4
        with:
          name: packages-jvm-${{ needs.check-cache.outputs.version-label }}
          path: ./packages/build/m2-buildrepo 

      # We poll the previously started BAAS container to get the hostname of the container to use with Device Farm tests
      - name: Fetching the BAAS CLI hostname
        id: baas_cli_poll
        if: matrix.type == 'sync'
        working-directory: baasaas
        env:
          APIKEY: ${{ secrets.BAAS_CLI_API_KEY }}
        run: |
          OUTPUT=$(bash cli.sh poll ${{ steps.baas_cli_start.outputs.baas_container_id }} | jq -r '.httpUrl')
          echo "baas_container_hostname=$OUTPUT" >> $GITHUB_OUTPUT

      # TODO This action does not support using `\` to split multiline scripts.
      - name: Run Integration Tests
        env:
          SSH_AUTH_SOCK: /tmp/ssh_agent.sock
        uses: reactivecircus/android-emulator-runner@v2
        with:
          emulator-options: -no-snapshot-save -no-window -gpu swiftshader_indirect -noaudio -no-boot-anim -camera-back none
          disable-animations: true
          api-level: ${{ vars.VERSION_ANDROID_EMULATOR_API_LEVEL }} # Must be 30 to support aosp_atd
          target: default
          arch: x86_64        
          disk-size: 4096M
          ram-size: 2048M
          heap-size: 1024M
          channel: canary
          script: |
            adb logcat -c
            adb logcat > logcat.txt &
            cd packages && ./gradlew :test-${{ matrix.type }}:connectedCheck -PsyncUsePlatformNetworking=true -PsyncTestUrl=${{ steps.baas_cli_poll.outputs.baas_container_hostname }} -PincludeSdkModules=false --info --no-daemon

      - name: Archive LogCat data
        uses: actions/upload-artifact@v4
        if: always() || failure()
        with:
          name: logcat-${{ matrix.type }}-emulator.txt
          path: logcat.txt 
          retention-days: 1

      - name: Publish Unit Test Results
        uses: dorny/test-reporter@v1
        if: always() || failure()
        with:
          name: ${{ matrix.test-title }}
          path: ./packages/test-${{ matrix.type }}/build/**/TEST-*.xml
          reporter: java-junit
          list-suites: failed
          list-tests: failed
          fail-on-error: true

      - name: Stopping the BAAS container
        if: always() && matrix.type == 'sync'
        working-directory: baasaas
        env:
          APIKEY: ${{ secrets.BAAS_CLI_API_KEY }}
        run: |
          if [ -n "${{ steps.baas_cli_start.outputs.baas_container_id }}" ]; then
            bash cli.sh stop ${{ steps.baas_cli_start.outputs.baas_container_id }}
          fi

  # Disable device farm test for Base, because running two in parallel seems to interfer somehow 
  test-android-packages-device-farm:
    name: AWS Device Farm
    timeout-minutes: 60
    runs-on: ubuntu-latest
    needs: [ check-cache, build-android-packages, build-jvm-packages ]
    if: |
      false &&  
      always() && 
      !cancelled() && 
      !contains(needs.*.result, 'failure') && 
      !contains(needs.*.result, 'cancelled')

    steps:
      - name: Checkout code
        uses: actions/checkout@v4

      - name: Restore Android Test APK
        uses: actions/download-artifact@v4
        with:
          name: android-base-test-apk-${{ needs.check-cache.outputs.version-label }}
          path: ./packages/test-base/build/outputs/apk/androidTest/debug

      - name: Configure AWS Credentials
        uses: aws-actions/configure-aws-credentials@v4
        with:
          aws-access-key-id: ${{ secrets.AWS_DEVICEFARM_ACCESS_KEY_ID }}
          aws-secret-access-key: ${{ secrets.AWS_DEVICEFARM_SECRET_ACCESS_KEY }}
          aws-region: us-west-2

      - name: Run the tests
        uses: ./.github/actions/run-android-device-farm-test
        id: run_android_tests
        with:
          apk-path: ${{ github.workspace }}/packages/test-base/build/outputs/apk/androidTest/debug/test-base-debug-androidTest.apk
          app-id: io.realm.testapp
          project-arn: ${{ secrets.DEVICEFARM_PROJECT_ARN }}
          device-pool-arn: ${{ secrets.DEVICEFARM_POOL_ARN }}


  test-android-packages-device-farm-sync:
    name: AWS Device Farm Sync Tests
    timeout-minutes: 60
    runs-on: ubuntu-latest
    needs: [ check-cache, build-android-packages, build-jvm-packages ]
    if: |
      always() && 
      !cancelled() && 
      !contains(needs.*.result, 'failure') && 
      !contains(needs.*.result, 'cancelled')
    steps:
      - name: Checkout code
        uses: actions/checkout@v4

      # checkout BAAS CLI repo
      - name: Checkout BAAS repo
        run: |
          echo ${{ secrets.BAAS_CLI }} | gh auth login --with-token
          gh repo clone 10gen/baasaas

      # Start BAAS instance in the background
      # We save the container id to poll against and get the hostname info later
      - name: Start Baas instance in the background
        id: baas_cli_start
        working-directory: baasaas
        env:
          APIKEY: ${{ secrets.BAAS_CLI_API_KEY }}
        run: |
          OUTPUT=$(bash cli.sh start | jq -r '.id')
          echo "baas_container_id=$OUTPUT" >> $GITHUB_OUTPUT

      - name: Restore Android Sync Test APK
        uses: actions/download-artifact@v4
        with:
          name: android-sync-test-apk-${{ needs.check-cache.outputs.version-label }}
          path: ./packages/test-sync/build/outputs/apk/

      - name: Configure AWS Credentials
        uses: aws-actions/configure-aws-credentials@v4
        with:
          aws-access-key-id: ${{ secrets.AWS_DEVICEFARM_ACCESS_KEY_ID }}
          aws-secret-access-key: ${{ secrets.AWS_DEVICEFARM_SECRET_ACCESS_KEY }}
          aws-region: us-west-2

      # We poll the previously started BAAS container to get the hostname of the container to use with Device Farm tests
      - name: Fetching the BAAS CLI hostname
        id: baas_cli_poll
        working-directory: baasaas
        env:
          APIKEY: ${{ secrets.BAAS_CLI_API_KEY }}
        run: |
          OUTPUT=$(bash cli.sh poll ${{ steps.baas_cli_start.outputs.baas_container_id }} | jq -r '.httpUrl')
          echo "baas_container_hostname=$OUTPUT" >> $GITHUB_OUTPUT

      - name: Run the Sync tests
        uses: ./.github/actions/run-android-device-farm-test
        id: run_android_tests
        with:
          apk-path: ${{ github.workspace }}/packages/test-sync/build/outputs/apk/androidTest/debug/test-sync-debug-androidTest.apk
          apk-auxiliary-path: ${{ github.workspace }}/packages/test-sync/build/outputs/apk/debug/test-sync-debug.apk
          baas_url: ${{ steps.baas_cli_poll.outputs.baas_container_hostname }}
          app-id: io.realm.sync.testapp.test
          project-arn: ${{ secrets.DEVICEFARM_PROJECT_ARN }}
          device-pool-arn: ${{ secrets.DEVICEFARM_POOL_ARN }}

      - name: Stopping the BAAS container
        if: always()
        working-directory: baasaas
        env:
          APIKEY: ${{ secrets.BAAS_CLI_API_KEY }}
        run: |
          if [ -n "${{ steps.baas_cli_start.outputs.baas_container_id }}" ]; then
            bash cli.sh stop ${{ steps.baas_cli_start.outputs.baas_container_id }}
          fi  

  test-macos-packages:
    timeout-minutes: 60
    strategy:
      fail-fast: false
      matrix:
        os: [macos-12, macos-14]
        type: [base, sync]
        include:
          - os: macos-12
            type: base
            os-id: macos
            package-prefix: macos-x64
            test-title: Unit Test Results - MacOS x64 Base
          - os: macos-12
            type: sync
            os-id: macos
            package-prefix: macos-x64
            test-title: Unit Test Results - MacOS x64 Sync
          - os: macos-14
            type: base
            os-id: macos
            package-prefix: macos-arm64
            test-title: Unit Test Results - MacOS arm64 Base
          - os: macos-14
            type: sync
            os-id: macos
            package-prefix: macos-arm64
            test-title: Unit Test Results - MacOS arm64 Sync
 
    runs-on: ${{ matrix.os }}
    # TODO Unclear why MacOS needs the metadata package when the Android Tests do not
    # Disable macos-arm for now as the host needs to have the Android SDK installed even though it isn't really using it.
    needs: [check-cache, build-kotlin-metadata-package, build-macos-x64-packages, build-macos-arm64-packages]
    if: |
      always() && 
      !cancelled() && 
      !contains(needs.*.result, 'failure') && 
      !contains(needs.*.result, 'cancelled')

    steps:
      - name: Checkout code
        uses: actions/checkout@v4

      # checkout BAAS CLI repo
      - name: Checkout BAAS repo
        if: matrix.type == 'sync'
        run: |
          echo ${{ secrets.BAAS_CLI }} | gh auth login --with-token
          gh repo clone 10gen/baasaas

      # Start BAAS instance in the background
      # We save the container id to poll against and get the hostname info later
      - name: Start Baas instance in the background
        id: baas_cli_start
        if: matrix.type == 'sync'
        working-directory: baasaas
        env:
          APIKEY: ${{ secrets.BAAS_CLI_API_KEY }}
        run: |
          # Adding a dummy tag (foo=bar) to avoid the following issue on macos-runner
          #   curl: option --data: error encountered when reading a file
          OUTPUT=$(bash cli.sh start | jq -r '.id')
          echo "baas_container_id=$OUTPUT" >> $GITHUB_OUTPUT

      - name: Setup Java 11
        uses: actions/setup-java@v4
        with:
          distribution: ${{ vars.VERSION_JAVA_DISTRIBUTION }}
          java-version: ${{ vars.VERSION_JAVA }}

      - name: Setup Gradle and task/dependency caching
        uses: gradle/actions/setup-gradle@v3
        with:
          cache-read-only: false

      - name: Restore m2-buildrepo
        uses: actions/download-artifact@v4
        with:
          name: packages-${{ matrix.package-prefix }}-${{ needs.check-cache.outputs.version-label }}
          path: ./packages/build/m2-buildrepo 

      - name: Restore Kotlin metadata artifacts
        uses: actions/download-artifact@v4
        with:
          name: packages-metadata-${{ needs.check-cache.outputs.version-label }}
          path: ./packages/build/m2-buildrepo 


      # We poll the previously started BAAS container to get the hostname of the container to use with Device Farm tests
      - name: Fetching the BAAS CLI hostname
        id: baas_cli_poll
        if: matrix.type == 'sync'
        working-directory: baasaas
        env:
          APIKEY: ${{ secrets.BAAS_CLI_API_KEY }}
        run: |
          OUTPUT=$(bash cli.sh poll ${{ steps.baas_cli_start.outputs.baas_container_id }} | jq -r '.httpUrl')
          echo "baas_container_hostname=$OUTPUT" >> $GITHUB_OUTPUT

      - name: Run tests
        working-directory: packages
        run: >
          ./gradlew :test-${{ matrix.type }}:macosTest
          -PsyncTestUrl=${{ steps.baas_cli_poll.outputs.baas_container_hostname }} 
          -PincludeSdkModules=false 
          --info --no-daemon

      - name: Publish Unit Test Results
        uses: dorny/test-reporter@v1
        if: always() || failure()
        with:
          name: ${{ matrix.test-title }} 
          path: ./packages/test-${{ matrix.type }}/build/**/TEST-*.xml
          reporter: java-junit
          list-suites: failed
          list-tests: failed
          fail-on-error: true        

      - name: Stopping the BAAS container
        if: always() && matrix.type == 'sync'
        working-directory: baasaas
        env:
          APIKEY: ${{ secrets.BAAS_CLI_API_KEY }}
        run: |
          if [ -n "${{ steps.baas_cli_start.outputs.baas_container_id }}" ]; then
            bash cli.sh stop ${{ steps.baas_cli_start.outputs.baas_container_id }}
          fi


  test-ios-packages:
    timeout-minutes: 60
    strategy:
      fail-fast: false
      matrix:
        os: [macos-12, macos-14]
        type: [base, sync]
        include:
          - os: macos-12
            type: base
            package-prefix: x64
            test-title: Unit Test Results - iOS x64 Base
            test-task: iosTest
          - os: macos-12
            type: sync
            package-prefix: x64
            test-title: Unit Test Results - iOS x64 Sync
            test-task: iosTest
          - os: macos-14
            type: base
            package-prefix: arm64
            test-title: Unit Test Results - iOS arm64 Base
            test-task: iosTest
          - os: macos-14
            type: sync
            package-prefix: arm64
            test-title: Unit Test Results - iOS arm64 Sync
            test-task: iosTest
 
    runs-on: ${{ matrix.os }}
    # TODO Unclear why MacOS needs the metadata package when the Android Tests do not
    # Disable macos-arm for now as the host needs to have the Android SDK installed even though it isn't really using it.
    needs: [check-cache, build-kotlin-metadata-package, build-ios-x64-packages, build-ios-arm64-packages]
    if: |
      always() && 
      !cancelled() && 
      !contains(needs.*.result, 'failure') && 
      !contains(needs.*.result, 'cancelled')

    steps:
      - name: Checkout code
        uses: actions/checkout@v4

      # checkout BAAS CLI repo
      - name: Checkout BAAS repo
        if: matrix.type == 'sync'
        run: |
          echo ${{ secrets.BAAS_CLI }} | gh auth login --with-token
          gh repo clone 10gen/baasaas

      # Start BAAS instance in the background
      # We save the container id to poll against and get the hostname info later
      - name: Start Baas instance in the background
        id: baas_cli_start
        if: matrix.type == 'sync'
        working-directory: baasaas
        env:
          APIKEY: ${{ secrets.BAAS_CLI_API_KEY }}
        run: |
          # Adding a dummy tag (foo=bar) to avoid the following issue on macos-runner
          #   curl: option --data: error encountered when reading a file
          OUTPUT=$(bash cli.sh start | jq -r '.id')
          echo "baas_container_id=$OUTPUT" >> $GITHUB_OUTPUT

      - name: Setup Java 11
        uses: actions/setup-java@v4
        with:
          distribution: ${{ vars.VERSION_JAVA_DISTRIBUTION }}
          java-version: ${{ vars.VERSION_JAVA }}

      - name: Setup Gradle and task/dependency caching
        uses: gradle/actions/setup-gradle@v3
        with:
          cache-read-only: false

      - name: Restore m2-buildrepo (ios)
        uses: actions/download-artifact@v4
        with:
          name: packages-ios-${{ matrix.package-prefix }}-${{ needs.check-cache.outputs.version-label }}
          path: ./packages/build/m2-buildrepo 

      - name: Restore Kotlin metadata artifacts
        uses: actions/download-artifact@v4
        with:
          name: packages-metadata-${{ needs.check-cache.outputs.version-label }}
          path: ./packages/build/m2-buildrepo 


      # We poll the previously started BAAS container to get the hostname of the container to use with Device Farm tests
      - name: Fetching the BAAS CLI hostname
        id: baas_cli_poll
        if: matrix.type == 'sync'
        working-directory: baasaas
        env:
          APIKEY: ${{ secrets.BAAS_CLI_API_KEY }}
        run: |
          OUTPUT=$(bash cli.sh poll ${{ steps.baas_cli_start.outputs.baas_container_id }} | jq -r '.httpUrl')
          echo "baas_container_hostname=$OUTPUT" >> $GITHUB_OUTPUT

      # App names are limited to 32 characters, so the appNamePrefix should not exceed 22 characters.
      - name: Run tests
        working-directory: packages
        run: >
          ./gradlew :test-${{ matrix.type }}:${{ matrix.test-task }}
          -PsyncTestUrl=${{ steps.baas_cli_poll.outputs.baas_container_hostname }} 
          -PincludeSdkModules=false 
          --info --no-daemon

      - name: Publish Unit Test Results
        uses: dorny/test-reporter@v1
        if: always() || failure()
        with:
          name: ${{ matrix.test-title }} 
          path: ./packages/test-${{ matrix.type }}/build/**/TEST-*.xml
          reporter: java-junit
          list-suites: failed
          list-tests: failed
          fail-on-error: true

      - name: Stopping the BAAS container
        if: always() && matrix.type == 'sync'
        working-directory: baasaas
        env:
          APIKEY: ${{ secrets.BAAS_CLI_API_KEY }}
        run: |
          if [ -n "${{ steps.baas_cli_start.outputs.baas_container_id }}" ]; then
            bash cli.sh stop ${{ steps.baas_cli_start.outputs.baas_container_id }}
          fi

  test-jvm-packages:
    timeout-minutes: 60
    strategy:
      fail-fast: false
      matrix:
        os: [macos-12, macos-14, ubuntu-latest, windows-latest] 
        type: [base, sync]
        include:
          - os: macos-12
            os-id: mac
            type: base
            test-title: Unit Test Results - Base JVM MacOS x64
          - os: macos-14
            os-id: mac
            type: base
            test-title: Unit Test Results - Base JVM MacOS arm64
          - os: ubuntu-latest
            os-id: ubu
            type: base
            test-title: Unit Test Results - Base JVM Linux
          - os: windows-latest
            os-id: win
            type: base
            test-title: Unit Test Results - Base JVM Windows
          - os: macos-12
            os-id: mac
            type: sync
            test-title: Unit Test Results - Sync JVM MacOS x64
          - os: macos-14
            os-id: mac
            type: sync
            test-title: Unit Test Results - Sync JVM MacOS arm64
          - os: ubuntu-latest
            os-id: ubu
            type: sync
            test-title: Unit Test Results - Sync JVM Linux
        exclude:
          # Do not run Windows Sync Tests, because the bash script for
          # starting the BAAS container doesn not work on Windows.
          - os: windows-latest
            #os-id: win
            type: sync
            #test-title: Unit Test Results - Sync JVM Windows

    runs-on: ${{ matrix.os }}
    needs: [check-cache, build-jvm-packages, build-kotlin-metadata-package]
    if: |
      always() && 
      !cancelled() && 
      !contains(needs.*.result, 'failure') && 
      !contains(needs.*.result, 'cancelled')

    steps:
      - name: Checkout code
        uses: actions/checkout@v4

      # checkout BAAS CLI repo
      - name: Checkout BAAS repo
        if: matrix.type == 'sync'
        run: |
          echo ${{ secrets.BAAS_CLI }} | gh auth login --with-token
          gh repo clone 10gen/baasaas

      # Start BAAS instance in the background
      # We save the container id to poll against and get the hostname info later
      - name: Start Baas instance in the background
        id: baas_cli_start
        if: matrix.type == 'sync'
        working-directory: baasaas
        env:
          APIKEY: ${{ secrets.BAAS_CLI_API_KEY }}
        run: |
          # Adding a dummy tag (foo=bar) to avoid the following issue on macos-runner
          #   curl: option --data: error encountered when reading a file
          OUTPUT=$(bash cli.sh start | jq -r '.id')
          echo "baas_container_id=$OUTPUT" >> $GITHUB_OUTPUT

      - name: Setup Java 11
        uses: actions/setup-java@v4
        with:
          distribution: ${{ vars.VERSION_JAVA_DISTRIBUTION }}
          java-version: ${{ vars.VERSION_JAVA }}

      - name: Setup Gradle and task/dependency caching
        uses: gradle/actions/setup-gradle@v3
        with:
          cache-read-only: false

      - name: Restore Kotlin metadata artifacts
        uses: actions/download-artifact@v4
        with:
          name: packages-metadata-${{ needs.check-cache.outputs.version-label }}
          path: ./packages/build/m2-buildrepo 

      - name: Restore m2-buildrepo
        uses: actions/download-artifact@v4
        with:
          name: packages-jvm-${{ needs.check-cache.outputs.version-label }}
          path: ./packages/build/m2-buildrepo 

      # We poll the previously started BAAS container to get the hostname of the container to use with Device Farm tests
      - name: Fetching the BAAS CLI hostname
        id: baas_cli_poll
        if: matrix.type == 'sync'
        working-directory: baasaas
        env:
          APIKEY: ${{ secrets.BAAS_CLI_API_KEY }}
        run: |
          OUTPUT=$(bash cli.sh poll ${{ steps.baas_cli_start.outputs.baas_container_id }} | jq -r '.httpUrl')
          echo "baas_container_hostname=$OUTPUT" >> $GITHUB_OUTPUT

      # App names are limited to 32 characters, so the appNamePrefix should not exceed 22 characters.
      - name: Run tests
        working-directory: packages
        run: >
          ./gradlew :test-${{ matrix.type }}:jvmTest
          -PsyncUsePlatformNetworking=true
          -PsyncTestUrl=${{ steps.baas_cli_poll.outputs.baas_container_hostname }} 
          -PincludeSdkModules=false 
          --info --no-daemon

      - name: Publish Unit Test Results
        uses: dorny/test-reporter@v1
        if: always() || failure()
        with:
          name: ${{ matrix.test-title }} 
          path: ./packages/test-${{ matrix.type }}/build/**/TEST-*.xml
          reporter: java-junit
          list-suites: failed
          list-tests: failed
          fail-on-error: true

      - name: Stopping the BAAS container
        if: always() && matrix.type == 'sync'
        working-directory: baasaas
        env:
          APIKEY: ${{ secrets.BAAS_CLI_API_KEY }}
        run: |
          if [ -n "${{ steps.baas_cli_start.outputs.baas_container_id }}" ]; then
            bash cli.sh stop ${{ steps.baas_cli_start.outputs.baas_container_id }}
          fi

  package-all-artifacts: 
    runs-on: ubuntu-latest
    needs: [check-cache, build-jvm-packages, build-android-packages, build-macos-x64-packages, build-macos-arm64-packages, build-ios-x64-packages, build-ios-arm64-packages, build-kotlin-metadata-package]
    if: |
      always() && 
      !cancelled() && 
      !contains(needs.*.result, 'failure') && 
      !contains(needs.*.result, 'cancelled')

    steps:
      - name: Checkout code
        uses: actions/checkout@v4

      # The Metadata artifact contain broken JVM publications, so it needs to be 
      # restored first, it so they can be overidden with the correct ones.
      - name: Restore Kotlin metadata artifacts
        uses: actions/download-artifact@v4
        with:
          name: packages-metadata-${{ needs.check-cache.outputs.version-label }}
          path: ./packages/build/m2-buildrepo 

      - name: Restore Android artifacts
        uses: actions/download-artifact@v4
        with:
          name: packages-android-${{ needs.check-cache.outputs.version-label }}
          path: ./packages/build/m2-buildrepo 

      - name: Restore JVM artifacts
        uses: actions/download-artifact@v4
        with:
          name: packages-jvm-${{ needs.check-cache.outputs.version-label }}
          path: ./packages/build/m2-buildrepo 

      - name: Restore MacOS x64 artifacts
        uses: actions/download-artifact@v4
        with:
          name: packages-macos-x64-${{ needs.check-cache.outputs.version-label }}
          path: ./packages/build/m2-buildrepo 

      - name: Restore MacOS arm64 artifacts
        uses: actions/download-artifact@v4
        with:
          name: packages-macos-arm64-${{ needs.check-cache.outputs.version-label }}
          path: ./packages/build/m2-buildrepo 

      - name: Restore iOS x64 artifacts
        uses: actions/download-artifact@v4
        with:
          name: packages-ios-x64-${{ needs.check-cache.outputs.version-label }}
          path: ./packages/build/m2-buildrepo 

      - name: Restore iOS arm64 artifacts
        uses: actions/download-artifact@v4
        with:
          name: packages-ios-arm64-${{ needs.check-cache.outputs.version-label }}
          path: ./packages/build/m2-buildrepo 

      - name: Upload artifacts bundle
        uses: actions/upload-artifact@v4
        with:
          name: all-packages-${{ needs.check-cache.outputs.version-label }}
          path: ./packages/build/m2-buildrepo
          retention-days: 7

  integration-tests:
    uses: ./.github/workflows/include-integration-tests.yml
    needs: [check-cache, package-all-artifacts]
    if: |
      always() && 
      !cancelled() && 
      !contains(needs.*.result, 'failure') && 
      !contains(needs.*.result, 'cancelled')
    with:
      version-label: ${{ needs.check-cache.outputs.version-label }}

  deploy-snapshot:
    uses: ./.github/workflows/include-deploy-snapshot.yml
    needs: [ 
             check-cache, 
             static-analysis, 
             integration-tests, 
             test-jvm-packages, 
             test-macos-packages, 
             test-ios-packages, 
             test-android-packages-emulator, 
             # test-android-packages-device-farm,
             test-android-packages-device-farm-sync,
             package-all-artifacts
           ]
    if: |
      always() && 
      !cancelled() && 
      endsWith(needs.check-cache.outputs.version-label, '-SNAPSHOT') &&
      !contains(needs.*.result, 'failure') && 
      !contains(needs.*.result, 'cancelled') &&
      (github.ref == 'refs/heads/main' || github.ref == 'refs/heads/releases' || github.ref == 'refs/heads/release/k2')

    secrets: inherit
    with:
      version-label: ${{ needs.check-cache.outputs.version-label }}

  # This job sets an output `is_publish_build` to `true` if this is a release build
  check-release-build:
    runs-on: ubuntu-latest
    needs: [check-cache]
    outputs:  
      is_publish_build: ${{ steps.check_release.outputs.is_publish_build }}

    steps:
      - uses: actions/checkout@v4

      - name: Check if release build
        id: check_release
        run: |
          git fetch --tags
          gitTag=$(git describe --tags --exact-match HEAD) || echo "NONE"
          echo "Git branch/tag: ${GITHUB_REF}/${gitTag:-'none'}"

          if [[ -z "$gitTag" ]]; then
            gitSha=$(git rev-parse HEAD | cut -c1-8)
            echo "Building commit: ${{ needs.check-cache.outputs.version-label }} - ${gitSha}"
            echo "is_publish_build=false" >> $GITHUB_OUTPUT
          else
            if [[ "$gitTag" != "v${{ needs.check-cache.outputs.version-label }}" ]]; then
              echo "Git tag '${gitTag}' does not match v${{ needs.check-cache.outputs.version-label }}"
              echo "is_publish_build=false" >> $GITHUB_OUTPUT
            else
              echo "Building release: '${gitTag}'"
              echo "is_publish_build=true" >> $GITHUB_OUTPUT
            fi
          fi
          

      - name: Print is release build
        run: |
          echo "Is release build: ${{ steps.check_release.outputs.is_publish_build }}"

  deploy-release:
    uses: ./.github/workflows/include-deploy-release.yml
    needs: [ 
              check-cache,
              check-release-build, 
              static-analysis, 
              integration-tests, 
              test-jvm-packages, 
              test-macos-packages, 
              test-ios-packages, 
              test-android-packages-emulator, 
              # test-android-packages-device-farm,
              test-android-packages-device-farm-sync,
              package-all-artifacts
            ]
    if: |
      always() && 
      !cancelled() && 
      !endsWith(needs.check-cache.outputs.version-label, '-SNAPSHOT') &&
      !contains(needs.*.result, 'failure') && 
      !contains(needs.*.result, 'cancelled') &&
      (github.ref == 'refs/heads/main' || github.ref == 'refs/heads/releases' || github.ref == 'refs/heads/release/k2') &&
      (needs.check-release-build.outputs.is_publish_build == 'true')

    secrets: inherit
    with:
      version-label: ${{ needs.check-cache.outputs.version-label }}
      packages-sha-label: ${{ needs.check-cache.outputs.packages-sha }}<|MERGE_RESOLUTION|>--- conflicted
+++ resolved
@@ -430,17 +430,12 @@
         with:
           submodules: "recursive"
 
-<<<<<<< HEAD
       - name: Register problem matchers
         run: |-
           echo "::add-matcher::.github/problem-matchers/kotlin.json"
 
-      - name: Setup Java 11
+      - name: Setup Java 17
         uses: actions/setup-java@v4
-=======
-      - name: Setup Java 17
-        uses: actions/setup-java@v3
->>>>>>> 97f288c4
         with:
           distribution: ${{ vars.VERSION_JAVA_DISTRIBUTION }}
           java-version: '17'
