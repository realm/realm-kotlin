name: PR Build
on:
  workflow_dispatch:  # Add this line to enable manual triggering
  pull_request:
    paths-ignore:
    - '**.md'

<<<<<<< HEAD
env:
  REALM_DISABLE_ANALYTICS: true
  CMAKE_C_COMPILER: /usr/local/opt/ccache/libexec/clang
  CMAKE_CXX_COMPILER: /usr/local/opt/ccache/libexec/clang++
  RELEASE_BRANCHES: "[ 'master', 'releases', 'feature/github-actions' ]"
=======
concurrency:
  group: ${{ github.workflow }}-${{ github.ref }}
  cancel-in-progress: true

env:
  REALM_DISABLE_ANALYTICS: true
  CMAKE_C_COMPILER: /usr/local/bin/ccache-clang
  CMAKE_CXX_COMPILER: /usr/local/bin/ccache-clang++
  # Workflow environment variables are not available in Job if statements: https://github.com/actions/runner/issues/1661
  # For now move this check to the `deploy-snapshot` job and figure out if there is a better way to do this.
  # IS_RELEASE_BRANCH: "${{ github.ref == 'refs/heads/main' || github.ref == 'refs/heads/releases' }}" 
>>>>>>> 37a0ca41

jobs:
  static-analysis:
    uses: ./.github/workflows/include-static-analysis.yml
   
  check-cache:
    uses: ./.github/workflows/include-check-cache.yml

  # TODO The actual build takes 45 seconds. Is there a reason we do this? Is it because swig doesn't work on Windows?
  build-jni-swig-stub:
    runs-on: ubuntu-latest
    needs: check-cache
    if: always() && !cancelled() && needs.check-cache.outputs.jni-swig-stub-cache-hit != 'true'
    steps:
      - name: Checkout code
        uses: actions/checkout@v3
        with:
          submodules: "recursive"

      - name: Setup Java 11
        uses: actions/setup-java@v3
        with:
          distribution: zulu
          java-version: 11

      - name: Setup Gradle and task/dependency caching
        uses: gradle/gradle-build-action@v2
        with:
          cache-read-only: false

      - name: Load build cache
        uses: actions/cache@v3
        with:
          path: ./packages/jni-swig-stub/build/generated/sources/jni
          key: jni-swig-stubs-${{ needs.check-cache.outputs.packages-sha }}

      - name: Setup cmake
        uses: jwlawson/actions-setup-cmake@v1.13
        with:
          cmake-version: '3.27.7'
          
      # Manually install SWIG 4.1.0 as only 4.0.2 is pre-installed
      # 4.1.0 is not available in apt-get, so use brew instead
      # https://github.com/actions/runner-images/blob/main/images/linux/Ubuntu2204-Readme.md#ubuntu-22041-lts
      # It seems to be required to manually add brew dirs to the PATH. This does not happen automatically.
      - name: Install SWIG
        run: |
          test -d ~/.linuxbrew && eval "$(~/.linuxbrew/bin/brew shellenv)"
          test -d /home/linuxbrew/.linuxbrew && eval "$(/home/linuxbrew/.linuxbrew/bin/brew shellenv)"
          test -r ~/.bash_profile && echo "eval \"\$($(brew --prefix)/bin/brew shellenv)\"" >> ~/.bash_profile
          echo "eval \"\$($(brew --prefix)/bin/brew shellenv)\"" >> ~/.profile
          brew install swig
          echo "/home/linuxbrew/.linuxbrew/sbin" >> $GITHUB_PATH
          echo "/home/linuxbrew/.linuxbrew/bin" >> $GITHUB_PATH

      - name: Build JNI Stub
        working-directory: ./packages
        run: ./gradlew :jni-swig-stub:assemble -Prealm.kotlin.buildRealmCore=false -Prealm.kotlin.mainHost=false

      # TODO Do we need to cache something or just built it every time?
      - name: Upload artifacts
        uses: actions/upload-artifact@v3
        with:
          name: jni-stub-${{ needs.check-cache.outputs.version-label }}
          path: ./packages/jni-swig-stub/build/generated/sources/jni/*
          retention-days: 1

  build-jvm-linux-native-lib:
    runs-on: ubuntu-latest
    needs: [check-cache, build-jni-swig-stub]
    if: |
      always() && 
      !cancelled() && 
      !contains(needs.*.result, 'failure') && 
      !contains(needs.*.result, 'cancelled') &&
      needs.check-cache.outputs.jni-linux-lib-cache-hit != 'true'

    steps:
      - name: Checkout code
        uses: actions/checkout@v3
        with:
          submodules: "recursive"

      - name: Setup build cache
        uses: actions/cache@v3
        with:
          path: ./packages/cinterop/build/realmLinuxBuild
          key: jni-linux-lib-${{ needs.check-cache.outputs.packages-sha }}

      - name: Setup cmake
        uses: jwlawson/actions-setup-cmake@v1.13
        with:
          cmake-version: '3.27.7'

      - name: Restore JNI Swig Stubs
        uses: actions/download-artifact@v3
        with:
          name: jni-stub-${{ needs.check-cache.outputs.version-label }}
          path: ./packages/jni-swig-stub/build/generated/sources/jni

      - name: Build Docker image
        uses: docker/build-push-action@v3
        with:
          tags: jvm-native-lib-linux:latest
          file: ./packages/cinterop/src/jvmMain/generic.Dockerfile
          push: false

      - name: Build native lib
        uses: addnab/docker-run-action@v3
        with:
          image: jvm-native-lib-linux:latest
          shell: bash
          options: -v ${{ github.workspace }}:/work
          run: |
            cd /work/packages/cinterop
            mkdir build
            cd build
            rm -rf realmLinuxBuild
            mkdir realmLinuxBuild
            cd realmLinuxBuild
            cmake ../../src/jvm
            make -j8

      - name: Upload artifacts
        uses: actions/upload-artifact@v3
        with:
          name: jni-linux-lib-${{ needs.check-cache.outputs.version-label }}
          path: ./packages/cinterop/build/realmLinuxBuild/librealmc.so 
          retention-days: 1

  # TODO Is the `if` check enough? Should we also compare the swig stub?
  build-jvm-windows-native-lib:
    runs-on: windows-latest
    needs: [check-cache, build-jni-swig-stub]
    if: |
      always() && 
      !cancelled() && 
      !contains(needs.*.result, 'failure') && 
      !contains(needs.*.result, 'cancelled') &&
      needs.check-cache.outputs.jni-windows-lib-cache-hit != 'true'

    steps:
      - name: Checkout code
        uses: actions/checkout@v3
        with:
          # TODO See https://github.com/microsoft/vcpkg/issues/25349 which might describe the error here https://github.com/realm/realm-kotlin/runs/8099890473?check_suite_focus=true
          # -- Building for: Visual Studio 17 2022
          # -- Running vcpkg install
          # Error: while checking out port openssl with git tree 7e4d802e3bde4154c227c0dd1da75c719be9f07a
          # Error: Failed to tar port directory
          # error: tar failed with exit code: (128).
          # fatal: not a tree object: 7e4d802e3bde4154c227c0dd1da75c719be9f07a
          # TODO Implement better work-around here: https://mongodb.slack.com/archives/C017MBM0A30/p1661889411467029?thread_ts=1661888738.117769&cid=C017MBM0A30
          fetch-depth: 0 
          submodules: "recursive"

      - name: Setup build cache
        uses: actions/cache@v3
        with:
          path: ./packages/cinterop/build/realmWindowsBuild
          key: jni-windows-lib-${{ needs.check-cache.outputs.packages-sha }}
          enableCrossOsArchive: true

      - name: Setup cmake
        uses: jwlawson/actions-setup-cmake@v1.13
        with:
          cmake-version: '3.27.7'

      - name: Restore JNI Swig Stubs
        uses: actions/download-artifact@v3
        with:
          name: jni-stub-${{ needs.check-cache.outputs.version-label }}
          path: ${{ github.workspace }}/packages/jni-swig-stub/build/generated/sources/jni

      - name: Build native lib
        shell: powershell
        working-directory: packages
        run: |
          cd cinterop
          mkdir build  
          cd build
          Remove-Item -Path realmWindowsBuild -Force -Recurse -ErrorAction Ignore
          mkdir realmWindowsBuild
          cd realmWindowsBuild
          cmake `
          ..\..\src\jvm `
          -DCMAKE_GENERATOR_PLATFORM=x64 `
          -DCMAKE_BUILD_TYPE=Release `
          -DREALM_ENABLE_SYNC=ON `
          -DREALM_NO_TESTS=1 `
          -DVCPKG_TARGET_TRIPLET=x64-windows-static
          cmake --build . --config Release

      - name: Upload artifacts
        uses: actions/upload-artifact@v3
        with:
          name: jni-windows-lib-${{ needs.check-cache.outputs.version-label }}
          path: ./packages/cinterop/build/realmWindowsBuild/Release/realmc.dll
          retention-days: 1

  build-jvm-macos-native-lib:
    runs-on: macos-latest
    needs: [check-cache, build-jni-swig-stub]
    if: |
      always() && 
      !cancelled() && 
      !contains(needs.*.result, 'failure') && 
      !contains(needs.*.result, 'cancelled') &&
      needs.check-cache.outputs.jni-windows-lib-cache-hit != 'true'

    steps:
      - name: Checkout code
        uses: actions/checkout@v3
        with:
          submodules: "recursive"

      # TODO I'm not sure this catches changes to our Config.kt, what is the impact?
      #  https://github.com/actions/setup-java#caching-packages-dependencies
      - name: Setup Java 11
        uses: actions/setup-java@v3
        with:
          distribution: zulu
          java-version: 11

      # TODO Default behavior is only caching from main/master. Unclear what the best caching strategy is for us.
      # TODO What is the rules and limits for caching on Github -> 10 GB limit, automatic evicition
      - name: Setup Gradle and task/dependency caching
        uses: gradle/gradle-build-action@v2
        with:
          cache-read-only: false

      - name: Setup cmake
        uses: jwlawson/actions-setup-cmake@v1.13
        with:
          cmake-version: '3.27.7'

      # TODO This Ninja version is not being used by the Android builds. Figure out why. 
      - name: Setup ninja
        uses: cmelchior/setup-ninja@master
        with:
          version: '1.11.0'

      # TODO This might not work on Windows: https://github.com/hendrikmuhs/ccache-action#notes-on-windows-support
      - name: Install ccache
        uses: hendrikmuhs/ccache-action@v1.2.2
        with:
          key: 'jvm-macos-native-lib'
          max-size: '2.0G'

      - name: Prepend ccache executables to the PATH
        run: echo "/usr/lib/ccache:/usr/local/opt/ccache/libexec" >> $GITHUB_PATH

      # TODO See https://github.com/hendrikmuhs/ccache-action/issues/94
      - name: Configure ccache
        run: |
          ccache --set-config="compiler_check=content"
          ccache --show-config
          echo '#!/bin/bash\nccache clang "$@"%"' > /usr/local/bin/ccache-clang 
          echo '#!/bin/bash\nccache clang++ "$@"%"' > /usr/local/bin/ccache-clang++          

      - name: Debug environment
        run: |
          env
          type cmake
          cmake --version
          type ninja
          ninja --version

      # TODO Figure out naming schema and retention policy
      # We cannot use artifacts as they cannot be shared between workflows, so use cache instead.
      - name: Setup build cache
        uses: actions/cache@v3
        with:
          path: ./packages/cinterop/build/realmMacOsBuild
          key: jni-macos-lib-${{ needs.check-cache.outputs.packages-sha }}

      - name: Restore JNI Swig Stubs
        uses: actions/download-artifact@v3
        with:
          name: jni-stub-${{ needs.check-cache.outputs.version-label }}
          path: ${{ github.workspace }}/packages/jni-swig-stub/build/generated/sources/jni        

      - name: Build packages
        working-directory: packages
        run: ./gradlew buildJVMSharedLibs -Prealm.kotlin.mainHost=false

      - name: Upload artifacts
        uses: actions/upload-artifact@v3
        with:
          name: jni-macos-lib-${{ needs.check-cache.outputs.version-label }}
          path: ./packages/cinterop/build/realmMacOsBuild/librealmc.dylib
          retention-days: 1     

  build-kotlin-metadata-package:
    runs-on: ubuntu-latest
    needs: [check-cache]
    if: |
      always() && 
      !cancelled() && 
      !contains(needs.*.result, 'failure') && 
      !contains(needs.*.result, 'cancelled') &&
      needs.check-cache.outputs.packages-metadata-cache-hit != 'true'

    steps:
      - name: Checkout code
        uses: actions/checkout@v3
        with:
          submodules: "recursive"

      # TODO I'm not sure this catches changes to our Config.kt, what is the impact?
      #  https://github.com/actions/setup-java#caching-packages-dependencies
      - name: Setup Java 11
        uses: actions/setup-java@v3
        with:
          distribution: zulu
          java-version: 11

      # TODO Default behavior is only caching from main/master. Unclear what the best caching strategy is for us.
      # TODO What is the rules and limits for caching on Github -> 10 GB limit, automatic evicition
      - name: Setup Gradle and task/dependency caching
        uses: gradle/gradle-build-action@v2
        with:
          cache-read-only: false

      - name: Setup cmake
        uses: jwlawson/actions-setup-cmake@v1.13
        with:
          cmake-version: '3.27.7'

      # TODO This Ninja version is not being used by the Android builds. Figure out why. 
      - name: Setup ninja
        uses: cmelchior/setup-ninja@master
        with:
          version: '1.11.0'

      # TODO This might not work on Windows: https://github.com/hendrikmuhs/ccache-action#notes-on-windows-support
      - name: Install ccache
        uses: hendrikmuhs/ccache-action@v1.2.2
        with:
          key: 'metadata-package'
          max-size: '2.0G'

      - name: Prepend ccache executables to the PATH
        run: echo "/usr/lib/ccache:/usr/local/opt/ccache/libexec" >> $GITHUB_PATH

      # TODO See https://github.com/hendrikmuhs/ccache-action/issues/94
      - name: Configure ccache
        run: |
          ccache --set-config="compiler_check=content"
          ccache --show-config
          echo '#!/bin/bash\nccache clang "$@"%"' > /usr/local/bin/ccache-clang 
          echo '#!/bin/bash\nccache clang++ "$@"%"' > /usr/local/bin/ccache-clang++          

      # TODO This matches 23.2.8568313, but what happens if we a define specific ndk version in our build? 
      - name: Setup NDK
        uses: nttld/setup-ndk@v1
        with:
          ndk-version: r23c

      - name: Debug environment
        run: |
          env
          type cmake
          cmake --version
          type ninja
          ninja --version

      # TODO Figure out naming schema and retention policy
      # We cannot use artifacts as they cannot be shared between workflows, so use cache instead.
      - name: Setup build cache
        uses: actions/cache@v3
        with:
          path: ./packages/build/m2-buildrepo
          key: packages-m2-metadata-${{ needs.check-cache.outputs.packages-sha }}
          
      - name: Build Kotlin Metadata and Gradle and Compiler Plugin
        working-directory: packages
        run: ./gradlew publishCIPackages -Prealm.kotlin.targets=gradlePlugin,compilerPlugin -Prealm.kotlin.buildRealmCore=false -Prealm.kotlin.mainHost=true

      - name: Upload artifacts
        uses: actions/upload-artifact@v3
        with:
          name: packages-metadata-${{ needs.check-cache.outputs.version-label }}
          path: ./packages/build/m2-buildrepo/**/* 
          retention-days: 1


  # This task is also responsible for creating the Gradle and Compiler Plugin as well as 
  # all Kotlin Multiplatform Metadata
  build-jvm-packages:
    runs-on: macos-latest
    needs: [check-cache, build-jvm-linux-native-lib, build-jvm-windows-native-lib, build-jvm-macos-native-lib]
    if: |
      always() && 
      !cancelled() && 
      !contains(needs.*.result, 'failure') && 
      !contains(needs.*.result, 'cancelled') &&
      needs.check-cache.outputs.packages-jvm-cache-hit != 'true'

    steps:
      - name: Checkout code
        uses: actions/checkout@v3
        with:
          submodules: "recursive"

      # TODO I'm not sure this catches changes to our Config.kt, what is the impact?
      #  https://github.com/actions/setup-java#caching-packages-dependencies
      - name: Setup Java 11
        uses: actions/setup-java@v3
        with:
          distribution: zulu
          java-version: 11

      # TODO Default behavior is only caching from main/master. Unclear what the best caching strategy is for us.
      # TODO What is the rules and limits for caching on Github -> 10 GB limit, automatic evicition
      - name: Setup Gradle and task/dependency caching
        uses: gradle/gradle-build-action@v2
        with:
          cache-read-only: false

      - name: Setup cmake
        uses: jwlawson/actions-setup-cmake@v1.13
        with:
          cmake-version: '3.27.7'

      # TODO This Ninja version is not being used by the Android builds. Figure out why. 
      - name: Setup ninja
        uses: cmelchior/setup-ninja@master
        with:
          version: '1.11.0'

      # TODO This might not work on Windows: https://github.com/hendrikmuhs/ccache-action#notes-on-windows-support
      - name: Install ccache
        uses: hendrikmuhs/ccache-action@v1.2.2
        with:
          key: 'jvm-package'
          max-size: '2.0G'

      - name: Prepend ccache executables to the PATH
        run: echo "/usr/lib/ccache:/usr/local/opt/ccache/libexec" >> $GITHUB_PATH

      # TODO See https://github.com/hendrikmuhs/ccache-action/issues/94
      - name: Configure ccache
        run: |
          ccache --set-config="compiler_check=content"
          ccache --show-config
          echo '#!/bin/bash\nccache clang "$@"%"' > /usr/local/bin/ccache-clang 
          echo '#!/bin/bash\nccache clang++ "$@"%"' > /usr/local/bin/ccache-clang++          

      # TODO This matches 23.2.8568313, but what happens if we a define specific ndk version in our build? 
      - name: Setup NDK
        uses: nttld/setup-ndk@v1
        with:
          ndk-version: r23c

      - name: Debug environment
        run: |
          env
          type cmake
          cmake --version
          type ninja
          ninja --version

      # TODO Figure out naming schema and retention policy
      # We cannot use artifacts as they cannot be shared between workflows, so use cache instead.
      - name: Setup build cache
        uses: actions/cache@v3
        with:
          path: ./packages/build/m2-buildrepo
          key: packages-m2-jvm-sync-${{ needs.check-cache.outputs.packages-sha }}

      - name: Restore Linux JNI lib
        uses: actions/download-artifact@v3
        with:
          name: jni-linux-lib-${{ needs.check-cache.outputs.version-label }}
          path: ./packages/cinterop/build/realmLinuxBuild

      - name: Restore Windows JNI lib
        uses: actions/download-artifact@v3
        with:
          name: jni-windows-lib-${{ needs.check-cache.outputs.version-label }}
          path: ./packages/cinterop/build/realmWindowsBuild/Release

      - name: Restore MacOS JNI lib
        uses: actions/download-artifact@v3
        with:
          name: jni-macos-lib-${{ needs.check-cache.outputs.version-label }}
          path: ./packages/cinterop/build/realmMacOsBuild
          
      - name: Build JVM Package
        working-directory: packages
        run: ./gradlew publishCIPackages -Prealm.kotlin.targets=jvm -Prealm.kotlin.buildRealmCore=false -Prealm.kotlin.copyNativeJvmLibs=true -Prealm.kotlin.mainHost=false

      - name: Upload artifacts
        uses: actions/upload-artifact@v3
        with:
          name: packages-jvm-${{ needs.check-cache.outputs.version-label }}
          path: ./packages/build/m2-buildrepo/**/* 
          retention-days: 1


  build-android-packages:
    runs-on: ubuntu-latest
    needs: check-cache
    outputs:
      baas-container-id: ${{ steps.baas_cli_start.outputs.baas_container_id }}
    if: |
      always() && !cancelled() &&
      (needs.check-cache.outputs.packages-android-cache-hit != 'true' ||
      needs.check-cache.outputs.needs.check-cache.outputs.android-test-base-apk-cache-hit != 'true' ||
      needs.check-cache.outputs.needs.check-cache.outputs.android-test-sync-apk-cache-hit != 'true')

    steps:
      - name: Checkout code
        uses: actions/checkout@v3
        with:
          submodules: "recursive"

      # TODO I'm not sure this catches changes to our Config.kt, what is the impact?
      #  https://github.com/actions/setup-java#caching-packages-dependencies
      - name: Setup Java 11
        uses: actions/setup-java@v3
        with:
          distribution: zulu
          java-version: 11

      # TODO Default behavior is only caching from main/master. Unclear what the best caching strategy is for us.
      # TODO What is the rules and limits for caching on Github -> 10 GB limit, automatic evicition
      - name: Setup Gradle and task/dependency caching
        uses: gradle/gradle-build-action@v2
        with:
          cache-read-only: false

      # Manually install SWIG 4.1.0 as only 4.0.2 is pre-installed
      # 4.1.0 is not available in apt-get, so use brew instead
      # https://github.com/actions/runner-images/blob/main/images/linux/Ubuntu2204-Readme.md#ubuntu-22041-lts
      # It seems to be required to manually add brew dirs to the PATH. This does not happen automatically.
      - name: Install SWIG
        run: |
          test -d ~/.linuxbrew && eval "$(~/.linuxbrew/bin/brew shellenv)"
          test -d /home/linuxbrew/.linuxbrew && eval "$(/home/linuxbrew/.linuxbrew/bin/brew shellenv)"
          test -r ~/.bash_profile && echo "eval \"\$($(brew --prefix)/bin/brew shellenv)\"" >> ~/.bash_profile
          echo "eval \"\$($(brew --prefix)/bin/brew shellenv)\"" >> ~/.profile
          brew install swig
          echo "/home/linuxbrew/.linuxbrew/sbin" >> $GITHUB_PATH
          echo "/home/linuxbrew/.linuxbrew/bin" >> $GITHUB_PATH

      - name: Install JSON parser
        run: brew install jq

      # checkout BAAS CLI repo
      - name: Checkout BAAS repo
        run: |
          echo ${{ secrets.BAAS_CLI }} | gh auth login --with-token
          gh repo clone 10gen/baasaas
          
      # Start BAAS instance in the background
      # We save the container id to poll against and get the hostname info later
      - name: Start Baas instance in the background
        id: baas_cli_start
        working-directory: baasaas
        env:
          APIKEY: ${{ secrets.BAAS_CLI_API_KEY }}
        run: |
          OUTPUT=$(bash cli.sh start | jq -r '.id')
          echo "baas_container_id=$OUTPUT" >> $GITHUB_OUTPUT

      - name: Setup cmake
        uses: jwlawson/actions-setup-cmake@v1.13
        with:
          cmake-version: '3.27.7'

      # TODO This Ninja version is not being used by the Android builds. Figure out why. 
      - name: Setup ninja
        uses: cmelchior/setup-ninja@master
        with:
          version: '1.11.0'
 
      # TODO This might not work on Windows: https://github.com/hendrikmuhs/ccache-action#notes-on-windows-support
      - name: Install ccache
        uses: hendrikmuhs/ccache-action@v1.2.2
        with:
          key: 'android-package'
          max-size: '2.0G'

      - name: Prepend ccache executables to the PATH
        run: echo "/usr/lib/ccache:/usr/local/opt/ccache/libexec" >> $GITHUB_PATH

      # TODO See https://github.com/hendrikmuhs/ccache-action/issues/94
      - name: Configure ccache
        run: |
          ccache --set-config="compiler_check=content"
          ccache --show-config
          echo '#!/bin/bash\nccache clang "$@"%"' > /usr/local/bin/ccache-clang 
          echo '#!/bin/bash\nccache clang++ "$@"%"' > /usr/local/bin/ccache-clang++          

      # TODO This matches 23.2.8568313, but what happens if we a define specific ndk version in our build? 
      - name: Setup NDK
        uses: nttld/setup-ndk@v1
        with:
          ndk-version: r23c

      - name: Debug environment
        run: |
          env
          type cmake
          cmake --version
          type ninja
          ninja --version

      - name: Build Android Base Test Apk
        working-directory: packages
        run: ./gradlew  :test-base:assembleAndroidTest -Prealm.kotlin.buildRealmCore=false -Prealm.kotlin.mainHost=false

      # We poll the previously started BAAS container to get the hostname of the container to use with Device Farm tests
      - name: Fetching the BAAS CLI hostname
        id: baas_cli_poll
        working-directory: baasaas
        env:
          APIKEY: ${{ secrets.BAAS_CLI_API_KEY }}
        run: |
          OUTPUT=$(bash cli.sh poll ${{ steps.baas_cli_start.outputs.baas_container_id }} | jq -r '.httpUrl')
          echo "baas_container_hostname=$OUTPUT" >> $GITHUB_OUTPUT
      
      - name: Build Android Sync Test Apk
        working-directory: packages
        run: ./gradlew -PsyncTestUrl=${{ steps.baas_cli_poll.outputs.baas_container_hostname }} :test-sync:packageDebug :test-sync:assembleAndroidTest -Prealm.kotlin.buildRealmCore=false -Prealm.kotlin.mainHost=false

      - name: Build packages
        working-directory: packages
        run: ./gradlew publishCIPackages -Prealm.kotlin.targets=android -Prealm.kotlin.buildRealmCore=false -Prealm.kotlin.mainHost=false

      # TODO Figure out naming schema and retention policy
      # We cannot use artifacts as they cannot be shared between workflows, so use cache instead.
      - name: Store build cache
        uses: actions/cache@v3
        with:
          path: ./packages/build/m2-buildrepo
          key: packages-m2-android-sync-${{ needs.check-cache.outputs.packages-sha }}

      - name: Store build cache for Android Test APK
        uses: actions/cache@v3
        with:
          path: ./packages/test-base/build/outputs/apk/androidTest/debug/test-base-debug-androidTest.apk
          key: android-base-test-apk-key-${{ needs.check-cache.outputs.packages-sha }}

      - name: Store build cache for Android Sync Test APK
        uses: actions/cache@v3
        with:
          key: android-sync-test-apk-key-${{ needs.check-cache.outputs.packages-sha }}
          path: |
            ./packages/test-sync/build/outputs/apk/androidTest/debug/test-sync-debug-androidTest.apk
            ./packages/test-sync/build/outputs/apk/debug/test-sync-debug.apk

      # TODO Must match naming found in include-check-cache.yml
      - name: Upload artifacts
        uses: actions/upload-artifact@v3
        with:
          name: packages-android-${{ needs.check-cache.outputs.version-label }}
          path: ./packages/build/m2-buildrepo/**/* 
          retention-days: 1

      - name: Upload Android Base Test APK
        uses: actions/upload-artifact@v3
        with:
          name: android-base-test-apk-${{ needs.check-cache.outputs.version-label }}
          path: ./packages/test-base/build/outputs/apk/androidTest/debug/test-base-debug-androidTest.apk
          retention-days: 1

      - name: Upload Android Sync Test APK
        uses: actions/upload-artifact@v3
        with:
          name: android-sync-test-apk-${{ needs.check-cache.outputs.version-label }}
          retention-days: 1
          path: |
            ./packages/test-sync/build/outputs/apk/androidTest/debug/test-sync-debug-androidTest.apk
            ./packages/test-sync/build/outputs/apk/debug/test-sync-debug.apk


  # TODO: ccache is not being used by this build for some reason
  build-macos-x64-packages:
    runs-on: macos-latest
    needs: check-cache
    # needs: static-analysis
    if: always() && !cancelled() && needs.check-cache.outputs.packages-macos-x64-cache-hit != 'true'

    steps:
      - name: Checkout code
        uses: actions/checkout@v3
        with:
          submodules: "recursive"

      # TODO I'm not sure this catches changes to our Config.kt, what is the impact?
      #  https://github.com/actions/setup-java#caching-packages-dependencies
      - name: Setup Java 11
        uses: actions/setup-java@v3
        with:
          distribution: zulu
          java-version: 11

      # TODO Default behavior is only caching from main/master. Unclear what the best caching strategy is for us.
      # TODO What is the rules and limits for caching on Github -> 10 GB limit, automatic evicition
      - name: Setup Gradle and task/dependency caching
        uses: gradle/gradle-build-action@v2
        with:
          cache-read-only: false

      - name: Setup cmake
        uses: jwlawson/actions-setup-cmake@v1.13
        with:
          cmake-version: '3.27.7'

      # TODO This Ninja version is not being used by the Android builds. Figure out why. 
      - name: Setup ninja
        uses: cmelchior/setup-ninja@master
        with:
          version: '1.11.0'
 
      # TODO This might not work on Windows: https://github.com/hendrikmuhs/ccache-action#notes-on-windows-support
      - name: Install ccache
        uses: hendrikmuhs/ccache-action@v1.2.2
        with:
          key: 'macos-x64-package'
          max-size: '2.0G'

      - name: Prepend ccache executables to the PATH
        run: echo "/usr/lib/ccache:/usr/local/opt/ccache/libexec" >> $GITHUB_PATH

      # TODO See https://github.com/hendrikmuhs/ccache-action/issues/94
      - name: Configure ccache
        run: |
          ccache --set-config="compiler_check=content"
          ccache --show-config
          echo '#!/bin/bash\nccache clang "$@"%"' > /usr/local/bin/ccache-clang 
          echo '#!/bin/bash\nccache clang++ "$@"%"' > /usr/local/bin/ccache-clang++          

      - name: Debug environment
        run: |
          env
          type cmake
          cmake --version
          type ninja
          ninja --version

      - name: Build packages
        working-directory: packages
        run: ./gradlew publishCIPackages -Prealm.kotlin.targets=macosX64 -Prealm.kotlin.mainHost=false

      # TODO Figure out naming schema and retention policy
      # We cannot use artifacts as they cannot be shared between workflows, so use cache instead.
      - name: Store build cache
        uses: actions/cache@v3
        with:
          path: ./packages/build/m2-buildrepo
          key: packages-m2-macos-x64-sync-${{ needs.check-cache.outputs.packages-sha }}

      # TODO Must match naming found in include-check-cache.yml
      - name: Upload artifacts
        uses: actions/upload-artifact@v3
        with:
          name: packages-macos-x64-${{ needs.check-cache.outputs.version-label }}
          path: ./packages/build/m2-buildrepo/**/* 
          retention-days: 1

  # TODO: ccache is not being used by this build for some reason
  build-macos-arm64-packages:
    runs-on: macos-latest
    needs: check-cache
    # needs: static-analysis
    if: always() && !cancelled() && needs.check-cache.outputs.packages-macos-arm64-cache-hit != 'true'

    steps:
      - name: Checkout code
        uses: actions/checkout@v3
        with:
          submodules: "recursive"

      # TODO I'm not sure this catches changes to our Config.kt, what is the impact?
      #  https://github.com/actions/setup-java#caching-packages-dependencies
      - name: Setup Java 11
        uses: actions/setup-java@v3
        with:
          distribution: zulu
          java-version: 11

      # TODO Default behavior is only caching from main/master. Unclear what the best caching strategy is for us.
      # TODO What is the rules and limits for caching on Github -> 10 GB limit, automatic evicition
      - name: Setup Gradle and task/dependency caching
        uses: gradle/gradle-build-action@v2
        with:
          cache-read-only: false

      - name: Setup cmake
        uses: jwlawson/actions-setup-cmake@v1.13
        with:
          cmake-version: '3.27.7'

      # TODO This Ninja version is not being used by the Android builds. Figure out why. 
      - name: Setup ninja
        uses: cmelchior/setup-ninja@master
        with:
          version: '1.11.0'
 
      # TODO This might not work on Windows: https://github.com/hendrikmuhs/ccache-action#notes-on-windows-support
      - name: Install ccache
        uses: hendrikmuhs/ccache-action@v1.2.2
        with:
          key: 'macos-arm64-package'
          max-size: '2.0G'

      - name: Prepend ccache executables to the PATH
        run: echo "/usr/lib/ccache:/usr/local/opt/ccache/libexec" >> $GITHUB_PATH

      # TODO See https://github.com/hendrikmuhs/ccache-action/issues/94
      - name: Configure ccache
        run: |
          ccache --set-config="compiler_check=content"
          ccache --show-config
          echo '#!/bin/bash\nccache clang "$@"%"' > /usr/local/bin/ccache-clang 
          echo '#!/bin/bash\nccache clang++ "$@"%"' > /usr/local/bin/ccache-clang++          

      - name: Build packages
        working-directory: packages
        run: ./gradlew publishCIPackages -Prealm.kotlin.targets=macosArm64 -Prealm.kotlin.mainHost=false

      # TODO Figure out naming schema and retention policy
      # We cannot use artifacts as they cannot be shared between workflows, so use cache instead.
      - name: Store build cache
        uses: actions/cache@v3
        with:
          path: ./packages/build/m2-buildrepo
          key: packages-m2-macos-arm64-sync-${{ needs.check-cache.outputs.packages-sha }}

      # TODO Must match naming found in include-check-cache.yml
      - name: Upload artifacts
        uses: actions/upload-artifact@v3
        with:
          name: packages-macos-arm64-${{ needs.check-cache.outputs.version-label }}
          path: ./packages/build/m2-buildrepo/**/* 
          retention-days: 1

  # TODO: ccache is not being used by this build for some reason
  build-ios-x64-packages:
    runs-on: macos-latest
    needs: check-cache
    # needs: static-analysis
    if: always() && !cancelled() && needs.check-cache.outputs.packages-ios-x64-cache-hit != 'true'

    steps:
      - name: Checkout code
        uses: actions/checkout@v3
        with:
          submodules: "recursive"

      # TODO I'm not sure this catches changes to our Config.kt, what is the impact?
      #  https://github.com/actions/setup-java#caching-packages-dependencies
      - name: Setup Java 11
        uses: actions/setup-java@v3
        with:
          distribution: zulu
          java-version: 11

      # TODO Default behavior is only caching from main/master. Unclear what the best caching strategy is for us.
      # TODO What is the rules and limits for caching on Github -> 10 GB limit, automatic evicition
      - name: Setup Gradle and task/dependency caching
        uses: gradle/gradle-build-action@v2
        with:
          cache-read-only: false

      - name: Setup cmake
        uses: jwlawson/actions-setup-cmake@v1.13
        with:
          cmake-version: '3.27.7'

      # TODO This Ninja version is not being used by the Android builds. Figure out why. 
      - name: Setup ninja
        uses: cmelchior/setup-ninja@master
        with:
          version: '1.11.0'
 
      # TODO This might not work on Windows: https://github.com/hendrikmuhs/ccache-action#notes-on-windows-support
      - name: Install ccache
        uses: hendrikmuhs/ccache-action@v1.2.2
        with:
          key: 'ios-x64-package'
          max-size: '2.0G'

      - name: Prepend ccache executables to the PATH
        run: echo "/usr/lib/ccache:/usr/local/opt/ccache/libexec" >> $GITHUB_PATH

      # TODO See https://github.com/hendrikmuhs/ccache-action/issues/94
      - name: Configure ccache
        run: |
          ccache --set-config="compiler_check=content"
          ccache --show-config
          echo '#!/bin/bash\nccache clang "$@"%"' > /usr/local/bin/ccache-clang 
          echo '#!/bin/bash\nccache clang++ "$@"%"' > /usr/local/bin/ccache-clang++          

      - name: Build packages
        working-directory: packages
        run: ./gradlew publishCIPackages -Prealm.kotlin.targets=iosX64 -Prealm.kotlin.mainHost=false

      # TODO Figure out naming schema and retention policy
      # We cannot use artifacts as they cannot be shared between workflows, so use cache instead.
      - name: Store build cache
        uses: actions/cache@v3
        with:
          path: ./packages/build/m2-buildrepo
          key: packages-m2-ios-x64-sync-${{ needs.check-cache.outputs.packages-sha }}

      # TODO Must match naming found in include-check-cache.yml
      - name: Upload artifacts
        uses: actions/upload-artifact@v3
        with:
          name: packages-ios-x64-${{ needs.check-cache.outputs.version-label }}
          path: ./packages/build/m2-buildrepo/**/* 
          retention-days: 1

  # TODO: ccache is not being used by this build for some reason
  build-ios-arm64-packages:
    runs-on: macos-latest
    needs: check-cache
    # needs: static-analysis
    if: always() && !cancelled() && needs.check-cache.outputs.packages-ios-arm64-cache-hit != 'true'

    steps:
      - name: Checkout code
        uses: actions/checkout@v3
        with:
          submodules: "recursive"

      # TODO I'm not sure this catches changes to our Config.kt, what is the impact?
      #  https://github.com/actions/setup-java#caching-packages-dependencies
      - name: Setup Java 11
        uses: actions/setup-java@v3
        with:
          distribution: zulu
          java-version: 11

      # TODO Default behavior is only caching from main/master. Unclear what the best caching strategy is for us.
      # TODO What is the rules and limits for caching on Github -> 10 GB limit, automatic evicition
      - name: Setup Gradle and task/dependency caching
        uses: gradle/gradle-build-action@v2
        with:
          cache-read-only: false

      - name: Setup cmake
        uses: jwlawson/actions-setup-cmake@v1.13
        with:
          cmake-version: '3.27.7'

      # TODO This Ninja version is not being used by the Android builds. Figure out why. 
      - name: Setup ninja
        uses: cmelchior/setup-ninja@master
        with:
          version: '1.11.0'
 
      # TODO This might not work on Windows: https://github.com/hendrikmuhs/ccache-action#notes-on-windows-support
      - name: Install ccache
        uses: hendrikmuhs/ccache-action@v1.2.2
        with:
          key: 'ios-arm64-package'
          max-size: '2.0G'

      - name: Prepend ccache executables to the PATH
        run: echo "/usr/lib/ccache:/usr/local/opt/ccache/libexec" >> $GITHUB_PATH

      # TODO See https://github.com/hendrikmuhs/ccache-action/issues/94
      - name: Configure ccache
        run: |
          ccache --set-config="compiler_check=content"
          ccache --show-config
          echo '#!/bin/bash\nccache clang "$@"%"' > /usr/local/bin/ccache-clang 
          echo '#!/bin/bash\nccache clang++ "$@"%"' > /usr/local/bin/ccache-clang++          

      - name: Build packages
        working-directory: packages
        run: ./gradlew publishCIPackages -Prealm.kotlin.targets=iosArm64 -Prealm.kotlin.mainHost=false

      # TODO Figure out naming schema and retention policy
      # We cannot use artifacts as they cannot be shared between workflows, so use cache instead.
      - name: Store build cache
        uses: actions/cache@v3
        with:
          path: ./packages/build/m2-buildrepo
          key: packages-m2-ios-arm64-sync-${{ needs.check-cache.outputs.packages-sha }}

      # TODO Must match naming found in include-check-cache.yml
      - name: Upload artifacts
        uses: actions/upload-artifact@v3
        with:
          name: packages-ios-arm64-${{ needs.check-cache.outputs.version-label }}
          path: ./packages/build/m2-buildrepo/**/* 
          retention-days: 1


  # TODO Compare speed between emulator and Device Farm
  # TODO We should be able to move this into a reusable work-flow
  test-android-packages-emulator:
    timeout-minutes: 60
    strategy:
      fail-fast: false
      matrix:
        type: [base, sync]
        include:
          - type: base
            test-title: Unit Test Results - Android Base (Emulator)
          - type: sync
            test-title: Unit Test Results - Android Sync (Emulator)
 
    runs-on: macos-latest
    needs: [check-cache, build-android-packages, build-jvm-packages, build-kotlin-metadata-package]
    if: |
      always() && 
      !cancelled() && 
      !contains(needs.*.result, 'failure') && 
      !contains(needs.*.result, 'cancelled')

    steps:
      - name: Checkout code
        uses: actions/checkout@v3
        with:
          submodules: "recursive"

      # checkout BAAS CLI repo
      - name: Checkout BAAS repo
        if: matrix.type == 'sync'
        run: |
          echo ${{ secrets.BAAS_CLI }} | gh auth login --with-token
          gh repo clone 10gen/baasaas

      # Start BAAS instance in the background
      # We save the container id to poll against and get the hostname info later
      - name: Start Baas instance in the background
        id: baas_cli_start
        if: matrix.type == 'sync'
        working-directory: baasaas
        env:
          APIKEY: ${{ secrets.BAAS_CLI_API_KEY }}
        run: |
          # Adding a dummy tag (foo=bar) to avoid the following issue on macos-runner
          #   curl: option --data: error encountered when reading a file
          OUTPUT=$(bash cli.sh start | jq -r '.id')
          echo "baas_container_id=$OUTPUT" >> $GITHUB_OUTPUT

      - name: Setup Java 11
        uses: actions/setup-java@v3
        with:
          distribution: zulu
          java-version: 11

      - name: Setup Gradle and task/dependency caching
        uses: gradle/gradle-build-action@v2
        with:
          cache-read-only: false

      - name: Restore Kotlin metadata artifacts
        uses: actions/download-artifact@v3
        with:
          name: packages-metadata-${{ needs.check-cache.outputs.version-label }}
          path: ./packages/build/m2-buildrepo 

      - name: Restore m2-buildrepo (Android)
        uses: actions/download-artifact@v3
        with:
          name: packages-android-${{ needs.check-cache.outputs.version-label }}
          path: ./packages/build/m2-buildrepo 

      - name: Restore m2-buildrepo (JVM)
        uses: actions/download-artifact@v3
        with:
          name: packages-jvm-${{ needs.check-cache.outputs.version-label }}
          path: ./packages/build/m2-buildrepo 

      # We poll the previously started BAAS container to get the hostname of the container to use with Device Farm tests
      - name: Fetching the BAAS CLI hostname
        id: baas_cli_poll
        if: matrix.type == 'sync'
        working-directory: baasaas
        env:
          APIKEY: ${{ secrets.BAAS_CLI_API_KEY }}
        run: |
          OUTPUT=$(bash cli.sh poll ${{ steps.baas_cli_start.outputs.baas_container_id }} | jq -r '.httpUrl')
          echo "baas_container_hostname=$OUTPUT" >> $GITHUB_OUTPUT

      # - name: AVD cache
      #   uses: actions/cache@v3
      #   id: avd-cache
      #   with:
      #     path: |
      #       ~/.android/avd/*
      #       ~/.android/adb*
      #     key: android-emulator-avd-33

      # - name: create AVD and generate snapshot for caching
      #   if: steps.avd-cache.outputs.cache-hit != 'true'
      #   uses: reactivecircus/android-emulator-runner@v2
      #   with:
      #     api-level: 33
      #     target: default
      #     # target: aosp_atd
      #     arch: x86_64        
      #     disk-size: 4096M
      #     ram-size: 2048M
      #     heap-size: 1024M
      #     force-avd-creation: false
      #     emulator-options: -no-window -gpu swiftshader_indirect -noaudio -no-boot-anim -camera-back none
      #     disable-animations: true
      #     channel: canary
      #     script: echo "Generated AVD snapshot for caching."

      # TODO Can we read api level from Config.kt
      # TODO This action does not support using `\` to split multiline scripts.
      - name: Run Integration Tests
        env:
          SSH_AUTH_SOCK: /tmp/ssh_agent.sock
        uses: reactivecircus/android-emulator-runner@v2
        with:
          emulator-options: -no-snapshot-save -no-window -gpu swiftshader_indirect -noaudio -no-boot-anim -camera-back none
          disable-animations: true
          # force-avd-creation: true
          api-level: 33 # Must be 30 to support aosp_atd
          target: default
          # target: aosp_atd
          arch: x86_64        
          # profile: Nexus 6
          disk-size: 4096M
          ram-size: 2048M
          heap-size: 1024M
          channel: canary
          script: |
            adb logcat -c
            adb logcat > logcat.txt &
            cd packages && ./gradlew :test-${{ matrix.type }}:connectedCheck -PsyncTestUrl=${{ steps.baas_cli_poll.outputs.baas_container_hostname }} -PincludeSdkModules=false --info --no-daemon

      - name: Archive LogCat data
        uses: actions/upload-artifact@v3
        if: always() || failure()
        with:
          name: logcat-${{ matrix.type }}-emulator.txt
          path: logcat.txt 
          retention-days: 1

      - name: Publish Unit Test Results
        uses: dorny/test-reporter@v1
        if: always() || failure()
        with:
          name: ${{ matrix.test-title }}
          path: ./packages/test-${{ matrix.type }}/build/**/TEST-*.xml
          reporter: java-junit
          list-suites: failed
          list-tests: failed
          fail-on-error: true

      - name: Stopping the BAAS container
        if: always() && matrix.type == 'sync'
        working-directory: baasaas
        env:
          APIKEY: ${{ secrets.BAAS_CLI_API_KEY }}
        run: |
          if [ -n "${{ steps.baas_cli_start.outputs.baas_container_id }}" ]; then
            bash cli.sh stop ${{ steps.baas_cli_start.outputs.baas_container_id }}
          fi

  test-android-packages-device-farm:
    name: AWS Device Farm
    timeout-minutes: 60
    runs-on: ubuntu-latest
    needs: [ check-cache, build-android-packages, build-jvm-packages ]
    if: |
      always() && 
      !cancelled() && 
      !contains(needs.*.result, 'failure') && 
      !contains(needs.*.result, 'cancelled')

    steps:
      - name: Checkout code
        uses: actions/checkout@v3

      - name: Restore Android Test APK
        uses: actions/download-artifact@v3
        with:
          name: android-base-test-apk-${{ needs.check-cache.outputs.version-label }}
          path: ./packages/test-base/build/outputs/apk/androidTest/debug

      - name: Configure AWS Credentials
        uses: aws-actions/configure-aws-credentials@v1
        with:
          aws-access-key-id: ${{ secrets.AWS_DEVICEFARM_ACCESS_KEY_ID }}
          aws-secret-access-key: ${{ secrets.AWS_DEVICEFARM_SECRET_ACCESS_KEY }}
          aws-region: us-west-2

      - name: Run the tests
        uses: ./.github/actions/run-android-device-farm-test
        id: run_android_tests
        with:
          apk-path: ${{ github.workspace }}/packages/test-base/build/outputs/apk/androidTest/debug/test-base-debug-androidTest.apk
          app-id: io.realm.testapp
          project-arn: ${{ secrets.DEVICEFARM_PROJECT_ARN }}
          device-pool-arn: ${{ secrets.DEVICEFARM_POOL_ARN }}


  test-android-packages-device-farm-sync:
    name: AWS Device Farm Sync Tests
    timeout-minutes: 60
    runs-on: ubuntu-latest
    needs: [ check-cache, build-android-packages, build-jvm-packages ]
    if: |
      always() && 
      !cancelled() && 
      !contains(needs.*.result, 'failure') && 
      !contains(needs.*.result, 'cancelled')
    steps:
      - name: Checkout code
        uses: actions/checkout@v3

      - name: Restore Android Sync Test APK
        uses: actions/download-artifact@v3
        with:
          name: android-sync-test-apk-${{ needs.check-cache.outputs.version-label }}
          path: ./packages/test-sync/build/outputs/apk/

      - name: Configure AWS Credentials
        uses: aws-actions/configure-aws-credentials@v1
        with:
          aws-access-key-id: ${{ secrets.AWS_DEVICEFARM_ACCESS_KEY_ID }}
          aws-secret-access-key: ${{ secrets.AWS_DEVICEFARM_SECRET_ACCESS_KEY }}
          aws-region: us-west-2

      - name: Run the Sync tests
        uses: ./.github/actions/run-android-device-farm-test
        id: run_android_tests
        with:
          apk-path: ${{ github.workspace }}/packages/test-sync/build/outputs/apk/androidTest/debug/test-sync-debug-androidTest.apk
          apk-auxiliary-path: ${{ github.workspace }}/packages/test-sync/build/outputs/apk/debug/test-sync-debug.apk
          app-id: io.realm.sync.testapp.test
          project-arn: ${{ secrets.DEVICEFARM_PROJECT_ARN }}
          device-pool-arn: ${{ secrets.DEVICEFARM_POOL_ARN }}

      - name: Checkout BAAS repo
        if: always()
        run: |
          echo ${{ secrets.BAAS_CLI }} | gh auth login --with-token
          gh repo clone 10gen/baasaas
      - name: Stopping the BAAS container
        if: always()
        working-directory: baasaas
        env:
          APIKEY: ${{ secrets.BAAS_CLI_API_KEY }}
        run: |
          if [ -n "${{ needs.build-android-packages.outputs.baas-container-id }}" ]; then
            bash cli.sh stop ${{ needs.build-android-packages.outputs.baas-container-id }}
          fi  

  test-macos-packages:
    timeout-minutes: 60
    strategy:
      fail-fast: false
      matrix:
        os: [macos-latest] # , macos-arm]
        type: [base, sync]
        include:
          - os: macos-latest
            type: base
            os-id: macos
            package-prefix: macos-x64
            test-title: Unit Test Results - MacOS x64 Base
          - os: macos-latest
            type: sync
            os-id: macos
            package-prefix: macos-x64
            test-title: Unit Test Results - MacOS x64 Sync
          # - os: macos-arm
          #   package-prefix: macos-arm64
          #   test-title: Results - MacOS arm64 Base
 
    runs-on: ${{ matrix.os }}
    # TODO Do we need to wait for all matrix builds?
    # TODO Unclear why MacOS needs the metadata package when the Android Tests do not
    # Disable macos-arm for now as the host needs to have the Android SDK installed even though it isn't really using it.
    needs: [check-cache, build-macos-x64-packages, build-kotlin-metadata-package] #, build-macos-arm64-packages] 
    if: |
      always() && 
      !cancelled() && 
      !contains(needs.*.result, 'failure') && 
      !contains(needs.*.result, 'cancelled')

    steps:
      - name: Checkout code
        uses: actions/checkout@v3

      # checkout BAAS CLI repo
      - name: Checkout BAAS repo
        if: matrix.type == 'sync'
        run: |
          echo ${{ secrets.BAAS_CLI }} | gh auth login --with-token
          gh repo clone 10gen/baasaas

      # Start BAAS instance in the background
      # We save the container id to poll against and get the hostname info later
      - name: Start Baas instance in the background
        id: baas_cli_start
        if: matrix.type == 'sync'
        working-directory: baasaas
        env:
          APIKEY: ${{ secrets.BAAS_CLI_API_KEY }}
        run: |
          # Adding a dummy tag (foo=bar) to avoid the following issue on macos-runner
          #   curl: option --data: error encountered when reading a file
          OUTPUT=$(bash cli.sh start | jq -r '.id')
          echo "baas_container_id=$OUTPUT" >> $GITHUB_OUTPUT

      - name: Setup Java 11
        uses: actions/setup-java@v3
        with:
          distribution: zulu
          java-version: 11

      - name: Setup Gradle and task/dependency caching
        uses: gradle/gradle-build-action@v2
        with:
          cache-read-only: false

      - name: Restore m2-buildrepo
        uses: actions/download-artifact@v3
        with:
          name: packages-${{ matrix.package-prefix }}-${{ needs.check-cache.outputs.version-label }}
          path: ./packages/build/m2-buildrepo 

      - name: Restore Kotlin metadata artifacts
        uses: actions/download-artifact@v3
        with:
          name: packages-metadata-${{ needs.check-cache.outputs.version-label }}
          path: ./packages/build/m2-buildrepo 


      # We poll the previously started BAAS container to get the hostname of the container to use with Device Farm tests
      - name: Fetching the BAAS CLI hostname
        id: baas_cli_poll
        if: matrix.type == 'sync'
        working-directory: baasaas
        env:
          APIKEY: ${{ secrets.BAAS_CLI_API_KEY }}
        run: |
          OUTPUT=$(bash cli.sh poll ${{ steps.baas_cli_start.outputs.baas_container_id }} | jq -r '.httpUrl')
          echo "baas_container_hostname=$OUTPUT" >> $GITHUB_OUTPUT

      - name: Run tests
        working-directory: packages
        run: >
          ./gradlew :test-${{ matrix.type }}:macosTest
          -PsyncTestUrl=${{ steps.baas_cli_poll.outputs.baas_container_hostname }} 
          -PincludeSdkModules=false 
          --info --no-daemon

      - name: Publish Unit Test Results
        uses: dorny/test-reporter@v1
        if: always() || failure()
        with:
          name: ${{ matrix.test-title }} 
          path: ./packages/test-${{ matrix.type }}/build/**/TEST-*.xml
          reporter: java-junit
          list-suites: failed
          list-tests: failed
          fail-on-error: true        

      - name: Stopping the BAAS container
        if: always() && matrix.type == 'sync'
        working-directory: baasaas
        env:
          APIKEY: ${{ secrets.BAAS_CLI_API_KEY }}
        run: |
          if [ -n "${{ steps.baas_cli_start.outputs.baas_container_id }}" ]; then
            bash cli.sh stop ${{ steps.baas_cli_start.outputs.baas_container_id }}
          fi


  test-ios-packages:
    timeout-minutes: 60
    strategy:
      fail-fast: false
      matrix:
        os: [macos-latest] # , macos-arm]
        type: [base, sync]
        include:
          - os: macos-latest
            type: base
            package-prefix: x64
            test-title: Unit Test Results - iOS x64 Base
            test-task: iosTest
          - os: macos-latest
            type: sync
            package-prefix: x64
            test-title: Unit Test Results - iOS x64 Sync
            test-task: runCloudIosTests
          # - os: macos-arm
          #   package-prefix: macos-arm64
          #   test-title: Results - MacOS arm64 Base
 
    runs-on: ${{ matrix.os }}
    # TODO Do we need to wait for all matrix builds?
    # TODO Unclear why MacOS needs the metadata package when the Android Tests do not
    # Disable macos-arm for now as the host needs to have the Android SDK installed even though it isn't really using it.
    needs: [check-cache, build-ios-x64-packages, build-kotlin-metadata-package] # , build-ios-arm64-packages] 
    if: |
      always() && 
      !cancelled() && 
      !contains(needs.*.result, 'failure') && 
      !contains(needs.*.result, 'cancelled')

    steps:
      - name: Checkout code
        uses: actions/checkout@v3

      # checkout BAAS CLI repo
      - name: Checkout BAAS repo
        if: matrix.type == 'sync'
        run: |
          echo ${{ secrets.BAAS_CLI }} | gh auth login --with-token
          gh repo clone 10gen/baasaas

      # Start BAAS instance in the background
      # We save the container id to poll against and get the hostname info later
      - name: Start Baas instance in the background
        id: baas_cli_start
        if: matrix.type == 'sync'
        working-directory: baasaas
        env:
          APIKEY: ${{ secrets.BAAS_CLI_API_KEY }}
        run: |
          # Adding a dummy tag (foo=bar) to avoid the following issue on macos-runner
          #   curl: option --data: error encountered when reading a file
          OUTPUT=$(bash cli.sh start | jq -r '.id')
          echo "baas_container_id=$OUTPUT" >> $GITHUB_OUTPUT

      - name: Setup Java 11
        uses: actions/setup-java@v3
        with:
          distribution: zulu
          java-version: 11

      - name: Setup Gradle and task/dependency caching
        uses: gradle/gradle-build-action@v2
        with:
          cache-read-only: false

      - name: Restore m2-buildrepo (mac)
        uses: actions/download-artifact@v3
        with:
          name: packages-macos-${{ matrix.package-prefix }}-${{ needs.check-cache.outputs.version-label }}
          path: ./packages/build/m2-buildrepo 

      - name: Restore m2-buildrepo (ios)
        uses: actions/download-artifact@v3
        with:
          name: packages-ios-${{ matrix.package-prefix }}-${{ needs.check-cache.outputs.version-label }}
          path: ./packages/build/m2-buildrepo 

      - name: Restore Kotlin metadata artifacts
        uses: actions/download-artifact@v3
        with:
          name: packages-metadata-${{ needs.check-cache.outputs.version-label }}
          path: ./packages/build/m2-buildrepo 


      # We poll the previously started BAAS container to get the hostname of the container to use with Device Farm tests
      - name: Fetching the BAAS CLI hostname
        id: baas_cli_poll
        if: matrix.type == 'sync'
        working-directory: baasaas
        env:
          APIKEY: ${{ secrets.BAAS_CLI_API_KEY }}
        run: |
          OUTPUT=$(bash cli.sh poll ${{ steps.baas_cli_start.outputs.baas_container_id }} | jq -r '.httpUrl')
          echo "baas_container_hostname=$OUTPUT" >> $GITHUB_OUTPUT

      # App names are limited to 32 characters, so the appNamePrefix should not exceed 22 characters.
      - name: Run tests
        working-directory: packages
        run: >
          ./gradlew :test-${{ matrix.type }}:${{ matrix.test-task }}
          -PsyncTestUrl=${{ steps.baas_cli_poll.outputs.baas_container_hostname }} 
          -PincludeSdkModules=false 
          --info --no-daemon

      # IOS Sync Tests currently don't create XML test output, so look in the build log for failures instead.
      # This is expected to be fixed in Kotlin 1.9.0.
      # - name: Publish Unit Test Results
      #   uses: dorny/test-reporter@v1
      #   if: always() || failure()
      #   with:
      #     name: ${{ matrix.test-title }} 
      #     path: ./packages/test-${{ matrix.type }}/build/**/TEST-*.xml
      #     reporter: java-junit
      #     list-suites: failed
      #     list-tests: failed
      #     fail-on-error: true

      - name: Stopping the BAAS container
        if: always() && matrix.type == 'sync'
        working-directory: baasaas
        env:
          APIKEY: ${{ secrets.BAAS_CLI_API_KEY }}
        run: |
          if [ -n "${{ steps.baas_cli_start.outputs.baas_container_id }}" ]; then
            bash cli.sh stop ${{ steps.baas_cli_start.outputs.baas_container_id }}
          fi

  # TODO Investigate why these tests seem to hang for the `run tests` step with no log output. Could it be related to the test failing, but not being picked up?
  test-jvm-packages:
    timeout-minutes: 60
    strategy:
      fail-fast: false
      matrix:
        os: [macos-latest, ubuntu-latest, windows-latest] # TODO Should we also test om MacOS arm64?
        type: [base, sync]
        include:
          - os: macos-latest
            os-id: mac
            type: base
            test-title: Unit Test Results - Base JVM MacOS x64
          - os: ubuntu-latest
            os-id: ubu
            type: base
            test-title: Unit Test Results - Base JVM Linux
          - os: windows-latest
            os-id: win
            type: base
            test-title: Unit Test Results - Base JVM Windows
          - os: macos-latest
            os-id: mac
            type: sync
            test-title: Unit Test Results - Sync JVM MacOS x64
          - os: ubuntu-latest
            os-id: ubu
            type: sync
            test-title: Unit Test Results - Sync JVM Linux
          - os: windows-latest
            os-id: win
            type: sync
            test-title: Unit Test Results - Sync JVM Windows
 
    runs-on: ${{ matrix.os }}
    needs: [check-cache, build-jvm-packages, build-kotlin-metadata-package]
    if: |
      always() && 
      !cancelled() && 
      !contains(needs.*.result, 'failure') && 
      !contains(needs.*.result, 'cancelled')

    steps:
      - name: Checkout code
        uses: actions/checkout@v3

      # checkout BAAS CLI repo
      - name: Checkout BAAS repo
        if: matrix.type == 'sync'
        run: |
          echo ${{ secrets.BAAS_CLI }} | gh auth login --with-token
          gh repo clone 10gen/baasaas

      # Start BAAS instance in the background
      # We save the container id to poll against and get the hostname info later
      - name: Start Baas instance in the background
        id: baas_cli_start
        if: matrix.type == 'sync'
        working-directory: baasaas
        env:
          APIKEY: ${{ secrets.BAAS_CLI_API_KEY }}
        run: |
          # Adding a dummy tag (foo=bar) to avoid the following issue on macos-runner
          #   curl: option --data: error encountered when reading a file
          OUTPUT=$(bash cli.sh start | jq -r '.id')
          echo "baas_container_id=$OUTPUT" >> $GITHUB_OUTPUT

      - name: Setup Java 11
        uses: actions/setup-java@v3
        with:
          distribution: zulu
          java-version: 11

      - name: Setup Gradle and task/dependency caching
        uses: gradle/gradle-build-action@v2
        with:
          cache-read-only: false

      - name: Restore Kotlin metadata artifacts
        uses: actions/download-artifact@v3
        with:
          name: packages-metadata-${{ needs.check-cache.outputs.version-label }}
          path: ./packages/build/m2-buildrepo 

      - name: Restore m2-buildrepo
        uses: actions/download-artifact@v3
        with:
          name: packages-jvm-${{ needs.check-cache.outputs.version-label }}
          path: ./packages/build/m2-buildrepo 

      # We poll the previously started BAAS container to get the hostname of the container to use with Device Farm tests
      - name: Fetching the BAAS CLI hostname
        id: baas_cli_poll
        if: matrix.type == 'sync'
        working-directory: baasaas
        env:
          APIKEY: ${{ secrets.BAAS_CLI_API_KEY }}
        run: |
          OUTPUT=$(bash cli.sh poll ${{ steps.baas_cli_start.outputs.baas_container_id }} | jq -r '.httpUrl')
          echo "baas_container_hostname=$OUTPUT" >> $GITHUB_OUTPUT

      # App names are limited to 32 characters, so the appNamePrefix should not exceed 22 characters.
      - name: Run tests
        working-directory: packages
        run: >
          ./gradlew :test-${{ matrix.type }}:jvmTest
          -PsyncTestUrl=${{ steps.baas_cli_poll.outputs.baas_container_hostname }} 
          -PincludeSdkModules=false 
          --info --no-daemon

      - name: Publish Unit Test Results
        uses: dorny/test-reporter@v1
        if: always() || failure()
        with:
          name: ${{ matrix.test-title }} 
          path: ./packages/test-${{ matrix.type }}/build/**/TEST-*.xml
          reporter: java-junit
          list-suites: failed
          list-tests: failed
          fail-on-error: true

      - name: Stopping the BAAS container
        if: always() && matrix.type == 'sync'
        working-directory: baasaas
        env:
          APIKEY: ${{ secrets.BAAS_CLI_API_KEY }}
        run: |
          if [ -n "${{ steps.baas_cli_start.outputs.baas_container_id }}" ]; then
            bash cli.sh stop ${{ steps.baas_cli_start.outputs.baas_container_id }}
          fi

  package-all-artifacts: 
    runs-on: ubuntu-latest
    needs: [check-cache, build-jvm-packages, build-android-packages, build-macos-x64-packages, build-macos-arm64-packages, build-ios-x64-packages, build-ios-arm64-packages, build-kotlin-metadata-package]
    if: |
      always() && 
      !cancelled() && 
      !contains(needs.*.result, 'failure') && 
      !contains(needs.*.result, 'cancelled')

    steps:
      - name: Checkout code
        uses: actions/checkout@v3

      # These contain broken JVM publications, so need to be restored first, so they
      # can be overidden with the correct ones.
      - name: Restore Kotlin metadata artifacts
        uses: actions/download-artifact@v3
        with:
          name: packages-metadata-${{ needs.check-cache.outputs.version-label }}
          path: ./packages/build/m2-buildrepo 

      - name: Restore Android artifacts
        uses: actions/download-artifact@v3
        with:
          name: packages-android-${{ needs.check-cache.outputs.version-label }}
          path: ./packages/build/m2-buildrepo 

      - name: Restore JVM artifacts
        uses: actions/download-artifact@v3
        with:
          name: packages-jvm-${{ needs.check-cache.outputs.version-label }}
          path: ./packages/build/m2-buildrepo 

      - name: Restore MacOS x64 artifacts
        uses: actions/download-artifact@v3
        with:
          name: packages-macos-x64-${{ needs.check-cache.outputs.version-label }}
          path: ./packages/build/m2-buildrepo 

      - name: Restore MacOS arm64 artifacts
        uses: actions/download-artifact@v3
        with:
          name: packages-macos-arm64-${{ needs.check-cache.outputs.version-label }}
          path: ./packages/build/m2-buildrepo 

      - name: Restore iOS x64 artifacts
        uses: actions/download-artifact@v3
        with:
          name: packages-ios-x64-${{ needs.check-cache.outputs.version-label }}
          path: ./packages/build/m2-buildrepo 

      - name: Restore iOS arm64 artifacts
        uses: actions/download-artifact@v3
        with:
          name: packages-ios-arm64-${{ needs.check-cache.outputs.version-label }}
          path: ./packages/build/m2-buildrepo 

      - name: Upload artifacts bundle
        uses: actions/upload-artifact@v3
        with:
          name: all-packages-${{ needs.check-cache.outputs.version-label }}
          path: ./packages/build/m2-buildrepo
          retention-days: 7

  integration-tests:
    uses: ./.github/workflows/include-integration-tests.yml
    needs: [check-cache, package-all-artifacts]
    if: |
      always() && 
      !cancelled() && 
      !contains(needs.*.result, 'failure') && 
      !contains(needs.*.result, 'cancelled')
    with:
      version-label: ${{ needs.check-cache.outputs.version-label }}

  deploy-snapshot:
    uses: ./.github/workflows/include-deploy-snapshot.yml
    needs: [ 
             check-cache, 
             static-analysis, 
             integration-tests, 
             test-jvm-packages, 
             test-macos-packages, 
             test-ios-packages, 
             test-android-packages-emulator, 
             test-android-packages-device-farm,
             test-android-packages-device-farm-sync,
             package-all-artifacts
           ]
    if: |
      always() && 
      !cancelled() && 
      endsWith(needs.check-cache.outputs.version-label, '-SNAPSHOT') &&
      !contains(needs.*.result, 'failure') && 
      !contains(needs.*.result, 'cancelled') &&
      (github.ref == 'refs/heads/main' || github.ref == 'refs/heads/releases')

    secrets: inherit
    with:
      version-label: ${{ needs.check-cache.outputs.version-label }}<|MERGE_RESOLUTION|>--- conflicted
+++ resolved
@@ -5,13 +5,6 @@
     paths-ignore:
     - '**.md'
 
-<<<<<<< HEAD
-env:
-  REALM_DISABLE_ANALYTICS: true
-  CMAKE_C_COMPILER: /usr/local/opt/ccache/libexec/clang
-  CMAKE_CXX_COMPILER: /usr/local/opt/ccache/libexec/clang++
-  RELEASE_BRANCHES: "[ 'master', 'releases', 'feature/github-actions' ]"
-=======
 concurrency:
   group: ${{ github.workflow }}-${{ github.ref }}
   cancel-in-progress: true
@@ -23,7 +16,6 @@
   # Workflow environment variables are not available in Job if statements: https://github.com/actions/runner/issues/1661
   # For now move this check to the `deploy-snapshot` job and figure out if there is a better way to do this.
   # IS_RELEASE_BRANCH: "${{ github.ref == 'refs/heads/main' || github.ref == 'refs/heads/releases' }}" 
->>>>>>> 37a0ca41
 
 jobs:
   static-analysis:
