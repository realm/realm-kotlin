name: PR Build
on:
  pull_request:
    paths-ignore:
    - '**.md'
env:
  REALM_DISABLE_ANALYTICS: true
  CMAKE_C_COMPILER: /usr/local/opt/ccache/libexec/clang
  CMAKE_CXX_COMPILER: /usr/local/opt/ccache/libexec/clang++
  RELEASE_BRANCHES: "[ 'master', 'releases', 'feature/github-actions' ]"

jobs:
  static-analysis:
    uses: ./.github/workflows/include-static-analysis.yml

  check-cache:
    uses: ./.github/workflows/include-check-cache.yml

  # TODO The actual build takes 45 seconds. Is there a reason we do this? Is it because swig doesn't work on Windows?
  build-jni-swig-stub:
    runs-on: ubuntu-latest
    needs: check-cache
    if: needs.check-cache.outputs.jni-swig-stub-cache-hit != 'true'
    steps:
      - name: Checkout code
        uses: actions/checkout@v3
        with:
          submodules: "recursive"

      - name: Setup Java 11
        uses: actions/setup-java@v3
        with:
          distribution: zulu
          java-version: 11

      - name: Setup Gradle and task/dependency caching
        uses: gradle/gradle-build-action@v2
        with:
          cache-read-only: false

      - name: Load build cache
        uses: actions/cache@v3
        with:
          path: ./packages/jni-swig-stub/build/generated/sources/jni
          key: jni-swig-stubs-${{ needs.check-cache.outputs.packages-sha }}

      - name: Build JNI Stub
        working-directory: ./packages
        run: ./gradlew :jni-swig-stub:assemble -PignoreNativeLibs=true

      # TODO Do we need to cache something or just built it every time?
      - name: Upload artifacts
        uses: actions/upload-artifact@v3
        with:
          name: jni-stub-${{ needs.check-cache.outputs.version-label }}
          path: ./packages/jni-swig-stub/build/generated/sources/jni/*
          retention-days: 1

  build-jvm-linux-native-lib:
    runs-on: ubuntu-latest
    needs: [check-cache, build-jni-swig-stub]
    if: always() &&
        (needs.build-jni-swig-stub.result == 'success' || needs.build-jni-swig-stub.result == 'skipped') &&
        needs.check-cache.outputs.jni-linux-lib-cache-hit != 'true'

    steps:
      - name: Checkout code
        uses: actions/checkout@v3
        with:
          submodules: "recursive"

      - name: Setup build cache
        uses: actions/cache@v3
        with:
          path: ./packages/cinterop/src/jvmMain/linux-build-dir
          key: jni-linux-lib-${{ needs.check-cache.outputs.packages-sha }}

      - name: Restore JNI Swig Stubs
        uses: actions/download-artifact@v3
        with:
          name: jni-stub-${{ needs.check-cache.outputs.version-label }}
          path: ./packages/jni-swig-stub/build/generated/sources/jni

      - name: Build Docker image
        uses: docker/build-push-action@v3
        with:
          tags: jvm-native-lib-linux:latest
          file: ./packages/cinterop/src/jvmMain/generic.Dockerfile
          push: false

      - name: Build native lib
        uses: addnab/docker-run-action@v3
        with:
          image: jvm-native-lib-linux:latest
          shell: bash
          options: -v ${{ github.workspace }}:/work
          run: |
            cd /work/packages/cinterop/src/jvmMain/
            rm -rf linux-build-dir
            mkdir linux-build-dir
            cd linux-build-dir
            cmake ../../jvm
            make -j8

      - name: Upload artifacts
        uses: actions/upload-artifact@v3
        with:
          name: jni-linux-lib-${{ needs.check-cache.outputs.version-label }}
          path: ./packages/cinterop/src/jvmMain/linux-build-dir/librealmc.so
          retention-days: 1

  # TODO Is the `if` check enough? Should we also compare the swig stub?
  build-jvm-windows-native-lib:
    runs-on: windows-latest
    needs: [check-cache, build-jni-swig-stub]
    if: always() &&
        (needs.build-jni-swig-stub.result == 'success' || needs.build-jni-swig-stub.result == 'skipped') &&
        needs.check-cache.outputs.jni-windows-lib-cache-hit != 'true'

    steps:
      - name: Checkout code
        uses: actions/checkout@v3
        with:
          # TODO See https://github.com/microsoft/vcpkg/issues/25349 which might describe the error here https://github.com/realm/realm-kotlin/runs/8099890473?check_suite_focus=true
          # -- Building for: Visual Studio 17 2022
          # -- Running vcpkg install
          # Error: while checking out port openssl with git tree 7e4d802e3bde4154c227c0dd1da75c719be9f07a
          # Error: Failed to tar port directory
          # error: tar failed with exit code: (128).
          # fatal: not a tree object: 7e4d802e3bde4154c227c0dd1da75c719be9f07a
          # TODO Implement better work-around here: https://mongodb.slack.com/archives/C017MBM0A30/p1661889411467029?thread_ts=1661888738.117769&cid=C017MBM0A30
          fetch-depth: 0
          submodules: "recursive"

      - name: Setup build cache
        uses: actions/cache@v3
        with:
          path: ./packages/cinterop/src/jvmMain/windows-build-dir
          key: jni-windows-lib-${{ needs.check-cache.outputs.packages-sha }}

      - name: Restore JNI Swig Stubs
        uses: actions/download-artifact@v3
        with:
          name: jni-stub-${{ needs.check-cache.outputs.version-label }}
          path: ./packages/jni-swig-stub/build/generated/sources/jni

      - name: Get vcpkg submodule commit sha
        id: vcpkg-cache-key
        working-directory: packages/external/core/tools/vcpkg/ports
        shell: bash
        run: echo "::set-output name=commit::$(git rev-parse HEAD)"

      - name: Setup Vcpkg
        uses: friendlyanon/setup-vcpkg@v1
        with:
          path: ./packages/external/core/tools/vcpkg/ports
          cache-key: vcpkg-windows-${{ hashFiles('./packages/external/core/tools/vcpkg/vcpkg.json') }}-${{ steps.vcpkg-cache-key.outputs.commit }}
          cache-restore-keys: vcpkg-windows-${{ steps.vcpkg_cache_key.outputs.commit }}

      - name: Build native lib
        shell: powershell
        working-directory: packages
        run: |
          cd cinterop\src\jvmMain
          Remove-Item -Path windows-build-dir -Force -Recurse -ErrorAction Ignore
          mkdir windows-build-dir
          cd windows-build-dir
          cmake `
          ..\..\jvm `
          -DCMAKE_GENERATOR_PLATFORM=x64 `
          -DCMAKE_BUILD_TYPE=Release `
          -DREALM_ENABLE_SYNC=ON `
          -DCMAKE_TOOLCHAIN_FILE=${{ github.workspace }}\packages\external\core\tools\vcpkg\ports\scripts\buildsystems\vcpkg.cmake `
          -DVCPKG_MANIFEST_DIR=${{ github.workspace }}\packages\external\core\tools\vcpkg `
          -DREALM_NO_TESTS=1 `
          -DVCPKG_TARGET_TRIPLET=x64-windows-static
          cmake --build . --config Release

      - name: Upload artifacts
        uses: actions/upload-artifact@v3
        with:
          name: jni-windows-lib-${{ needs.check-cache.outputs.version-label }}
          path: ./packages/cinterop/src/jvmMain/windows-build-dir/**/*
          retention-days: 1

  # TODO If building jvm lib for windows fails, this step just skips instead of failing the entire build, why?
  build-jvm-packages:
    runs-on: macos-latest
    needs: [check-cache, build-jvm-linux-native-lib, build-jvm-windows-native-lib]
    if: always() &&
        (needs.build-jvm-linux-native-lib.result == 'success' || needs.build-jvm-linux-native-lib.result == 'skipped') &&
        (needs.build-jvm-windows-native-lib.result == 'success' || needs.build-jvm-windows-native-lib.result == 'skipped') &&
        needs.check-cache.outputs.packages-jvm-cache-hit != 'true'

    steps:
      - name: Checkout code
        uses: actions/checkout@v3
        with:
          submodules: "recursive"

      # TODO I'm not sure this catches changes to our Config.kt, what is the impact?
      #  https://github.com/actions/setup-java#caching-packages-dependencies
      - name: Setup Java 11
        uses: actions/setup-java@v3
        with:
          distribution: zulu
          java-version: 11

      # TODO Default behavior is only caching from main/master. Unclear what the best caching strategy is for us.
      # TODO What is the rules and limits for caching on Github -> 10 GB limit, automatic evicition
      - name: Setup Gradle and task/dependency caching
        uses: gradle/gradle-build-action@v2
        with:
          cache-read-only: false

      # TODO This cmake version is not being used by the Android builds. Figure out why.
      - name: Setup cmake
        uses: jwlawson/actions-setup-cmake@v1.12
        with:
          cmake-version: '3.22.1'

      # TODO This Ninja version is not being used by the Android builds. Figure out why.
      - name: Setup ninja
        uses: ashutoshvarma/setup-ninja@master
        with:
          version: '1.11.0'

      # TODO This might not work on Windows: https://github.com/hendrikmuhs/ccache-action#notes-on-windows-support
      - name: Install ccache
        uses: hendrikmuhs/ccache-action@v1.2.2
        with:
          key: ${{ github.job }}
          max-size: '2.0G'

      - name: Prepend ccache executables to the PATH
        run: echo "/usr/lib/ccache:/usr/local/opt/ccache/libexec" >> $GITHUB_PATH

      # TODO See https://github.com/hendrikmuhs/ccache-action/issues/94
      - name: Configure ccache
        run: |
          ccache --set-config="compiler_check=content"
          ccache --show-config

      # TODO This matches 23.2.8568313, but what happens if we a define specific ndk version in our build?
      - name: Setup NDK
        uses: nttld/setup-ndk@v1
        with:
          ndk-version: r23c

      - name: Debug environment
        run: |
          env
          type cmake
          cmake --version
          type ninja
          ninja --version

      # TODO Figure out naming schema and retention policy
      # We cannot use artifacts as they cannot be shared between workflows, so use cache instead.
      - name: Setup build cache
        uses: actions/cache@v3
        with:
          path: ./packages/build/m2-buildrepo
          key: packages-m2-jvm-sync-${{ needs.check-cache.outputs.packages-sha }}

      - name: Restore Linux JNI lib
        uses: actions/download-artifact@v3
        with:
          name: jni-linux-lib-${{ needs.check-cache.outputs.version-label }}
          path: ./packages/cinterop/src/jvmMain/linux-build-dir

      - name: Restore Windows JNI lib
        uses: actions/download-artifact@v3
        with:
          name: jni-windows-lib-${{ needs.check-cache.outputs.version-label }}
          path: ./packages/cinterop/src/jvmMain/windows-build-dir

      - name: Build packages
        working-directory: packages
        run: ./gradlew publishCIPackages -Prealm.kotlin.targets=jvm -PcopyJvmABIs=true

      - name: Upload artifacts
        uses: actions/upload-artifact@v3
        with:
          name: packages-jvm-${{ needs.check-cache.outputs.version-label }}
          path: ./packages/build/m2-buildrepo/**/*
          retention-days: 1


  build-android-packages:
    runs-on: ubuntu-latest
    needs: check-cache
    # needs: static-analysis
    if: needs.check-cache.outputs.packages-android-cache-hit != 'true'

    steps:
      - name: Checkout code
        uses: actions/checkout@v3
        with:
          submodules: "recursive"

      # TODO I'm not sure this catches changes to our Config.kt, what is the impact?
      #  https://github.com/actions/setup-java#caching-packages-dependencies
      - name: Setup Java 11
        uses: actions/setup-java@v3
        with:
          distribution: zulu
          java-version: 11

      # TODO Default behavior is only caching from main/master. Unclear what the best caching strategy is for us.
      # TODO What is the rules and limits for caching on Github -> 10 GB limit, automatic evicition
      - name: Setup Gradle and task/dependency caching
        uses: gradle/gradle-build-action@v2
        with:
          cache-read-only: false

      # TODO This cmake version is not being used by the Android builds. Figure out why.
      - name: Setup cmake
        uses: jwlawson/actions-setup-cmake@v1.12
        with:
          cmake-version: '3.22.1'

      # TODO This Ninja version is not being used by the Android builds. Figure out why.
      - name: Setup ninja
        uses: ashutoshvarma/setup-ninja@master
        with:
          version: '1.11.0'

      # TODO This might not work on Windows: https://github.com/hendrikmuhs/ccache-action#notes-on-windows-support
      - name: Install ccache
        uses: hendrikmuhs/ccache-action@v1.2.2
        with:
          key: ${{ github.job }}
          max-size: '2.0G'

      - name: Prepend ccache executables to the PATH
        run: echo "/usr/lib/ccache:/usr/local/opt/ccache/libexec" >> $GITHUB_PATH

      # TODO See https://github.com/hendrikmuhs/ccache-action/issues/94
      - name: Configure ccache
        run: |
          ccache --set-config="compiler_check=content"
          ccache --show-config

      # TODO This matches 23.2.8568313, but what happens if we a define specific ndk version in our build?
      - name: Setup NDK
        uses: nttld/setup-ndk@v1
        with:
          ndk-version: r23c

      - name: Debug environment
        run: |
          env
          type cmake
          cmake --version
          type ninja
          ninja --version

      - name: Build packages
        working-directory: packages
        run: ./gradlew publishCIPackages :test-base:assembleAndroidTest -Prealm.kotlin.targets=android -PignoreNativeLibs=true

      # TODO Figure out naming schema and retention policy
      # We cannot use artifacts as they cannot be shared between workflows, so use cache instead.
      - name: Store build cache
        uses: actions/cache@v3
        with:
          path: ./packages/build/m2-buildrepo
          key: packages-m2-android-sync-${{ needs.check-cache.outputs.packages-sha }}

      - name: Store build cache for Android Test APK
        uses: actions/cache@v3
        with:
          path: ./packages/test-base/build/outputs/apk/androidTest/debug/test-base-debug-androidTest.apk
          key: android-base-test-apk-key-${{ needs.check-cache.outputs.packages-sha }}

      # TODO Must match naming found in include-check-cache.yml
      - name: Upload artifacts
        uses: actions/upload-artifact@v3
        with:
          name: packages-android-${{ needs.check-cache.outputs.version-label }}
          path: ./packages/build/m2-buildrepo/**/*
          retention-days: 1

      - name: Upload Android Test APK
        uses: actions/upload-artifact@v3
        with:
          name: android-base-test-apk-${{ needs.check-cache.outputs.version-label }}
          path: ./packages/test-base/build/outputs/apk/androidTest/debug/test-base-debug-androidTest.apk
          retention-days: 1

  # TODO: ccache is not being used by this build for some reason
  build-macos-x64-packages:
    runs-on: macos-latest
    needs: check-cache
    # needs: static-analysis
    if: needs.check-cache.outputs.packages-macos-x64-cache-hit != 'true'

    steps:
      - name: Checkout code
        uses: actions/checkout@v3
        with:
          submodules: "recursive"

      # TODO I'm not sure this catches changes to our Config.kt, what is the impact?
      #  https://github.com/actions/setup-java#caching-packages-dependencies
      - name: Setup Java 11
        uses: actions/setup-java@v3
        with:
          distribution: zulu
          java-version: 11

      # TODO Default behavior is only caching from main/master. Unclear what the best caching strategy is for us.
      # TODO What is the rules and limits for caching on Github -> 10 GB limit, automatic evicition
      - name: Setup Gradle and task/dependency caching
        uses: gradle/gradle-build-action@v2
        with:
          cache-read-only: false

      # TODO This cmake version is not being used by the Android builds. Figure out why.
      - name: Setup cmake
        uses: jwlawson/actions-setup-cmake@v1.12
        with:
          cmake-version: '3.22.1'

      # TODO This Ninja version is not being used by the Android builds. Figure out why.
      - name: Setup ninja
        uses: ashutoshvarma/setup-ninja@master
        with:
          version: '1.11.0'

      # TODO This might not work on Windows: https://github.com/hendrikmuhs/ccache-action#notes-on-windows-support
      - name: Install ccache
        uses: hendrikmuhs/ccache-action@v1.2.2
        with:
          key: ${{ github.job }}
          max-size: '2.0G'

      - name: Prepend ccache executables to the PATH
        run: echo "/usr/lib/ccache:/usr/local/opt/ccache/libexec" >> $GITHUB_PATH

      # TODO See https://github.com/hendrikmuhs/ccache-action/issues/94
      - name: Configure ccache
        run: |
          ccache --set-config="compiler_check=content"
          ccache --show-config

      - name: Debug environment
        run: |
          env
          type cmake
          cmake --version
          type ninja
          ninja --version

      - name: Build packages
        working-directory: packages
        run: ./gradlew publishCIPackages -Prealm.kotlin.targets=macos -PignoreNativeLibs=true

      # TODO Figure out naming schema and retention policy
      # We cannot use artifacts as they cannot be shared between workflows, so use cache instead.
      - name: Store build cache
        uses: actions/cache@v3
        with:
          path: ./packages/build/m2-buildrepo
          key: packages-m2-macos-x64-sync-${{ needs.check-cache.outputs.packages-sha }}

      # TODO Must match naming found in include-check-cache.yml
      - name: Upload artifacts
        uses: actions/upload-artifact@v3
        with:
          name: packages-macos-x64-${{ needs.check-cache.outputs.version-label }}
          path: ./packages/build/m2-buildrepo/**/*
          retention-days: 1

  # TODO: ccache is not being used by this build for some reason
  build-macos-arm64-packages:
    runs-on: macos-latest
    needs: check-cache
    # needs: static-analysis
    if: needs.check-cache.outputs.packages-macos-arm64-cache-hit != 'true'

    steps:
      - name: Checkout code
        uses: actions/checkout@v3
        with:
          submodules: "recursive"

      # TODO I'm not sure this catches changes to our Config.kt, what is the impact?
      #  https://github.com/actions/setup-java#caching-packages-dependencies
      - name: Setup Java 11
        uses: actions/setup-java@v3
        with:
          distribution: zulu
          java-version: 11

      # TODO Default behavior is only caching from main/master. Unclear what the best caching strategy is for us.
      # TODO What is the rules and limits for caching on Github -> 10 GB limit, automatic evicition
      - name: Setup Gradle and task/dependency caching
        uses: gradle/gradle-build-action@v2
        with:
          cache-read-only: false

      # TODO This cmake version is not being used by the Android builds. Figure out why.
      - name: Setup cmake
        uses: jwlawson/actions-setup-cmake@v1.12
        with:
          cmake-version: '3.22.1'

      # TODO This Ninja version is not being used by the Android builds. Figure out why.
      - name: Setup ninja
        uses: ashutoshvarma/setup-ninja@master
        with:
          version: '1.11.0'

      # TODO This might not work on Windows: https://github.com/hendrikmuhs/ccache-action#notes-on-windows-support
      - name: Install ccache
        uses: hendrikmuhs/ccache-action@v1.2.2
        with:
          key: ${{ github.job }}
          max-size: '2.0G'

      - name: Prepend ccache executables to the PATH
        run: echo "/usr/lib/ccache:/usr/local/opt/ccache/libexec" >> $GITHUB_PATH

      # TODO See https://github.com/hendrikmuhs/ccache-action/issues/94
      - name: Configure ccache
        run: |
          ccache --set-config="compiler_check=content"
          ccache --show-config

      - name: Build packages
        working-directory: packages
        run: ./gradlew publishCIPackages -Prealm.kotlin.targets=macosArm64 -PignoreNativeLibs=true

      # TODO Figure out naming schema and retention policy
      # We cannot use artifacts as they cannot be shared between workflows, so use cache instead.
      - name: Store build cache
        uses: actions/cache@v3
        with:
          path: ./packages/build/m2-buildrepo
          key: packages-m2-macos-arm64-sync-${{ needs.check-cache.outputs.packages-sha }}

      # TODO Must match naming found in include-check-cache.yml
      - name: Upload artifacts
        uses: actions/upload-artifact@v3
        with:
          name: packages-macos-arm64-${{ needs.check-cache.outputs.version-label }}
          path: ./packages/build/m2-buildrepo/**/*
          retention-days: 1

  # TODO: ccache is not being used by this build for some reason
  build-ios-x64-packages:
    runs-on: macos-latest
    needs: check-cache
    # needs: static-analysis
    if: needs.check-cache.outputs.packages-ios-x64-cache-hit != 'true'

    steps:
      - name: Checkout code
        uses: actions/checkout@v3
        with:
          submodules: "recursive"

      # TODO I'm not sure this catches changes to our Config.kt, what is the impact?
      #  https://github.com/actions/setup-java#caching-packages-dependencies
      - name: Setup Java 11
        uses: actions/setup-java@v3
        with:
          distribution: zulu
          java-version: 11

      # TODO Default behavior is only caching from main/master. Unclear what the best caching strategy is for us.
      # TODO What is the rules and limits for caching on Github -> 10 GB limit, automatic evicition
      - name: Setup Gradle and task/dependency caching
        uses: gradle/gradle-build-action@v2
        with:
          cache-read-only: false

      # TODO This cmake version is not being used by the Android builds. Figure out why.
      - name: Setup cmake
        uses: jwlawson/actions-setup-cmake@v1.12
        with:
          cmake-version: '3.22.1'

      # TODO This Ninja version is not being used by the Android builds. Figure out why.
      - name: Setup ninja
        uses: ashutoshvarma/setup-ninja@master
        with:
          version: '1.11.0'

      # TODO This might not work on Windows: https://github.com/hendrikmuhs/ccache-action#notes-on-windows-support
      - name: Install ccache
        uses: hendrikmuhs/ccache-action@v1.2.2
        with:
          key: ${{ github.job }}
          max-size: '2.0G'

      - name: Prepend ccache executables to the PATH
        run: echo "/usr/lib/ccache:/usr/local/opt/ccache/libexec" >> $GITHUB_PATH

      # TODO See https://github.com/hendrikmuhs/ccache-action/issues/94
      - name: Configure ccache
        run: |
          ccache --set-config="compiler_check=content"
          ccache --show-config

      - name: Build packages
        working-directory: packages
        run: ./gradlew publishCIPackages -Prealm.kotlin.targets=iosX64 -PignoreNativeLibs=true

      # TODO Figure out naming schema and retention policy
      # We cannot use artifacts as they cannot be shared between workflows, so use cache instead.
      - name: Store build cache
        uses: actions/cache@v3
        with:
          path: ./packages/build/m2-buildrepo
          key: packages-m2-ios-x64-sync-${{ needs.check-cache.outputs.packages-sha }}

      # TODO Must match naming found in include-check-cache.yml
      - name: Upload artifacts
        uses: actions/upload-artifact@v3
        with:
          name: packages-ios-x64-${{ needs.check-cache.outputs.version-label }}
          path: ./packages/build/m2-buildrepo/**/*
          retention-days: 1

  # TODO: ccache is not being used by this build for some reason
  build-ios-arm64-packages:
    runs-on: macos-latest
    needs: check-cache
    # needs: static-analysis
    if: needs.check-cache.outputs.packages-ios-arm64-cache-hit != 'true'

    steps:
      - name: Checkout code
        uses: actions/checkout@v3
        with:
          submodules: "recursive"

      # TODO I'm not sure this catches changes to our Config.kt, what is the impact?
      #  https://github.com/actions/setup-java#caching-packages-dependencies
      - name: Setup Java 11
        uses: actions/setup-java@v3
        with:
          distribution: zulu
          java-version: 11

      # TODO Default behavior is only caching from main/master. Unclear what the best caching strategy is for us.
      # TODO What is the rules and limits for caching on Github -> 10 GB limit, automatic evicition
      - name: Setup Gradle and task/dependency caching
        uses: gradle/gradle-build-action@v2
        with:
          cache-read-only: false

      # TODO This cmake version is not being used by the Android builds. Figure out why.
      - name: Setup cmake
        uses: jwlawson/actions-setup-cmake@v1.12
        with:
          cmake-version: '3.22.1'

      # TODO This Ninja version is not being used by the Android builds. Figure out why.
      - name: Setup ninja
        uses: ashutoshvarma/setup-ninja@master
        with:
          version: '1.11.0'

      # TODO This might not work on Windows: https://github.com/hendrikmuhs/ccache-action#notes-on-windows-support
      - name: Install ccache
        uses: hendrikmuhs/ccache-action@v1.2.2
        with:
          key: ${{ github.job }}
          max-size: '2.0G'

      - name: Prepend ccache executables to the PATH
        run: echo "/usr/lib/ccache:/usr/local/opt/ccache/libexec" >> $GITHUB_PATH

      # TODO See https://github.com/hendrikmuhs/ccache-action/issues/94
      - name: Configure ccache
        run: |
          ccache --set-config="compiler_check=content"
          ccache --show-config

      - name: Build packages
        working-directory: packages
        run: ./gradlew publishCIPackages -Prealm.kotlin.targets=iosArm64 -PignoreNativeLibs=true

      # TODO Figure out naming schema and retention policy
      # We cannot use artifacts as they cannot be shared between workflows, so use cache instead.
      - name: Store build cache
        uses: actions/cache@v3
        with:
          path: ./packages/build/m2-buildrepo
          key: packages-m2-ios-arm64-sync-${{ needs.check-cache.outputs.packages-sha }}

      # TODO Must match naming found in include-check-cache.yml
      - name: Upload artifacts
        uses: actions/upload-artifact@v3
        with:
          name: packages-ios-arm64-${{ needs.check-cache.outputs.version-label }}
          path: ./packages/build/m2-buildrepo/**/*
          retention-days: 1


  # TODO Split into base and sync tests
  # TODO If we hook up to Device Farm we can use ubuntu runners instead
  # TODO Compare speed between emulator and Device Farm
  # TODO We should be able to move this into a reusable work-flow
  test-android-packages-emulator:
    timeout-minutes: 60
    runs-on: macos-latest
    needs: [check-cache, build-android-packages, build-jvm-packages]
    if: |
      always() &&
      (needs.build-android-packages.result == 'success' || needs.build-android-packages.result == 'skipped') &&
      (needs.build-jvm-packages.result == 'success' || needs.build-jvm-packages.result == 'skipped')

    steps:
      - name: Checkout code
        uses: actions/checkout@v3

      - name: Setup Java 11
        uses: actions/setup-java@v3
        with:
          distribution: zulu
          java-version: 11

      - name: Setup Gradle and task/dependency caching
        uses: gradle/gradle-build-action@v2
        with:
          cache-read-only: false

      - name: Restore m2-buildrepo (Android)
        uses: actions/download-artifact@v3
        with:
          name: packages-android-${{ needs.check-cache.outputs.version-label }}
          path: ./packages/build/m2-buildrepo

      - name: Restore m2-buildrepo (JVM)
        uses: actions/download-artifact@v3
        with:
          name: packages-jvm-${{ needs.check-cache.outputs.version-label }}
          path: ./packages/build/m2-buildrepo

      # TODO Can we read api level from Config.kt
      - name: Run Integration Tests
        env:
          SSH_AUTH_SOCK: /tmp/ssh_agent.sock
        uses: reactivecircus/android-emulator-runner@v2
        with:
          api-level: 33
          target: google_apis # default is not available on 33 yet.
          arch: x86_64
          profile: Nexus 6
          disk-size: 4096M
          ram-size: 2048M
          heap-size: 1024M
          script: cd packages && ./gradlew :test-base:connectedAndroidTest -PincludeSdkModules=false

      - name: Publish Unit Test Results
        uses: dorny/test-reporter@v1
        if: always() || failure()
        with:
          name: Results - Android Base (Emulator)
          path: ./packages/test-base/build/**/TEST-*.xml
          reporter: java-junit
          list-suites: failed
          list-tests: failed
          fail-on-error: true

  test-android-packages-device-farm:
<<<<<<< HEAD
    runs-on: macos-latest
    needs: [check-cache, build-android-packages, build-jvm-packages]
=======
    name: AWS Device Farm
    timeout-minutes: 60
    runs-on: ubuntu-latest
    needs: [ check-cache, build-android-packages, build-jvm-packages ]
>>>>>>> a390fd4d
    if: |
      always() &&
      (needs.build-android-packages.result == 'success' || needs.build-android-packages.result == 'skipped') &&
      (needs.build-jvm-packages.result == 'success' || needs.build-jvm-packages.result == 'skipped')
    steps:
      - name: Checkout code
        uses: actions/checkout@v3

      - name: Restore Android Test APK
        uses: actions/download-artifact@v3
        with:
<<<<<<< HEAD
          name: packages-android-${{ needs.check-cache.outputs.version-label }}
          path: ./packages/build/m2-buildrepo

      - name: Build test APK
        run: echo "Do stuff"
=======
          name: android-base-test-apk-${{ needs.check-cache.outputs.version-label }}
          path: ./packages/test-base/build/outputs/apk/androidTest/debug/test-base-debug-androidTest.apk
>>>>>>> a390fd4d

      - name: Configure AWS Credentials
        uses: aws-actions/configure-aws-credentials@v1
        with:
          aws-access-key-id: ${{ secrets.AWS_DEVICEFARM_ACCESS_KEY_ID }}
          aws-secret-access-key: ${{ secrets.AWS_DEVICEFARM_SECRET_ACCESS_KEY }}
          aws-region: us-west-2

      - name: Run the tests
        uses: ./.github/actions/run-android-device-farm-test
        id: run_android_tests
        with:
          apk-path: ${{ github.workspace }}/packages/test-base/build/outputs/apk/androidTest/debug/test-base-debug-androidTest.apk/test-base-debug-androidTest.apk
          app-id: io.realm.testapp.test
          project-arn: ${{ secrets.DEVICEFARM_PROJECT_ARN }}
          device-pool-arn: ${{ secrets.DEVICEFARM_POOL_ARN }}

  test-macos-packages:
    timeout-minutes: 30
    strategy:
      matrix:
        os: [macos-latest] # , macos-arm]
        include:
          - os: macos-latest
            package-prefix: macos-x64
            test-title: Unit Test Results - MacOS x64 Base
          # - os: macos-arm
          #   package-prefix: macos-arm64
          #   test-title: Results - MacOS arm64 Base

    runs-on: ${{ matrix.os }}
    # TODO Do we need to wait for all matrix builds?
    # Disable macos-arm for now as the host needs to have the Android SDK installed even though it isn't really using it.
    needs: [check-cache, build-macos-x64-packages] #, build-macos-arm64-packages]
    if: |
      always() &&
      (needs.build-macos-x64-packages.result == 'success' || needs.build-macos-x64-packages.result == 'skipped')

    steps:
      - name: Checkout code
        uses: actions/checkout@v3

      - name: Setup Java 11
        uses: actions/setup-java@v3
        with:
          distribution: zulu
          java-version: 11

      - name: Setup Gradle and task/dependency caching
        uses: gradle/gradle-build-action@v2
        with:
          cache-read-only: false

      - name: Restore m2-buildrepo
        uses: actions/download-artifact@v3
        with:
          name: packages-${{ matrix.package-prefix }}-${{ needs.check-cache.outputs.version-label }}
          path: ./packages/build/m2-buildrepo

      - name: Run tests
        run: cd packages && ./gradlew :test-base:macosTest -PincludeSdkModules=false

      - name: Publish Unit Test Results
        uses: dorny/test-reporter@v1
        if: always() || failure()
        with:
          name: ${{ matrix.test-title }}
          path: ./packages/test-base/build/**/TEST-*.xml
          reporter: java-junit
          list-suites: failed
          list-tests: failed
          fail-on-error: true

  test-ios-packages:
    timeout-minutes: 30
    strategy:
      matrix:
        os: [macos-latest] # , macos-arm]
        include:
          - os: macos-latest
            package-prefix: x64
            test-title: Unit Test Results - iOS x64 Base
          # - os: macos-arm
          #   package-prefix: macos-arm64
          #   test-title: Results - MacOS arm64 Base

    runs-on: ${{ matrix.os }}
    # TODO Do we need to wait for all matrix builds?
    # Disable macos-arm for now as the host needs to have the Android SDK installed even though it isn't really using it.
    needs: [check-cache, build-macos-x64-packages, build-ios-x64-packages] # , build-ios-arm64-packages]
    if: |
      always() &&
      (needs.build-ios-x64-packages.result == 'success' || needs.build-ios-x64-packages.result == 'skipped')

    steps:
      - name: Checkout code
        uses: actions/checkout@v3

      - name: Setup Java 11
        uses: actions/setup-java@v3
        with:
          distribution: zulu
          java-version: 11

      - name: Setup Gradle and task/dependency caching
        uses: gradle/gradle-build-action@v2
        with:
          cache-read-only: false

      - name: Restore m2-buildrepo (mac)
        uses: actions/download-artifact@v3
        with:
          name: packages-macos-${{ matrix.package-prefix }}-${{ needs.check-cache.outputs.version-label }}
          path: ./packages/build/m2-buildrepo

      - name: Restore m2-buildrepo (ios)
        uses: actions/download-artifact@v3
        with:
          name: packages-ios-${{ matrix.package-prefix }}-${{ needs.check-cache.outputs.version-label }}
          path: ./packages/build/m2-buildrepo

      - name: Run tests
        run: cd packages && ./gradlew :test-base:macosTest -PincludeSdkModules=false

      - name: Publish Unit Test Results
        uses: dorny/test-reporter@v1
        if: always() || failure()
        with:
          name: ${{ matrix.test-title }}
          path: ./packages/test-base/build/**/TEST-*.xml
          reporter: java-junit
          list-suites: failed
          list-tests: failed
          fail-on-error: true

  # TODO Investigate why these tests seem to hang for the `run tests` step with no log output. Could it be related to the test failing, but not being picked up?
  test-jvm-packages:
    timeout-minutes: 30
    strategy:
      matrix:
        os: [macos-latest, ubuntu-latest, windows-latest] # TODO Should we also test om MacOS arm64?
        include:
          - os: macos-latest
            test-title: Unit Test Results - Base JVM MacOS x64
          - os: ubuntu-latest
            test-title: Unit Test Results - Base JVM Linux
          - os: windows-latest
            test-title: Unit Test Results - Base JVM Windows

    runs-on: ${{ matrix.os }}
    needs: [check-cache, build-jvm-packages]
    if: |
      always() &&
      (needs.build-jvm-packages.result == 'success' || needs.build-jvm-packages.result == 'skipped')

    steps:
      - name: Checkout code
        uses: actions/checkout@v3

      - name: Setup Java 11
        uses: actions/setup-java@v3
        with:
          distribution: zulu
          java-version: 11

      - name: Setup Gradle and task/dependency caching
        uses: gradle/gradle-build-action@v2
        with:
          cache-read-only: false

      - name: Restore m2-buildrepo
        uses: actions/download-artifact@v3
        with:
          name: packages-jvm-${{ needs.check-cache.outputs.version-label }}
          path: ./packages/build/m2-buildrepo

      - name: Run tests
        working-directory: packages
        run: ./gradlew :test-base:jvmTest -PincludeSdkModules=false --debug --no-daemon

      - name: Publish Unit Test Results
        uses: dorny/test-reporter@v1
        if: always() || failure()
        with:
          name: ${{ matrix.test-title }}
          path: ./packages/test-base/build/**/TEST-*.xml
          reporter: java-junit
          list-suites: failed
          list-tests: failed
          fail-on-error: true

  package-all-artifacts:
    runs-on: ubuntu-latest
    needs: [check-cache, build-jvm-packages, build-android-packages, build-macos-x64-packages, build-macos-arm64-packages, build-ios-x64-packages, build-ios-arm64-packages]
    if: |
      always() &&
      (needs.build-android-packages.result == 'success' || needs.build-android-packages.result == 'skipped') &&
      (needs.build-jvm-packages.result == 'success' || needs.build-jvm-packages.result == 'skipped') &&
      (needs.build-macos-x64-packages.result == 'success' || needs.build-ios-x64-packages.result == 'skipped') &&
      (needs.build-macos-arm64-packages.result == 'success' || needs.build-macos-arm64-packages.result == 'skipped') &&
      (needs.build-ios-x64-packages.result == 'success' || needs.build-ios-x64-packages.result == 'skipped') &&
      (needs.build-ios-arm64-packages.result == 'success' || needs.build-ios-arm64-packages.result == 'skipped')

    steps:
      - name: Checkout code
        uses: actions/checkout@v3

      - name: Restore Android artifacts
        uses: actions/download-artifact@v3
        with:
          name: packages-android-${{ needs.check-cache.outputs.version-label }}
          path: ./packages/build/m2-buildrepo

<<<<<<< HEAD
      - name: Restore Android artifacts
        uses: actions/download-artifact@v3
        with:
          name: packages-android-${{ needs.check-cache.outputs.version-label }}
          path: ./packages/build/m2-buildrepo

=======
>>>>>>> a390fd4d
      - name: Restore JVM artifacts
        uses: actions/download-artifact@v3
        with:
          name: packages-jvm-${{ needs.check-cache.outputs.version-label }}
          path: ./packages/build/m2-buildrepo

      - name: Restore JVM artifacts
        uses: actions/download-artifact@v3
        with:
          name: packages-jvm-${{ needs.check-cache.outputs.version-label }}
          path: ./packages/build/m2-buildrepo

      - name: Restore MacOS x64 artifacts
        uses: actions/download-artifact@v3
        with:
          name: packages-macos-x64-${{ needs.check-cache.outputs.version-label }}
          path: ./packages/build/m2-buildrepo

      - name: Restore MacOS arm64 artifacts
        uses: actions/download-artifact@v3
        with:
          name: packages-macos-arm64-${{ needs.check-cache.outputs.version-label }}
          path: ./packages/build/m2-buildrepo

      - name: Restore iOS x64 artifacts
        uses: actions/download-artifact@v3
        with:
          name: packages-ios-x64-${{ needs.check-cache.outputs.version-label }}
          path: ./packages/build/m2-buildrepo

      - name: Restore iOS arm64 artifacts
        uses: actions/download-artifact@v3
        with:
          name: packages-ios-arm64-${{ needs.check-cache.outputs.version-label }}
          path: ./packages/build/m2-buildrepo

      - name: Upload artifacts bundle
        uses: actions/upload-artifact@v3
        with:
          name: all-packages-${{ needs.check-cache.outputs.version-label }}
          path: ./packages/build/m2-buildrepo
          retention-days: 7

  integration-tests:
    uses: ./.github/workflows/include-integration-tests.yml
    needs: [check-cache, package-all-artifacts]
    if: |
      always() &&
      (needs.package-all-artifacts.result == 'success' || needs.package-all-artifacts.result == 'skipped')
    with:
      version-label: ${{ needs.check-cache.outputs.version-label }}

  # TODO: Should only deploy snapshots from certain branches. For now deploy always until GHA branch is closer to being done.
  deploy-snapshot:
    uses: ./.github/workflows/include-deploy-snapshot.yml
    needs: [check-cache, static-analysis, integration-tests, test-jvm-packages, test-macos-packages, test-ios-packages, test-android-packages-emulator, test-android-packages-device-farm]
    if: endsWith(needs.check-cache.outputs.version-label, '-SNAPSHOT')
    # && toJson(env.RELEASE_BRANCHES).contains(github.head_ref)

    secrets: inherit
    with:
      version-label: ${{ needs.check-cache.outputs.version-label }}
      <|MERGE_RESOLUTION|>--- conflicted
+++ resolved
@@ -12,7 +12,7 @@
 jobs:
   static-analysis:
     uses: ./.github/workflows/include-static-analysis.yml
-
+   
   check-cache:
     uses: ./.github/workflows/include-check-cache.yml
 
@@ -106,7 +106,7 @@
         uses: actions/upload-artifact@v3
         with:
           name: jni-linux-lib-${{ needs.check-cache.outputs.version-label }}
-          path: ./packages/cinterop/src/jvmMain/linux-build-dir/librealmc.so
+          path: ./packages/cinterop/src/jvmMain/linux-build-dir/librealmc.so 
           retention-days: 1
 
   # TODO Is the `if` check enough? Should we also compare the swig stub?
@@ -129,7 +129,7 @@
           # error: tar failed with exit code: (128).
           # fatal: not a tree object: 7e4d802e3bde4154c227c0dd1da75c719be9f07a
           # TODO Implement better work-around here: https://mongodb.slack.com/archives/C017MBM0A30/p1661889411467029?thread_ts=1661888738.117769&cid=C017MBM0A30
-          fetch-depth: 0
+          fetch-depth: 0 
           submodules: "recursive"
 
       - name: Setup build cache
@@ -180,14 +180,14 @@
         uses: actions/upload-artifact@v3
         with:
           name: jni-windows-lib-${{ needs.check-cache.outputs.version-label }}
-          path: ./packages/cinterop/src/jvmMain/windows-build-dir/**/*
+          path: ./packages/cinterop/src/jvmMain/windows-build-dir/**/* 
           retention-days: 1
 
   # TODO If building jvm lib for windows fails, this step just skips instead of failing the entire build, why?
   build-jvm-packages:
     runs-on: macos-latest
     needs: [check-cache, build-jvm-linux-native-lib, build-jvm-windows-native-lib]
-    if: always() &&
+    if: always() && 
         (needs.build-jvm-linux-native-lib.result == 'success' || needs.build-jvm-linux-native-lib.result == 'skipped') &&
         (needs.build-jvm-windows-native-lib.result == 'success' || needs.build-jvm-windows-native-lib.result == 'skipped') &&
         needs.check-cache.outputs.packages-jvm-cache-hit != 'true'
@@ -213,13 +213,13 @@
         with:
           cache-read-only: false
 
-      # TODO This cmake version is not being used by the Android builds. Figure out why.
+      # TODO This cmake version is not being used by the Android builds. Figure out why. 
       - name: Setup cmake
         uses: jwlawson/actions-setup-cmake@v1.12
         with:
           cmake-version: '3.22.1'
 
-      # TODO This Ninja version is not being used by the Android builds. Figure out why.
+      # TODO This Ninja version is not being used by the Android builds. Figure out why. 
       - name: Setup ninja
         uses: ashutoshvarma/setup-ninja@master
         with:
@@ -241,7 +241,7 @@
           ccache --set-config="compiler_check=content"
           ccache --show-config
 
-      # TODO This matches 23.2.8568313, but what happens if we a define specific ndk version in our build?
+      # TODO This matches 23.2.8568313, but what happens if we a define specific ndk version in our build? 
       - name: Setup NDK
         uses: nttld/setup-ndk@v1
         with:
@@ -283,7 +283,7 @@
         uses: actions/upload-artifact@v3
         with:
           name: packages-jvm-${{ needs.check-cache.outputs.version-label }}
-          path: ./packages/build/m2-buildrepo/**/*
+          path: ./packages/build/m2-buildrepo/**/* 
           retention-days: 1
 
 
@@ -314,18 +314,18 @@
         with:
           cache-read-only: false
 
-      # TODO This cmake version is not being used by the Android builds. Figure out why.
+      # TODO This cmake version is not being used by the Android builds. Figure out why. 
       - name: Setup cmake
         uses: jwlawson/actions-setup-cmake@v1.12
         with:
           cmake-version: '3.22.1'
 
-      # TODO This Ninja version is not being used by the Android builds. Figure out why.
+      # TODO This Ninja version is not being used by the Android builds. Figure out why. 
       - name: Setup ninja
         uses: ashutoshvarma/setup-ninja@master
         with:
           version: '1.11.0'
-
+ 
       # TODO This might not work on Windows: https://github.com/hendrikmuhs/ccache-action#notes-on-windows-support
       - name: Install ccache
         uses: hendrikmuhs/ccache-action@v1.2.2
@@ -342,7 +342,7 @@
           ccache --set-config="compiler_check=content"
           ccache --show-config
 
-      # TODO This matches 23.2.8568313, but what happens if we a define specific ndk version in our build?
+      # TODO This matches 23.2.8568313, but what happens if we a define specific ndk version in our build? 
       - name: Setup NDK
         uses: nttld/setup-ndk@v1
         with:
@@ -358,7 +358,7 @@
 
       - name: Build packages
         working-directory: packages
-        run: ./gradlew publishCIPackages :test-base:assembleAndroidTest -Prealm.kotlin.targets=android -PignoreNativeLibs=true
+        run: ./gradlew publishCIPackages -Prealm.kotlin.targets=android -PignoreNativeLibs=true
 
       # TODO Figure out naming schema and retention policy
       # We cannot use artifacts as they cannot be shared between workflows, so use cache instead.
@@ -368,25 +368,12 @@
           path: ./packages/build/m2-buildrepo
           key: packages-m2-android-sync-${{ needs.check-cache.outputs.packages-sha }}
 
-      - name: Store build cache for Android Test APK
-        uses: actions/cache@v3
-        with:
-          path: ./packages/test-base/build/outputs/apk/androidTest/debug/test-base-debug-androidTest.apk
-          key: android-base-test-apk-key-${{ needs.check-cache.outputs.packages-sha }}
-
       # TODO Must match naming found in include-check-cache.yml
       - name: Upload artifacts
         uses: actions/upload-artifact@v3
         with:
           name: packages-android-${{ needs.check-cache.outputs.version-label }}
-          path: ./packages/build/m2-buildrepo/**/*
-          retention-days: 1
-
-      - name: Upload Android Test APK
-        uses: actions/upload-artifact@v3
-        with:
-          name: android-base-test-apk-${{ needs.check-cache.outputs.version-label }}
-          path: ./packages/test-base/build/outputs/apk/androidTest/debug/test-base-debug-androidTest.apk
+          path: ./packages/build/m2-buildrepo/**/* 
           retention-days: 1
 
   # TODO: ccache is not being used by this build for some reason
@@ -417,18 +404,18 @@
         with:
           cache-read-only: false
 
-      # TODO This cmake version is not being used by the Android builds. Figure out why.
+      # TODO This cmake version is not being used by the Android builds. Figure out why. 
       - name: Setup cmake
         uses: jwlawson/actions-setup-cmake@v1.12
         with:
           cmake-version: '3.22.1'
 
-      # TODO This Ninja version is not being used by the Android builds. Figure out why.
+      # TODO This Ninja version is not being used by the Android builds. Figure out why. 
       - name: Setup ninja
         uses: ashutoshvarma/setup-ninja@master
         with:
           version: '1.11.0'
-
+ 
       # TODO This might not work on Windows: https://github.com/hendrikmuhs/ccache-action#notes-on-windows-support
       - name: Install ccache
         uses: hendrikmuhs/ccache-action@v1.2.2
@@ -470,7 +457,7 @@
         uses: actions/upload-artifact@v3
         with:
           name: packages-macos-x64-${{ needs.check-cache.outputs.version-label }}
-          path: ./packages/build/m2-buildrepo/**/*
+          path: ./packages/build/m2-buildrepo/**/* 
           retention-days: 1
 
   # TODO: ccache is not being used by this build for some reason
@@ -501,18 +488,18 @@
         with:
           cache-read-only: false
 
-      # TODO This cmake version is not being used by the Android builds. Figure out why.
+      # TODO This cmake version is not being used by the Android builds. Figure out why. 
       - name: Setup cmake
         uses: jwlawson/actions-setup-cmake@v1.12
         with:
           cmake-version: '3.22.1'
 
-      # TODO This Ninja version is not being used by the Android builds. Figure out why.
+      # TODO This Ninja version is not being used by the Android builds. Figure out why. 
       - name: Setup ninja
         uses: ashutoshvarma/setup-ninja@master
         with:
           version: '1.11.0'
-
+ 
       # TODO This might not work on Windows: https://github.com/hendrikmuhs/ccache-action#notes-on-windows-support
       - name: Install ccache
         uses: hendrikmuhs/ccache-action@v1.2.2
@@ -546,7 +533,7 @@
         uses: actions/upload-artifact@v3
         with:
           name: packages-macos-arm64-${{ needs.check-cache.outputs.version-label }}
-          path: ./packages/build/m2-buildrepo/**/*
+          path: ./packages/build/m2-buildrepo/**/* 
           retention-days: 1
 
   # TODO: ccache is not being used by this build for some reason
@@ -577,18 +564,18 @@
         with:
           cache-read-only: false
 
-      # TODO This cmake version is not being used by the Android builds. Figure out why.
+      # TODO This cmake version is not being used by the Android builds. Figure out why. 
       - name: Setup cmake
         uses: jwlawson/actions-setup-cmake@v1.12
         with:
           cmake-version: '3.22.1'
 
-      # TODO This Ninja version is not being used by the Android builds. Figure out why.
+      # TODO This Ninja version is not being used by the Android builds. Figure out why. 
       - name: Setup ninja
         uses: ashutoshvarma/setup-ninja@master
         with:
           version: '1.11.0'
-
+ 
       # TODO This might not work on Windows: https://github.com/hendrikmuhs/ccache-action#notes-on-windows-support
       - name: Install ccache
         uses: hendrikmuhs/ccache-action@v1.2.2
@@ -622,7 +609,7 @@
         uses: actions/upload-artifact@v3
         with:
           name: packages-ios-x64-${{ needs.check-cache.outputs.version-label }}
-          path: ./packages/build/m2-buildrepo/**/*
+          path: ./packages/build/m2-buildrepo/**/* 
           retention-days: 1
 
   # TODO: ccache is not being used by this build for some reason
@@ -653,18 +640,18 @@
         with:
           cache-read-only: false
 
-      # TODO This cmake version is not being used by the Android builds. Figure out why.
+      # TODO This cmake version is not being used by the Android builds. Figure out why. 
       - name: Setup cmake
         uses: jwlawson/actions-setup-cmake@v1.12
         with:
           cmake-version: '3.22.1'
 
-      # TODO This Ninja version is not being used by the Android builds. Figure out why.
+      # TODO This Ninja version is not being used by the Android builds. Figure out why. 
       - name: Setup ninja
         uses: ashutoshvarma/setup-ninja@master
         with:
           version: '1.11.0'
-
+ 
       # TODO This might not work on Windows: https://github.com/hendrikmuhs/ccache-action#notes-on-windows-support
       - name: Install ccache
         uses: hendrikmuhs/ccache-action@v1.2.2
@@ -698,7 +685,7 @@
         uses: actions/upload-artifact@v3
         with:
           name: packages-ios-arm64-${{ needs.check-cache.outputs.version-label }}
-          path: ./packages/build/m2-buildrepo/**/*
+          path: ./packages/build/m2-buildrepo/**/* 
           retention-days: 1
 
 
@@ -734,13 +721,13 @@
         uses: actions/download-artifact@v3
         with:
           name: packages-android-${{ needs.check-cache.outputs.version-label }}
-          path: ./packages/build/m2-buildrepo
+          path: ./packages/build/m2-buildrepo 
 
       - name: Restore m2-buildrepo (JVM)
         uses: actions/download-artifact@v3
         with:
           name: packages-jvm-${{ needs.check-cache.outputs.version-label }}
-          path: ./packages/build/m2-buildrepo
+          path: ./packages/build/m2-buildrepo 
 
       # TODO Can we read api level from Config.kt
       - name: Run Integration Tests
@@ -769,36 +756,36 @@
           fail-on-error: true
 
   test-android-packages-device-farm:
-<<<<<<< HEAD
     runs-on: macos-latest
     needs: [check-cache, build-android-packages, build-jvm-packages]
-=======
-    name: AWS Device Farm
-    timeout-minutes: 60
-    runs-on: ubuntu-latest
-    needs: [ check-cache, build-android-packages, build-jvm-packages ]
->>>>>>> a390fd4d
     if: |
       always() &&
       (needs.build-android-packages.result == 'success' || needs.build-android-packages.result == 'skipped') &&
       (needs.build-jvm-packages.result == 'success' || needs.build-jvm-packages.result == 'skipped')
-    steps:
-      - name: Checkout code
-        uses: actions/checkout@v3
-
-      - name: Restore Android Test APK
-        uses: actions/download-artifact@v3
-        with:
-<<<<<<< HEAD
+
+    steps:
+      - name: Checkout code
+        uses: actions/checkout@v3
+
+      - name: Setup Java 11
+        uses: actions/setup-java@v3
+        with:
+          distribution: zulu
+          java-version: 11
+
+      - name: Setup Gradle and task/dependency caching
+        uses: gradle/gradle-build-action@v2
+        with:
+          cache-read-only: false
+
+      - name: Restore m2-buildrepo
+        uses: actions/download-artifact@v3
+        with:
           name: packages-android-${{ needs.check-cache.outputs.version-label }}
           path: ./packages/build/m2-buildrepo
 
       - name: Build test APK
         run: echo "Do stuff"
-=======
-          name: android-base-test-apk-${{ needs.check-cache.outputs.version-label }}
-          path: ./packages/test-base/build/outputs/apk/androidTest/debug/test-base-debug-androidTest.apk
->>>>>>> a390fd4d
 
       - name: Configure AWS Credentials
         uses: aws-actions/configure-aws-credentials@v1
@@ -807,14 +794,73 @@
           aws-secret-access-key: ${{ secrets.AWS_DEVICEFARM_SECRET_ACCESS_KEY }}
           aws-region: us-west-2
 
-      - name: Run the tests
-        uses: ./.github/actions/run-android-device-farm-test
-        id: run_android_tests
-        with:
-          apk-path: ${{ github.workspace }}/packages/test-base/build/outputs/apk/androidTest/debug/test-base-debug-androidTest.apk/test-base-debug-androidTest.apk
-          app-id: io.realm.testapp.test
-          project-arn: ${{ secrets.DEVICEFARM_PROJECT_ARN }}
-          device-pool-arn: ${{ secrets.DEVICEFARM_POOL_ARN }}
+      # io.realm.testapp and io.realm.sync.testapp
+      # - name: Run the tests
+      #   uses: realm/aws-devicefarm/test-application@d94e739490340474f8464f74289a0f48706dd3a3
+      #   id: run_tests
+      #   with:
+      #     project_arn: ${{ secrets.DEVICEFARM_PROJECT_ARN }}
+      #     device_pool_arn: ${{ secrets.DEVICEFARM_ANDROID_POOL_ARN }}
+      #     app_file: ${{ github.workspace }}/test/build/intermediates/apk/androidTest/debug/base-debug-androidTest.apk
+      #     app_type: ANDROID_APP
+      #     test_type: APPIUM_PYTHON
+      #     test_package_file: https://github.com/realm/aws-devicefarm-sample-data/releases/download/0.3/sample_env_python3.zip
+      #     test_package_type: APPIUM_PYTHON_TEST_PACKAGE
+      #     test_spec_file: test_spec.yaml
+      #     test_spec_type: APPIUM_PYTHON_TEST_SPEC
+      #     remote_src: true
+      #     test_spec: |
+      #       version: 0.1
+      #       phases:
+      #         install:
+      #           commands:
+      #             - export PYTHON_VERSION=3
+      #         pre_test:
+      #           commands:
+      #             - adb -s $DEVICEFARM_DEVICE_UDID shell pm grant io.realm.testapp android.permission.READ_EXTERNAL_STORAGE
+      #             - adb -s $DEVICEFARM_DEVICE_UDID shell pm grant io.realm.testapp android.permission.WRITE_EXTERNAL_STORAGE
+      #         test:
+      #           commands:
+      #             - echo " --baasurl=${{ secrets.BaseUrl }} --baascluster=${{ inputs.clusterName }} --baasapikey=${{ secrets.AtlasPublicKey}} --baasprivateapikey=${{ secrets.AtlasPrivateKey}} --baasprojectid=${{ secrets.AtlasProjectId }} --baasdifferentiator=xamarinandroid" > testargs.txt
+      #             - adb -s $DEVICEFARM_DEVICE_UDID push testargs.txt /storage/emulated/0/RealmTests/testargs.txt
+      #             - adb -s $DEVICEFARM_DEVICE_UDID shell am instrument -w -r io.realm.xamarintests/.TestRunner
+      #         post_test:
+      #           commands:
+      #             - adb -s $DEVICEFARM_DEVICE_UDID pull /storage/emulated/0/RealmTests/TestResults.Android.xml $DEVICEFARM_LOG_DIR/TestResults.Android.xml
+      #       artifacts:
+      #         - $DEVICEFARM_LOG_DIR
+      #     file_artifacts: |
+      #       Customer Artifacts.zip
+
+      # - name: Fetch test artifacts
+      #   run: |
+      #     Expand-Archive 'Customer Artifacts.zip' -DestinationPath artifacts
+      #     Import-Module AWSPowerShell
+      #     $jobs = Get-DFJobList -Arn ${{ steps.run_tests.outputs.arn }}
+      #     $suites = Get-DFSuiteList -Arn $jobs[0].Arn
+      #     $artifacts = Get-DFArtifactList -Arn $suites[1].Arn -Type File | Where-Object { $_.Name -EQ "Logcat" }
+      #     echo "::group::Logcat"
+      #     Invoke-WebRequest -Uri $artifacts[0].Url | Select-Object -Expand RawContent
+      #     echo "::endgroup::"
+
+      # - name: Device Farm Raw JSON Output
+      #   run: |
+      #     echo "::group::Data"
+      #     echo (ConvertFrom-Json '${{ steps.run_tests.outputs.data }}' | ConvertTo-Json)
+      #     echo "::endgroup::"
+      #   if: always()
+
+      # - name: Publish Unit Test Results
+      #   uses: dorny/test-reporter@v1
+      #   if: always() || failure()
+      #   with:
+      #     name: Results - Android Base (Device Farm)
+      #     path: ./test/base/build/**/TEST-*.xml
+      #     reporter: java-junit
+      #     list-suites: failed
+      #     list-tests: failed
+      #     # path-replace-backslashes: true
+      #     fail-on-error: true
 
   test-macos-packages:
     timeout-minutes: 30
@@ -828,11 +874,11 @@
           # - os: macos-arm
           #   package-prefix: macos-arm64
           #   test-title: Results - MacOS arm64 Base
-
+ 
     runs-on: ${{ matrix.os }}
     # TODO Do we need to wait for all matrix builds?
     # Disable macos-arm for now as the host needs to have the Android SDK installed even though it isn't really using it.
-    needs: [check-cache, build-macos-x64-packages] #, build-macos-arm64-packages]
+    needs: [check-cache, build-macos-x64-packages] #, build-macos-arm64-packages] 
     if: |
       always() &&
       (needs.build-macos-x64-packages.result == 'success' || needs.build-macos-x64-packages.result == 'skipped')
@@ -856,7 +902,7 @@
         uses: actions/download-artifact@v3
         with:
           name: packages-${{ matrix.package-prefix }}-${{ needs.check-cache.outputs.version-label }}
-          path: ./packages/build/m2-buildrepo
+          path: ./packages/build/m2-buildrepo 
 
       - name: Run tests
         run: cd packages && ./gradlew :test-base:macosTest -PincludeSdkModules=false
@@ -865,12 +911,12 @@
         uses: dorny/test-reporter@v1
         if: always() || failure()
         with:
-          name: ${{ matrix.test-title }}
+          name: ${{ matrix.test-title }} 
           path: ./packages/test-base/build/**/TEST-*.xml
           reporter: java-junit
           list-suites: failed
           list-tests: failed
-          fail-on-error: true
+          fail-on-error: true        
 
   test-ios-packages:
     timeout-minutes: 30
@@ -884,11 +930,11 @@
           # - os: macos-arm
           #   package-prefix: macos-arm64
           #   test-title: Results - MacOS arm64 Base
-
+ 
     runs-on: ${{ matrix.os }}
     # TODO Do we need to wait for all matrix builds?
     # Disable macos-arm for now as the host needs to have the Android SDK installed even though it isn't really using it.
-    needs: [check-cache, build-macos-x64-packages, build-ios-x64-packages] # , build-ios-arm64-packages]
+    needs: [check-cache, build-macos-x64-packages, build-ios-x64-packages] # , build-ios-arm64-packages] 
     if: |
       always() &&
       (needs.build-ios-x64-packages.result == 'success' || needs.build-ios-x64-packages.result == 'skipped')
@@ -912,13 +958,13 @@
         uses: actions/download-artifact@v3
         with:
           name: packages-macos-${{ matrix.package-prefix }}-${{ needs.check-cache.outputs.version-label }}
-          path: ./packages/build/m2-buildrepo
+          path: ./packages/build/m2-buildrepo 
 
       - name: Restore m2-buildrepo (ios)
         uses: actions/download-artifact@v3
         with:
           name: packages-ios-${{ matrix.package-prefix }}-${{ needs.check-cache.outputs.version-label }}
-          path: ./packages/build/m2-buildrepo
+          path: ./packages/build/m2-buildrepo 
 
       - name: Run tests
         run: cd packages && ./gradlew :test-base:macosTest -PincludeSdkModules=false
@@ -927,7 +973,7 @@
         uses: dorny/test-reporter@v1
         if: always() || failure()
         with:
-          name: ${{ matrix.test-title }}
+          name: ${{ matrix.test-title }} 
           path: ./packages/test-base/build/**/TEST-*.xml
           reporter: java-junit
           list-suites: failed
@@ -947,7 +993,7 @@
             test-title: Unit Test Results - Base JVM Linux
           - os: windows-latest
             test-title: Unit Test Results - Base JVM Windows
-
+ 
     runs-on: ${{ matrix.os }}
     needs: [check-cache, build-jvm-packages]
     if: |
@@ -973,7 +1019,7 @@
         uses: actions/download-artifact@v3
         with:
           name: packages-jvm-${{ needs.check-cache.outputs.version-label }}
-          path: ./packages/build/m2-buildrepo
+          path: ./packages/build/m2-buildrepo 
 
       - name: Run tests
         working-directory: packages
@@ -983,14 +1029,14 @@
         uses: dorny/test-reporter@v1
         if: always() || failure()
         with:
-          name: ${{ matrix.test-title }}
+          name: ${{ matrix.test-title }} 
           path: ./packages/test-base/build/**/TEST-*.xml
           reporter: java-junit
           list-suites: failed
           list-tests: failed
           fail-on-error: true
 
-  package-all-artifacts:
+  package-all-artifacts: 
     runs-on: ubuntu-latest
     needs: [check-cache, build-jvm-packages, build-android-packages, build-macos-x64-packages, build-macos-arm64-packages, build-ios-x64-packages, build-ios-arm64-packages]
     if: |
@@ -1012,50 +1058,47 @@
           name: packages-android-${{ needs.check-cache.outputs.version-label }}
           path: ./packages/build/m2-buildrepo
 
-<<<<<<< HEAD
       - name: Restore Android artifacts
         uses: actions/download-artifact@v3
         with:
           name: packages-android-${{ needs.check-cache.outputs.version-label }}
-          path: ./packages/build/m2-buildrepo
-
-=======
->>>>>>> a390fd4d
+          path: ./packages/build/m2-buildrepo 
+
       - name: Restore JVM artifacts
         uses: actions/download-artifact@v3
         with:
           name: packages-jvm-${{ needs.check-cache.outputs.version-label }}
-          path: ./packages/build/m2-buildrepo
+          path: ./packages/build/m2-buildrepo 
 
       - name: Restore JVM artifacts
         uses: actions/download-artifact@v3
         with:
           name: packages-jvm-${{ needs.check-cache.outputs.version-label }}
-          path: ./packages/build/m2-buildrepo
+          path: ./packages/build/m2-buildrepo 
 
       - name: Restore MacOS x64 artifacts
         uses: actions/download-artifact@v3
         with:
           name: packages-macos-x64-${{ needs.check-cache.outputs.version-label }}
-          path: ./packages/build/m2-buildrepo
+          path: ./packages/build/m2-buildrepo 
 
       - name: Restore MacOS arm64 artifacts
         uses: actions/download-artifact@v3
         with:
           name: packages-macos-arm64-${{ needs.check-cache.outputs.version-label }}
-          path: ./packages/build/m2-buildrepo
+          path: ./packages/build/m2-buildrepo 
 
       - name: Restore iOS x64 artifacts
         uses: actions/download-artifact@v3
         with:
           name: packages-ios-x64-${{ needs.check-cache.outputs.version-label }}
-          path: ./packages/build/m2-buildrepo
+          path: ./packages/build/m2-buildrepo 
 
       - name: Restore iOS arm64 artifacts
         uses: actions/download-artifact@v3
         with:
           name: packages-ios-arm64-${{ needs.check-cache.outputs.version-label }}
-          path: ./packages/build/m2-buildrepo
+          path: ./packages/build/m2-buildrepo 
 
       - name: Upload artifacts bundle
         uses: actions/upload-artifact@v3
@@ -1082,5 +1125,4 @@
 
     secrets: inherit
     with:
-      version-label: ${{ needs.check-cache.outputs.version-label }}
-      +      version-label: ${{ needs.check-cache.outputs.version-label }}