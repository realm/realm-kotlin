--- conflicted
+++ resolved
@@ -229,11 +229,8 @@
             [$class: 'StringBinding', credentialsId: 'maven-central-kotlin-ring-file-password', variable: 'SIGN_KEY_PASSWORD'],
             [$class: 'StringBinding', credentialsId: 'slack-webhook-java-ci-channel', variable: 'SLACK_URL_CI'],
             [$class: 'StringBinding', credentialsId: 'slack-webhook-releases-channel', variable: 'SLACK_URL_RELEASE'],
-<<<<<<< HEAD
             [$class: 'StringBinding', credentialsId: 'gradle-plugin-portal-key', variable: 'GRADLE_PORTAL_KEY'],
             [$class: 'StringBinding', credentialsId: 'gradle-plugin-portal-secret', variable: 'GRADLE_PORTAL_SECRET'],
-=======
->>>>>>> 9ba3d520
             [$class: 'UsernamePasswordMultiBinding', credentialsId: 'maven-central-credentials', passwordVariable: 'MAVEN_CENTRAL_PASSWORD', usernameVariable: 'MAVEN_CENTRAL_USER'],
             [$class: 'AmazonWebServicesCredentialsBinding', accessKeyVariable: 'DOCS_S3_ACCESS_KEY', credentialsId: 'mongodb-realm-docs-s3', secretKeyVariable: 'DOCS_S3_SECRET_KEY'],
             [$class: 'AmazonWebServicesCredentialsBinding', accessKeyVariable: 'REALM_S3_ACCESS_KEY', credentialsId: 'realm-s3', secretKeyVariable: 'REALM_S3_SECRET_KEY']
@@ -244,10 +241,7 @@
         '$REALM_S3_ACCESS_KEY' '$REALM_S3_SECRET_KEY' \
         '$DOCS_S3_ACCESS_KEY' '$DOCS_S3_SECRET_KEY' \
         '$SLACK_URL_RELEASE' '$SLACK_URL_CI' \
-<<<<<<< HEAD
         '$GRADLE_PORTAL_KEY' '$GRADLE_PORTAL_SECRET' \
-=======
->>>>>>> 9ba3d520
         '-PsignBuild=true -PsignSecretRingFileKotlin="${env.SIGN_KEY}" -PsignPasswordKotlin=${env.SIGN_KEY_PASSWORD}'
       """
     }
