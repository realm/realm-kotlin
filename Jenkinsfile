--- conflicted
+++ resolved
@@ -191,19 +191,6 @@
                         ])
                     }
                 }
-<<<<<<< HEAD
-=======
-                stage('Integration Tests - macOS - Old memory model') {
-                    when { expression { runTests } }
-                    steps {
-                        testWithServer([
-                            {
-                                testAndCollect("packages", "cleanAllTests -PincludeSdkModules=false macosTest")
-                            },
-                        ])
-                    }
-                }
->>>>>>> 760055a5
                 stage('Integration Tests - macOS - New memory model') {
                     when { expression { runTests } }
                     steps {
@@ -211,11 +198,7 @@
                             // This will overwrite previous test results, but should be ok as we would not get here
                             // if previous stages failed.
                             {
-<<<<<<< HEAD
-                                testAndCollect("test", "cleanAllTests macosTest")
-=======
-                                testAndCollect("packages", "cleanAllTests -PincludeSdkModules=false macosTest -Pkotlin.native.binary.memoryModel=experimental")
->>>>>>> 760055a5
+                                testAndCollect("packages", "cleanAllTests macosTest -PincludeSdkModules=false -Pkotlin.native.binary.memoryModel=experimental")
                             },
                         ])
                     }
