/*
 * Copyright 2020 Realm Inc.
 *
 * Licensed under the Apache License, Version 2.0 (the "License");
 * you may not use this file except in compliance with the License.
 * You may obtain a copy of the License at
 *
 * http://www.apache.org/licenses/LICENSE-2.0
 *
 * Unless required by applicable law or agreed to in writing, software
 * distributed under the License is distributed on an "AS IS" BASIS,
 * WITHOUT WARRANTIES OR CONDITIONS OF ANY KIND, either express
 * or implied.
 * See the License for the specific language governing permissions and
 * limitations under the License.
 */
import groovy.json.JsonOutput

@Library('realm-ci') _

// Branches from which we release SNAPSHOT's. Only release branches need to run on actual hardware.
releaseBranches = [ 'master', 'releases', 'next-major', 'release/ktor_2.0.0' ]
// Branches that are "important", so if they do not compile they will generate a Slack notification
slackNotificationBranches = [ 'master', 'releases', 'next-major' ]
// Shortcut to current branch name that is being tested
currentBranch = (env.CHANGE_BRANCH == null) ? env.BRANCH_NAME : env.CHANGE_BRANCH

// Will be set to `true` if this build is a full release that should be available on Bintray.
// This is determined by comparing the current git tag to the version number of the build.
publishBuild = false
// Version of Realm Kotlin being tested. This values is defined in `buildSrc/src/main/kotlin/Config.kt`.
version = null
// Wether or not to run test steps
runTests = true
isReleaseBranch = releaseBranches.contains(currentBranch)
// Manually wipe the workspace before checking out the code. This happens automatically on release branches.
forceWipeWorkspace = false

// References to Docker containers holding the MongoDB Test server and infrastructure for
// controlling it.
mongoDbRealmContainer = null

// Mac CI dedicated machine
node_label = 'osx_kotlin'

// When having multiple executors available, Jenkins might append @2/@3/etc. to workspace folders in order
// to allow multiple parallel builds on the same branch. Unfortunately this breaks Ninja and thus us
// building native code. To work around this, we force the workspace to mirror the git path.
// This has two side-effects: 1) It isn't possible to use this JenkinsFile on a worker with multiple
// executors. At least not if we want to support building multiple versions of the same PR.
workspacePath = "/Users/realm/workspace-realm-kotlin/${currentBranch}"

pipeline {
     agent none
     options {
        // In Realm Java, we had to lock the entire build as sharing the global Gradle
        // cache was causing issues. We never discovered the root cause, but
        // https://github.com/gradle/gradle/issues/851 seems to indicate that the problem
        // is when running builds inside Docker containers that share a host .gradle
        // folder.
        //
        // This isn't the case for Kotlin, so it seems safe to remove the lock.
        // Locking is furthermore complicated by the fact that there doesn't seem an
        // easy way to grap a node-lock for pipeline syntax builds.
        // https://stackoverflow.com/a/44758361/1389357.
        //
        // So in summary, removing the lock should work fine. I'm mostly keeping this
        // description in case we run into problems down the line.

        // lock resource: 'kotlin_build_lock'
        // Overall job timeout. This doesn't include time for waiting on the agent.
        // Setting 'activity'-timeouts here doesn't clear the overall job timeout, so
        // not an option. More finegrained timeouts can be targeted at specific
        // stages, but these will include the time waiting for resources/nodes.
        timeout(time: 180, unit: 'MINUTES')
    }
    environment {
          ANDROID_SDK_ROOT='/Users/realm/Library/Android/sdk/'
          NDK_HOME='/Users/realm/Library/Android/sdk/ndk/22.0.6917172'
          ANDROID_NDK="${NDK_HOME}"
          ANDROID_NDK_HOME="${NDK_HOME}"
          REALM_DISABLE_ANALYTICS=true
          JAVA_8='/Library/Java/JavaVirtualMachines/jdk1.8.0_301.jdk/Contents/Home'
          JAVA_11='/Library/Java/JavaVirtualMachines/jdk-11.0.12.jdk/Contents/Home'
          JAVA_HOME="${JAVA_11}"
    }
    stages {
        stage('Prepare CI') {
            // Force all stages to use the same node, so we can take advantage
            // of the gradle cache between steps, otherwise Jenkins are free
            // to move a stage to a different node.
            agent {
                node {
                    label node_label
                    customWorkspace workspacePath
                }
             }
            stages {
                stage('SCM') {
                    steps {
                        runScm()
                        setBuildDetails()
                        genAndStashSwigJNI()
                    }
                }

                stage('build-jvm-native-libs') {
                    parallel{
                      stage('build_jvm_linux') {
                          when { expression { shouldBuildJvmABIs() } }
                          agent {
                              node {
                                  label 'docker'
                              }
                          }
                          steps {
                              // It is an order of magnitude faster to checkout the repo
                              // rather then stashing/unstashing all files to build Linux and Win
                              runScm()
                              build_jvm_linux()
                          }
                      }
                      stage('build_jvm_windows') {
                          when { expression { shouldBuildJvmABIs() } }
                          agent {
                              node {
                                   // FIXME aws-windows-02 has issue with checking out the repo with symlinks
                                  label 'aws-windows-01'
                              }
                          }
                          steps {
                            runScm()
                            build_jvm_windows()
                          }
                      }
                    }
                }

                stage('Build') {
                    steps {
                        runBuild()
                    }
                }
                stage('Static Analysis') {
                    when { expression { runTests } }
                    steps {
                        runStaticAnalysis()
                    }
                }
                stage('Benchmarks') {
                    steps {
                        runBenchmarks()
                    }
                }
                stage('Tests Compiler Plugin') {
                    when { expression { runTests } }
                    steps {
                        runCompilerPluginTest()
                    }
                }
                stage('Tests macOS - Unit Tests') {
                    when { expression { runTests } }
                    steps {
                        testAndCollect("packages", "cleanAllTests -PincludeTestModules=false macosTest")
                    }
                }
                stage('Tests Android - Unit Tests') {
                    when { expression { runTests } }
                    steps {
                        withLogcatTrace(
                            "unittest",
                            {
                                testAndCollect("packages", "cleanAllTests -PincludeTestModules=false connectedAndroidTest")
                            }
                        )
                    }
                }
                stage('Integration Tests - Android') {
                    when { expression { runTests } }
                    steps {
                        testWithServer([
                            {
                                withLogcatTrace(
                                    "integrationtest",
                                    {
                                        forwardAdbPorts()
                                        testAndCollect("packages", "cleanAllTests -PincludeSdkModules=false connectedAndroidTest")
                                    }
                                )
                            }
                        ])
                    }
                }
<<<<<<< HEAD
                stage('Integration Tests - macOS - Old memory model') {
                    when { expression { runTests } }
                    steps {
                        testWithServer([
                            {
                                testAndCollect("packages", "cleanAllTests -PincludeSdkModules=false macosTest")
                            },
                        ])
                    }
                }
=======
>>>>>>> 3a925cb7
                stage('Integration Tests - macOS - New memory model') {
                    when { expression { runTests } }
                    steps {
                        testWithServer([
                            // This will overwrite previous test results, but should be ok as we would not get here
                            // if previous stages failed.
                            {
<<<<<<< HEAD
                                testAndCollect("packages", "cleanAllTests -PincludeSdkModules=false macosTest -Pkotlin.native.binary.memoryModel=experimental")
=======
                                testAndCollect("test", "cleanAllTests macosTest")
>>>>>>> 3a925cb7
                            },
                        ])
                    }
                }
                stage('Tests JVM') {
                    when { expression { runTests } }
                    steps {
                        testWithServer([
                            {
                                testAndCollect("packages", 'cleanAllTests -PincludeSdkModules=false jvmTest')
                            }
                        ])
                    }
                }
                stage('Integration Tests - iOS') {
                    when { expression { runTests } }
                    steps {
                        testWithServer([
                            {
                                testAndCollect("packages", "cleanAllTests -PincludeSdkModules=false iosTest")
                            }
                        ])
                    }
                }
                stage('Gradle Plugin Integration Tests') {
                    when { expression { runTests } }
                    steps {
                        testAndCollect("integration-tests/gradle-plugin-test", "integrationTest")
                    }
                }
                stage('Tests Android Sample App') {
                    when { expression { runTests } }
                    steps {
                        catchError(buildResult: 'FAILURE', stageResult: 'FAILURE') {
                            runMonkey()
                        }
                    }
                }
                stage('Build Android on minimum versions') {
                    when { expression { runTests } }
                    steps {
                        runBuildMinAndroidApp()
                    }
                }
                stage('Test Realm Java Compatibility App') {
                    when { expression { runTests } }
                    steps {
                        testAndCollect("examples/realm-java-compatibility", "connectedAndroidTest")
                    }
                }
                stage('Publish SNAPSHOT to Maven Central') {
                    when { expression { shouldPublishSnapshot(version) } }
                    steps {
                        runPublishSnapshotToMavenCentral()
                    }
                }
                stage('Publish Release to Maven Central') {
                    when { expression { publishBuild } }
                    steps {
                        runPublishReleaseOnMavenCentral()
                    }
                }
            }
        }
    }
    post {
        failure {
            notifySlackIfRequired("*The realm-kotlin/${currentBranch} branch is broken!*")
        }
        unstable {
            notifySlackIfRequired("*The realm-kotlin/${currentBranch} branch is unstable!*")
        }
        fixed {
            notifySlackIfRequired("*The realm-kotlin/${currentBranch} branch has been fixed!*")
        }
    }
}

def runScm() {
    def repoExtensions = [
        [$class: 'SubmoduleOption', recursiveSubmodules: true]
    ]
    if (isReleaseBranch || forceWipeWorkspace) {
        repoExtensions += [
            [$class: 'WipeWorkspace'],
            [$class: 'CleanCheckout'],
        ]
    }
    checkout([
            $class           : 'GitSCM',
            branches         : scm.branches,
            gitTool          : 'native git',
            extensions       : scm.extensions + repoExtensions,
            userRemoteConfigs: scm.userRemoteConfigs
    ])
}

def setBuildDetails() {
    // Check type of Build. We are treating this as a release build if we are building
    // the exact Git SHA that was tagged.
    gitTag = readGitTag()
    version = sh(returnStdout: true, script: 'grep "const val version" buildSrc/src/main/kotlin/Config.kt | cut -d \\" -f2').trim()
    echo "Git branch/tag: ${currentBranch}/${gitTag ?: 'none'}"
    if (!gitTag) {
        gitSha = sh(returnStdout: true, script: 'git rev-parse HEAD').trim().take(8)
        echo "Building commit: ${version} - ${gitSha}"
        setBuildName(gitSha)
        publishBuild = false
    } else {
        if (gitTag != "v${version}") {
            error "Git tag '${gitTag}' does not match v${version}"
        } else {
            echo "Building release: '${gitTag}'"
            setBuildName("Tag ${gitTag}")
            publishBuild = true
        }
    }
}

def genAndStashSwigJNI() {
    withEnv(['PATH+USER_BIN=/usr/local/bin']) {
        sh """
        cd packages/jni-swig-stub
        ../gradlew assemble
        """
    }
    stash includes: 'packages/jni-swig-stub/build/generated/sources/jni/realmc.cpp,packages/jni-swig-stub/build/generated/sources/jni/realmc.h', name: 'swig_jni'
}
def runBuild() {
    def buildJvmAbiFlag = "-PcopyJvmABIs=false"
    if (shouldBuildJvmABIs()) {
        unstash name: 'linux_so_file'
        unstash name: 'win_dll'
        buildJvmAbiFlag = "-PcopyJvmABIs=true"
    }

    withCredentials([
        [$class: 'StringBinding', credentialsId: 'maven-central-kotlin-ring-file', variable: 'SIGN_KEY'],
        [$class: 'StringBinding', credentialsId: 'maven-central-kotlin-ring-file-password', variable: 'SIGN_KEY_PASSWORD'],
    ]) {
        withEnv(['PATH+USER_BIN=/usr/local/bin']) {
            startEmulatorInBgIfNeeded()
            def signingFlags = ""
            if (isReleaseBranch) {
                signingFlags = "-PsignBuild=true -PsignSecretRingFileKotlin=\"${env.SIGN_KEY}\" -PsignPasswordKotlin=${env.SIGN_KEY_PASSWORD}"
            }
            sh """
                  cd packages
                  chmod +x gradlew && ./gradlew publishAllPublicationsToTestRepository ${buildJvmAbiFlag} ${signingFlags} --info --stacktrace --no-daemon
               """
        }
    }
    archiveArtifacts artifacts: 'packages/cinterop/src/jvmMain/resources/**/*.*', allowEmptyArchive: true
}


def runBenchmarks() {
    // For now, just make sure that the benchmarks compile.
    sh '''
          cd benchmarks
          chmod +x gradlew && ./gradlew assemble --stacktrace --no-daemon
       '''
}


def runStaticAnalysis() {
    try {
        sh '''
        ./gradlew --no-daemon ktlintCheck detekt
        '''
    } finally {
        // CheckStyle Publisher plugin is deprecated and does not support multiple Checkstyle files
        // New Generation Warnings plugin throw a NullPointerException when used with recordIssues()
        // As a work-around we just stash the output of Ktlint and Detekt for manual inspection.
        sh '''
                rm -rf /tmp/ktlint
                rm -rf /tmp/detekt
                mkdir /tmp/ktlint
                mkdir /tmp/detekt
                rsync -a --delete --ignore-errors examples/kmm-sample/androidApp/build/reports/ktlint/ /tmp/ktlint/example/ || true
                rsync -a --delete --ignore-errors test/build/reports/ktlint/ /tmp/ktlint/test/ || true
                rsync -a --delete --ignore-errors packages/library-base/build/reports/ktlint/ /tmp/ktlint/library-base/ || true
                rsync -a --delete --ignore-errors packages/library-sync/build/reports/ktlint/ /tmp/ktlint/library-sync/ || true
                rsync -a --delete --ignore-errors packages/plugin-compiler/build/reports/ktlint/ /tmp/ktlint/plugin-compiler/ || true
                rsync -a --delete --ignore-errors packages/gradle-plugin/build/reports/ktlint/ /tmp/ktlint/plugin-gradle/ || true
                rsync -a --delete --ignore-errors packages/runtime-api/build/reports/ktlint/ /tmp/ktlint/runtime-api/ || true
                rsync -a --delete --ignore-errors examples/kmm-sample/androidApp/build/reports/detekt/ /tmp/detekt/example/ || true
                rsync -a --delete --ignore-errors test/build/reports/detekt/ /tmp/detekt/test/ || true
                rsync -a --delete --ignore-errors packages/library-base/build/reports/detekt/ /tmp/detekt/library-base/ || true
                rsync -a --delete --ignore-errors packages/library-sync/build/reports/detekt/ /tmp/detekt/library-sync/ || true
                rsync -a --delete --ignore-errors packages/plugin-compiler/build/reports/detekt/ /tmp/detekt/plugin-compiler/ || true
                rsync -a --delete --ignore-errors packages/gradle-plugin/build/reports/detekt/ /tmp/detekt/plugin-gradle/ || true
                rsync -a --delete --ignore-errors packages/runtime-api/build/reports/detekt/ /tmp/detekt/runtime-api/ || true
            '''
        sh 'rm ktlint.zip || true'
        zip([
                'zipFile': 'ktlint.zip',
                'archive': true,
                'dir'    : '/tmp/ktlint'
        ])
        sh 'rm detekt.zip || true'
        zip([
                'zipFile': 'detekt.zip',
                'archive': true,
                'dir'    : '/tmp/detekt'
        ])
    }
}

def runPublishSnapshotToMavenCentral() {
    withEnv(['PATH+USER_BIN=/usr/local/bin']) {
        withCredentials([[$class: 'UsernamePasswordMultiBinding', credentialsId: 'maven-central-credentials', passwordVariable: 'MAVEN_CENTRAL_PASSWORD', usernameVariable: 'MAVEN_CENTRAL_USER']]) {
            sh """
            cd packages
            ./gradlew publishToSonatype -PossrhUsername=${env.MAVEN_CENTRAL_USER} -PossrhPassword=${env.MAVEN_CENTRAL_PASSWORD} --no-daemon
            """
        }
    }
}

def runPublishReleaseOnMavenCentral() {
    withCredentials([
            [$class: 'StringBinding', credentialsId: 'maven-central-kotlin-ring-file', variable: 'SIGN_KEY'],
            [$class: 'StringBinding', credentialsId: 'maven-central-kotlin-ring-file-password', variable: 'SIGN_KEY_PASSWORD'],
            [$class: 'StringBinding', credentialsId: 'slack-webhook-java-ci-channel', variable: 'SLACK_URL_CI'],
            [$class: 'StringBinding', credentialsId: 'slack-webhook-releases-channel', variable: 'SLACK_URL_RELEASE'],
            [$class: 'StringBinding', credentialsId: 'gradle-plugin-portal-key', variable: 'GRADLE_PORTAL_KEY'],
            [$class: 'StringBinding', credentialsId: 'gradle-plugin-portal-secret', variable: 'GRADLE_PORTAL_SECRET'],
            [$class: 'UsernamePasswordMultiBinding', credentialsId: 'maven-central-credentials', passwordVariable: 'MAVEN_CENTRAL_PASSWORD', usernameVariable: 'MAVEN_CENTRAL_USER'],
            [$class: 'AmazonWebServicesCredentialsBinding', accessKeyVariable: 'DOCS_S3_ACCESS_KEY', credentialsId: 'mongodb-realm-docs-s3', secretKeyVariable: 'DOCS_S3_SECRET_KEY'],
            [$class: 'AmazonWebServicesCredentialsBinding', accessKeyVariable: 'REALM_S3_ACCESS_KEY', credentialsId: 'tightdb-s3-ci', secretKeyVariable: 'REALM_S3_SECRET_KEY']
    ]) {
      sh """
        set +x
        sh tools/publish_release.sh '$MAVEN_CENTRAL_USER' '$MAVEN_CENTRAL_PASSWORD' \
        '$REALM_S3_ACCESS_KEY' '$REALM_S3_SECRET_KEY' \
        '$DOCS_S3_ACCESS_KEY' '$DOCS_S3_SECRET_KEY' \
        '$SLACK_URL_RELEASE' '$SLACK_URL_CI' \
        '$GRADLE_PORTAL_KEY' '$GRADLE_PORTAL_SECRET' \
        '-PsignBuild=true -PsignSecretRingFileKotlin="$SIGN_KEY" -PsignPasswordKotlin=$SIGN_KEY_PASSWORD'
      """
    }
}

def runCompilerPluginTest() {
    withEnv(['PATH+USER_BIN=/usr/local/bin']) {
        sh """
            cd packages
            ./gradlew --no-daemon :plugin-compiler:test --info --stacktrace
        """
        // See https://stackoverflow.com/a/51206394/1389357
        script {
            def testResults = findFiles(glob: "packages/plugin-compiler/build/**/TEST-*.xml")
            for(xml in testResults) {
                touch xml.getPath()
            }
        }
        step([ $class: 'JUnitResultArchiver', allowEmptyResults: true, testResults: "packages/plugin-compiler/build/**/TEST-*.xml"])
    }
}

def testWithServer(tasks) {
    // Work-around for https://github.com/docker/docker-credential-helpers/issues/82
    withCredentials([
            [$class: 'StringBinding', credentialsId: 'realm-kotlin-ci-password', variable: 'PASSWORD'],
            [$class: 'AmazonWebServicesCredentialsBinding', credentialsId: 'realm-kotlin-baas-aws-credentials', accessKeyVariable: 'BAAS_AWS_ACCESS_KEY_ID', secretKeyVariable: 'BAAS_AWS_SECRET_ACCESS_KEY']
    ]) {
        sh "security -v unlock-keychain -p $PASSWORD"
        try {
            // Prepare Docker containers with MongoDB Realm Test Server infrastructure for
            // integration tests.
            // TODO: How much of this logic can be moved to start_server.sh for shared logic with local testing.
            def props = readProperties file: 'dependencies.list'
            echo "Version in dependencies.list: ${props.MONGODB_REALM_SERVER}"
            def mdbRealmImage = docker.image("docker.pkg.github.com/realm/ci/mongodb-realm-test-server:${props.MONGODB_REALM_SERVER}")
            docker.withRegistry('https://docker.pkg.github.com', 'github-packages-token') {
              mdbRealmImage.pull()
            }

            mongoDbRealmContainer = mdbRealmImage.run("--rm -i -t -d -p9090:9090 -p26000:26000 -e AWS_ACCESS_KEY_ID='$BAAS_AWS_ACCESS_KEY_ID' -e AWS_SECRET_ACCESS_KEY='$BAAS_AWS_SECRET_ACCESS_KEY'")

            // Techinically this is only needed for Android, but since all tests are
            // executed on same host and tasks are grouped in same stage we just do it
            // here
            forwardAdbPorts()

            tasks.each { task ->
                task()
            }
        } finally {
            // We assume that creating these containers and the docker network can be considered an atomic operation.
            if (mongoDbRealmContainer != null) {
                try {
                    archiveServerLogs(mongoDbRealmContainer.id)
                } finally {
                    mongoDbRealmContainer.stop()
                }
            }
        }
    }
}

def withLogcatTrace(name, task) {
    try {
       backgroundPid = startLogCatCollector(name)
       task()
    } finally {
        stopLogCatCollector(backgroundPid, name)
    }
}
String startLogCatCollector(name) {
  // Cancel build quickly if no device is available. The lock acquired already should
  // ensure we have access to a device. If not, it is most likely a more severe problem.
  timeout(time: 1, unit: 'MINUTES') {
    // Need ADB as root to clear all buffers: https://stackoverflow.com/a/47686978/1389357
    sh '$ANDROID_SDK_ROOT/platform-tools/adb devices'
    sh """
      $ANDROID_SDK_ROOT/platform-tools/adb root
      $ANDROID_SDK_ROOT/platform-tools/adb logcat -b all -c
      $ANDROID_SDK_ROOT/platform-tools/adb logcat -v time > 'logcat-${name}.txt' &
      echo \$! > pid
    """
    return readFile("pid").trim()
  }
}

def stopLogCatCollector(String backgroundPid, name) {
  // The pid might not be available if the build was terminated early or stopped due to
  // a build error.
  if (backgroundPid != null) {
    sh "kill ${backgroundPid}"
    // Zip file generation will fail if the file is already there
    // Pipeline Utility Steps Plugin 2.6.1 introduces 'overwrite' property
    // https://issues.jenkins.io/browse/JENKINS-42591
    sh "rm -f logcat-${name}.zip"
    zip([
      'zipFile': "logcat-${name}.zip",
      'archive': true,
      'glob' : "logcat-${name}.txt"
    ])
    sh "rm logcat-${name}.txt"
  }
}

def forwardAdbPorts() {
    sh """
        $ANDROID_SDK_ROOT/platform-tools/adb reverse tcp:9080 tcp:9080
        $ANDROID_SDK_ROOT/platform-tools/adb reverse tcp:9443 tcp:9443
        $ANDROID_SDK_ROOT/platform-tools/adb reverse tcp:9090 tcp:9090
    """
}

def testAndCollect(dir, tasks) {
    withEnv(['PATH+USER_BIN=/usr/local/bin']) {
        try {
            sh """
                pushd $dir
                ./gradlew $tasks --info --stacktrace --no-daemon
                popd
            """
        } finally {
            step([$class: 'JUnitResultArchiver', allowEmptyResults: true, testResults: "$dir/**/build/**/TEST-*.xml"])
        }
    }
}

def runMonkey() {
    try {
        withEnv(['PATH+USER_BIN=/usr/local/bin']) {
            sh """
                cd examples/kmm-sample
                ./gradlew uninstallAll installRelease --stacktrace --no-daemon
                $ANDROID_SDK_ROOT/platform-tools/adb shell monkey --pct-syskeys 0 -p  io.realm.example.kmmsample.androidApp -v 500 --kill-process-after-error
            """
        }
    } catch (err) {
        currentBuild.result = 'FAILURE'
        currentBuild.stageResult = 'FAILURE'
    }
}

def runBuildMinAndroidApp() {
    try {
        sh """
            cd examples/min-android-sample
            java -version
            ./gradlew assembleDebug jvmJar --stacktrace --no-daemon
        """
    } catch (err) {
        currentBuild.result = 'FAILURE'
        currentBuild.stageResult = 'FAILURE'
    }
}

def notifySlackIfRequired(String slackMessage) {
    // We should only generate Slack notifications for important branches that all team members use.
    if (slackNotificationBranches.contains(currentBranch)) {
        node {
            withCredentials([[$class: 'StringBinding', credentialsId: 'slack-webhook-java-ci-channel', variable: 'SLACK_URL']]) {
                def payload = JsonOutput.toJson([
                    username: "Realm CI",
                    icon_emoji: ":realm_new:",
                    text: "${slackMessage}\n<${env.BUILD_URL}|Click here> to check the build."
                ])

                sh "curl -X POST --data-urlencode \'payload=${payload}\' ${env.SLACK_URL}"
            }
        }
    }
}

def readGitTag() {
    def command = 'git describe --exact-match --tags HEAD'
    def returnStatus = sh(returnStatus: true, script: command)
    if (returnStatus != 0) {
        return null
    }
    return sh(returnStdout: true, script: command).trim()
}

def startEmulatorInBgIfNeeded() {
    def command = '$ANDROID_SDK_ROOT/platform-tools/adb shell pidof com.android.phone'
    def returnStatus = sh(returnStatus: true, script: command)
    if (returnStatus != 0) {
        // Changing the name of the emulator image requires that this emulator image is
        // present on both atlanta_host13 and atlanta_host14.
        sh '/usr/local/Cellar/daemonize/1.7.8/sbin/daemonize  -E JENKINS_NODE_COOKIE=dontKillMe  $ANDROID_SDK_ROOT/emulator/emulator -avd Pixel_2_API_30_x86_64 -no-boot-anim -no-window -wipe-data -noaudio -partition-size 4098 -memory 2048'
    }
}

boolean shouldPublishSnapshot(version) {
    if (!releaseBranches.contains(currentBranch)) {
        return false
    }
    if (version == null || !version.endsWith("-SNAPSHOT")) {
        return false
    }
    return true
}

def archiveServerLogs(String mongoDbRealmContainerId) {
    sh "docker cp ${mongoDbRealmContainerId}:/var/log/stitch.log ./stitch.log"
    sh 'rm stitchlog.zip || true'
    zip([
        'zipFile': 'stitchlog.zip',
        'archive': true,
        'glob': 'stitch.log'
    ])
    sh 'rm stitch.log'

    sh "docker cp ${mongoDbRealmContainerId}:/var/log/mongodb.log ./mongodb.log"
    sh 'rm mongodb.zip || true'
    zip([
        'zipFile': 'mongodb.zip',
        'archive': true,
        'glob': 'mongodb.log'
    ])
    sh 'rm mongodb.log'
}

def runCommand(String command){
  return sh(script: command, returnStdout: true).trim()
}

def shouldBuildJvmABIs() {
    if (publishBuild || shouldPublishSnapshot(version)) return true else return false
}

def build_jvm_linux() {
    unstash name: 'swig_jni'
    docker.build('jvm_linux', '-f packages/cinterop/src/jvmMain/generic.Dockerfile .').inside {
        sh """
           cd packages/cinterop/src/jvmMain/
           rm -rf linux-build-dir
           mkdir linux-build-dir
           cd linux-build-dir
           cmake ../../jvm
           make -j8
        """

        stash includes:'packages/cinterop/src/jvmMain/linux-build-dir/librealmc.so', name: 'linux_so_file'
    }
}

def build_jvm_windows() {
  unstash name: 'swig_jni'
  def cmakeOptions = [
        CMAKE_GENERATOR_PLATFORM: 'x64',
        CMAKE_BUILD_TYPE: 'Release',
        REALM_ENABLE_SYNC: "ON",
        CMAKE_TOOLCHAIN_FILE: "c:\\src\\vcpkg\\scripts\\buildsystems\\vcpkg.cmake",
        CMAKE_SYSTEM_VERSION: '8.1',
        REALM_NO_TESTS: '1',
        VCPKG_TARGET_TRIPLET: 'x64-windows-static'
      ]

  def cmakeDefinitions = cmakeOptions.collect { k,v -> "-D$k=$v" }.join(' ')
  dir('packages') {
      bat "cd cinterop\\src\\jvmMain && rmdir /s /q windows-build-dir & mkdir windows-build-dir && cd windows-build-dir &&  \"${tool 'cmake'}\" ${cmakeDefinitions} ..\\..\\jvm && \"${tool 'cmake'}\" --build . --config Release"
  }
  stash includes: 'packages/cinterop/src/jvmMain/windows-build-dir/Release/realmc.dll', name: 'win_dll'
}<|MERGE_RESOLUTION|>--- conflicted
+++ resolved
@@ -161,7 +161,7 @@
                 stage('Tests macOS - Unit Tests') {
                     when { expression { runTests } }
                     steps {
-                        testAndCollect("packages", "cleanAllTests -PincludeTestModules=false macosTest")
+                        testAndCollect("packages", "cleanAllTests macosTest")
                     }
                 }
                 stage('Tests Android - Unit Tests') {
@@ -170,7 +170,7 @@
                         withLogcatTrace(
                             "unittest",
                             {
-                                testAndCollect("packages", "cleanAllTests -PincludeTestModules=false connectedAndroidTest")
+                                testAndCollect("packages", "cleanAllTests connectedAndroidTest")
                             }
                         )
                     }
@@ -184,26 +184,13 @@
                                     "integrationtest",
                                     {
                                         forwardAdbPorts()
-                                        testAndCollect("packages", "cleanAllTests -PincludeSdkModules=false connectedAndroidTest")
+                                        testAndCollect("test", "cleanAllTests connectedAndroidTest")
                                     }
                                 )
                             }
                         ])
                     }
                 }
-<<<<<<< HEAD
-                stage('Integration Tests - macOS - Old memory model') {
-                    when { expression { runTests } }
-                    steps {
-                        testWithServer([
-                            {
-                                testAndCollect("packages", "cleanAllTests -PincludeSdkModules=false macosTest")
-                            },
-                        ])
-                    }
-                }
-=======
->>>>>>> 3a925cb7
                 stage('Integration Tests - macOS - New memory model') {
                     when { expression { runTests } }
                     steps {
@@ -211,11 +198,7 @@
                             // This will overwrite previous test results, but should be ok as we would not get here
                             // if previous stages failed.
                             {
-<<<<<<< HEAD
-                                testAndCollect("packages", "cleanAllTests -PincludeSdkModules=false macosTest -Pkotlin.native.binary.memoryModel=experimental")
-=======
                                 testAndCollect("test", "cleanAllTests macosTest")
->>>>>>> 3a925cb7
                             },
                         ])
                     }
@@ -223,27 +206,21 @@
                 stage('Tests JVM') {
                     when { expression { runTests } }
                     steps {
+                          testAndCollect("test", 'cleanAllTests :base:jvmTest --tests "io.realm.kotlin.test.compiler*"')
+                          testAndCollect("test", 'cleanAllTests :base:jvmTest --tests "io.realm.kotlin.test.shared*"')
+                          testWithServer([
+                              { testAndCollect("test", 'cleanAllTests :sync:jvmTest') }
+                          ])
+                    }
+                }
+                stage('Integration Tests - iOS') {
+                    when { expression { runTests } }
+                    steps {
                         testWithServer([
                             {
-                                testAndCollect("packages", 'cleanAllTests -PincludeSdkModules=false jvmTest')
+                                testAndCollect("test", "cleanAllTests iosTest")
                             }
                         ])
-                    }
-                }
-                stage('Integration Tests - iOS') {
-                    when { expression { runTests } }
-                    steps {
-                        testWithServer([
-                            {
-                                testAndCollect("packages", "cleanAllTests -PincludeSdkModules=false iosTest")
-                            }
-                        ])
-                    }
-                }
-                stage('Gradle Plugin Integration Tests') {
-                    when { expression { runTests } }
-                    steps {
-                        testAndCollect("integration-tests/gradle-plugin-test", "integrationTest")
                     }
                 }
                 stage('Tests Android Sample App') {
@@ -364,11 +341,12 @@
             }
             sh """
                   cd packages
-                  chmod +x gradlew && ./gradlew publishAllPublicationsToTestRepository ${buildJvmAbiFlag} ${signingFlags} --info --stacktrace --no-daemon
+                  chmod +x gradlew && ./gradlew assemble ${buildJvmAbiFlag} ${signingFlags} publishAllPublicationsToBuildFolderRepository --info --stacktrace --no-daemon
                """
         }
     }
     archiveArtifacts artifacts: 'packages/cinterop/src/jvmMain/resources/**/*.*', allowEmptyArchive: true
+
 }
 
 
