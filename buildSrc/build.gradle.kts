--- conflicted
+++ resolved
@@ -7,11 +7,7 @@
 repositories {
     google()
     jcenter()
-<<<<<<< HEAD
-    maven("https://plugins.gradle.org/m2/")
-=======
     gradlePluginPortal()
->>>>>>> 9760c29e
     maven("https://dl.bintray.com/kotlin/kotlin-dev")
 }
 
@@ -31,14 +27,9 @@
 // they are not allowed to set the version. It can only be set from here.
 dependencies {
     implementation("org.jlleitschuh.gradle:ktlint-gradle:9.4.1")
-<<<<<<< HEAD
     implementation("io.gitlab.arturbosch.detekt:detekt-gradle-plugin:1.14.1")
     implementation("org.jetbrains.kotlin:kotlin-gradle-plugin:1.4.20-M1-63")
-    implementation("com.android.tools.build:gradle:4.0.0")
-=======
-    implementation("org.jetbrains.kotlin:kotlin-gradle-plugin:1.4.20-M1-63")
     implementation("com.android.tools.build:gradle:4.0.1") // FIXME: Figure out why this is required here
->>>>>>> 9760c29e
 }
 
 kotlinDslPluginOptions {
