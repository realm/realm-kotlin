--- conflicted
+++ resolved
@@ -10,10 +10,6 @@
 
 // Searches upwards in the file tree for a directory containing a 'config'-folder
 fun locateConfigDir(current: File): File {
-<<<<<<< HEAD
-    println("Searching for config path: ${current.absolutePath}")
-=======
->>>>>>> fa40c667
     val configDir = Paths.get(current.path, "config")
     return if (Files.exists(configDir) && File(configDir.toUri()).isDirectory) {
         configDir.toFile()
