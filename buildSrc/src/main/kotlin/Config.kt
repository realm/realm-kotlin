--- conflicted
+++ resolved
@@ -10,12 +10,8 @@
 
 object Versions {
     const val shadowJar =  "5.2.0"
-<<<<<<< HEAD
-    const val kotlin = "1.4.0"
+    const val kotlin = "1.4.20-M1-63"
     const val kotlinCoroutines = "1.3.9"
-=======
-    const val kotlin = "1.4.20-M1-63"
->>>>>>> c59c6b25
     const val autoService = "1.0-rc6"
 }
 
