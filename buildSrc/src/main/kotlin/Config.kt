--- conflicted
+++ resolved
@@ -68,13 +68,8 @@
     const val autoService = "1.0" // https://mvnrepository.com/artifact/com.google.auto.service/auto-service
     // Not currently used, so mostly here for documentation. Core requires minimum 3.15, but 3.18.1 is available through the Android SDK.
     // Build also tested successfully with 3.21.4 (latest release).
-<<<<<<< HEAD
-    const val cmake = "3.18.1"
+    const val cmake = "3.22.1"
     const val coroutines = "1.6.3" // https://mvnrepository.com/artifact/org.jetbrains.kotlinx/kotlinx-coroutines-core
-=======
-    const val cmake = "3.22.1"
-    const val coroutines = "1.6.0-native-mt" // https://mvnrepository.com/artifact/org.jetbrains.kotlinx/kotlinx-coroutines-core
->>>>>>> 57346869
     const val datetime = "0.3.2" // https://github.com/Kotlin/kotlinx-datetime
     const val detektPlugin = "1.19.0-RC1" // https://github.com/detekt/detekt
     const val dokka = "1.6.0" // https://github.com/Kotlin/dokka
