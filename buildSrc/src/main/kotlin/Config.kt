/*
 * Copyright 2020 Realm Inc.
 *
 * Licensed under the Apache License, Version 2.0 (the "License");
 * you may not use this file except in compliance with the License.
 * You may obtain a copy of the License at
 *
 * http://www.apache.org/licenses/LICENSE-2.0
 *
 * Unless required by applicable law or agreed to in writing, software
 * distributed under the License is distributed on an "AS IS" BASIS,
 * WITHOUT WARRANTIES OR CONDITIONS OF ANY KIND, either express
 * or implied.
 * See the License for the specific language governing permissions and
 * limitations under the License.
 */

object Realm {
    val ciBuild = (System.getenv("JENKINS_HOME") != null)
    const val version = "1.6.0-SNAPSHOT"
    const val group = "io.realm.kotlin"
    const val projectUrl = "https://realm.io"
    const val pluginPortalId = "io.realm.kotlin"
    // Modules has to match ${project.group}:${project.name} to make composite build work
    const val compilerPluginId = "plugin-compiler"
    const val compilerPluginIdNative = "plugin-compiler-shaded"
    const val cInteropId = "cinterop"
    const val jniSwigStubsId = "jni-swig-stub"
    const val gradlePluginId = "gradle-plugin"

    object License {
        const val name = "The Apache License, Version 2.0"
        const val url = "https://www.apache.org/licenses/LICENSE-2.0.txt"
        const val distribution = "repo"
    }
    object IssueManagement {
        const val system = "Github"
        const val url = "https://github.com/realm/realm-kotlin/issues"
    }
    object SCM {
        const val connection = "scm:git:git://github.com/realm/realm-kotlin.git"
        const val developerConnection = "scm:git:ssh://github.com/realm/realm-kotlin.git"
        const val url = "https://github.com/realm/realm-kotlin"
    }
    object Developer {
        const val name = "Realm"
        const val email = "info@realm.io"
        const val organization = "MongoDB"
        const val organizationUrl = "https://www.mongodb.com"
    }
}

object Versions {
    object Android {
        const val minSdk = 16
        const val targetSdk = 33
        const val compileSdkVersion = 33
        const val buildToolsVersion = "33.0.0"
        const val buildTools = "7.2.2" // https://maven.google.com/web/index.html?q=gradle#com.android.tools.build:gradle
        const val ndkVersion = "23.2.8568313"
    }
    const val androidxBenchmarkPlugin = "1.2.0-alpha05" // https://maven.google.com/web/index.html#androidx.benchmark:androidx.benchmark.gradle.plugin
    const val androidxStartup = "1.1.0" // https://maven.google.com/web/index.html?q=startup#androidx.startup:startup-runtime
    const val androidxJunit = "1.1.3" // https://maven.google.com/web/index.html#androidx.test.ext:junit
    const val androidxTest = "1.4.0" // https://maven.google.com/web/index.html#androidx.test:rules
    // Must be built with same (major.minor!?) kotlin version as 'kotlin' variable below, to be binary compatible with kotlin
    const val atomicfu = "0.18.5" // https://github.com/Kotlin/kotlinx.atomicfu
    const val autoService = "1.0" // https://mvnrepository.com/artifact/com.google.auto.service/auto-service
    // Not currently used, so mostly here for documentation. Core requires minimum 3.15, but 3.18.1 is available through the Android SDK.
    // Build also tested successfully with 3.21.4 (latest release).
    const val cmake = "3.22.1"
    const val coroutines = "1.6.4" // https://mvnrepository.com/artifact/org.jetbrains.kotlinx/kotlinx-coroutines-core
    const val datetime = "0.4.0" // https://github.com/Kotlin/kotlinx-datetime
    const val detektPlugin = "1.22.0-RC2" // https://github.com/detekt/detekt
    const val dokka = "1.6.0" // https://github.com/Kotlin/dokka
    const val gradlePluginPublishPlugin = "0.15.0" // https://plugins.gradle.org/plugin/com.gradle.plugin-publish
    const val jmh = "1.34" // https://github.com/openjdk/jmh
    const val jmhPlugin = "0.6.6" // https://github.com/melix/jmh-gradle-plugin
    const val junit = "4.13.2" // https://mvnrepository.com/artifact/junit/junit
    const val jvmTarget = "1.8"
    // When updating the Kotlin version, also remember to update /examples/min-android-sample/build.gradle.kts
<<<<<<< HEAD
    const val kotlin = "1.8.0-Beta" // https://github.com/JetBrains/kotlin and https://kotlinlang.org/docs/releases.html#release-details
    const val latestKotlin = "1.7.20" // https://kotlinlang.org/docs/eap.html#build-details
=======
    const val kotlin = "1.7.20" // https://github.com/JetBrains/kotlin and https://kotlinlang.org/docs/releases.html#release-details
    const val latestKotlin = "1.8.0-RC" // https://kotlinlang.org/docs/eap.html#build-details
>>>>>>> 7fc74ca5
    const val kotlinCompileTesting = "1.4.9" // https://github.com/tschuchortdev/kotlin-compile-testing
    const val ktlint = "0.45.2" // https://github.com/pinterest/ktlint
    const val ktor = "2.1.2" // https://github.com/ktorio/ktor
    const val nexusPublishPlugin = "1.1.0" // https://github.com/gradle-nexus/publish-plugin
    const val okio = "3.2.0" // https://square.github.io/okio/#releases
    const val serialization = "1.4.0" // https://kotlinlang.org/docs/releases.html#release-details
    const val shadowJar =  "6.1.0" // https://mvnrepository.com/artifact/com.github.johnrengelman.shadow/com.github.johnrengelman.shadow.gradle.plugin?repo=gradle-plugins
    const val multidex = "2.0.1" // https://developer.android.com/jetpack/androidx/releases/multidex
    const val kbson = "0.2.0" // https://github.com/mongodb/kbson
}

// Could be actual Dependency objects
object Deps {
    const val autoService = "com.google.auto.service:auto-service:${Versions.autoService}"
    const val autoServiceAnnotation = "com.google.auto.service:auto-service-annotations:${Versions.autoService}"
}<|MERGE_RESOLUTION|>--- conflicted
+++ resolved
@@ -79,14 +79,9 @@
     const val junit = "4.13.2" // https://mvnrepository.com/artifact/junit/junit
     const val jvmTarget = "1.8"
     // When updating the Kotlin version, also remember to update /examples/min-android-sample/build.gradle.kts
-<<<<<<< HEAD
-    const val kotlin = "1.8.0-Beta" // https://github.com/JetBrains/kotlin and https://kotlinlang.org/docs/releases.html#release-details
-    const val latestKotlin = "1.7.20" // https://kotlinlang.org/docs/eap.html#build-details
-=======
-    const val kotlin = "1.7.20" // https://github.com/JetBrains/kotlin and https://kotlinlang.org/docs/releases.html#release-details
+    const val kotlin = "1.8.0" // https://github.com/JetBrains/kotlin and https://kotlinlang.org/docs/releases.html#release-details
     const val latestKotlin = "1.8.0-RC" // https://kotlinlang.org/docs/eap.html#build-details
->>>>>>> 7fc74ca5
-    const val kotlinCompileTesting = "1.4.9" // https://github.com/tschuchortdev/kotlin-compile-testing
+    const val kotlinCompileTesting = "0.2.0" // https://github.com/ZacSweers/kotlin-compile-testing
     const val ktlint = "0.45.2" // https://github.com/pinterest/ktlint
     const val ktor = "2.1.2" // https://github.com/ktorio/ktor
     const val nexusPublishPlugin = "1.1.0" // https://github.com/gradle-nexus/publish-plugin
