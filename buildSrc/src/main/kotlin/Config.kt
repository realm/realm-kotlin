--- conflicted
+++ resolved
@@ -123,11 +123,7 @@
     const val junit = "4.13.2" // https://mvnrepository.com/artifact/junit/junit
     const val kbson = "0.4.0" // https://github.com/mongodb/kbson
     // When updating the Kotlin version, also remember to update /examples/min-android-sample/build.gradle.kts
-<<<<<<< HEAD
-    const val kotlin = "1.9.10" // https://github.com/JetBrains/kotlin and https://kotlinlang.org/docs/releases.html#release-details
-=======
     const val kotlin = "2.0.0" // https://github.com/JetBrains/kotlin and https://kotlinlang.org/docs/releases.html#release-details
->>>>>>> 5ccc2498
     const val kotlinJvmTarget = "1.8" // Which JVM bytecode version is kotlin compiled to.
     const val latestKotlin = "2.0.0" // https://kotlinlang.org/docs/eap.html#build-details
     const val kotlinCompileTesting = "0.5.0-alpha07" // https://github.com/zacsweers/kotlin-compile-testing
