--- conflicted
+++ resolved
@@ -17,11 +17,7 @@
 
 object Realm {
     val ciBuild = (System.getenv("JENKINS_HOME") != null)
-<<<<<<< HEAD
-    const val version = "1.2.0-ktor2-SNAPSHOT"
-=======
     const val version = "1.4.0-SNAPSHOT"
->>>>>>> 12ad0117
     const val group = "io.realm.kotlin"
     const val projectUrl = "https://realm.io"
     const val pluginPortalId = "io.realm.kotlin"
@@ -73,13 +69,8 @@
     // Not currently used, so mostly here for documentation. Core requires minimum 3.15, but 3.18.1 is available through the Android SDK.
     // Build also tested successfully with 3.21.4 (latest release).
     const val cmake = "3.22.1"
-<<<<<<< HEAD
-    const val coroutines = "1.6.3" // https://mvnrepository.com/artifact/org.jetbrains.kotlinx/kotlinx-coroutines-core
-    const val datetime = "0.3.2" // https://github.com/Kotlin/kotlinx-datetime
-=======
     const val coroutines = "1.6.4" // https://mvnrepository.com/artifact/org.jetbrains.kotlinx/kotlinx-coroutines-core
     const val datetime = "0.4.0" // https://github.com/Kotlin/kotlinx-datetime
->>>>>>> 12ad0117
     const val detektPlugin = "1.19.0-RC1" // https://github.com/detekt/detekt
     const val dokka = "1.6.0" // https://github.com/Kotlin/dokka
     const val gradlePluginPublishPlugin = "0.15.0" // https://plugins.gradle.org/plugin/com.gradle.plugin-publish
