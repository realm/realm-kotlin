/*
 * Copyright 2020 Realm Inc.
 *
 * Licensed under the Apache License, Version 2.0 (the "License");
 * you may not use this file except in compliance with the License.
 * You may obtain a copy of the License at
 *
 * http://www.apache.org/licenses/LICENSE-2.0
 *
 * Unless required by applicable law or agreed to in writing, software
 * distributed under the License is distributed on an "AS IS" BASIS,
 * WITHOUT WARRANTIES OR CONDITIONS OF ANY KIND, either express
 * or implied.
 * See the License for the specific language governing permissions and
 * limitations under the License.
 */
import org.gradle.api.JavaVersion

/**
 * Enum describing operating systems we can build on.
 *
 * We need to track this in order to control which Kotlin Multiplatform tasks we can safely
 * create on the given Host OS.
 */
enum class OperatingSystem {
    LINUX,
    MACOS_ARM64,
    MACOS_X64,
    WINDOWS;

    fun isWindows(): Boolean {
        return this == WINDOWS
    }

    fun isMacOs(): Boolean{
        return this == MACOS_X64 || this == MACOS_ARM64
    }
}

private fun findHostOs(): OperatingSystem {
    val hostOs = System.getProperty("os.name")
    return if (hostOs.contains("windows", ignoreCase = true)) {
        OperatingSystem.WINDOWS
    } else if (hostOs.contains("linux", ignoreCase = true)) {
        OperatingSystem.LINUX
    } else {
        // Assume MacOS by default
        when(val osArch = System.getProperty("os.arch")) {
            "aarch64" -> OperatingSystem.MACOS_ARM64
            "x86_64" -> OperatingSystem.MACOS_X64
            else -> {
                throw IllegalStateException("Unknown architecture: $osArch")
            }
        }
    }
}

/**
 * Define which Host OS the build is running on.
 */
val HOST_OS: OperatingSystem = findHostOs()

object Realm {
    val ciBuild = (System.getenv("JENKINS_HOME") != null)
    const val version = "1.12.0-SNAPSHOT"
    const val group = "io.realm.kotlin"
    const val projectUrl = "https://realm.io"
    const val pluginPortalId = "io.realm.kotlin"
    // Modules has to match ${project.group}:${project.name} to make composite build work
    const val compilerPluginId = "plugin-compiler"
    const val compilerPluginIdNative = "plugin-compiler-shaded"
    const val cInteropId = "cinterop"
    const val jniSwigStubsId = "jni-swig-stub"
    const val gradlePluginId = "gradle-plugin"

    object License {
        const val name = "The Apache License, Version 2.0"
        const val url = "https://www.apache.org/licenses/LICENSE-2.0.txt"
        const val distribution = "repo"
    }
    object IssueManagement {
        const val system = "Github"
        const val url = "https://github.com/realm/realm-kotlin/issues"
    }
    object SCM {
        const val connection = "scm:git:git://github.com/realm/realm-kotlin.git"
        const val developerConnection = "scm:git:ssh://github.com/realm/realm-kotlin.git"
        const val url = "https://github.com/realm/realm-kotlin"
    }
    object Developer {
        const val name = "Realm"
        const val email = "info@realm.io"
        const val organization = "MongoDB"
        const val organizationUrl = "https://www.mongodb.com"
    }
}

object Versions {
    object Android {
        const val minSdk = 16
        const val targetSdk = 33
        const val compileSdkVersion = 33
        const val buildToolsVersion = "33.0.0"
        const val buildTools = "7.3.1" // https://maven.google.com/web/index.html?q=gradle#com.android.tools.build:gradle
        const val ndkVersion = "23.2.8568313"
        const val r8 = "4.0.48" // See https://developer.android.com/build/kotlin-support
    }
    const val androidxBenchmarkPlugin = "1.2.0-alpha12" // https://maven.google.com/web/index.html#androidx.benchmark:androidx.benchmark.gradle.plugin
    const val androidxStartup = "1.1.1" // https://maven.google.com/web/index.html?q=startup#androidx.startup:startup-runtime
    const val androidxJunit = "1.1.3" // https://maven.google.com/web/index.html#androidx.test.ext:junit
    const val androidxTest = "1.4.0" // https://maven.google.com/web/index.html#androidx.test:rules
    // Must be built with same (major.minor!?) kotlin version as 'kotlin' variable below, to be binary compatible with kotlin
    const val atomicfu = "0.18.5" // https://github.com/Kotlin/kotlinx.atomicfu
    const val autoService = "1.0" // https://mvnrepository.com/artifact/com.google.auto.service/auto-service
    const val buildkonfig = "0.13.3" // https://github.com/yshrsmz/BuildKonfig
    // Not currently used, so mostly here for documentation. Core requires minimum 3.15, but 3.18.1 is available through the Android SDK.
    // Build also tested successfully with 3.21.4 (latest release).
    const val cmake = "3.22.1"
    const val coroutines = "1.7.0" // https://mvnrepository.com/artifact/org.jetbrains.kotlinx/kotlinx-coroutines-core
    const val datetime = "0.4.0" // https://github.com/Kotlin/kotlinx-datetime
    const val detektPlugin = "1.22.0-RC2" // https://github.com/detekt/detekt
    const val dokka = "1.6.0" // https://github.com/Kotlin/dokka
    const val gradlePluginPublishPlugin = "0.15.0" // https://plugins.gradle.org/plugin/com.gradle.plugin-publish
    const val jmh = "1.34" // https://github.com/openjdk/jmh
    const val jmhPlugin = "0.6.6" // https://github.com/melix/jmh-gradle-plugin
    const val junit = "4.13.2" // https://mvnrepository.com/artifact/junit/junit
    const val kbson = "0.3.0" // https://github.com/mongodb/kbson
    // When updating the Kotlin version, also remember to update /examples/min-android-sample/build.gradle.kts
    const val kotlin = "1.8.21" // https://github.com/JetBrains/kotlin and https://kotlinlang.org/docs/releases.html#release-details
<<<<<<< HEAD
    const val kotlinJvmTarget = "1.8" // Which JVM bytecode version is kotlin compiled to.
    const val latestKotlin = "1.9.0" // https://kotlinlang.org/docs/eap.html#build-details
=======
    const val latestKotlin = "1.9.20-Beta" // https://kotlinlang.org/docs/eap.html#build-details
>>>>>>> bf06ff8f
    const val kotlinCompileTesting = "1.5.0" // https://github.com/tschuchortdev/kotlin-compile-testing
    const val ktlint = "0.45.2" // https://github.com/pinterest/ktlint
    const val ktor = "2.1.2" // https://github.com/ktorio/ktor
    const val multidex = "2.0.1" // https://developer.android.com/jetpack/androidx/releases/multidex
    const val nexusPublishPlugin = "1.1.0" // https://github.com/gradle-nexus/publish-plugin
    const val okio = "3.2.0" // https://square.github.io/okio/#releases
    const val relinker = "1.4.5" // https://github.com/KeepSafe/ReLinker
    const val serialization = "1.4.0" // https://kotlinlang.org/docs/releases.html#release-details
    const val shadowJar =  "6.1.0" // https://mvnrepository.com/artifact/com.github.johnrengelman.shadow/com.github.johnrengelman.shadow.gradle.plugin?repo=gradle-plugins
    val sourceCompatibilityVersion = JavaVersion.VERSION_1_8 // Language level of any Java source code.
    val targetCompatibilityVersion = JavaVersion.VERSION_1_8 // Version of generated JVM bytecode from Java files.
}

// Could be actual Dependency objects
object Deps {
    const val autoService = "com.google.auto.service:auto-service:${Versions.autoService}"
    const val autoServiceAnnotation = "com.google.auto.service:auto-service-annotations:${Versions.autoService}"
}<|MERGE_RESOLUTION|>--- conflicted
+++ resolved
@@ -127,12 +127,10 @@
     const val kbson = "0.3.0" // https://github.com/mongodb/kbson
     // When updating the Kotlin version, also remember to update /examples/min-android-sample/build.gradle.kts
     const val kotlin = "1.8.21" // https://github.com/JetBrains/kotlin and https://kotlinlang.org/docs/releases.html#release-details
-<<<<<<< HEAD
+    const val latestKotlin = "1.9.20-Beta" // https://kotlinlang.org/docs/eap.html#build-details
     const val kotlinJvmTarget = "1.8" // Which JVM bytecode version is kotlin compiled to.
     const val latestKotlin = "1.9.0" // https://kotlinlang.org/docs/eap.html#build-details
-=======
     const val latestKotlin = "1.9.20-Beta" // https://kotlinlang.org/docs/eap.html#build-details
->>>>>>> bf06ff8f
     const val kotlinCompileTesting = "1.5.0" // https://github.com/tschuchortdev/kotlin-compile-testing
     const val ktlint = "0.45.2" // https://github.com/pinterest/ktlint
     const val ktor = "2.1.2" // https://github.com/ktorio/ktor
