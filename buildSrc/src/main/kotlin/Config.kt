/*
 * Copyright 2020 Realm Inc.
 *
 * Licensed under the Apache License, Version 2.0 (the "License");
 * you may not use this file except in compliance with the License.
 * You may obtain a copy of the License at
 *
 * http://www.apache.org/licenses/LICENSE-2.0
 *
 * Unless required by applicable law or agreed to in writing, software
 * distributed under the License is distributed on an "AS IS" BASIS,
 * WITHOUT WARRANTIES OR CONDITIONS OF ANY KIND, either express
 * or implied.
 * See the License for the specific language governing permissions and
 * limitations under the License.
 */
import org.gradle.api.JavaVersion

/**
 * Enum describing operating systems we can build on.
 *
 * We need to track this in order to control which Kotlin Multiplatform tasks we can safely
 * create on the given Host OS.
 */
enum class OperatingSystem {
    LINUX,
    MACOS_ARM64,
    MACOS_X64,
    WINDOWS;

    fun isWindows(): Boolean {
        return this == WINDOWS
    }

    fun isMacOs(): Boolean{
        return this == MACOS_X64 || this == MACOS_ARM64
    }
}

private fun findHostOs(): OperatingSystem {
    val hostOs = System.getProperty("os.name")
    return if (hostOs.contains("windows", ignoreCase = true)) {
        OperatingSystem.WINDOWS
    } else if (hostOs.contains("linux", ignoreCase = true)) {
        OperatingSystem.LINUX
    } else {
        // Assume MacOS by default
        when(val osArch = System.getProperty("os.arch")) {
            "aarch64" -> OperatingSystem.MACOS_ARM64
            "x86_64" -> OperatingSystem.MACOS_X64
            else -> {
                throw IllegalStateException("Unknown architecture: $osArch")
            }
        }
    }
}

/**
 * Define which Host OS the build is running on.
 */
val HOST_OS: OperatingSystem = findHostOs()

object Realm {
<<<<<<< HEAD
    val ciBuild = (System.getenv("JENKINS_HOME") != null)
    const val version = "1.12.0-NEXTMAJORCORE-SNAPSHOT"
=======
    val ciBuild = (System.getenv("JENKINS_HOME") != null || System.getenv("CI") != null)
    const val version = "1.13.0-SNAPSHOT"
>>>>>>> 79b76ef4
    const val group = "io.realm.kotlin"
    const val projectUrl = "https://realm.io"
    const val pluginPortalId = "io.realm.kotlin"
    // Modules has to match ${project.group}:${project.name} to make composite build work
    const val compilerPluginId = "plugin-compiler"
    const val compilerPluginIdNative = "plugin-compiler-shaded"
    const val cInteropId = "cinterop"
    const val jniSwigStubsId = "jni-swig-stub"
    const val gradlePluginId = "gradle-plugin"

    object License {
        const val name = "The Apache License, Version 2.0"
        const val url = "https://www.apache.org/licenses/LICENSE-2.0.txt"
        const val distribution = "repo"
    }
    object IssueManagement {
        const val system = "Github"
        const val url = "https://github.com/realm/realm-kotlin/issues"
    }
    object SCM {
        const val connection = "scm:git:git://github.com/realm/realm-kotlin.git"
        const val developerConnection = "scm:git:ssh://github.com/realm/realm-kotlin.git"
        const val url = "https://github.com/realm/realm-kotlin"
    }
    object Developer {
        const val name = "Realm"
        const val email = "info@realm.io"
        const val organization = "MongoDB"
        const val organizationUrl = "https://www.mongodb.com"
    }
}

object Versions {
    object Android {
        const val minSdk = 16
        const val targetSdk = 33
        const val compileSdkVersion = 33
        const val buildToolsVersion = "33.0.0"
        const val buildTools = "7.3.1" // https://maven.google.com/web/index.html?q=gradle#com.android.tools.build:gradle
        const val ndkVersion = "23.2.8568313"
        const val r8 = "8.0.34" // See https://developer.android.com/build/kotlin-support
    }
    const val androidxBenchmarkPlugin = "1.2.0-alpha12" // https://maven.google.com/web/index.html#androidx.benchmark:androidx.benchmark.gradle.plugin
    const val androidxStartup = "1.1.1" // https://maven.google.com/web/index.html?q=startup#androidx.startup:startup-runtime
    const val androidxJunit = "1.1.3" // https://maven.google.com/web/index.html#androidx.test.ext:junit
    const val androidxTest = "1.4.0" // https://maven.google.com/web/index.html#androidx.test:rules
    // Must be built with same (major.minor!?) kotlin version as 'kotlin' variable below, to be binary compatible with kotlin
    const val atomicfu = "0.18.5" // https://github.com/Kotlin/kotlinx.atomicfu
    const val autoService = "1.0" // https://mvnrepository.com/artifact/com.google.auto.service/auto-service
    const val buildkonfig = "0.13.3" // https://github.com/yshrsmz/BuildKonfig
    // Not currently used, so mostly here for documentation. Core requires minimum 3.15, but 3.18.1 is available through the Android SDK.
    // Build also tested successfully with 3.21.4 (latest release).
    const val cmake = "3.22.1"
    const val coroutines = "1.7.0" // https://mvnrepository.com/artifact/org.jetbrains.kotlinx/kotlinx-coroutines-core
    const val datetime = "0.4.0" // https://github.com/Kotlin/kotlinx-datetime
    const val detektPlugin = "1.22.0-RC2" // https://github.com/detekt/detekt
    const val dokka = "1.9.0" // https://github.com/Kotlin/dokka
    const val gradlePluginPublishPlugin = "0.15.0" // https://plugins.gradle.org/plugin/com.gradle.plugin-publish
    const val jmh = "1.34" // https://github.com/openjdk/jmh
    const val jmhPlugin = "0.6.6" // https://github.com/melix/jmh-gradle-plugin
    const val junit = "4.13.2" // https://mvnrepository.com/artifact/junit/junit
    const val kbson = "0.3.0" // https://github.com/mongodb/kbson
    // When updating the Kotlin version, also remember to update /examples/min-android-sample/build.gradle.kts
    const val kotlin = "1.9.0" // https://github.com/JetBrains/kotlin and https://kotlinlang.org/docs/releases.html#release-details
    const val kotlinJvmTarget = "1.8" // Which JVM bytecode version is kotlin compiled to.
    const val latestKotlin = "1.9.20" // https://kotlinlang.org/docs/eap.html#build-details
    const val kotlinCompileTesting = "1.5.0" // https://github.com/tschuchortdev/kotlin-compile-testing
    const val ktlint = "0.45.2" // https://github.com/pinterest/ktlint
    const val ktor = "2.1.2" // https://github.com/ktorio/ktor
    const val multidex = "2.0.1" // https://developer.android.com/jetpack/androidx/releases/multidex
    const val nexusPublishPlugin = "1.1.0" // https://github.com/gradle-nexus/publish-plugin
    const val okio = "3.2.0" // https://square.github.io/okio/#releases
    const val relinker = "1.4.5" // https://github.com/KeepSafe/ReLinker
    const val serialization = "1.6.0" // https://kotlinlang.org/docs/releases.html#release-details
    const val shadowJar =  "6.1.0" // https://mvnrepository.com/artifact/com.github.johnrengelman.shadow/com.github.johnrengelman.shadow.gradle.plugin?repo=gradle-plugins
    val sourceCompatibilityVersion = JavaVersion.VERSION_1_8 // Language level of any Java source code.
    val targetCompatibilityVersion = JavaVersion.VERSION_1_8 // Version of generated JVM bytecode from Java files.
}

// Could be actual Dependency objects
object Deps {
    const val autoService = "com.google.auto.service:auto-service:${Versions.autoService}"
    const val autoServiceAnnotation = "com.google.auto.service:auto-service-annotations:${Versions.autoService}"
}<|MERGE_RESOLUTION|>--- conflicted
+++ resolved
@@ -61,13 +61,8 @@
 val HOST_OS: OperatingSystem = findHostOs()
 
 object Realm {
-<<<<<<< HEAD
-    val ciBuild = (System.getenv("JENKINS_HOME") != null)
-    const val version = "1.12.0-NEXTMAJORCORE-SNAPSHOT"
-=======
     val ciBuild = (System.getenv("JENKINS_HOME") != null || System.getenv("CI") != null)
-    const val version = "1.13.0-SNAPSHOT"
->>>>>>> 79b76ef4
+    const val version = "1.13.0-NEXTMAJORCORE-SNAPSHOT"
     const val group = "io.realm.kotlin"
     const val projectUrl = "https://realm.io"
     const val pluginPortalId = "io.realm.kotlin"
