--- conflicted
+++ resolved
@@ -17,11 +17,7 @@
 
 object Realm {
     val ciBuild = (System.getenv("CI") != null)
-<<<<<<< HEAD
-    const val version = "1.5.0-gha-SNAPSHOT"
-=======
     const val version = "1.6.0-gha-SNAPSHOT"
->>>>>>> 63a0aa35
     const val group = "io.realm.kotlin"
     const val projectUrl = "https://realm.io"
     const val pluginPortalId = "io.realm.kotlin"
