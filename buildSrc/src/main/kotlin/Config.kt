--- conflicted
+++ resolved
@@ -62,11 +62,7 @@
 
 object Realm {
     val ciBuild = (System.getenv("CI") != null)
-<<<<<<< HEAD
-    const val version = "2.3.0-SNAPSHOT"
-=======
     const val version = "3.0.0-SNAPSHOT"
->>>>>>> 50797be5
     const val group = "io.realm.kotlin"
     const val projectUrl = "https://realm.io"
     const val pluginPortalId = "io.realm.kotlin"
