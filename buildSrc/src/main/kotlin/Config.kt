--- conflicted
+++ resolved
@@ -17,11 +17,7 @@
 
 object Realm {
     val ciBuild = (System.getenv("JENKINS_HOME") != null)
-<<<<<<< HEAD
     const val version = "0.10.1-SNAPSHOT"
-=======
-    const val version = "0.11.0-SNAPSHOT"
->>>>>>> aaf68355
     const val group = "io.realm.kotlin"
     const val projectUrl = "https://realm.io"
     const val pluginPortalId = "io.realm.kotlin"
