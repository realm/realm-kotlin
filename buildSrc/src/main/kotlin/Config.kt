--- conflicted
+++ resolved
@@ -62,11 +62,7 @@
 
 object Realm {
     val ciBuild = (System.getenv("CI") != null)
-<<<<<<< HEAD
-    const val version = "2.2.0"
-=======
     const val version = "2.3.0-SNAPSHOT"
->>>>>>> 46f5e802
     const val group = "io.realm.kotlin"
     const val projectUrl = "https://realm.io"
     const val pluginPortalId = "io.realm.kotlin"
