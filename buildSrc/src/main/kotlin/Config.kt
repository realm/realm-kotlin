--- conflicted
+++ resolved
@@ -16,13 +16,8 @@
  */
 
 object Realm {
-<<<<<<< HEAD
     val ciBuild = (System.getenv("CI") != null)
-    const val version = "1.2.0-gha-SNAPSHOT"
-=======
-    val ciBuild = (System.getenv("JENKINS_HOME") != null)
     const val version = "1.5.0-SNAPSHOT"
->>>>>>> 53f3d88a
     const val group = "io.realm.kotlin"
     const val projectUrl = "https://realm.io"
     const val pluginPortalId = "io.realm.kotlin"
