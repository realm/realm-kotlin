## 1.5.0 (YYYY-MM-DD)

### Breaking Changes
* None.

### Enhancements
<<<<<<< HEAD
* Added support for reverse relationships through the `linkingObjects` delegate. See the function documentation for more details.
=======
* Add support for in-memory Realms.
* [Sync] Added support for API key authentication. (Issue [#432](https://github.com/realm/realm-kotlin/issues/432))
>>>>>>> c721fb3b

### Fixed
* None.

### Compatibility
* This release is compatible with the following Kotlin releases:
  * Kotlin 1.7.20 and above.
  * Ktor 2.1.2 and above.
  * Coroutines 1.6.4 and above. 
  * AtomicFu 0.18.3 and above.
  * The new memory model only. See https://github.com/realm/realm-kotlin#kotlin-memory-model-and-coroutine-compatibility
* Minimum Gradle version: 6.7.1.
* Minimum Android Gradle Plugin version: 4.0.0.
* Minimum Android SDK: 16.

### Internal
<<<<<<< HEAD
* Updated to Realm Core 12.9.0, commit f6bbd45cbb6cfb3a2d4212eeba59b4a46bca22d6.
=======
* Updated to use hierarchical multi platform project structure.
* Updated to Realm Core 12.10.0, commit 8ce82fe3a8d5a2fbc89d719de8559f5a792c2dc9.
>>>>>>> c721fb3b


## 1.4.0 (2022-10-17)

### Breaking Changes
* Minimum Kotlin version has been raised from 1.6.10 to 1.7.20.
* Support for the original (old) memory model on Kotlin Native has been dropped. Only the new Kotlin Native memory model is supported.  
* Minimum Gradle version has been raised from 6.1.1 to 6.7.1.
* Minimum Ktor version has been raised from 1.6.8 to 2.1.2.

### Enhancements
* [Sync] The sync variant `io.realm.kotlin:library-sync:1.4.0`, now support Apple Silicon targets, ie. `macosArm64()`, `iosArm64()` and `iosSimulatorArm64`.

### Fixed
* [Sync] Using the SyncSession after receiving changes from the server would sometimes crash. Issue [#1068](https://github.com/realm/realm-kotlin/issues/1068)

### Compatibility
* This release is compatible with the following Kotlin releases:
  * Kotlin 1.7.20 and above.
  * Ktor 2.1.2 and above.
  * Coroutines 1.6.4 and above. 
  * AtomicFu 0.18.3 and above.
  * The new memory model only. See https://github.com/realm/realm-kotlin#kotlin-memory-model-and-coroutine-compatibility
* Minimum Gradle version: 6.7.1.
* Minimum Android Gradle Plugin version: 4.0.0.
* Minimum Android SDK: 16.

### Internal
* Updated to Kotlin 1.7.20.
* Updated to Coroutines 1.6.4.
* Updated to AtomicFu 0.18.3.
* Updated to Kotlin Serialization 1.4.0.
* Updated to KotlinX DateTime 0.4.0.
* Updated to okio 3.2.0.
* Ktor now uses the OkHttp engine on Android/JVM.
* Ktor now uses the Darwin engine on Native.


## 1.3.0 (2022-10-10)

### Breaking Changes
* None.

### Enhancements
* Support for `MutableRealm.deleteAll()`.
* Support for `MutableRealm.delete(KClass)`.
* Support for `DynamicMutableRealm.deleteAll()`.
* Support for `DynamicMutableRealm.delete(className)`.
* Support for `RealmInstant.now()`
* [Sync] Support for `User.getProviderType()`.
* [Sync] Support for `User.getAccessToken()`.
* [Sync] Support for `User.getRefreshToken()`.
* [Sync] Support for `User.getDeviceId()`.

### Fixed
* [Sync] Using `SyncConfiguration.Builder.waitForInitialRemoteDataOpen()` is now much faster if the server realm contains a lot of data. Issue [])_

### Compatibility
* This release is compatible with:
  * Kotlin 1.6.10 - 1.7.10. 1.7.20 support is tracked here: https://github.com/realm/realm-kotlin/issues/1024
  * Ktor 1.6.8. Ktor 2 support is tracked here: https://github.com/realm/realm-kotlin/issues/788
  * Coroutines 1.6.0-native-mt. Also compatible with Coroutines 1.6.0 but requires enabling of the new memory model and disabling of freezing, see https://github.com/realm/realm-kotlin#kotlin-memory-model-and-coroutine-compatibility for details on that.
  * AtomicFu 0.17.0 and above.
* Minimum Gradle version: 6.1.1.
* Minimum Android Gradle Plugin version: 4.0.0.
* Minimum Android SDK: 16.

### Internal
* None.


## 1.2.0 (2022-09-30)

### Breaking Changes
* `RealmResults.query()` now returns a `RealmQuery` instead of a `RealmResults`.

### Enhancements
* Added support for `MutableRealmInt` in model classes. The new type behaves like a reference to a `Long`, but also supports `increment` and `decrement` methods. These methods implement a conflict-free replicated data type, whose value will converge even when changed across distributed devices with poor connections.
* [Sync] Support for `User.linkCredentials()`.
* [Sync] Support for `User.identities`, which will return all login types available to the user.
* [Sync] `User.id` as a replacement for `User.identity`. `User.identity` has been marked as deprecated.

### Fixed
* Classes using `RealmObject` or `EmbeddedRealmObject` as a generics type would be modified by the compiler plugin causing compilation errors. (Issue [981] (https://github.com/realm/realm-kotlin/issues/981))
* Ordering not respected for `RealmQuery.first()`. (Issue [#953](https://github.com/realm/realm-kotlin/issues/953))
* Sub-querying on a RealmResults ignored the original filter. (Issue [#998](https://github.com/realm/realm-kotlin/pull/998))
* `RealmResults.query()` semantic returning `RealmResults` was wrong, the return type should be a `RealmQuery`. (Issue [#1013](https://github.com/realm/realm-kotlin/pull/1013))
* Crash when logging messages with formatting specifiers. (Issue [#1034](https://github.com/realm/realm-kotlin/issues/1034))

### Compatibility
* This release is compatible with:
  * Kotlin 1.6.10 - 1.7.10. 1.7.20 support is tracked here: https://github.com/realm/realm-kotlin/issues/1024
  * Ktor 1.6.8. Ktor 2 support is tracked here: https://github.com/realm/realm-kotlin/issues/788
  * Coroutines 1.6.0-native-mt. Also compatible with Coroutines 1.6.0 but requires enabling of the new memory model and disabling of freezing, see https://github.com/realm/realm-kotlin#kotlin-memory-model-and-coroutine-compatibility for details on that.
  * AtomicFu 0.17.0 and above.
* Minimum Gradle version: 6.1.1.
* Minimum Android Gradle Plugin version: 4.0.0.
* Minimum Android SDK: 16.

### Internal
* Updated to Realm Core 12.7.0, commit 18abbb4e9dc268620fa499923a92921bf26db8c6.
* Updated to Kotlin Compile Testing 1.4.9.


## 1.1.0 (2022-08-23)

### Breaking Changes
* None.

### Enhancements
* Added support for `RealmSet` in model classes. `RealmSet` is a collection of unique elements. See the class documentation for more details.
* Added support for `UUID` through a new property type: `RealmUUID`.
* Support for `Realm.writeCopyTo(configuration)`.
* [Sync] Add support for `User.delete()`, making it possible to delete user data on the server side (Issue [#491](https://github.com/realm/realm-kotlin/issues/491)).
* [Sync] It is now possible to create multiple anonymous users by specifying `Credentials.anonymous(reuseExisting = false)` when logging in to an App.

### Fixed
* `Realm.deleteRealm(config)` would throw an exception if the file didn't exist.
* Returning deleted objects from `Realm.write` and `Realm.writeBlocking` threw a non-sensical `NullPointerException`. Returning such a value is not allowed and now throws an `IllegalStateException`. (Issue [#965](https://github.com/realm/realm-kotlin/issues/965))
* [Sync] AppErrors and SyncErrors with unmapped category or error codes caused a crash. (Issue [951] (https://github.com/realm/realm-kotlin/pull/951))

### Compatibility
* This release is compatible with:
  * Kotlin 1.6.10 and above.
  * Coroutines 1.6.0-native-mt. Also compatible with Coroutines 1.6.0 but requires enabling of the new memory model and disabling of freezing, see https://github.com/realm/realm-kotlin#kotlin-memory-model-and-coroutine-compatibility for details on that.
  * AtomicFu 0.17.0.
* Minimum Gradle version: 6.1.1.  
* Minimum Android Gradle Plugin version: 4.0.0.
* Minimum Android SDK: 16.

### Internal
* Updated to Realm Core 12.5.1, commit 6f6a0f415bd33cf2ced4467e36a47f7c84f0a1d7.
* Updated to Gradle 7.5.1.
* Updated to Android Gradle Plugin 7.2.2.
* Updated to CMake 3.22.1
* Updated to Android targetSdk 33.
* Updated to Android compileSdkVersion 33.
* Updated to Android Build Tools 33.0.0.
* Updated to Android NDK 23.2.8568313.


## 1.0.2 (2022-08-05)

### Breaking Changes
* None.

### Enhancements
* None.

### Fixed
* Missing proguard configuration for `CoreErrorUtils`. (Issue [#942](https://github.com/realm/realm-kotlin/issues/942))
* [Sync] Embedded Objects could not be added to the schema for `SyncConfiguration`s. (Issue [#945](https://github.com/realm/realm-kotlin/issues/945)).

### Compatibility
* This release is compatible with:
  * Kotlin 1.6.10 and above.
  * Coroutines 1.6.0-native-mt. Also compatible with Coroutines 1.6.0 but requires enabling of the new memory model and disabling of freezing, see https://github.com/realm/realm-kotlin#kotlin-memory-model-and-coroutine-compatibility for details on that.
  * AtomicFu 0.17.0.
* Minimum Gradle version: 6.1.1.  
* Minimum Android Gradle Plugin version: 4.0.0.
* Minimum Android SDK: 16.

### Internal
* None.


## 1.0.1 (2022-07-07)

### Breaking Changes
* None.

### Enhancements
* Added support for `ByteArray`. ([#584](https://github.com/realm/realm-kotlin/issues/584))

### Fixed
* Fixed JVM memory leak when passing string to C-API. (Issue [#890](https://github.com/realm/realm-kotlin/issues/890))
* Fixed crash present on release-mode apps using Sync due to missing Proguard exception for `ResponseCallback`.
* The compiler plugin did not set the generic parameter correctly for an internal field inside model classes. This could result in other libraries that operated on the source code throwing an error of the type: `undeclared type variable: T`. (Issue [#901](https://github.com/realm/realm-kotlin/issues/901))
* String read from a realm was mistakenly treated as zero-terminated, resulting in strings with `\0`-characters to be truncated when read. Inserting data worked correctly. (Issue [#911](https://github.com/realm/realm-kotlin/issues/911))
* [Sync] Fix internal ordering of `EmailPasswordAuth.resetPassword(...)` arguments. (Issue [#885](https://github.com/realm/realm-kotlin/issues/885))
* [Sync] Sync error events not requiring a Client Reset incorrectly assumed they had to include a path to a recovery Realm file. (Issue [#895](https://github.com/realm/realm-kotlin/issues/895))

### Compatibility
* This release is compatible with:
  * Kotlin 1.6.10 and above.
  * Coroutines 1.6.0-native-mt. Also compatible with Coroutines 1.6.0 but requires enabling of the new memory model and disabling of freezing, see https://github.com/realm/realm-kotlin#kotlin-memory-model-and-coroutine-compatibility for details on that.
  * AtomicFu 0.17.0.
* Minimum Gradle version: 6.1.1.  
* Minimum Android Gradle Plugin version: 4.0.0.
* Minimum Android SDK: 16.

### Internal
* None.


## 1.0.0 (2022-06-07)

### Breaking Changes
* Move all classes from package `io.realm` to `io.realm.kotlin`. This allows Realm Java and Realm Kotlin to be included in the same app without having class name conflicts. *WARNING:* While both libraries can be configured to open the same file, doing so concurrently is currently not supported and can lead to corrupted realm files.
* Updated default behavior for implicit import APIs (realm objects setters and list add/insert/set-operations) to update existing objects with similar primary key instead of throwing. (Issue [#849](https://github.com/realm/realm-kotlin/issues/849))
* Introduced `BaseRealmObject` as base interface of `RealmObject` and `DynamicRealmObject` to prepare for future embedded object support.
  * Most APIs accepts `BaseRealmObject` instead of `RealmObject`.
  * `DynamicRealmObject` no longer implements `RealmObject` but only `BaseRealmObject`
  * Besides the changes of base class of `DynamicRealmObject`, this should not require and code changes.
* Moved all modeling defining types to `io.realm.kotlin.types`
  * Moved `BaseRealmObject`, `RealmObject`, `EmbeddedObject`, `RealmList`, `RealmInstant` and `ObjectId` from `io.realm` to `io.realm.kotlin.types`
* Moved `RealmResults` from `io.realm` to `io.realm.kotlin.query`
* Reworked API for dynamic objects.
  * Support for unmanaged dynamic objects through `DynamicMutableRealmObject.create()`.
  * Replaced `DynamicMutableRealm.create()` with `DynamicMutableRealm.copyToRealm()` similar to `MutableRealm.copyToRealm()`.
* Moved `io.realm.MutableRealm.UpdatePolicy` to top-level class `io.realm.kotlin.UpdatePolicy` as it now also applies to `DynamicMutableRealm.copyToRealm()`.
* Deleted `Queryable`-interface and removed it from `RealmResults`.
* Moved extension methods on `BaseRealmObject`, `MutableRealm`, `TypedRealm`, `Realm` and `Iterable` from `io.realm` to `io.realm.kotlin.ext`
* Moved `io.realm.MutableRealm.UpdatePolicy` to top-level class `io.realm.UpdatePolicy` as it now also applies to `DynamicMutableRealm.copyToRealm()`
* All exceptions from Realm now has `RealmException` as their base class instead of `RealmCoreException` or `Exception`.
* Aligned factory methods naming. (Issue [#835](https://github.com/realm/realm-kotlin/issues/835))
  * Renamed `RealmConfiguration.with(...)` to `RealmConfiguration.create(...)`
  * Renamed `SyncConfiguration.with(...)` to `SyncConfiguration.create(...)`
  * Renamed `RealmInstant.fromEpochSeconds(...)` to `RealmInstant.from(...)`
* Reduced `DynamicMutableRealm` APIs (`copyToRealm()` and `findLatest()`) to only allow import and lookup of `DynamicRealmObject`s.

### Enhancements
* [Sync] Support for Flexible Sync through `Realm.subscriptions`. (Issue [#824](https://github.com/realm/realm-kotlin/pull/824))
* [Sync] Added support for `ObjectId` ([#652](https://github.com/realm/realm-kotlin/issues/652)). `ObjectId` can be used as a primary key in model definition.
* [Sync] Support for `SyncConfiguration.Builder.InitialData()`. (Issue [#422](https://github.com/realm/realm-kotlin/issues/422))
* [Sync] Support for `SyncConfiguration.Builder.initialSubscriptions()`. (Issue [#831](https://github.com/realm/realm-kotlin/issues/831))
* [Sync] Support for `SyncConfiguration.Builder.waitForInitialRemoteData()`. (Issue [#821](https://github.com/realm/realm-kotlin/issues/821))
* [Sync] Support for accessing and controlling the session state through `SyncSession.state`, `SyncSession.pause()` and `SyncSession.resume()`.
* [Sync] Added `SyncConfiguration.syncClientResetStrategy` which enables support for client reset via `DiscardUnsyncedChangesStrategy` for partition-based realms and `ManuallyRecoverUnsyncedChangesStrategy` for Flexible Sync realms.
* [Sync] Support `ObjectId` as a partition key.
* Support for embedded objects. (Issue [#551](https://github.com/realm/realm-kotlin/issues/551))
* Support for `RealmConfiguration.Builder.initialData()`. (Issue [#579](https://github.com/realm/realm-kotlin/issues/579))
* Preparing the compiler plugin to be compatible with Kotlin `1.7.0-RC`. (Issue [#843](https://github.com/realm/realm-kotlin/issues/843))
* Added `AppConfiguration.create(...)` as convenience method for `AppConfiguration.Builder(...).build()` (Issue [#835](https://github.com/realm/realm-kotlin/issues/835))

### Fixed
* Fix missing symbol (`___bid_IDEC_glbround`) on Apple silicon
* Creating a `RealmConfiguration` off the main thread on Kotlin Native could crash with `IncorrectDereferenceException`. (Issue [#799](https://github.com/realm/realm-kotlin/issues/799))
* Compiler error when using cyclic references in compiled module. (Issue [#339](https://github.com/realm/realm-kotlin/issues/339))

### Compatibility
* This release is compatible with:
  * Kotlin 1.6.10 and above.
  * Coroutines 1.6.0-native-mt. Also compatible with Coroutines 1.6.0 but requires enabling of the new memory model and disabling of freezing, see https://github.com/realm/realm-kotlin#kotlin-memory-model-and-coroutine-compatibility for details on that.
  * AtomicFu 0.17.0.
* Minimum Gradle version: 6.1.1.  
* Minimum Android Gradle Plugin version: 4.0.0.
* Minimum Android SDK: 16.

### Internal
* Updated to Realm Core 12.1.0, commit f8f6b3730e32dcc5b6564ebbfa5626a640cdb52a.


## 0.11.1 (2022-05-05)

### Breaking Changes
* None.

### Enhancements
* None.

### Fixed
* Fix crash in list notification listener (Issue [#827](https://github.com/realm/realm-kotlin/issues/827), since 0.11.0)

### Compatibility
* This release is compatible with:
  * Kotlin 1.6.10 and above.
  * Coroutines 1.6.0-native-mt. Also compatible with Coroutines 1.6.0 but requires enabling of the new memory model and disabling of freezing, see https://github.com/realm/realm-kotlin#kotlin-memory-model-and-coroutine-compatibility for details on that.
  * AtomicFu 0.17.0.
* Minimum Gradle version: 6.1.1.  
* Minimum Android Gradle Plugin version: 4.0.0.
* Minimum Android SDK: 16.

### Internal
* None.


## 0.11.0 (2022-04-29)

### Breaking Changes
* [Sync] `SyncConfiguration` and `SyncSession` have been moved to `io.realm.mongodb.sync`.
* [Sync] `EmailPasswordAuth` has been movedto `io.realm.mongodb.auth`.
* [Sync] Improved exception hierarchy for App and Sync exceptions. All sync/app exceptions now use `io.realm.mongodb.exceptions.AppException` as their top-level exception type. Many methods have more specialized exceptions for common errors that can be caught and reacted to. See `AppException` documentation for more details.
* [Sync] `SyncConfiguration.directory` is no longer available.
* [Sync] Removed `SyncConfiguration.partitionValue` as it exposed internal implementation details. It will be reintroduced at a later date.

### Enhancements
* [Sync] `EmailPasswordAuth` has been extended with support for: `confirmUser()`, `resendConfirmationEmail()`, `retryCustomConfirmation()`, `sendResetPasswordEmail()` and `resetPassword()`.
* [Sync] Support for new types of `Credentials`: `apiKey`, `apple`, `facebook`, `google` and `jwt`.
* [Sync] Support for the extension property `Realm.syncSession`, which returns the sync session associated with the realm.
* [Sync] Support for `SyncSession.downloadAllServerChanges()` and `SyncSession.uploadAllLocalChanges()`.
* [Sync] Support for `App.allUsers()`.
* [Sync] Support for `SyncConfiguration.with()`.
* [Sync] Support for `null` and `Integer` (along side already existing `String` and `Long`) partition values when using Partion-based Sync.
* [Sync] Support for `User.remove()`.
* [Sync] `AppConfiguration.syncRootDirectory` has been added to allow users to set the root folder containing all files used for data synchronization between the device and MongoDB Realm. (Issue [#795](https://github.com/realm/realm-kotlin/issues/795))
* Encrypted Realms now use OpenSSL 1.1.1n, up from v1.1.1g.

### Fixed
* Fix duplication of list object references when importing existing objects with `copyToRealm(..., updatePolicy = UpdatePolicy.ALL)` (Issue [#805](https://github.com/realm/realm-kotlin/issues/805))
* Bug in the encryption layer that could result in corrupted Realm files. (Realm Core Issue [#5360](https://github.com/realm/realm-core/issues/5360), since 0.10.0)

### Compatibility
* This release is compatible with:
  * Kotlin 1.6.10 and above.
  * Coroutines 1.6.0-native-mt. Also compatible with Coroutines 1.6.0 but requires enabling of the new memory model and disabling of freezing, see https://github.com/realm/realm-kotlin#kotlin-memory-model-and-coroutine-compatibility for details on that.
  * AtomicFu 0.17.0.
* Minimum Gradle version: 6.1.1.  
* Minimum Android Gradle Plugin version: 4.0.0.
* Minimum Android SDK: 16.

### Internal
* Updated to Realm Core 11.15.0, commit 9544b48e52c49e0267c3424b0b92c2f5efd5e2b9.
* Updated to Ktor 1.6.8.
* Updated to Ktlint 0.45.2.
* Rename internal synthetic variables prefix to `io_realm_kotlin_`, so deprecated prefix `$realm$` is avoided.
* Using latest Kotlin version (EAP) for the `kmm-sample` app to test compatibility with the latest/upcoming Kotlin version.


## 0.10.2 (2022-04-01)

### Breaking Changes
* None.

### Enhancements
* None.

### Fixed
* Fix query syntax errors of seemingly correct query (Issue [#683](https://github.com/realm/realm-kotlin/issues/683))
* Fix error when importing lists with existing objects through `copyToRealm` with `UpdatePolicy.ALL` (Issue [#771](https://github.com/realm/realm-kotlin/issues/771))

### Compatibility
* This release is compatible with:
  * Kotlin 1.6.10.
  * Coroutines 1.6.0-native-mt. Also compatible with Coroutines 1.6.0 but requires enabling of the new memory model and disabling of freezing, see https://github.com/realm/realm-kotlin#kotlin-memory-model-and-coroutine-compatibility for details on that.
  * AtomicFu 0.17.0.
* Minimum Gradle version: 6.1.1.  
* Minimum Android Gradle Plugin version: 4.0.0.
* Minimum Android SDK: 16.

### Internal
* None.

## 0.10.1 (2022-03-24)

### Breaking Changes
* None.

### Enhancements
* Reducing the binary size for Android dependency. (Issue [#216](https://github.com/realm/realm-kotlin/issues/216)).
* Using static c++ runtime library (stl) for Android. (Issue [#694](https://github.com/realm/realm-kotlin/issues/694)).

### Fixed
* Fix assignments to `RealmList`-properties on managed objects (Issue [#718](https://github.com/realm/realm-kotlin/issues/718))
* `iosSimulatorArm64` and `iosX64` cinterop dependencies were compiled with unnecessary additional architectures, causing a fat framework to fail with (Issue [#722](https://github.com/realm/realm-kotlin/issues/722))

### Compatibility
* This release is compatible with:
  * Kotlin 1.6.10.
  * Coroutines 1.6.0-native-mt. Also compatible with Coroutines 1.6.0 but requires enabling of the new memory model and disabling of freezing, see https://github.com/realm/realm-kotlin#kotlin-memory-model-and-coroutine-compatibility for details on that.
  * AtomicFu 0.17.0.
* Minimum Gradle version: 6.1.1.  
* Minimum Android Gradle Plugin version: 4.0.0.
* Minimum Android SDK: 16.

### Internal
* None.


## 0.10.0 (2022-03-04)

### Breaking Changes
* `RealmConfiguration.Builder.path()` has been replaced by `RealmConfiguration.Builder.directory()`, which can be combined with `RealmConfiguration.Builder.name()` to form the full path. (Issue [#346](https://github.com/realm/realm-kotlin/issues/346))
* `Realm.observe()` and `RealmObject.observe()` have been renamed to `asFlow()`.
* `RealmObject.asFlow` will throw `UnsupportedOperationException` instead of `IllegalStateException` if called on a live or dynamic object in a write transaction or in a migration.
* `RealmObject.asFlow` will throw `UnsupportedOperationException` instead of `IllegalStateException` if called on a live or dynamic object in a write transaction or in a migration.
* Removed `RealmObject.delete()` and `RealmResults.delete()`. All objects, objects specified by queries and results must be delete through `MutableRealm.delete(...)` and `DynamicMutableRealm.delete(...).
* Removed default empty schema argument for `RealmConfiguration.Builder(schema = ... )` and `SyncConfiguration.Builder(..., schema= ... )` as all configuraitons require a non-empty schema.
* Removed `RealmConfiguration.Builder.schema()`. `RealmConfiguration.Builder(schema = ...)` should be used instead.

### Enhancements
* Add support for Gradle Configuration Cache.
* Improved exception message when attempting to delete frozen objects. (Issue [#616](https://github.com/realm/realm-kotlin/issues/616))
* Added `RealmConfiguration.Builder.compactOnLaunch()`, which can be used to control if a Realm file should be compacted when opened.
* A better error message if a data class was used as model classes. (Issue [#684](https://github.com/realm/realm-kotlin/issues/684))
* A better error message if the Realm plugin was not applied to the module containing model classes. (Issue [#676](https://github.com/realm/realm-kotlin/issues/676))
* A better error message if a class is used that is not part of the schema. (Issue [#680](https://github.com/realm/realm-kotlin/issues/680))
* Add support for fine-grained notification on Realm instances. `Realm.asFlow()` yields `RealmChange` that represent the `InitialRealm` or `UpdatedRealm` states.
* Add support for fine-grained notification on Realm objects. `RealmObject.asFlow()` yields `ObjectChange` that represent the `InitialObject`, `UpdatedObject` or `DeletedObject` states.
* Add support for fine-grained notification on Realm lists. `RealmList.asFlow()` yields `ListChange` that represent the `InitialList`, `UpdatedList` or `DeletedList` states.
* Add support for fine-grained notifications on Realm query results. `RealmResults.asFlow()` yields `ResultsChange` that represent the `InitialResults` or `UpdatedResults` states.
* Add support for fine-grained notifications on `RealmSingleQuery`. `RealmSingleQuery.asFlow()` yields `SingleQueryChange` that represent the `PendingObject`, `InitialObject`, `UpdatedObject` or `DeletedObject` states.
* Add support for data migration as part of an automatic schema upgrade through `RealmConfiguration.Builder.migration(RealmMigration)` (Issue [#87](https://github.com/realm/realm-kotlin/issues/87))
* Added ability to delete objects specified by a `RealmQuery` or `RealmResults` through `MutableRealm.delete(...)` and `DynamicMutableRealm.delete(...).
* Add support for updating existing objects through `copyToRealm`. This requires them having a primary key. (Issue [#564](https://github.com/realm/realm-kotlin/issues/564))
* Added `Realm.deleteRealm(RealmConfiguration)` function that deletes the Realm files from the filesystem (Issue [#95](https://github.com/realm/realm-kotlin/issues/95)).


### Fixed
* Intermittent `ConcurrentModificationException` when running parallel builds. (Issue [#626](https://github.com/realm/realm-kotlin/issues/626))
* Refactor the compiler plugin to use API's compatible with Kotlin `1.6.20`. (Issue ([#619](https://github.com/realm/realm-kotlin/issues/619)).
* `RealmConfiguration.path` should report the full Realm path. (Issue ([#605](https://github.com/realm/realm-kotlin/issues/605)).
* Support multiple constructors in model definition (one zero arg constructor is required though). (Issue ([#184](https://github.com/realm/realm-kotlin/issues/184)).
* Boolean argument substitution in queries on iOS/macOS would crash the query. (Issue [#691](https://github.com/realm/realm-kotlin/issues/691))
* Support 32-bit Android (x86 and armeabi-v7a). (Issue ([#109](https://github.com/realm/realm-kotlin/issues/109)).
* Make updates of primary key properties throw IllegalStateException (Issue [#353](https://github.com/realm/realm-kotlin/issues/353))


### Compatibility
* This release is compatible with:
  * Kotlin 1.6.10.
  * Coroutines 1.6.0-native-mt. Also compatible with Coroutines 1.6.0 but requires enabling of the new memory model and disabling of freezing, see https://github.com/realm/realm-kotlin#kotlin-memory-model-and-coroutine-compatibility for details on that.
  * AtomicFu 0.17.0.
* Minimum Gradle version: 6.1.1.  
* Minimum Android Gradle Plugin version: 4.0.0.
* Minimum Android SDK: 16.

### Internal
* Downgraded to Gradle 7.2 as a work-around for https://youtrack.jetbrains.com/issue/KT-51325.
* Updated to Realm Core 11.10.0, commit: ad2b6aeb1fd58135a2d9bf463011e26f934390ea.


## 0.9.0 (2022-01-28)

### Breaking Changes
* `RealmResults.observe()` and `RealmList.observe()` have been renamed to `asFlow()`.
* Querying via `Realm.objects(...)` is no longer supported. Use `Realm.query(...)` instead.

### Enhancements
* Added API for inspecting the schema of the realm with `BaseRealm.schema()` ([#238](https://github.com/realm/realm-kotlin/issues/238)).
* Added support for `RealmQuery` through `Realm.query(...)` ([#84](https://github.com/realm/realm-kotlin/issues/84)).
* Added source code link to model definition compiler errors. ([#173](https://github.com/realm/realm-kotlin/issues/173))
* Support Kotlin's new memory model. Enabled in consuming project with the following gradle properties `kotlin.native.binary.memoryModel=experimental`.
* Add support for JVM on M1 (in case we're running outside Rosetta compatibility mode, example when using Azul JVM which is compiled against `aarch64`) [#629](https://github.com/realm/realm-kotlin/issues/629).

### Fixed
* Sync on jvm targets on Windows/Linux crashes with unavailable scheduler ([#655](https://github.com/realm/realm-kotlin/issues/655)).

### Compatibility
* This release is compatible with:
  * Kotlin 1.6.10.
  * Coroutines 1.6.0-native-mt. Also compatible with Coroutines 1.6.0 but requires enabling of the new memory model and disabling of freezing, see https://github.com/realm/realm-kotlin#kotlin-memory-model-and-coroutine-compatibility for details on that.
  * AtomicFu 0.17.0.
* Minimum Gradle version: 6.1.1.  
* Minimum Android Gradle Plugin version: 4.0.0.
* Minimum Android SDK: 16.

### Internal
* Updated to Gradle 7.3.3.
* Updated to Android Gradle Plugin 7.1.0.
* Updated to AndroidX JUnit 1.1.3.
* Updated to AndroidX Test 1.4.0.


## 0.8.2 (2022-01-20)

### Breaking Changes
* None.

### Enhancements
* None.

### Fixed
* The `library-base` module would try to initialize a number of `library-sync` classes for JNI lookups. These and `RealmObjectCompanion` were not being excluded from Proguard obfuscation causing release builds to crash when initializing JNI [#643](https://github.com/realm/realm-kotlin/issues/643).

### Compatibility
* This release is compatible with:
  * Kotlin 1.6.10.
  * Coroutines 1.5.2-native-mt.
  * AtomicFu 0.17.0.
* Minimum Gradle version: 6.1.1.
* Minimum Android Gradle Plugin version: 4.0.0.
* Minimum Android SDK: 16.

### Internal
* None.


## 0.8.1 (2022-01-18)

### Breaking Changes
* None.

### Enhancements
* None.

### Fixed
* Using a custom module name to fix [#621](https://github.com/realm/realm-kotlin/issues/621).
* Synchronously process project configurations to avoid exceptions when running parallel builds [#626](https://github.com/realm/realm-kotlin/issues/626).
* Update to Kotlin 1.6.10. The `Compatibility` entry for 0.8.0 stating that the project had been updated to Kotlin 1.6.10 was not correct [#640](https://github.com/realm/realm-kotlin/issues/640).

### Compatibility
* This release is compatible with:
  * Kotlin 1.6.10.
  * Coroutines 1.5.2-native-mt.
  * AtomicFu 0.17.0.
* Minimum Gradle version: 6.1.1.  
* Minimum Android Gradle Plugin version: 4.0.0.
* Minimum Android SDK: 16.

### Internal
* Updated to Kotlin 1.6.10.


## 0.8.0 (2021-12-17)

### Breaking Changes
* Reworked configuration hierarchy:
  * Separated common parts of `RealmConfiguraion` and `SyncConfiguration` into `io.realm.Configuration` to avoid polluting the base configuration with local-only options.
  * Changed `Realm.open(RealmConfiguration)` to accept new base configuration with `Realm.open(Configuration)`.
  * Removed option to build `SyncConfiguration`s with `deleteRealmIfMigrationNeeded` option.

### Enhancements
* [Sync] Added support for `User.logOut()` ([#245](https://github.com/realm/realm-kotlin/issues/245)).
* Added support for dates through a new property type: `RealmInstant`.
* Allow to pass schema as a variable containing the involved `KClass`es and build configurations non-fluently ([#389](https://github.com/realm/realm-kotlin/issues/389)).
* Added M1 support for `library-base` variant ([#483](https://github.com/realm/realm-kotlin/issues/483)).

### Fixed
* Gradle metadata for pure Android projects. Now using `io.realm.kotlin:library-base:<VERSION>` should work correctly.
* Compiler plugin symbol lookup happens only on Sourset using Realm ([#544](https://github.com/realm/realm-kotlin/issues/544)).
* Fixed migration exception when opening a synced realm that is already stored in the backend for the first time ([#601](https://github.com/realm/realm-kotlin/issues/604)).

### Compatibility
* This release is compatible with:
  * Kotlin 1.6.10.
  * Coroutines 1.5.2-native-mt.
  * AtomicFu 0.17.0.
* Minimum Gradle version: 6.1.1.  
* Minimum Android Gradle Plugin version: 4.0.0.
* Minimum Android SDK: 16.

### Internal
* Updated to Ktor 1.6.5.
* Updated to AndroidX Startup 1.1.0.
* Updated to Gradle 7.2.
* Updated to Android Gradle Plugin 7.1.0-beta05.
* Updated to NDK 23.1.7779620.
* Updated to Android targetSdk 31.
* Updated to Android compileSdk 31.
* Updated to Android Build Tools 31.0.0.
* Updated to Ktlint version 0.43.0.
* Updated to Ktlint Gradle Plugin 10.2.0.
* Updated to Kotlin Serialization 1.3.0.
* Updated to Detekt 1.19.0-RC1.
* Updated to Dokka 1.6.0.
* Updated to AtomicFu 0.17.0.
* Updated to Realm Core 11.7.0, commit: 5903577608d202ad88f375c1bb2ceedb831f6d7b.


## 0.7.0 (2021-10-31)

### Breaking Changes
* None.

### Enhancements
* Basic MongoDB Realm sync support:
  * Enabled by using library dependency `io.realm.kotlin:library-sync:<VERSION>`
  * Build `AppConfiguration`s through `AppConfiguration.Builder(appId).build()`
  * Linking your app with a MongoDB Realm App through `App.create(appConfiguration)`
  * Log in to a MongoDB Realm App through `App.login(credentials)`. Currently only supports `Credentials.anonymous()` and `Credentials.emailPassword(...)`
  * Create `SyncConfiguration`s through `SyncConfiguration.Builder(user, partitionValue, schema).build()`
  * Create synchronized realm by `Realm.open(syncConfiguration)`

### Fixed
* None.

### Compatibility
* This release is compatible with:
  * Kotlin 1.5.31
  * Coroutines 1.5.2-native-mt
  * AtomicFu 0.16.3

### Internal
* Updated to Realm Core commit: ecfc1bbb734a8520d08f04f12f083641309799b3
* Updated to Ktor 1.6.4.


## 0.6.0 (2021-10-15)

### Breaking Changes
* Rename library dependency from `io.realm.kotlin:library:<VERSION>` to `io.realm.kotlin:library-base:<VERSION>`
* Abstracted public API into interfaces. The interfaces have kept the name of the previous classes so only differences are:
  - Opening a realm: `Realm(configuration)` has changed to `Realm.open(configuration)`
  - Easy construction of simple configurations: `RealmConfiguration(schema = ...)` has changed to `RealmConfiguration.with(schema = ...)`
  - Instantiating a `RealmList` is now done through `realmListOf(...)` or by `Iterable<T>.toRealmList()`
* Make argument to `findLatest` non-nullable: `MutableRealm.findLatest(obj: T?): T?` has changed to `MutableRealm.findLatest(obj: T): T?`
* Allow query arguments to be `null`: `RealmResult.query(query: String = "TRUEPREDICATE", vararg args: Any): RealmResults<T>` has change to `RealmResult.query(query: String = "TRUEPREDICATE", vararg args: Any?): RealmResults<T>`
* Moved `objects(KClass<T>)` and `<reified T> objects()` methods from `BaseRealm` to `TypedRealm`
* Changed `RealmObject.version` into method `RealmObject.version()`.
* Replaced `RuntimeException`s by the explicit exceptions: `IllegalArgumentException`, `IllegalStateException` and `IndexOutOfBoundsException`.
* Throw `Error` an unrecoverable Realm problem happen in the underlying storage engine.
* Removed optional arguments to `RealmConfiguration.with(...)` and `RealmConfiguration.Builder(...)`. Name and path can now only be set through the builder methods.

### Enhancements
* Add support for [JVM target](https://github.com/realm/realm-kotlin/issues/62) supported platforms are: Linux (since Centos7 x86_64), Windows (since 8.1 x86_64) and Macos (x86_64).
* Added support for marking a field as indexed with `@Index`

### Fixed
* Fixed null pointer exceptions when returning an unmanaged object from `MutableRealm.write/writeBlocking`.
* Fixed premature closing of underlying realm of frozen objects returned from `MutableRealm.write/writeBlocking`. (Issue [#477](https://github.com/realm/realm-kotlin/issues/477))

### Compatibility
* This release is compatible with:
  * Kotlin 1.5.31
  * Coroutines 1.5.2-native-mt
  * AtomicFu 0.16.3

### Internal
* Updated to Realm Core commit: 028626880253a62d1c936eed4ef73af80b64b71
* Updated to Kotlin 1.5.31.


## 0.5.0 (2021-08-20)

### Breaking Changes
* Moved `@PrimaryKey` annotation from `io.realm.PrimaryKey` to `io.realm.annotations.PrimaryKey`.

### Enhancements
* Add support for excluding properties from the Realm schema. This is done by either using JVM `@Transient` or the newly added `@io.realm.kotlin.Ignore` annotation. (Issue [#278](https://github.com/realm/realm-kotlin/issues/278)).
* Add support for encrypted Realms. Encryption can be enabled by passing a 64-byte encryption key to the configuration builder. (Issue [#227](https://github.com/realm/realm-kotlin/issues/227))
* Add support for `RealmList` notifications using Kotlin `Flow`s. (Issue [#359](https://github.com/realm/realm-kotlin/issues/359))
* Unmanaged `RealmObject`s can now be added directly to `RealmList`s without having to copy them to Realm beforehand.

### Fixed
* Throw exception when violating primary key uniqueness constraint when importing objects with `copyToRealm`.
* Fix crash caused by premature release of frozen versions (`java.lang.RuntimeException: [18]: Access to invalidated Results objects`)
* Fix optimizations bypassing our custom getter and setter from within a class (Issue [#375](https://github.com/realm/realm-kotlin/issues/375)).

### Compatibility
* This release is compatible with Kotlin 1.5.21 and Coroutines 1.5.0.

### Internal
* Updated to Kotlin 1.5.21.
* Updated Gradle to 7.1.1.
* Updated Android Gradle Plugin to 4.1.0.
* Updated to Android Build Tools 30.0.2.
* Updated to targetSdk 30 for Android.
* Now uses Java 11 to build the project.


## 0.4.1 (2021-07-16)

### Breaking Changes
* None.

### Enhancements
* None.

### Fixed
* Throw exception when violating primary key uniqueness constraint when importing objects with `copyToRealm`.
* Fix crash caused by premature release of frozen versions (`java.lang.RuntimeException: [18]: Access to invalidated Results objects`)

### Compatibility
* This release is compatible with Kotlin 1.5.10 and Coroutines 1.5.0.

### Internal
* None.


## 0.4.0 (2021-07-13)

This release contains a big departure in the architectural design of how Realm is currently implemented. At a high level it moves from "Thread-confined, Live Objects" to "Frozen Objects". The reasons for this shift are discussed [here](https://docs.google.com/document/d/1bGfjbKLD6DSBpTiVwyorSBcMqkUQWedAmmS_VAhL8QU/edit#heading=h.fzlh39twuifc).

At a high level this has a number of implications:

    1. Only one Realm instance (per `RealmConfiguration`) is needed across the entire application.
    2. The only reason for closing the Realm instance is if the Realm file itself needs to be deleted or compacted.
    3. Realm objects can be freely moved and read across threads.
    4. Changes to objects can only be observed through Kotlin Flows. Standard change listener support will come in a future release.
    5. In order to modify Realm Objects, they need to be "live". It is possible to convert a frozen object to a live object inside a
       write transaction using the `MutableRealm.findLatest(obj)` API. Live objects are not accessible outside write transactions.

This new architecture is intended to make it easier to consume and work with Realm, but at the same time, it also introduces a few caveats:

    1. Storing a strong reference to a Realm Object can cause an issue known as "Version pinning". Realm tracks the "distance" between the oldest known version and the latest. So if you store a reference for too long, when other writes are happening, Realm might run out of native memory and crash, or it can lead to an increased file size. It is possible to detect this problem by setting `RealmConfiguration.Builder.maxNumberOfActiveVersions()`. It can be worked around by copying the data out of the Realm and store that instead.

    2. With multiple versions being accessible across threads, it is possible to accidentally compare data from different versions. This could be a potential problem for certain business logic if two objects do not agree on a particular state. If you suspect this is an issue, a `version()` method has been added to all Realm Objects, so it can be inspected for debugging. Previously, Realms thread-confined objects guaranteed this would not happen.

    3. Since the threading model has changed, there is no longer a guarantee that running the same query twice in a row will return the same result. E.g. if a background write is executed between them, the result might change. Previously, this would have resulted in the same result as the Realm state for a particular thread would only update as part of the event loop.


### Breaking Changes
* The Realm instance itself is now thread safe and can be accessed from any thread.
* Objects queried outside write transactions are now frozen by default and can be freely read from any thread.
* As a consequence of the above, when a change listener fires, the changed data can only be observed in the new object received, not in the original, which was possible before this release.
* Removed `Realm.open(configuration: RealmConfiguration)`. Use the interchangeable `Realm(configuration: RealmConfiguration)`-constructor instead.
* Removed all `MutableRealm.create(...)`-variants. Use `MutableRealm.copyToRealm(instance: T): T` instead.

### Enhancements
* A `version()` method has been added to `Realm`, `RealmResults` and `RealmObject`. This returns the version of the data contained. New versions are obtained by observing changes to the object.
* `Realm.observe()`, `RealmResults.observe()` and `RealmObject.observe()` have been added and expose a Flow of updates to the object.
* Add support for suspending writes executed on the Realm Write Dispatcher with `suspend fun <R> write(block: MutableRealm.() -> R): R`
* Add support for setting background write and notification dispatchers with `RealmConfigruation.Builder.notificationDispatcher(dispatcher: CoroutineDispatcher)` and `RealmConfiguration.Builder.writeDispatcher(dispatcher: CoroutineDispatcher)`
* Add support for retrieving the latest version of an object inside a write transaction with `<T : RealmObject> MutableRealm.findLatests(obj: T?): T?`

### Fixed
* None.

### Compatibility
* This release is compatible with Kotlin 1.5.10 and Coroutines 1.5.0.

### Internal
* Updated `com.gradle.plugin-publish` to 0.15.0.
* Updated to Realm Core commit: 4cf63d689ba099057345f122265cbb880a8eb19d.
* Updated to Android NDK: 22.1.7171670.
* Introduced usage of `kotlinx.atomicfu`: 0.16.1.


## 0.3.2 (2021-07-06)

### Breaking Changes
* None.

### Enhancements
* None.

### Fixed
* [Bug](https://github.com/realm/realm-kotlin/issues/334) in `copyToRealm` causing a `RealmList` not to be saved as part of the model.

### Compatibility
* This release is compatible with Kotlin 1.5.10 and Coroutines 1.5.0.

### Internal
* None.


## 0.3.1 (2021-07-02)

### Breaking Changes
* None.

### Enhancements
* None.

### Fixed
* Android Release build variant (AAR) was stripped from all classes due to presence of `isMinifyEnabled` flag in the library module. The flag is removed now.


### Compatibility
* This release is compatible with Kotlin 1.5.10 and Coroutines 1.5.0.

### Internal
* None.


## 0.3.0 (2021-07-01)

### Breaking Changes
* None.

### Enhancements
* [Support Apple Release builds](https://github.com/realm/realm-kotlin/issues/142).
* Enabling [shrinker](https://github.com/realm/realm-kotlin/issues/293) for Android Release builds.
* Added support for `RealmList` as supported field in model classes. A `RealmList` is used to model one-to-many relationships in a Realm object.
* Schema migration is handled automatically when adding or removing a property or class to the model without specifying a `schemaVersion`.
If a class or column is renamed you need to set a greater `schemaVersion` to migrate the Realm (note: currently renaming will not copy data to the new column). Alternatively `deleteRealmIfMigrationNeeded` could be set to (without setting `schemaVersion`) to delete the Realm file if an automatic migration is not possible. Fixes [#284](https://github.com/realm/realm-kotlin/issues/284).

### Fixed
* None.

### Compatibility
* This release is compatible with Kotlin 1.5.10 and Coroutines 1.5.0.

### Internal
* None.


## 0.2.0 (2021-06-09)

### Breaking Changes
* The Realm Kotlin Gradle plugin has changed name from `realm-kotlin` to `io.realm.kotlin` to align with Gradle Plugin Portal requirements.

### Enhancements
* The Realm Kotlin Gradle plugin is now available on Gradle Plugin Portal and can be used with the Plugin DSL and `gradlePluginPortal()` as the buildscript repository. A minimal setup of using this approach can be found [here](https://plugins.gradle.org/plugin/io.realm.kotlin).

### Fixed
* None.

### Compatibility
* This release is compatible with Kotlin 1.5.10 and Coroutines 1.5.0.

### Internal
* Updated to Realm Core commit: ed9fbb907e0b5e97e0e2d5b8efdc0951b2eb980c.


## 0.1.0 (2021-05-07)

This is the first public Alpha release of the Realm Kotlin SDK for Android and Kotlin Multiplatform.

A minimal setup for including this library looks like this:

```
// Top-level build.gradle file
buildscript {
    repositories {
        mavenCentral()
    }
    dependencies {
        classpath("io.realm.kotlin:gradle-plugin:0.1.0")
    }
}

allprojects {
    repositories {
    	mavenCentral()
    }
}

// Project build.gradle file
// Only include multiplatform if building a multiplatform project.
plugins {
	kotlin("multiplatform")
	id("com.android.library")
	id("realm-kotlin")
}
```

See the [README](https://github.com/realm/realm-kotlin#readme) for more information.

Please report any issues [here](https://github.com/realm/realm-kotlin/issues/new).<|MERGE_RESOLUTION|>--- conflicted
+++ resolved
@@ -4,12 +4,9 @@
 * None.
 
 ### Enhancements
-<<<<<<< HEAD
-* Added support for reverse relationships through the `linkingObjects` delegate. See the function documentation for more details.
-=======
 * Add support for in-memory Realms.
 * [Sync] Added support for API key authentication. (Issue [#432](https://github.com/realm/realm-kotlin/issues/432))
->>>>>>> c721fb3b
+* Added support for reverse relationships through the `linkingObjects` delegate. See the function documentation for more details.
 
 ### Fixed
 * None.
@@ -26,12 +23,8 @@
 * Minimum Android SDK: 16.
 
 ### Internal
-<<<<<<< HEAD
-* Updated to Realm Core 12.9.0, commit f6bbd45cbb6cfb3a2d4212eeba59b4a46bca22d6.
-=======
 * Updated to use hierarchical multi platform project structure.
 * Updated to Realm Core 12.10.0, commit 8ce82fe3a8d5a2fbc89d719de8559f5a792c2dc9.
->>>>>>> c721fb3b
 
 
 ## 1.4.0 (2022-10-17)
