--- conflicted
+++ resolved
@@ -8,12 +8,9 @@
 * Add support for fine grained notification on Realm instances. `Realm.asFlow()` yields `RealmChange` that represent the `RealmInitial` or `RealmUpdated` states.
 * Add support for fine grained notification on Realm objects. `RealmObject.asFlow()` yields `ObjectChange` that represent the `ObjectInitial`, `ObjectUpdated` or `ObjectDeleted` states.
 * Add support for fine grained notification on Realm lists. `RealmList.asFlow()` yields `ListChange` that represent the `InitialList`, `UpdatedList` or `DeletedList` states.
-<<<<<<< HEAD
 * Add support for fine grained notification on Realm results. `RealmResults.asFlow()` yields `ListChange` that represent the `InitialList`, `UpdatedList` or `DeletedList` states.
 * Add support for fine-grained notifications on `RealmSingleQuery`. `RealmSingleQuery.asFlow()` yields `ObjectChange` events that represent changes that happen to the first result of the query. Unlike flows directly on Realm objects, deleting this object does not terminate the flow.
-=======
 * Add support for fine-grained notifications on Realm query results. `RealmResults.asFlow()` yields `ResultsChange` that represent the `InitialResults`, `UpdatedResults` states.
->>>>>>> 25a7e65c
 
 ### Fixed
 * Refactor the compiler plugin to use API's compatible with Kotlin `1.6.20`. (Issue ([#619](https://github.com/realm/realm-kotlin/issues/619)).
