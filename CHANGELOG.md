--- conflicted
+++ resolved
@@ -14,11 +14,7 @@
 
 ### Compatibility
 * This release is compatible with:
-<<<<<<< HEAD
-  * The new Kotlin Native memory model: https://github.com/JetBrains/kotlin/blob/master/kotlin-native/NEW_MM.md
-=======
   * The new Kotlin Native memory model only: https://github.com/JetBrains/kotlin/blob/master/kotlin-native/NEW_MM.md
->>>>>>> 7c38354e
   * Ktor 2.0.3.
   * Kotlin 1.6.10 and above.
   * Coroutines 1.6.0-native-mt. Also compatible with Coroutines 1.6.0 but requires enabling of the new memory model and disabling of freezing, see https://github.com/realm/realm-kotlin#kotlin-memory-model-and-coroutine-compatibility for details on that.
