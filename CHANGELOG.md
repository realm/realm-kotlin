--- conflicted
+++ resolved
@@ -14,12 +14,9 @@
 * Accessing an invalidated `RealmResults` now throws an `IllegalStateException` instead of a `RealmException`. (Issue [#1188](https://github.com/realm/realm-kotlin/pull/1188))
 * Opening a Realm with a wrong encryption key or corrupted now throws an `IllegalStateException` instead of a `IllegalArgumentException`. (Issue [#1188](https://github.com/realm/realm-kotlin/pull/1188))
 * Trying to convert to a Flexible Sync Realm with Flexible Sync disabled throws a `IllegalStateException` instead of a `IllegalArgumentException`. (Issue [#1188](https://github.com/realm/realm-kotlin/pull/1188))
-<<<<<<< HEAD
-* [Sync] The underlying C++ thread controlling the Device Sync connection would leak when closing the Realm. (Issue (https://github.com/realm/realm-kotlin/issues/1290)[#1290])
-=======
 * Fix missing initial flow events when registering for events while updating the realm. (Issue [#1151](https://github.com/realm/realm-kotlin/issues/1151))
 * Emit deletion events and terminate flow when registering for notifications on outdated entities instead of throwing. (Issue [#1233](https://github.com/realm/realm-kotlin/issues/1233))
->>>>>>> b5260398
+* [Sync] The underlying C++ thread controlling the Device Sync connection would leak when closing the Realm. (Issue (https://github.com/realm/realm-kotlin/issues/1290)[#1290])
 
 ### Compatibility
 * File format: Generates Realms with file format v23.
