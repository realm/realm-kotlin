--- conflicted
+++ resolved
@@ -14,7 +14,7 @@
   * Kotlin 1.6.10.
   * Coroutines 1.5.2-native-mt.
   * AtomicFu 0.17.0.
-* Minimum Gradle version: 6.1.1.  
+* Minimum Gradle version: 6.1.1.
 * Minimum Android Gradle Plugin version: 4.0.0.
 * Minimum Android SDK: 16.
 
@@ -34,11 +34,8 @@
 * [Sync] Added support for `User.logOut()` ([#245](https://github.com/realm/realm-kotlin/issues/245)).
 * Added supported for dates through a new property type: `RealmInstant`.
 * Allow to pass schema as a variable containing the involved `KClass`es and build configurations non-fluently ([#389](https://github.com/realm/realm-kotlin/issues/389)).
-<<<<<<< HEAD
+* Added M1 support for `library-base` variant ([#483](https://github.com/realm/realm-kotlin/issues/483)).
 * Added API for inspecting the schema of the realm with `BaseRealm.schema()` ([#238](https://github.com/realm/realm-kotlin/issues/238)).
-=======
-* Added M1 support for `library-base` variant ([#483](https://github.com/realm/realm-kotlin/issues/483)).
->>>>>>> 9fc54a6b
 
 ### Fixed
 * Gradle metadata for pure Android projects. Now using `io.realm.kotlin:library-base:<VERSION>` should work correctly.
