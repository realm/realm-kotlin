--- conflicted
+++ resolved
@@ -4,12 +4,8 @@
 * None.
 
 ### Enhancements
-<<<<<<< HEAD
-* None.
-=======
 * Add support for in-memory Realms.
 * [Sync] Added support for API key authentication. (Issue [#432](https://github.com/realm/realm-kotlin/issues/432))
->>>>>>> 6c96d6e6
 
 ### Fixed
 * None.
@@ -26,11 +22,8 @@
 * Minimum Android SDK: 16.
 
 ### Internal
-<<<<<<< HEAD
 * Updated to use hierarchical multi platform project structure.
-=======
 * Updated to Realm Core 12.10.0, commit 8ce82fe3a8d5a2fbc89d719de8559f5a792c2dc9.
->>>>>>> 6c96d6e6
 
 
 ## 1.4.0 (2022-10-17)
