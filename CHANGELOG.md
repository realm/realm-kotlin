## 0.10.0-SNAPSHOT (2022-MM-DD)

### Breaking Changes

### Enhancements

### Fixed
<<<<<<< HEAD
* `RealmConfiguration.path` should report the full Realm path. (Issue ([#605](https://github.com/realm/realm-kotlin/issues/605)) 
=======
* Refactor the compiler plugin to use API's compatible with Kotlin `1.6.20`. (Issue ([#619](https://github.com/realm/realm-kotlin/issues/619)).

>>>>>>> 84e2c123

### Compatibility
* This release is compatible with:
  * Kotlin 1.6.10.
  * Coroutines 1.6.0-native-mt. Also compatible with Coroutines 1.6.0 but requires enabling of the new memory model and disabling of freezing, see https://github.com/realm/realm-kotlin#kotlin-memory-model-and-coroutine-compatibility for details on that.
  * AtomicFu 0.17.0.
* Minimum Gradle version: 6.1.1.  
* Minimum Android Gradle Plugin version: 4.0.0.
* Minimum Android SDK: 16.

### Internal
<<<<<<< HEAD
* Updated to Gradle 7.3.3.
* Updated to Android Gradle Plugin 7.1.0.
* Updated to AndroidX JUnit 1.1.3.
* Updated to AndroidX Test 1.4.0.

=======
>>>>>>> 84e2c123


## 0.9.0 (2022-01-28)

### Breaking Changes
* `RealmResults.observe()` and `RealmList.observe()` have been renamed to `asFlow()`.
* Querying via `Realm.objects(...)` is no longer supported. Use `Realm.query(...)` instead.

### Enhancements
* Added API for inspecting the schema of the realm with `BaseRealm.schema()` ([#238](https://github.com/realm/realm-kotlin/issues/238)).
* Added support for `RealmQuery` through `Realm.query(...)` ([#84](https://github.com/realm/realm-kotlin/issues/84)).
* Added source code link to model definition compiler errors. ([#173](https://github.com/realm/realm-kotlin/issues/173))
* Support Kotlin's new memory model. Enabled in consuming project with the following gradle properties `kotlin.native.binary.memoryModel=experimental`.
* Add support for JVM on M1 (in case we're running outside Rosetta compatibility mode, example when using Azul JVM which is compiled against `aarch64`) [#629](https://github.com/realm/realm-kotlin/issues/629).

### Fixed
* Sync on jvm targets on Windows/Linux crashes with unavailable scheduler ([#655](https://github.com/realm/realm-kotlin/issues/655)). 

### Compatibility
* This release is compatible with:
  * Kotlin 1.6.10.
  * Coroutines 1.6.0-native-mt. Also compatible with Coroutines 1.6.0 but requires enabling of the new memory model and disabling of freezing, see https://github.com/realm/realm-kotlin#kotlin-memory-model-and-coroutine-compatibility for details on that.
  * AtomicFu 0.17.0.
* Minimum Gradle version: 6.1.1.  
* Minimum Android Gradle Plugin version: 4.0.0.
* Minimum Android SDK: 16.

### Internal
* Updated to Gradle 7.3.3.
* Updated to Android Gradle Plugin 7.1.0.
* Updated to AndroidX JUnit 1.1.3.
* Updated to AndroidX Test 1.4.0.


## 0.8.2 (2022-01-20)

### Breaking Changes
* None.

### Enhancements
* None.

### Fixed
* The `library-base` module would try to initialize a number of `library-sync` classes for JNI lookups. These and `RealmObjectCompanion` were not being excluded from Proguard obfuscation causing release builds to crash when initializing JNI [#643](https://github.com/realm/realm-kotlin/issues/643).

### Compatibility
* This release is compatible with:
  * Kotlin 1.6.10.
  * Coroutines 1.5.2-native-mt.
  * AtomicFu 0.17.0.
* Minimum Gradle version: 6.1.1.  
* Minimum Android Gradle Plugin version: 4.0.0.
* Minimum Android SDK: 16.

### Internal
* None.


## 0.8.1 (2022-01-18)

### Breaking Changes
* None.

### Enhancements
* None.

### Fixed
* Using a custom module name to fix [#621](https://github.com/realm/realm-kotlin/issues/621).
* Synchronously process project configurations to avoid exceptions when running parallel builds [#626](https://github.com/realm/realm-kotlin/issues/626).
* Update to Kotlin 1.6.10. The `Compatibility` entry for 0.8.0 stating that the project had been updated to Kotlin 1.6.10 was not correct [#640](https://github.com/realm/realm-kotlin/issues/640).

### Compatibility
* This release is compatible with:
  * Kotlin 1.6.10.
  * Coroutines 1.5.2-native-mt.
  * AtomicFu 0.17.0.
* Minimum Gradle version: 6.1.1.  
* Minimum Android Gradle Plugin version: 4.0.0.
* Minimum Android SDK: 16.

### Internal
* Updated to Kotlin 1.6.10.


## 0.8.0 (2021-12-17)

### Breaking Changes
* Reworked configuration hierarchy:
  * Separated common parts of `RealmConfiguraion` and `SyncConfiguration` into `io.realm.Configuration` to avoid polluting the base configuration with local-only options.
  * Changed `Realm.open(RealmConfiguration)` to accept new base configuration with `Realm.open(Configuration)`.
  * Removed option to build `SyncConfiguration`s with `deleteRealmIfMigrationNeeded` option.

### Enhancements
* [Sync] Added support for `User.logOut()` ([#245](https://github.com/realm/realm-kotlin/issues/245)).
* Added support for dates through a new property type: `RealmInstant`.
* Allow to pass schema as a variable containing the involved `KClass`es and build configurations non-fluently ([#389](https://github.com/realm/realm-kotlin/issues/389)).
* Added M1 support for `library-base` variant ([#483](https://github.com/realm/realm-kotlin/issues/483)).

### Fixed
* Gradle metadata for pure Android projects. Now using `io.realm.kotlin:library-base:<VERSION>` should work correctly.
* Compiler plugin symbol lookup happens only on Sourset using Realm ([#544](https://github.com/realm/realm-kotlin/issues/544)).
* Fixed migration exception when opening a synced realm that is already stored in the backend for the first time ([#601](https://github.com/realm/realm-kotlin/issues/604)).

### Compatibility
* This release is compatible with:
  * Kotlin 1.6.10.
  * Coroutines 1.5.2-native-mt.
  * AtomicFu 0.17.0.
* Minimum Gradle version: 6.1.1.  
* Minimum Android Gradle Plugin version: 4.0.0.
* Minimum Android SDK: 16.

### Internal
* Updated to Ktor 1.6.5.
* Updated to AndroidX Startup 1.1.0.
* Updated to Gradle 7.2.
* Updated to Android Gradle Plugin 7.1.0-beta05.
* Updated to NDK 23.1.7779620.
* Updated to Android targetSdk 31.
* Updated to Android compileSdk 31.
* Updated to Android Build Tools 31.0.0.
* Updated to Ktlint version 0.43.0.
* Updated to Ktlint Gradle Plugin 10.2.0.
* Updated to Kotlin Serialization 1.3.0.
* Updated to Detekt 1.19.0-RC1.
* Updated to Dokka 1.6.0.
* Updated to AtomicFu 0.17.0.
* Updated to Realm Core 11.7.0, commit: 5903577608d202ad88f375c1bb2ceedb831f6d7b.


## 0.7.0 (2021-10-31)

### Breaking Changes
* None.

### Enhancements
* Basic MongoDB Realm sync support:
  * Enabled by using library dependency `io.realm.kotlin:library-sync:<VERSION>`
  * Build `AppConfiguration`s through `AppConfiguration.Builder(appId).build()`
  * Linking your app with a MongoDB Realm App through `App.create(appConfiguration)`
  * Log in to a MongoDB Realm App through `App.login(credentials)`. Currently only supports `Credentials.anonymous()` and `Credentials.emailPassword(...)`
  * Create `SyncConfiguration`s through `SyncConfiguration.Builder(user, partitionValue, schema).build()`
  * Create synchronized realm by `Realm.open(syncConfiguration)`

### Fixed
* None.

### Compatibility
* This release is compatible with:
  * Kotlin 1.5.31
  * Coroutines 1.5.2-native-mt
  * AtomicFu 0.16.3

### Internal
* Updated to Realm Core commit: ecfc1bbb734a8520d08f04f12f083641309799b3
* Updated to Ktor 1.6.4.


## 0.6.0 (2021-10-15)

### Breaking Changes
* Rename library dependency from `io.realm.kotlin:library:<VERSION>` to `io.realm.kotlin:library-base:<VERSION>`
* Abstracted public API into interfaces. The interfaces have kept the name of the previous classes so only differences are:
  - Opening a realm: `Realm(configuration)` has changed to `Realm.open(configuration)`
  - Easy construction of simple configurations: `RealmConfiguration(schema = ...)` has changed to `RealmConfiguration.with(schema = ...)`
  - Instantiating a `RealmList` is now done through `realmListOf(...)` or by `Iterable<T>.toRealmList()`
* Make argument to `findLatest` non-nullable: `MutableRealm.findLatest(obj: T?): T?` has changed to `MutableRealm.findLatest(obj: T): T?`
* Allow query arguments to be `null`: `RealmResult.query(query: String = "TRUEPREDICATE", vararg args: Any): RealmResults<T>` has change to `RealmResult.query(query: String = "TRUEPREDICATE", vararg args: Any?): RealmResults<T>`
* Moved `objects(KClass<T>)` and `<reified T> objects()` methods from `BaseRealm` to `TypedRealm`
* Changed `RealmObject.version` into method `RealmObject.version()`.
* Replaced `RuntimeException`s by the explicit exceptions: `IllegalArgumentException`, `IllegalStateException` and `IndexOutOfBoundsException`.
* Throw `Error` an unrecoverable Realm problem happen in the underlying storage engine.
* Removed optional arguments to `RealmConfiguration.with(...)` and `RealmConfiguration.Builder(...)`. Name and path can now only be set through the builder methods.

### Enhancements
* Add support for [JVM target](https://github.com/realm/realm-kotlin/issues/62) supported platforms are: Linux (since Centos7 x86_64), Windows (since 8.1 x86_64) and Macos (x86_64).
* Added support for marking a field as indexed with `@Index`

### Fixed
* Fixed null pointer exceptions when returning an unmanaged object from `MutableRealm.write/writeBlocking`.
* Fixed premature closing of underlying realm of frozen objects returned from `MutableRealm.write/writeBlocking`. (Issue [#477](https://github.com/realm/realm-kotlin/issues/477))

### Compatibility
* This release is compatible with:
  * Kotlin 1.5.31
  * Coroutines 1.5.2-native-mt
  * AtomicFu 0.16.3

### Internal
* Updated to Realm Core commit: 028626880253a62d1c936eed4ef73af80b64b71
* Updated to Kotlin 1.5.31.


## 0.5.0 (2021-08-20)

### Breaking Changes
* Moved `@PrimaryKey` annotation from `io.realm.PrimaryKey` to `io.realm.annotations.PrimaryKey`.

### Enhancements
* Add support for excluding properties from the Realm schema. This is done by either using JVM `@Transient` or the newly added `@io.realm.kotlin.Ignore` annotation. (Issue [#278](https://github.com/realm/realm-kotlin/issues/278)).
* Add support for encrypted Realms. Encryption can be enabled by passing a 64-byte encryption key to the configuration builder. (Issue [#227](https://github.com/realm/realm-kotlin/issues/227))
* Add support for `RealmList` notifications using Kotlin `Flow`s. (Issue [#359](https://github.com/realm/realm-kotlin/issues/359))
* Unmanaged `RealmObject`s can now be added directly to `RealmList`s without having to copy them to Realm beforehand.

### Fixed
* Throw exception when violating primary key uniqueness constraint when importing objects with `copyToRealm`.
* Fix crash caused by premature release of frozen versions (`java.lang.RuntimeException: [18]: Access to invalidated Results objects`)
* Fix optimizations bypassing our custom getter and setter from within a class (Issue [#375](https://github.com/realm/realm-kotlin/issues/375)).

### Compatibility
* This release is compatible with Kotlin 1.5.21 and Coroutines 1.5.0.

### Internal
* Updated to Kotlin 1.5.21.
* Updated Gradle to 7.1.1.
* Updated Android Gradle Plugin to 4.1.0.
* Updated to Android Build Tools 30.0.2.
* Updated to targetSdk 30 for Android.
* Now uses Java 11 to build the project.


## 0.4.1 (2021-07-16)

### Breaking Changes
* None.

### Enhancements
* None.

### Fixed
* Throw exception when violating primary key uniqueness constraint when importing objects with `copyToRealm`.
* Fix crash caused by premature release of frozen versions (`java.lang.RuntimeException: [18]: Access to invalidated Results objects`)

### Compatibility
* This release is compatible with Kotlin 1.5.10 and Coroutines 1.5.0.

### Internal
* None.


## 0.4.0 (2021-07-13)

This release contains a big departure in the architectural design of how Realm is currently implemented. At a high level it moves from "Thread-confined, Live Objects" to "Frozen Objects". The reasons for this shift are discussed [here](https://docs.google.com/document/d/1bGfjbKLD6DSBpTiVwyorSBcMqkUQWedAmmS_VAhL8QU/edit#heading=h.fzlh39twuifc).

At a high level this has a number of implications:

    1. Only one Realm instance (per `RealmConfiguration`) is needed across the entire application.
    2. The only reason for closing the Realm instance is if the Realm file itself needs to be deleted or compacted.
    3. Realm objects can be freely moved and read across threads.
    4. Changes to objects can only be observed through Kotlin Flows. Standard change listener support will come in a future release.
    5. In order to modify Realm Objects, they need to be "live". It is possible to convert a frozen object to a live object inside a
       write transaction using the `MutableRealm.findLatest(obj)` API. Live objects are not accessible outside write transactions.

This new architecture is intended to make it easier to consume and work with Realm, but at the same time, it also introduces a few caveats:

    1. Storing a strong reference to a Realm Object can cause an issue known as "Version pinning". Realm tracks the "distance" between the oldest known version and the latest. So if you store a reference for too long, when other writes are happening, Realm might run out of native memory and crash, or it can lead to an increased file size. It is possible to detect this problem by setting `RealmConfiguration.Builder.maxNumberOfActiveVersions()`. It can be worked around by copying the data out of the Realm and store that instead.

    2. With multiple versions being accessible across threads, it is possible to accidentally compare data from different versions. This could be a potential problem for certain business logic if two objects do not agree on a particular state. If you suspect this is an issue, a `version()` method has been added to all Realm Objects, so it can be inspected for debugging. Previously, Realms thread-confined objects guaranteed this would not happen.

    3. Since the threading model has changed, there is no longer a guarantee that running the same query twice in a row will return the same result. E.g. if a background write is executed between them, the result might change. Previously, this would have resulted in the same result as the Realm state for a particular thread would only update as part of the event loop.


### Breaking Changes
* The Realm instance itself is now thread safe and can be accessed from any thread.
* Objects queried outside write transactions are now frozen by default and can be freely read from any thread.
* As a consequence of the above, when a change listener fires, the changed data can only be observed in the new object received, not in the original, which was possible before this release.
* Removed `Realm.open(configuration: RealmConfiguration)`. Use the interchangeable `Realm(configuration: RealmConfiguration)`-constructor instead.
* Removed all `MutableRealm.create(...)`-variants. Use `MutableRealm.copyToRealm(instance: T): T` instead.

### Enhancements
* A `version()` method has been added to `Realm`, `RealmResults` and `RealmObject`. This returns the version of the data contained. New versions are obtained by observing changes to the object.
* `Realm.observe()`, `RealmResults.observe()` and `RealmObject.observe()` have been added and expose a Flow of updates to the object.
* Add support for suspending writes executed on the Realm Write Dispatcher with `suspend fun <R> write(block: MutableRealm.() -> R): R`
* Add support for setting background write and notification dispatchers with `RealmConfigruation.Builder.notificationDispatcher(dispatcher: CoroutineDispatcher)` and `RealmConfiguration.Builder.writeDispatcher(dispatcher: CoroutineDispatcher)`
* Add support for retrieving the latest version of an object inside a write transaction with `<T : RealmObject> MutableRealm.findLatests(obj: T?): T?`

### Fixed
* None.

### Compatibility
* This release is compatible with Kotlin 1.5.10 and Coroutines 1.5.0.

### Internal
* Updated `com.gradle.plugin-publish` to 0.15.0.
* Updated to Realm Core commit: 4cf63d689ba099057345f122265cbb880a8eb19d.
* Updated to Android NDK: 22.1.7171670.
* Introduced usage of `kotlinx.atomicfu`: 0.16.1.


## 0.3.2 (2021-07-06)

### Breaking Changes
* None.

### Enhancements
* None.

### Fixed
* [Bug](https://github.com/realm/realm-kotlin/issues/334) in `copyToRealm` causing a `RealmList` not to be saved as part of the model.

### Compatibility
* This release is compatible with Kotlin 1.5.10 and Coroutines 1.5.0.

### Internal
* None.


## 0.3.1 (2021-07-02)

### Breaking Changes
* None.

### Enhancements
* None.

### Fixed
* Android Release build variant (AAR) was stripped from all classes due to presence of `isMinifyEnabled` flag in the library module. The flag is removed now.


### Compatibility
* This release is compatible with Kotlin 1.5.10 and Coroutines 1.5.0.

### Internal
* None.


## 0.3.0 (2021-07-01)

### Breaking Changes
* None.

### Enhancements
* [Support Apple Release builds](https://github.com/realm/realm-kotlin/issues/142).
* Enabling [shrinker](https://github.com/realm/realm-kotlin/issues/293) for Android Release builds.
* Added support for `RealmList` as supported field in model classes. A `RealmList` is used to model one-to-many relationships in a Realm object.
* Schema migration is handled automatically when adding or removing a property or class to the model without specifying a `schemaVersion`.
If a class or column is renamed you need to set a greater `schemaVersion` to migrate the Realm (note: currently renaming will not copy data to the new column). Alternatively `deleteRealmIfMigrationNeeded` could be set to (without setting `schemaVersion`) to delete the Realm file if an automatic migration is not possible. Fixes [#284](https://github.com/realm/realm-kotlin/issues/284).

### Fixed
* None.

### Compatibility
* This release is compatible with Kotlin 1.5.10 and Coroutines 1.5.0.

### Internal
* None.


## 0.2.0 (2021-06-09)

### Breaking Changes
* The Realm Kotlin Gradle plugin has changed name from `realm-kotlin` to `io.realm.kotlin` to align with Gradle Plugin Portal requirements.

### Enhancements
* The Realm Kotlin Gradle plugin is now available on Gradle Plugin Portal and can be used with the Plugin DSL and `gradlePluginPortal()` as the buildscript repository. A minimal setup of using this approach can be found [here](https://plugins.gradle.org/plugin/io.realm.kotlin).

### Fixed
* None.

### Compatibility
* This release is compatible with Kotlin 1.5.10 and Coroutines 1.5.0.

### Internal
* Updated to Realm Core commit: ed9fbb907e0b5e97e0e2d5b8efdc0951b2eb980c.


## 0.1.0 (2021-05-07)

This is the first public Alpha release of the Realm Kotlin SDK for Android and Kotlin Multiplatform.

A minimal setup for including this library looks like this:

```
// Top-level build.gradle file
buildscript {
    repositories {
        mavenCentral()
    }
    dependencies {
        classpath("io.realm.kotlin:gradle-plugin:0.1.0")
    }
}

allprojects {
    repositories {
    	mavenCentral()
    }
}

// Project build.gradle file
// Only include multiplatform if building a multiplatform project.
plugins {
	kotlin("multiplatform")
	id("com.android.library")
	id("realm-kotlin")
}
```

See the [README](https://github.com/realm/realm-kotlin#readme) for more information.

Please report any issues [here](https://github.com/realm/realm-kotlin/issues/new).<|MERGE_RESOLUTION|>--- conflicted
+++ resolved
@@ -5,12 +5,9 @@
 ### Enhancements
 
 ### Fixed
-<<<<<<< HEAD
-* `RealmConfiguration.path` should report the full Realm path. (Issue ([#605](https://github.com/realm/realm-kotlin/issues/605)) 
-=======
 * Refactor the compiler plugin to use API's compatible with Kotlin `1.6.20`. (Issue ([#619](https://github.com/realm/realm-kotlin/issues/619)).
-
->>>>>>> 84e2c123
+* `RealmConfiguration.path` should report the full Realm path. (Issue ([#605](https://github.com/realm/realm-kotlin/issues/605)).
+
 
 ### Compatibility
 * This release is compatible with:
@@ -22,14 +19,6 @@
 * Minimum Android SDK: 16.
 
 ### Internal
-<<<<<<< HEAD
-* Updated to Gradle 7.3.3.
-* Updated to Android Gradle Plugin 7.1.0.
-* Updated to AndroidX JUnit 1.1.3.
-* Updated to AndroidX Test 1.4.0.
-
-=======
->>>>>>> 84e2c123
 
 
 ## 0.9.0 (2022-01-28)
