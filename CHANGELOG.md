--- conflicted
+++ resolved
@@ -8,12 +8,6 @@
 * Binary data and String data are now strongly typed for comparisons and queries. This change is especially relevant when querying for a string constant on a RealmAny property, as now only strings will be returned. If searching for Binary data is desired, then that type must be specified by the constant. In RQL the new way to specify a binary constant is to use `mixed = bin('xyz')` or `mixed = binary('xyz')`. (Core issue [realm/realm-core#6407](https://github.com/realm/realm-core/issues/6407)).
 
 ### Enhancements
-<<<<<<< HEAD
-* The Unpacking of JVM native library will use the current library version instead of a calculated hash for the path. (Issue [#1617](https://github.com/realm/realm-kotlin/issues/1617)).
-* [Sync] Added option to use managed WebSockets via OkHttp instead of Realm's built-in WebSocket client for Sync traffic (Only Android and JVM targets for now). Managed WebSockets offer improved support for proxies and firewalls that require authentication. This feature is currently opt-in and can be enabled by using `AppConfiguration.usePlatformNetworking()`. Managed WebSockets will become the default in a future version. (PR [#1528](https://github.com/realm/realm-kotlin/pull/1528)).
-* [Sync] `AutoClientResetFailed` exception now reports as the throwable cause any user exceptions that might occur during a client reset. (Issue [#1580](https://github.com/realm/realm-kotlin/issues/1580))
-* [Sync] Add Mongo Client API to access Atlas App Service collections. It can be accessed through `User.mongoClient`. (Issue [#972](https://github.com/realm/realm-kotlin/issues/972))
-=======
 * Add support for using aggregate operations on RealmAny properties in queries  (Core issue [realm/realm-core#7398](https://github.com/realm/realm-core/pull/7398))
 * Property keypath in RQL can be substituted with value given as argument. Use '$P<i>' in query string. (Core issue [realm/realm-core#7033](https://github.com/realm/realm-core/issues/7033))
 * You can now use query substitution for the @type argument (Core issue [realm/realm-core#7289](https://github.com/realm/realm-core/issues/7289))
@@ -22,7 +16,6 @@
 * Index on list of strings property now supported (Core issue [realm/realm-core#7142](https://github.com/realm/realm-core/pull/7142))
 * Improved performance of RQL (parsed) queries on a non-linked string property using: >, >=, <, <=, operators and fixed behaviour that a null string should be evaulated as less than everything, previously nulls were not matched. (Core issue [realm/realm-core#3939](https://github.com/realm/realm-core/issues/3939).
 * Updated bundled OpenSSL version to 3.2.0 (Core issue [realm/realm-core#7303](https://github.com/realm/realm-core/pull/7303))
->>>>>>> 22b817c8
 
 ### Fixed
 * Sorting order of strings has changed to use standard unicode codepoint order instead of grouping similar english letters together. A noticeable change will be from "aAbBzZ" to "ABZabz". (Core issue [realm/realm-core#2573](https://github.com/realm/realm-core/issues/2573))
@@ -127,9 +120,10 @@
 * None.
 
 ### Enhancements
+* The Unpacking of JVM native library will use the current library version instead of a calculated hash for the path. (Issue [#1617](https://github.com/realm/realm-kotlin/issues/1617)).
 * [Sync] Added option to use managed WebSockets via OkHttp instead of Realm's built-in WebSocket client for Sync traffic (Only Android and JVM targets for now). Managed WebSockets offer improved support for proxies and firewalls that require authentication. This feature is currently opt-in and can be enabled by using `AppConfiguration.usePlatformNetworking()`. Managed WebSockets will become the default in a future version. (PR [#1528](https://github.com/realm/realm-kotlin/pull/1528)).
-* `AutoClientResetFailed` exception now reports as the throwable cause any user exceptions that might occur during a client reset. (Issue [#1580](https://github.com/realm/realm-kotlin/issues/1580))
-* The Unpacking of JVM native library will use the current library version instead of a calculated hash for the path. (Issue [#1617](https://github.com/realm/realm-kotlin/issues/1617)).
+* [Sync] `AutoClientResetFailed` exception now reports as the throwable cause any user exceptions that might occur during a client reset. (Issue [#1580](https://github.com/realm/realm-kotlin/issues/1580))
+* [Sync] Add Mongo Client API to access Atlas App Service collections. It can be accessed through `User.mongoClient`. (Issue [#972](https://github.com/realm/realm-kotlin/issues/972))
 
 ### Fixed
 * Cache notification callback JNI references at startup to ensure that symbols can be resolved in core callbacks. (Issue [#1577](https://github.com/realm/realm-kotlin/issues/1577))
