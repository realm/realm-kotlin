## 0.8.0 (YYYY-MM-DD)

### Breaking Changes
* None.

### Enhancements
* Added support for `User.logOut()` ([#245](https://github.com/realm/realm-kotlin/issues/245))

### Fixed
* Gradle metadata for pure Android projects. Now using `io.realm.kotlin:library-base:<VERSION>` should work correctly.

### Compatibility
* This release is compatible with:
  * Kotlin 1.5.31.
  * Coroutines 1.5.2-native-mt.
  * AtomicFu 0.16.3.
* Minimum Gradle version: 6.1.1.  
* Minimum Android Gradle Plugin version: 4.0.0.
* Minimum Android SDK: 16.

### Internal
<<<<<<< HEAD
* Updated to Gradle 7.2.
* Updated to Android Gradle Plugin 7.1.0-beta02.
* Updated to NDK 23.1.7779620.
* Updated to Android targetSdk 31.
* Updated to Android compileSdk 31. 
* Updated to Android Build Tools 31.0.0.
=======
* Updated to Realm Core commit: 2183e09f40a3ce31be0f93d0665b785b5c52e975
>>>>>>> e2c7270f


## 0.7.0 (2021-10-31)

### Breaking Changes
* None.

### Enhancements
* Basic MongoDB Realm sync support:
  * Enabled by using library dependency `io.realm.kotlin:library-sync:<VERSION>`
  * Build `AppConfiguration`s through `AppConfiguration.Builder(appId).build()`
  * Linking your app with a MongoDB Realm App through `App.create(appConfiguration)`
  * Log in to a MongoDB Realm App through `App.login(credentials)`. Currently only supports `Credentials.anonymous()` and `Credentials.emailPassword(...)`
  * Create `SyncConfiguration`s through `SyncConfiguration.Builder(user, partitionValue, schema).build()`
  * Create synchronized realm by `Realm.open(syncConfiguration)`

### Fixed
* None.

### Compatibility
* This release is compatible with:
  * Kotlin 1.5.31
  * Coroutines 1.5.2-native-mt
  * AtomicFu 0.16.3

### Internal
* Updated to Realm Core commit: ecfc1bbb734a8520d08f04f12f083641309799b3
* Updated to Ktor 1.6.4.


## 0.6.0 (2021-10-15)

### Breaking Changes
* Rename library dependency from `io.realm.kotlin:library:<VERSION>` to `io.realm.kotlin:library-base:<VERSION>`
* Abstracted public API into interfaces. The interfaces have kept the name of the previous classes so only differences are:
  - Opening a realm: `Realm(configuration)` has changed to `Realm.open(configuration)`
  - Easy construction of simple configurations: `RealmConfiguration(schema = ...)` has changed to `RealmConfiguration.with(schema = ...)`
  - Instantiating a `RealmList` is now done through `realmListOf(...)` or by `Iterable<T>.toRealmList()`
* Make argument to `findLatest` non-nullable: `MutableRealm.findLatest(obj: T?): T?` has changed to `MutableRealm.findLatest(obj: T): T?`
* Allow query arguments to be `null`: `RealmResult.query(query: String = "TRUEPREDICATE", vararg args: Any): RealmResults<T>` has change to `RealmResult.query(query: String = "TRUEPREDICATE", vararg args: Any?): RealmResults<T>`
* Moved `objects(KClass<T>)` and `<reified T> objects()` methods from `BaseRealm` to `TypedRealm`
* Changed `RealmObject.version` into method `RealmObject.version()`.
* Replaced `RuntimeException`s by the explicit exceptions: `IllegalArgumentException`, `IllegalStateException` and `IndexOutOfBoundsException`.
* Throw `Error` an unrecoverable Realm problem happen in the underlying storage engine.
* Removed optional arguments to `RealmConfiguration.with(...)` and `RealmConfiguration.Builder(...)`. Name and path can now only be set through the builder methods.

### Enhancements
* Add support for [JVM target](https://github.com/realm/realm-kotlin/issues/62) supported platforms are: Linux (since Centos7 x86_64), Windows (since 8.1 x86_64) and Macos (x86_64).
* Added support for marking a field as indexed with `@Index`

### Fixed
* Fixed null pointer exceptions when returning an unmanaged object from `MutableRealm.write/writeBlocking`.
* Fixed premature closing of underlying realm of frozen objects returned from `MutableRealm.write/writeBlocking`. (Issue [#477](https://github.com/realm/realm-kotlin/issues/477))

### Compatibility
* This release is compatible with:
  * Kotlin 1.5.31
  * Coroutines 1.5.2-native-mt
  * AtomicFu 0.16.3

### Internal
* Updated to Realm Core commit: 028626880253a62d1c936eed4ef73af80b64b71
* Updated to Kotlin 1.5.31.


## 0.5.0 (2021-08-20)

### Breaking Changes
* Moved `@PrimaryKey` annotation from `io.realm.PrimaryKey` to `io.realm.annotations.PrimaryKey`.

### Enhancements
* Add support for excluding properties from the Realm schema. This is done by either using JVM `@Transient` or the newly added `@io.realm.kotlin.Ignore` annotation. (Issue [#278](https://github.com/realm/realm-kotlin/issues/278)).
* Add support for encrypted Realms. Encryption can be enabled by passing a 64-byte encryption key to the configuration builder. (Issue [#227](https://github.com/realm/realm-kotlin/issues/227))
* Add support for `RealmList` notifications using Kotlin `Flow`s. (Issue [#359](https://github.com/realm/realm-kotlin/issues/359))
* Unmanaged `RealmObject`s can now be added directly to `RealmList`s without having to copy them to Realm beforehand.

### Fixed
* Throw exception when violating primary key uniqueness constraint when importing objects with `copyToRealm`.
* Fix crash caused by premature release of frozen versions (`java.lang.RuntimeException: [18]: Access to invalidated Results objects`)
* Fix optimizations bypassing our custom getter and setter from within a class (Issue [#375](https://github.com/realm/realm-kotlin/issues/375)).

### Compatibility
* This release is compatible with Kotlin 1.5.21 and Coroutines 1.5.0.

### Internal
* Updated to Kotlin 1.5.21.
* Updated Gradle to 7.1.1.
* Updated Android Gradle Plugin to 4.1.0.
* Updated to Android Build Tools 30.0.2.
* Updated to targetSdk 30 for Android.
* Now uses Java 11 to build the project.


## 0.4.1 (2021-07-16)

### Breaking Changes
* None.

### Enhancements
* None.

### Fixed
* Throw exception when violating primary key uniqueness constraint when importing objects with `copyToRealm`.
* Fix crash caused by premature release of frozen versions (`java.lang.RuntimeException: [18]: Access to invalidated Results objects`)

### Compatibility
* This release is compatible with Kotlin 1.5.10 and Coroutines 1.5.0.

### Internal
* None.


## 0.4.0 (2021-07-13)

This release contains a big departure in the architectural design of how Realm is currently implemented. At a high level it moves from "Thread-confined, Live Objects" to "Frozen Objects". The reasons for this shift are discussed [here](https://docs.google.com/document/d/1bGfjbKLD6DSBpTiVwyorSBcMqkUQWedAmmS_VAhL8QU/edit#heading=h.fzlh39twuifc).

At a high level this has a number of implications:

    1. Only one Realm instance (per `RealmConfiguration`) is needed across the entire application.
    2. The only reason for closing the Realm instance is if the Realm file itself needs to be deleted or compacted.
    3. Realm objects can be freely moved and read across threads.
    4. Changes to objects can only be observed through Kotlin Flows. Standard change listener support will come in a future release.
    5. In order to modify Realm Objects, they need to be "live". It is possible to convert a frozen object to a live object inside a
       write transaction using the `MutableRealm.findLatest(obj)` API. Live objects are not accessible outside write transactions.

This new architecture is intended to make it easier to consume and work with Realm, but at the same time, it also introduces a few caveats:

    1. Storing a strong reference to a Realm Object can cause an issue known as "Version pinning". Realm tracks the "distance" between the oldest known version and the latest. So if you store a reference for too long, when other writes are happening, Realm might run out of native memory and crash, or it can lead to an increased file size. It is possible to detect this problem by setting `RealmConfiguration.Builder.maxNumberOfActiveVersions()`. It can be worked around by copying the data out of the Realm and store that instead.

    2. With multiple versions being accessible across threads, it is possible to accidentally compare data from different versions. This could be a potential problem for certain business logic if two objects do not agree on a particular state. If you suspect this is an issue, a `version()` method has been added to all Realm Objects, so it can be inspected for debugging. Previously, Realms thread-confined objects guaranteed this would not happen.

    3. Since the threading model has changed, there is no longer a guarantee that running the same query twice in a row will return the same result. E.g. if a background write is executed between them, the result might change. Previously, this would have resulted in the same result as the Realm state for a particular thread would only update as part of the event loop.


### Breaking Changes
* The Realm instance itself is now thread safe and can be accessed from any thread.
* Objects queried outside write transactions are now frozen by default and can be freely read from any thread.
* As a consequence of the above, when a change listener fires, the changed data can only be observed in the new object received, not in the original, which was possible before this release.
* Removed `Realm.open(configuration: RealmConfiguration)`. Use the interchangeable `Realm(configuration: RealmConfiguration)`-constructor instead.
* Removed all `MutableRealm.create(...)`-variants. Use `MutableRealm.copyToRealm(instance: T): T` instead.

### Enhancements
* A `version()` method has been added to `Realm`, `RealmResults` and `RealmObject`. This returns the version of the data contained. New versions are obtained by observing changes to the object.
* `Realm.observe()`, `RealmResults.observe()` and `RealmObject.observe()` have been added and expose a Flow of updates to the object.
* Add support for suspending writes executed on the Realm Write Dispatcher with `suspend fun <R> write(block: MutableRealm.() -> R): R`
* Add support for setting background write and notification dispatchers with `RealmConfigruation.Builder.notificationDispatcher(dispatcher: CoroutineDispatcher)` and `RealmConfiguration.Builder.writeDispatcher(dispatcher: CoroutineDispatcher)`
* Add support for retrieving the latest version of an object inside a write transaction with `<T : RealmObject> MutableRealm.findLatests(obj: T?): T?`

### Fixed
* None.

### Compatibility
* This release is compatible with Kotlin 1.5.10 and Coroutines 1.5.0.

### Internal
* Updated `com.gradle.plugin-publish` to 0.15.0.
* Updated to Realm Core commit: 4cf63d689ba099057345f122265cbb880a8eb19d.
* Updated to Android NDK: 22.1.7171670.
* Introduced usage of `kotlinx.atomicfu`: 0.16.1.


## 0.3.2 (2021-07-06)

### Breaking Changes
* None.

### Enhancements
* None.

### Fixed
* [Bug](https://github.com/realm/realm-kotlin/issues/334) in `copyToRealm` causing a `RealmList` not to be saved as part of the model.

### Compatibility
* This release is compatible with Kotlin 1.5.10 and Coroutines 1.5.0.

### Internal
* None.


## 0.3.1 (2021-07-02)

### Breaking Changes
* None.

### Enhancements
* None.

### Fixed
* Android Release build variant (AAR) was stripped from all classes due to presence of `isMinifyEnabled` flag in the library module. The flag is removed now.


### Compatibility
* This release is compatible with Kotlin 1.5.10 and Coroutines 1.5.0.

### Internal
* None.


## 0.3.0 (2021-07-01)

### Breaking Changes
* None.

### Enhancements
* [Support Apple Release builds](https://github.com/realm/realm-kotlin/issues/142).
* Enabling [shrinker](https://github.com/realm/realm-kotlin/issues/293) for Android Release builds.
* Added support for `RealmList` as supported field in model classes. A `RealmList` is used to model one-to-many relationships in a Realm object.
* Schema migration is handled automatically when adding or removing a property or class to the model without specifying a `schemaVersion`.
If a class or column is renamed you need to set a greater `schemaVersion` to migrate the Realm (note: currently renaming will not copy data to the new column). Alternatively `deleteRealmIfMigrationNeeded` could be set to (without setting `schemaVersion`) to delete the Realm file if an automatic migration is not possible. Fixes [#284](https://github.com/realm/realm-kotlin/issues/284).

### Fixed
* None.

### Compatibility
* This release is compatible with Kotlin 1.5.10 and Coroutines 1.5.0.

### Internal
* None.


## 0.2.0 (2021-06-09)

### Breaking Changes
* The Realm Kotlin Gradle plugin has changed name from `realm-kotlin` to `io.realm.kotlin` to align with Gradle Plugin Portal requirements.

### Enhancements
* The Realm Kotlin Gradle plugin is now available on Gradle Plugin Portal and can be used with the Plugin DSL and `gradlePluginPortal()` as the buildscript repository. A minimal setup of using this approach can be found [here](https://plugins.gradle.org/plugin/io.realm.kotlin).

### Fixed
* None.

### Compatibility
* This release is compatible with Kotlin 1.5.10 and Coroutines 1.5.0.

### Internal
* Updated to Realm Core commit: ed9fbb907e0b5e97e0e2d5b8efdc0951b2eb980c.


## 0.1.0 (2021-05-07)

This is the first public Alpha release of the Realm Kotlin SDK for Android and Kotlin Multiplatform.

A minimal setup for including this library looks like this:

```
// Top-level build.gradle file
buildscript {
    repositories {
        mavenCentral()
    }
    dependencies {
        classpath("io.realm.kotlin:gradle-plugin:0.1.0")
    }
}

allprojects {
    repositories {
    	mavenCentral()
    }
}

// Project build.gradle file
// Only include multiplatform if building a multiplatform project.
plugins {
	kotlin("multiplatform")
	id("com.android.library")
	id("realm-kotlin")
}
```

See the [README](https://github.com/realm/realm-kotlin#readme) for more information.

Please report any issues [here](https://github.com/realm/realm-kotlin/issues/new).<|MERGE_RESOLUTION|>--- conflicted
+++ resolved
@@ -19,16 +19,13 @@
 * Minimum Android SDK: 16.
 
 ### Internal
-<<<<<<< HEAD
 * Updated to Gradle 7.2.
 * Updated to Android Gradle Plugin 7.1.0-beta02.
 * Updated to NDK 23.1.7779620.
 * Updated to Android targetSdk 31.
 * Updated to Android compileSdk 31. 
 * Updated to Android Build Tools 31.0.0.
-=======
 * Updated to Realm Core commit: 2183e09f40a3ce31be0f93d0665b785b5c52e975
->>>>>>> e2c7270f
 
 
 ## 0.7.0 (2021-10-31)
