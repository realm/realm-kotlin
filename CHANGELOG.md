## 1.6.0 (YYYY-MM-DD)

This release will bump the Realm file format from version 22 to 23. Opening a file with an older format will automatically upgrade it. Downgrading to a previous file format is not possible.

### Breaking Changes
* None.

### Enhancements
* OpenSSL has been upgraded from from 1.1.1n to 3.0.7.
* Added support for `RealmAny` as supported field in model classes. A `RealmAny` is used to represent a polymorphic Realm value or Realm Object, is indexable but cannot be used as a primary key.
* Add support for `Decimal128` as supported field in model classes. (Issue [#653](https://github.com/realm/realm-kotlin/issues/653))
* Realm will now use a lot less memory and disk space when different versions of realm objects are used. ([Core Issue #5440](https://github.com/realm/realm-core/pull/5440))
* Realm will now continuously track and reduce the size of the Realm file when it is in use rather that only when opening the file with `Configuration.compactOnLaunch` enabled. ([Core Issue #5754](https://github.com/realm/realm-core/issues/5754))
* Add support for `Realm.copyFromRealm()`. All RealmObjects, RealmResults, RealmList and RealmSets now also have a `copyFromRealm()` extension method.
* Add support for querying on RealmLists containing objects with `RealmList.query(...)`.  (Issue [#1037](https://github.com/realm/realm-kotlin/issues/1037))
* Add better error messages when inheriting `RealmObject` with unsupported class types. (Issue [#1086](https://github.com/realm/realm-kotlin/issues/1086))
<<<<<<< HEAD
* Add better error messages when inheriting `RealmObject` with unsupported class types. (Issue [#1086](https://github.com/realm/realm-kotlin/issues/1086))
=======
>>>>>>> 91ce89de
* Added support for reverse relationships on Embedded objects through the `EmbeddedRealmObject.parent()` extension function. (Issue [#1141](https://github.com/realm/realm-kotlin/pull/1141))
* Added support for reverse relationships through the `backlinks` delegate on `EmbeddedObjects`. See the function documentation for more details. (Issue [#1134](https://github.com/realm/realm-kotlin/issues/1134))
* Added support for `@PersistedName` annotations for mapping a Kotlin field name to the underlying field name persisted in the Realm. (Issue [#590](https://github.com/realm/realm-kotlin/issues/590))
* [Sync] `App.close()` have been added so it is possible to close underlying ressources used by the app instance.
<<<<<<< HEAD
* [Sync] Add support for progress listeners with `SyncSession.progress`. (Issue [#428](https://github.com/realm/realm-kotlin/issues/428))
=======
* [Sync] Add support for progress listeners with `SyncSession.progress`. (Issue [#428](https://github.com/realm/realm-kotlin/issues/428))lin/issues/1086))
* [Sync] `Realm.writeCopyTo(syncConfig)` now support copying a Flexible Sync Realm to another Flexible Sync Realm. 
>>>>>>> 91ce89de

### Fixed
* Internal dispatcher threads would leak when closing Realms. (Issue [#818](https://github.com/realm/realm-kotlin/issues/818))
* Realm finalizer thread would prevent JVM main thread from exiting. (Issue [#818](https://github.com/realm/realm-kotlin/issues/818))
* `RealmUUID` did not calculate the correct `hashCode`, so putting it in a `HashSet` resulted in duplicates.
* JVM apps on Mac and Linux would use a native file built in debug mode, making it slower than needed. The correct native binary built in release mode is now used. Windows was not affected. (Issue [#1124](https://github.com/realm/realm-kotlin/pull/1124))
* `RealmUUID.random()` would generate the same values when an app was re-launched from Android Studio during development. (Issue [#1123](https://github.com/realm/realm-kotlin/pull/1123)) 
* Complete flows with an IllegalStateException instead of crashing when notifications cannot be delivered due to insufficient channel capacity (Issue [#1147](https://github.com/realm/realm-kotlin/issues/1147))
* [Sync] Custom loggers now correctly see both normal and sync events. Before, sync events were just logged directly to LogCat/StdOut.

### Compatibility
* File format: Generates Realms with file format v23.
* Realm Studio 13.0.0 or above is required to open Realms created by this version.
* This release is compatible with the following Kotlin releases:
  * Kotlin 1.7.20 and above.
  * Ktor 2.1.2 and above.
  * Coroutines 1.6.4 and above.
  * AtomicFu 0.18.3 and above.
  * The new memory model only. See https://github.com/realm/realm-kotlin#kotlin-memory-model-and-coroutine-compatibility
* Minimum Gradle version: 6.7.1.
* Minimum Android Gradle Plugin version: 4.0.0.
* Minimum Android SDK: 16.


### Internal
* Updated to Realm Core 13.1.2, commit 711c5f0bae2f0b2c3397cec99a81f1ed3f03b5a9.
* Updated to require Swig 4.1.0.
* `io.realm.kotlin.types.ObjectId` now delegates all responsibility to `org.mongodb.kbson.ObjectId` while maintaining the interface.
* Added JVM test wrapper as a workaround for https://youtrack.jetbrains.com/issue/KT-54634


## 1.5.3 (YYYY-MM-DD)

### Breaking Changes
* None.

### Enhancements
* None.

### Fixed
* None.

### Compatibility
* This release is compatible with the following Kotlin releases:
  * Kotlin 1.7.20 and above.
  * Ktor 2.1.2 and above.
  * Coroutines 1.6.4 and above.
  * AtomicFu 0.18.3 and above.
  * The new memory model only. See https://github.com/realm/realm-kotlin#kotlin-memory-model-and-coroutine-compatibility
* Minimum Gradle version: 6.7.1.
* Minimum Android Gradle Plugin version: 4.0.0.
* Minimum Android SDK: 16.

### Internal
* None.


## 1.5.2 (2023-01-10)

### Breaking Changes
* None.

### Enhancements
* None.

### Fixed
* Fixed various proguard issues. (Issue [#1150](https://github.com/realm/realm-kotlin/issues/1150))
* Fixed bug when creating `RealmInstant` instaces with `RealmInstant.now()` in Kotlin Native. (Issue [#1182](https://github.com/realm/realm-kotlin/issues/1182))
* Allow `@Index` on `Boolean` fields. (Issue [#1193](https://github.com/realm/realm-kotlin/issues/1193))
* Fixed issue with spaces in realm file path on iOS (Issue [#1194](https://github.com/realm/realm-kotlin/issues/1194))

### Compatibility
* This release is compatible with the following Kotlin releases:
  * Kotlin 1.7.20 and above.
  * Ktor 2.1.2 and above.
  * Coroutines 1.6.4 and above.
  * AtomicFu 0.18.3 and above.
  * The new memory model only. See https://github.com/realm/realm-kotlin#kotlin-memory-model-and-coroutine-compatibility
* Minimum Gradle version: 6.7.1.
* Minimum Android Gradle Plugin version: 4.0.0.
* Minimum Android SDK: 16.

### Internal
* Updated to Gradle 7.6.


## 1.5.1 (2022-12-12)

### Breaking Changes
* None.

### Enhancements
* None.

### Fixed
* Fixed problem with KBSON using reservered keywords in Swift. (Issue [#1153](https://github.com/realm/realm-kotlin/issues/))
* Fixed database corruption and encryption issues on apple platforms. (Issue [#5076](https://github.com/realm/realm-js/issues/5076))
* Fixed 1.8.0-Beta/RC compatibility. (Issue [#1159](https://github.com/realm/realm-kotlin/issues/1159)
* [Sync] Bootstraps will not be applied in a single write transaction - they will be applied 1MB of changesets at a time. (Issue [#5999](https://github.com/realm/realm-core/pull/5999)).
* [Sync] Fixed a race condition which could result in operation cancelled errors being delivered to `Realm.open` rather than the actual sync error which caused things to fail. (Issue [#5968](https://github.com/realm/realm-core/pull/5968)).

### Compatibility
* This release is compatible with the following Kotlin releases:
  * Kotlin 1.7.20 and above.
  * Ktor 2.1.2 and above.
  * Coroutines 1.6.4 and above.
  * AtomicFu 0.18.3 and above.
  * The new memory model only. See https://github.com/realm/realm-kotlin#kotlin-memory-model-and-coroutine-compatibility
* Minimum Gradle version: 6.7.1.
* Minimum Android Gradle Plugin version: 4.0.0.
* Minimum Android SDK: 16.

### Internal
* Updated to Realm Core 12.12.0, commit 292f534a8ae687a86d799b14e06a94985e49c3c6.
* Updated to KBSON 0.2.0
* Updated to require Swig 4.1.0.


## 1.5.0 (2022-11-11)

### Breaking Changes
* None.

### Enhancements
* Fixed error when using Realm object as query argument. Issue[#1098](https://github.com/realm/realm-kotlin/issues/1098)
* Realm will now use `System.loadLibrary()` first when loading native code on JVM, adding support for 3rd party JVM installers. If this fails, it will fallback to the current method of extracting and loading the native library from the JAR file. (Issue [#1105](https://github.com/realm/realm-kotlin/issues/1105)).
* Added support for in-memory Realms.
* Added support for reverse relationships through the `backlinks` delegate. See the function documentation for more details. (Issue [#1021](https://github.com/realm/realm-kotlin/pull/1021))
* Added support for `BsonObjectId` and its typealias `org.mongodb.kbson.ObjectId` as a replacement for `ObjectId`. `io.realm.kotlin.types.ObjectId` is still functional but has been marked as deprecated.
* [Sync] Added support for `BsonObjectId` as partition value.
* [Sync] Exposed `configuration` and `user` on `SyncSession`. (Issue [#431](https://github.com/realm/realm-kotlin/issues/431))
* [Sync] Added support for encrypting the user metadata used by Sync. (Issue [#413](https://github.com/realm/realm-kotlin/issues/413))
* [Sync] Added support for API key authentication. (Issue [#432](https://github.com/realm/realm-kotlin/issues/432))

### Fixed
* Close underlying realm if it is no longer referenced by any Kotlin object. (Issue [#671](https://github.com/realm/realm-kotlin/issues/671))
* Fixes crash during migration if Proguard was enabled. (Issue [#1106](https://github.com/realm/realm-kotlin/issues/1106))
* Adds missing Proguard rules for Embedded objects. (Issue [#1106](https://github.com/realm/realm-kotlin/issues/1107))

### Compatibility
* This release is compatible with the following Kotlin releases:
  * Kotlin 1.7.20 and above.
  * Ktor 2.1.2 and above.
  * Coroutines 1.6.4 and above.
  * AtomicFu 0.18.3 and above.
  * The new memory model only. See https://github.com/realm/realm-kotlin#kotlin-memory-model-and-coroutine-compatibility
* Minimum Gradle version: 6.7.1.
* Minimum Android Gradle Plugin version: 4.0.0.
* Minimum Android SDK: 16.

### Internal
* Added dependency Kbson 0.1.0.
* Updated to use hierarchical multi platform project structure.
* Updated to Realm Core 12.11.0, commit 3d5ff9b5e47c5664c4c5611cdfd22fd15e451b55.
* Updated to Detekt 1.22.0-RC2.


## 1.4.0 (2022-10-17)

### Breaking Changes
* Minimum Kotlin version has been raised from 1.6.10 to 1.7.20.
* Support for the original (old) memory model on Kotlin Native has been dropped. Only the new Kotlin Native memory model is supported.  
* Minimum Gradle version has been raised from 6.1.1 to 6.7.1.
* Minimum Ktor version has been raised from 1.6.8 to 2.1.2.

### Enhancements
* [Sync] The sync variant `io.realm.kotlin:library-sync:1.4.0`, now support Apple Silicon targets, ie. `macosArm64()`, `iosArm64()` and `iosSimulatorArm64`.

### Fixed
* [Sync] Using the SyncSession after receiving changes from the server would sometimes crash. Issue [#1068](https://github.com/realm/realm-kotlin/issues/1068)

### Compatibility
* This release is compatible with the following Kotlin releases:
  * Kotlin 1.7.20 and above.
  * Ktor 2.1.2 and above.
  * Coroutines 1.6.4 and above.
  * AtomicFu 0.18.3 and above.
  * The new memory model only. See https://github.com/realm/realm-kotlin#kotlin-memory-model-and-coroutine-compatibility
* Minimum Gradle version: 6.7.1.
* Minimum Android Gradle Plugin version: 4.0.0.
* Minimum Android SDK: 16.

### Internal
* Updated to Kotlin 1.7.20.
* Updated to Coroutines 1.6.4.
* Updated to AtomicFu 0.18.3.
* Updated to Kotlin Serialization 1.4.0.
* Updated to KotlinX DateTime 0.4.0.
* Updated to okio 3.2.0.
* Ktor now uses the OkHttp engine on Android/JVM.
* Ktor now uses the Darwin engine on Native.


## 1.3.0 (2022-10-10)

### Breaking Changes
* None.

### Enhancements
* Support for `MutableRealm.deleteAll()`.
* Support for `MutableRealm.delete(KClass)`.
* Support for `DynamicMutableRealm.deleteAll()`.
* Support for `DynamicMutableRealm.delete(className)`.
* Support for `RealmInstant.now()`
* [Sync] Support for `User.getProviderType()`.
* [Sync] Support for `User.getAccessToken()`.
* [Sync] Support for `User.getRefreshToken()`.
* [Sync] Support for `User.getDeviceId()`.

### Fixed
* [Sync] Using `SyncConfiguration.Builder.waitForInitialRemoteDataOpen()` is now much faster if the server realm contains a lot of data. Issue [])_

### Compatibility
* This release is compatible with:
  * Kotlin 1.6.10 - 1.7.10. 1.7.20 support is tracked here: https://github.com/realm/realm-kotlin/issues/1024
  * Ktor 1.6.8. Ktor 2 support is tracked here: https://github.com/realm/realm-kotlin/issues/788
  * Coroutines 1.6.0-native-mt. Also compatible with Coroutines 1.6.0 but requires enabling of the new memory model and disabling of freezing, see https://github.com/realm/realm-kotlin#kotlin-memory-model-and-coroutine-compatibility for details on that.
  * AtomicFu 0.17.0 and above.
* Minimum Gradle version: 6.1.1.
* Minimum Android Gradle Plugin version: 4.0.0.
* Minimum Android SDK: 16.

### Internal
* None.


## 1.2.0 (2022-09-30)

### Breaking Changes
* `RealmResults.query()` now returns a `RealmQuery` instead of a `RealmResults`.

### Enhancements
* Added support for `MutableRealmInt` in model classes. The new type behaves like a reference to a `Long`, but also supports `increment` and `decrement` methods. These methods implement a conflict-free replicated data type, whose value will converge even when changed across distributed devices with poor connections.
* [Sync] Support for `User.linkCredentials()`.
* [Sync] Support for `User.identities`, which will return all login types available to the user.
* [Sync] `User.id` as a replacement for `User.identity`. `User.identity` has been marked as deprecated.

### Fixed
* Classes using `RealmObject` or `EmbeddedRealmObject` as a generics type would be modified by the compiler plugin causing compilation errors. (Issue [981] (https://github.com/realm/realm-kotlin/issues/981))
* Ordering not respected for `RealmQuery.first()`. (Issue [#953](https://github.com/realm/realm-kotlin/issues/953))
* Sub-querying on a RealmResults ignored the original filter. (Issue [#998](https://github.com/realm/realm-kotlin/pull/998))
* `RealmResults.query()` semantic returning `RealmResults` was wrong, the return type should be a `RealmQuery`. (Issue [#1013](https://github.com/realm/realm-kotlin/pull/1013))
* Crash when logging messages with formatting specifiers. (Issue [#1034](https://github.com/realm/realm-kotlin/issues/1034))

### Compatibility
* This release is compatible with:
  * Kotlin 1.6.10 - 1.7.10. 1.7.20 support is tracked here: https://github.com/realm/realm-kotlin/issues/1024
  * Ktor 1.6.8. Ktor 2 support is tracked here: https://github.com/realm/realm-kotlin/issues/788
  * Coroutines 1.6.0-native-mt. Also compatible with Coroutines 1.6.0 but requires enabling of the new memory model and disabling of freezing, see https://github.com/realm/realm-kotlin#kotlin-memory-model-and-coroutine-compatibility for details on that.
  * AtomicFu 0.17.0 and above.
* Minimum Gradle version: 6.1.1.
* Minimum Android Gradle Plugin version: 4.0.0.
* Minimum Android SDK: 16.

### Internal
* Updated to Realm Core 12.7.0, commit 18abbb4e9dc268620fa499923a92921bf26db8c6.
* Updated to Kotlin Compile Testing 1.4.9.


## 1.1.0 (2022-08-23)

### Breaking Changes
* None.

### Enhancements
* Added support for `RealmSet` in model classes. `RealmSet` is a collection of unique elements. See the class documentation for more details.
* Added support for `UUID` through a new property type: `RealmUUID`.
* Support for `Realm.writeCopyTo(configuration)`.
* [Sync] Add support for `User.delete()`, making it possible to delete user data on the server side (Issue [#491](https://github.com/realm/realm-kotlin/issues/491)).
* [Sync] It is now possible to create multiple anonymous users by specifying `Credentials.anonymous(reuseExisting = false)` when logging in to an App.

### Fixed
* `Realm.deleteRealm(config)` would throw an exception if the file didn't exist.
* Returning deleted objects from `Realm.write` and `Realm.writeBlocking` threw a non-sensical `NullPointerException`. Returning such a value is not allowed and now throws an `IllegalStateException`. (Issue [#965](https://github.com/realm/realm-kotlin/issues/965))
* [Sync] AppErrors and SyncErrors with unmapped category or error codes caused a crash. (Issue [951] (https://github.com/realm/realm-kotlin/pull/951))

### Compatibility
* This release is compatible with:
  * Kotlin 1.6.10 and above.
  * Coroutines 1.6.0-native-mt. Also compatible with Coroutines 1.6.0 but requires enabling of the new memory model and disabling of freezing, see https://github.com/realm/realm-kotlin#kotlin-memory-model-and-coroutine-compatibility for details on that.
  * AtomicFu 0.17.0.
* Minimum Gradle version: 6.1.1.  
* Minimum Android Gradle Plugin version: 4.0.0.
* Minimum Android SDK: 16.

### Internal
* Updated to Realm Core 12.5.1, commit 6f6a0f415bd33cf2ced4467e36a47f7c84f0a1d7.
* Updated to Gradle 7.5.1.
* Updated to Android Gradle Plugin 7.2.2.
* Updated to CMake 3.22.1
* Updated to Android targetSdk 33.
* Updated to Android compileSdkVersion 33.
* Updated to Android Build Tools 33.0.0.
* Updated to Android NDK 23.2.8568313.


## 1.0.2 (2022-08-05)

### Breaking Changes
* None.

### Enhancements
* None.

### Fixed
* Missing proguard configuration for `CoreErrorUtils`. (Issue [#942](https://github.com/realm/realm-kotlin/issues/942))
* [Sync] Embedded Objects could not be added to the schema for `SyncConfiguration`s. (Issue [#945](https://github.com/realm/realm-kotlin/issues/945)).

### Compatibility
* This release is compatible with:
  * Kotlin 1.6.10 and above.
  * Coroutines 1.6.0-native-mt. Also compatible with Coroutines 1.6.0 but requires enabling of the new memory model and disabling of freezing, see https://github.com/realm/realm-kotlin#kotlin-memory-model-and-coroutine-compatibility for details on that.
  * AtomicFu 0.17.0.
* Minimum Gradle version: 6.1.1.  
* Minimum Android Gradle Plugin version: 4.0.0.
* Minimum Android SDK: 16.

### Internal
* None.


## 1.0.1 (2022-07-07)

### Breaking Changes
* None.

### Enhancements
* Added support for `ByteArray`. ([#584](https://github.com/realm/realm-kotlin/issues/584))

### Fixed
* Fixed JVM memory leak when passing string to C-API. (Issue [#890](https://github.com/realm/realm-kotlin/issues/890))
* Fixed crash present on release-mode apps using Sync due to missing Proguard exception for `ResponseCallback`.
* The compiler plugin did not set the generic parameter correctly for an internal field inside model classes. This could result in other libraries that operated on the source code throwing an error of the type: `undeclared type variable: T`. (Issue [#901](https://github.com/realm/realm-kotlin/issues/901))
* String read from a realm was mistakenly treated as zero-terminated, resulting in strings with `\0`-characters to be truncated when read. Inserting data worked correctly. (Issue [#911](https://github.com/realm/realm-kotlin/issues/911))
* [Sync] Fix internal ordering of `EmailPasswordAuth.resetPassword(...)` arguments. (Issue [#885](https://github.com/realm/realm-kotlin/issues/885))
* [Sync] Sync error events not requiring a Client Reset incorrectly assumed they had to include a path to a recovery Realm file. (Issue [#895](https://github.com/realm/realm-kotlin/issues/895))

### Compatibility
* This release is compatible with:
  * Kotlin 1.6.10 and above.
  * Coroutines 1.6.0-native-mt. Also compatible with Coroutines 1.6.0 but requires enabling of the new memory model and disabling of freezing, see https://github.com/realm/realm-kotlin#kotlin-memory-model-and-coroutine-compatibility for details on that.
  * AtomicFu 0.17.0.
* Minimum Gradle version: 6.1.1.  
* Minimum Android Gradle Plugin version: 4.0.0.
* Minimum Android SDK: 16.

### Internal
* None.


## 1.0.0 (2022-06-07)

### Breaking Changes
* Move all classes from package `io.realm` to `io.realm.kotlin`. This allows Realm Java and Realm Kotlin to be included in the same app without having class name conflicts. *WARNING:* While both libraries can be configured to open the same file, doing so concurrently is currently not supported and can lead to corrupted realm files.
* Updated default behavior for implicit import APIs (realm objects setters and list add/insert/set-operations) to update existing objects with similar primary key instead of throwing. (Issue [#849](https://github.com/realm/realm-kotlin/issues/849))
* Introduced `BaseRealmObject` as base interface of `RealmObject` and `DynamicRealmObject` to prepare for future embedded object support.
  * Most APIs accepts `BaseRealmObject` instead of `RealmObject`.
  * `DynamicRealmObject` no longer implements `RealmObject` but only `BaseRealmObject`
  * Besides the changes of base class of `DynamicRealmObject`, this should not require and code changes.
* Moved all modeling defining types to `io.realm.kotlin.types`
  * Moved `BaseRealmObject`, `RealmObject`, `EmbeddedObject`, `RealmList`, `RealmInstant` and `ObjectId` from `io.realm` to `io.realm.kotlin.types`
* Moved `RealmResults` from `io.realm` to `io.realm.kotlin.query`
* Reworked API for dynamic objects.
  * Support for unmanaged dynamic objects through `DynamicMutableRealmObject.create()`.
  * Replaced `DynamicMutableRealm.create()` with `DynamicMutableRealm.copyToRealm()` similar to `MutableRealm.copyToRealm()`.
* Moved `io.realm.MutableRealm.UpdatePolicy` to top-level class `io.realm.kotlin.UpdatePolicy` as it now also applies to `DynamicMutableRealm.copyToRealm()`.
* Deleted `Queryable`-interface and removed it from `RealmResults`.
* Moved extension methods on `BaseRealmObject`, `MutableRealm`, `TypedRealm`, `Realm` and `Iterable` from `io.realm` to `io.realm.kotlin.ext`
* Moved `io.realm.MutableRealm.UpdatePolicy` to top-level class `io.realm.UpdatePolicy` as it now also applies to `DynamicMutableRealm.copyToRealm()`
* All exceptions from Realm now has `RealmException` as their base class instead of `RealmCoreException` or `Exception`.
* Aligned factory methods naming. (Issue [#835](https://github.com/realm/realm-kotlin/issues/835))
  * Renamed `RealmConfiguration.with(...)` to `RealmConfiguration.create(...)`
  * Renamed `SyncConfiguration.with(...)` to `SyncConfiguration.create(...)`
  * Renamed `RealmInstant.fromEpochSeconds(...)` to `RealmInstant.from(...)`
* Reduced `DynamicMutableRealm` APIs (`copyToRealm()` and `findLatest()`) to only allow import and lookup of `DynamicRealmObject`s.

### Enhancements
* [Sync] Support for Flexible Sync through `Realm.subscriptions`. (Issue [#824](https://github.com/realm/realm-kotlin/pull/824))
* [Sync] Added support for `ObjectId` ([#652](https://github.com/realm/realm-kotlin/issues/652)). `ObjectId` can be used as a primary key in model definition.
* [Sync] Support for `SyncConfiguration.Builder.InitialData()`. (Issue [#422](https://github.com/realm/realm-kotlin/issues/422))
* [Sync] Support for `SyncConfiguration.Builder.initialSubscriptions()`. (Issue [#831](https://github.com/realm/realm-kotlin/issues/831))
* [Sync] Support for `SyncConfiguration.Builder.waitForInitialRemoteData()`. (Issue [#821](https://github.com/realm/realm-kotlin/issues/821))
* [Sync] Support for accessing and controlling the session state through `SyncSession.state`, `SyncSession.pause()` and `SyncSession.resume()`.
* [Sync] Added `SyncConfiguration.syncClientResetStrategy` which enables support for client reset via `DiscardUnsyncedChangesStrategy` for partition-based realms and `ManuallyRecoverUnsyncedChangesStrategy` for Flexible Sync realms.
* [Sync] Support `ObjectId` as a partition key.
* Support for embedded objects. (Issue [#551](https://github.com/realm/realm-kotlin/issues/551))
* Support for `RealmConfiguration.Builder.initialData()`. (Issue [#579](https://github.com/realm/realm-kotlin/issues/579))
* Preparing the compiler plugin to be compatible with Kotlin `1.7.0-RC`. (Issue [#843](https://github.com/realm/realm-kotlin/issues/843))
* Added `AppConfiguration.create(...)` as convenience method for `AppConfiguration.Builder(...).build()` (Issue [#835](https://github.com/realm/realm-kotlin/issues/835))

### Fixed
* Fix missing symbol (`___bid_IDEC_glbround`) on Apple silicon
* Creating a `RealmConfiguration` off the main thread on Kotlin Native could crash with `IncorrectDereferenceException`. (Issue [#799](https://github.com/realm/realm-kotlin/issues/799))
* Compiler error when using cyclic references in compiled module. (Issue [#339](https://github.com/realm/realm-kotlin/issues/339))

### Compatibility
* This release is compatible with:
  * Kotlin 1.6.10 and above.
  * Coroutines 1.6.0-native-mt. Also compatible with Coroutines 1.6.0 but requires enabling of the new memory model and disabling of freezing, see https://github.com/realm/realm-kotlin#kotlin-memory-model-and-coroutine-compatibility for details on that.
  * AtomicFu 0.17.0.
* Minimum Gradle version: 6.1.1.  
* Minimum Android Gradle Plugin version: 4.0.0.
* Minimum Android SDK: 16.

### Internal
* Updated to Realm Core 12.1.0, commit f8f6b3730e32dcc5b6564ebbfa5626a640cdb52a.


## 0.11.1 (2022-05-05)

### Breaking Changes
* None.

### Enhancements
* None.

### Fixed
* Fix crash in list notification listener (Issue [#827](https://github.com/realm/realm-kotlin/issues/827), since 0.11.0)

### Compatibility
* This release is compatible with:
  * Kotlin 1.6.10 and above.
  * Coroutines 1.6.0-native-mt. Also compatible with Coroutines 1.6.0 but requires enabling of the new memory model and disabling of freezing, see https://github.com/realm/realm-kotlin#kotlin-memory-model-and-coroutine-compatibility for details on that.
  * AtomicFu 0.17.0.
* Minimum Gradle version: 6.1.1.  
* Minimum Android Gradle Plugin version: 4.0.0.
* Minimum Android SDK: 16.

### Internal
* None.


## 0.11.0 (2022-04-29)

### Breaking Changes
* [Sync] `SyncConfiguration` and `SyncSession` have been moved to `io.realm.mongodb.sync`.
* [Sync] `EmailPasswordAuth` has been movedto `io.realm.mongodb.auth`.
* [Sync] Improved exception hierarchy for App and Sync exceptions. All sync/app exceptions now use `io.realm.mongodb.exceptions.AppException` as their top-level exception type. Many methods have more specialized exceptions for common errors that can be caught and reacted to. See `AppException` documentation for more details.
* [Sync] `SyncConfiguration.directory` is no longer available.
* [Sync] Removed `SyncConfiguration.partitionValue` as it exposed internal implementation details. It will be reintroduced at a later date.

### Enhancements
* [Sync] `EmailPasswordAuth` has been extended with support for: `confirmUser()`, `resendConfirmationEmail()`, `retryCustomConfirmation()`, `sendResetPasswordEmail()` and `resetPassword()`.
* [Sync] Support for new types of `Credentials`: `apiKey`, `apple`, `facebook`, `google` and `jwt`.
* [Sync] Support for the extension property `Realm.syncSession`, which returns the sync session associated with the realm.
* [Sync] Support for `SyncSession.downloadAllServerChanges()` and `SyncSession.uploadAllLocalChanges()`.
* [Sync] Support for `App.allUsers()`.
* [Sync] Support for `SyncConfiguration.with()`.
* [Sync] Support for `null` and `Integer` (along side already existing `String` and `Long`) partition values when using Partion-based Sync.
* [Sync] Support for `User.remove()`.
* [Sync] `AppConfiguration.syncRootDirectory` has been added to allow users to set the root folder containing all files used for data synchronization between the device and MongoDB Realm. (Issue [#795](https://github.com/realm/realm-kotlin/issues/795))
* Encrypted Realms now use OpenSSL 1.1.1n, up from v1.1.1g.

### Fixed
* Fix duplication of list object references when importing existing objects with `copyToRealm(..., updatePolicy = UpdatePolicy.ALL)` (Issue [#805](https://github.com/realm/realm-kotlin/issues/805))
* Bug in the encryption layer that could result in corrupted Realm files. (Realm Core Issue [#5360](https://github.com/realm/realm-core/issues/5360), since 0.10.0)

### Compatibility
* This release is compatible with:
  * Kotlin 1.6.10 and above.
  * Coroutines 1.6.0-native-mt. Also compatible with Coroutines 1.6.0 but requires enabling of the new memory model and disabling of freezing, see https://github.com/realm/realm-kotlin#kotlin-memory-model-and-coroutine-compatibility for details on that.
  * AtomicFu 0.17.0.
* Minimum Gradle version: 6.1.1.  
* Minimum Android Gradle Plugin version: 4.0.0.
* Minimum Android SDK: 16.

### Internal
* Updated to Realm Core 11.15.0, commit 9544b48e52c49e0267c3424b0b92c2f5efd5e2b9.
* Updated to Ktor 1.6.8.
* Updated to Ktlint 0.45.2.
* Rename internal synthetic variables prefix to `io_realm_kotlin_`, so deprecated prefix `$realm$` is avoided.
* Using latest Kotlin version (EAP) for the `kmm-sample` app to test compatibility with the latest/upcoming Kotlin version.


## 0.10.2 (2022-04-01)

### Breaking Changes
* None.

### Enhancements
* None.

### Fixed
* Fix query syntax errors of seemingly correct query (Issue [#683](https://github.com/realm/realm-kotlin/issues/683))
* Fix error when importing lists with existing objects through `copyToRealm` with `UpdatePolicy.ALL` (Issue [#771](https://github.com/realm/realm-kotlin/issues/771))

### Compatibility
* This release is compatible with:
  * Kotlin 1.6.10.
  * Coroutines 1.6.0-native-mt. Also compatible with Coroutines 1.6.0 but requires enabling of the new memory model and disabling of freezing, see https://github.com/realm/realm-kotlin#kotlin-memory-model-and-coroutine-compatibility for details on that.
  * AtomicFu 0.17.0.
* Minimum Gradle version: 6.1.1.  
* Minimum Android Gradle Plugin version: 4.0.0.
* Minimum Android SDK: 16.

### Internal
* None.

## 0.10.1 (2022-03-24)

### Breaking Changes
* None.

### Enhancements
* Reducing the binary size for Android dependency. (Issue [#216](https://github.com/realm/realm-kotlin/issues/216)).
* Using static c++ runtime library (stl) for Android. (Issue [#694](https://github.com/realm/realm-kotlin/issues/694)).

### Fixed
* Fix assignments to `RealmList`-properties on managed objects (Issue [#718](https://github.com/realm/realm-kotlin/issues/718))
* `iosSimulatorArm64` and `iosX64` cinterop dependencies were compiled with unnecessary additional architectures, causing a fat framework to fail with (Issue [#722](https://github.com/realm/realm-kotlin/issues/722))

### Compatibility
* This release is compatible with:
  * Kotlin 1.6.10.
  * Coroutines 1.6.0-native-mt. Also compatible with Coroutines 1.6.0 but requires enabling of the new memory model and disabling of freezing, see https://github.com/realm/realm-kotlin#kotlin-memory-model-and-coroutine-compatibility for details on that.
  * AtomicFu 0.17.0.
* Minimum Gradle version: 6.1.1.  
* Minimum Android Gradle Plugin version: 4.0.0.
* Minimum Android SDK: 16.

### Internal
* None.


## 0.10.0 (2022-03-04)

### Breaking Changes
* `RealmConfiguration.Builder.path()` has been replaced by `RealmConfiguration.Builder.directory()`, which can be combined with `RealmConfiguration.Builder.name()` to form the full path. (Issue [#346](https://github.com/realm/realm-kotlin/issues/346))
* `Realm.observe()` and `RealmObject.observe()` have been renamed to `asFlow()`.
* `RealmObject.asFlow` will throw `UnsupportedOperationException` instead of `IllegalStateException` if called on a live or dynamic object in a write transaction or in a migration.
* `RealmObject.asFlow` will throw `UnsupportedOperationException` instead of `IllegalStateException` if called on a live or dynamic object in a write transaction or in a migration.
* Removed `RealmObject.delete()` and `RealmResults.delete()`. All objects, objects specified by queries and results must be delete through `MutableRealm.delete(...)` and `DynamicMutableRealm.delete(...).
* Removed default empty schema argument for `RealmConfiguration.Builder(schema = ... )` and `SyncConfiguration.Builder(..., schema= ... )` as all configuraitons require a non-empty schema.
* Removed `RealmConfiguration.Builder.schema()`. `RealmConfiguration.Builder(schema = ...)` should be used instead.

### Enhancements
* Add support for Gradle Configuration Cache.
* Improved exception message when attempting to delete frozen objects. (Issue [#616](https://github.com/realm/realm-kotlin/issues/616))
* Added `RealmConfiguration.Builder.compactOnLaunch()`, which can be used to control if a Realm file should be compacted when opened.
* A better error message if a data class was used as model classes. (Issue [#684](https://github.com/realm/realm-kotlin/issues/684))
* A better error message if the Realm plugin was not applied to the module containing model classes. (Issue [#676](https://github.com/realm/realm-kotlin/issues/676))
* A better error message if a class is used that is not part of the schema. (Issue [#680](https://github.com/realm/realm-kotlin/issues/680))
* Add support for fine-grained notification on Realm instances. `Realm.asFlow()` yields `RealmChange` that represent the `InitialRealm` or `UpdatedRealm` states.
* Add support for fine-grained notification on Realm objects. `RealmObject.asFlow()` yields `ObjectChange` that represent the `InitialObject`, `UpdatedObject` or `DeletedObject` states.
* Add support for fine-grained notification on Realm lists. `RealmList.asFlow()` yields `ListChange` that represent the `InitialList`, `UpdatedList` or `DeletedList` states.
* Add support for fine-grained notifications on Realm query results. `RealmResults.asFlow()` yields `ResultsChange` that represent the `InitialResults` or `UpdatedResults` states.
* Add support for fine-grained notifications on `RealmSingleQuery`. `RealmSingleQuery.asFlow()` yields `SingleQueryChange` that represent the `PendingObject`, `InitialObject`, `UpdatedObject` or `DeletedObject` states.
* Add support for data migration as part of an automatic schema upgrade through `RealmConfiguration.Builder.migration(RealmMigration)` (Issue [#87](https://github.com/realm/realm-kotlin/issues/87))
* Added ability to delete objects specified by a `RealmQuery` or `RealmResults` through `MutableRealm.delete(...)` and `DynamicMutableRealm.delete(...).
* Add support for updating existing objects through `copyToRealm`. This requires them having a primary key. (Issue [#564](https://github.com/realm/realm-kotlin/issues/564))
* Added `Realm.deleteRealm(RealmConfiguration)` function that deletes the Realm files from the filesystem (Issue [#95](https://github.com/realm/realm-kotlin/issues/95)).


### Fixed
* Intermittent `ConcurrentModificationException` when running parallel builds. (Issue [#626](https://github.com/realm/realm-kotlin/issues/626))
* Refactor the compiler plugin to use API's compatible with Kotlin `1.6.20`. (Issue ([#619](https://github.com/realm/realm-kotlin/issues/619)).
* `RealmConfiguration.path` should report the full Realm path. (Issue ([#605](https://github.com/realm/realm-kotlin/issues/605)).
* Support multiple constructors in model definition (one zero arg constructor is required though). (Issue ([#184](https://github.com/realm/realm-kotlin/issues/184)).
* Boolean argument substitution in queries on iOS/macOS would crash the query. (Issue [#691](https://github.com/realm/realm-kotlin/issues/691))
* Support 32-bit Android (x86 and armeabi-v7a). (Issue ([#109](https://github.com/realm/realm-kotlin/issues/109)).
* Make updates of primary key properties throw IllegalStateException (Issue [#353](https://github.com/realm/realm-kotlin/issues/353))


### Compatibility
* This release is compatible with:
  * Kotlin 1.6.10.
  * Coroutines 1.6.0-native-mt. Also compatible with Coroutines 1.6.0 but requires enabling of the new memory model and disabling of freezing, see https://github.com/realm/realm-kotlin#kotlin-memory-model-and-coroutine-compatibility for details on that.
  * AtomicFu 0.17.0.
* Minimum Gradle version: 6.1.1.  
* Minimum Android Gradle Plugin version: 4.0.0.
* Minimum Android SDK: 16.

### Internal
* Downgraded to Gradle 7.2 as a work-around for https://youtrack.jetbrains.com/issue/KT-51325.
* Updated to Realm Core 11.10.0, commit: ad2b6aeb1fd58135a2d9bf463011e26f934390ea.


## 0.9.0 (2022-01-28)

### Breaking Changes
* `RealmResults.observe()` and `RealmList.observe()` have been renamed to `asFlow()`.
* Querying via `Realm.objects(...)` is no longer supported. Use `Realm.query(...)` instead.

### Enhancements
* Added API for inspecting the schema of the realm with `BaseRealm.schema()` ([#238](https://github.com/realm/realm-kotlin/issues/238)).
* Added support for `RealmQuery` through `Realm.query(...)` ([#84](https://github.com/realm/realm-kotlin/issues/84)).
* Added source code link to model definition compiler errors. ([#173](https://github.com/realm/realm-kotlin/issues/173))
* Support Kotlin's new memory model. Enabled in consuming project with the following gradle properties `kotlin.native.binary.memoryModel=experimental`.
* Add support for JVM on M1 (in case we're running outside Rosetta compatibility mode, example when using Azul JVM which is compiled against `aarch64`) [#629](https://github.com/realm/realm-kotlin/issues/629).

### Fixed
* Sync on jvm targets on Windows/Linux crashes with unavailable scheduler ([#655](https://github.com/realm/realm-kotlin/issues/655)).

### Compatibility
* This release is compatible with:
  * Kotlin 1.6.10.
  * Coroutines 1.6.0-native-mt. Also compatible with Coroutines 1.6.0 but requires enabling of the new memory model and disabling of freezing, see https://github.com/realm/realm-kotlin#kotlin-memory-model-and-coroutine-compatibility for details on that.
  * AtomicFu 0.17.0.
* Minimum Gradle version: 6.1.1.  
* Minimum Android Gradle Plugin version: 4.0.0.
* Minimum Android SDK: 16.

### Internal
* Updated to Gradle 7.3.3.
* Updated to Android Gradle Plugin 7.1.0.
* Updated to AndroidX JUnit 1.1.3.
* Updated to AndroidX Test 1.4.0.


## 0.8.2 (2022-01-20)

### Breaking Changes
* None.

### Enhancements
* None.

### Fixed
* The `library-base` module would try to initialize a number of `library-sync` classes for JNI lookups. These and `RealmObjectCompanion` were not being excluded from Proguard obfuscation causing release builds to crash when initializing JNI [#643](https://github.com/realm/realm-kotlin/issues/643).

### Compatibility
* This release is compatible with:
  * Kotlin 1.6.10.
  * Coroutines 1.5.2-native-mt.
  * AtomicFu 0.17.0.
* Minimum Gradle version: 6.1.1.
* Minimum Android Gradle Plugin version: 4.0.0.
* Minimum Android SDK: 16.

### Internal
* None.


## 0.8.1 (2022-01-18)

### Breaking Changes
* None.

### Enhancements
* None.

### Fixed
* Using a custom module name to fix [#621](https://github.com/realm/realm-kotlin/issues/621).
* Synchronously process project configurations to avoid exceptions when running parallel builds [#626](https://github.com/realm/realm-kotlin/issues/626).
* Update to Kotlin 1.6.10. The `Compatibility` entry for 0.8.0 stating that the project had been updated to Kotlin 1.6.10 was not correct [#640](https://github.com/realm/realm-kotlin/issues/640).

### Compatibility
* This release is compatible with:
  * Kotlin 1.6.10.
  * Coroutines 1.5.2-native-mt.
  * AtomicFu 0.17.0.
* Minimum Gradle version: 6.1.1.  
* Minimum Android Gradle Plugin version: 4.0.0.
* Minimum Android SDK: 16.

### Internal
* Updated to Kotlin 1.6.10.


## 0.8.0 (2021-12-17)

### Breaking Changes
* Reworked configuration hierarchy:
  * Separated common parts of `RealmConfiguraion` and `SyncConfiguration` into `io.realm.Configuration` to avoid polluting the base configuration with local-only options.
  * Changed `Realm.open(RealmConfiguration)` to accept new base configuration with `Realm.open(Configuration)`.
  * Removed option to build `SyncConfiguration`s with `deleteRealmIfMigrationNeeded` option.

### Enhancements
* [Sync] Added support for `User.logOut()` ([#245](https://github.com/realm/realm-kotlin/issues/245)).
* Added support for dates through a new property type: `RealmInstant`.
* Allow to pass schema as a variable containing the involved `KClass`es and build configurations non-fluently ([#389](https://github.com/realm/realm-kotlin/issues/389)).
* Added M1 support for `library-base` variant ([#483](https://github.com/realm/realm-kotlin/issues/483)).

### Fixed
* Gradle metadata for pure Android projects. Now using `io.realm.kotlin:library-base:<VERSION>` should work correctly.
* Compiler plugin symbol lookup happens only on Sourset using Realm ([#544](https://github.com/realm/realm-kotlin/issues/544)).
* Fixed migration exception when opening a synced realm that is already stored in the backend for the first time ([#601](https://github.com/realm/realm-kotlin/issues/604)).

### Compatibility
* This release is compatible with:
  * Kotlin 1.6.10.
  * Coroutines 1.5.2-native-mt.
  * AtomicFu 0.17.0.
* Minimum Gradle version: 6.1.1.  
* Minimum Android Gradle Plugin version: 4.0.0.
* Minimum Android SDK: 16.

### Internal
* Updated to Ktor 1.6.5.
* Updated to AndroidX Startup 1.1.0.
* Updated to Gradle 7.2.
* Updated to Android Gradle Plugin 7.1.0-beta05.
* Updated to NDK 23.1.7779620.
* Updated to Android targetSdk 31.
* Updated to Android compileSdk 31.
* Updated to Android Build Tools 31.0.0.
* Updated to Ktlint version 0.43.0.
* Updated to Ktlint Gradle Plugin 10.2.0.
* Updated to Kotlin Serialization 1.3.0.
* Updated to Detekt 1.19.0-RC1.
* Updated to Dokka 1.6.0.
* Updated to AtomicFu 0.17.0.
* Updated to Realm Core 11.7.0, commit: 5903577608d202ad88f375c1bb2ceedb831f6d7b.


## 0.7.0 (2021-10-31)

### Breaking Changes
* None.

### Enhancements
* Basic MongoDB Realm sync support:
  * Enabled by using library dependency `io.realm.kotlin:library-sync:<VERSION>`
  * Build `AppConfiguration`s through `AppConfiguration.Builder(appId).build()`
  * Linking your app with a MongoDB Realm App through `App.create(appConfiguration)`
  * Log in to a MongoDB Realm App through `App.login(credentials)`. Currently only supports `Credentials.anonymous()` and `Credentials.emailPassword(...)`
  * Create `SyncConfiguration`s through `SyncConfiguration.Builder(user, partitionValue, schema).build()`
  * Create synchronized realm by `Realm.open(syncConfiguration)`

### Fixed
* None.

### Compatibility
* This release is compatible with:
  * Kotlin 1.5.31
  * Coroutines 1.5.2-native-mt
  * AtomicFu 0.16.3

### Internal
* Updated to Realm Core commit: ecfc1bbb734a8520d08f04f12f083641309799b3
* Updated to Ktor 1.6.4.


## 0.6.0 (2021-10-15)

### Breaking Changes
* Rename library dependency from `io.realm.kotlin:library:<VERSION>` to `io.realm.kotlin:library-base:<VERSION>`
* Abstracted public API into interfaces. The interfaces have kept the name of the previous classes so only differences are:
  - Opening a realm: `Realm(configuration)` has changed to `Realm.open(configuration)`
  - Easy construction of simple configurations: `RealmConfiguration(schema = ...)` has changed to `RealmConfiguration.with(schema = ...)`
  - Instantiating a `RealmList` is now done through `realmListOf(...)` or by `Iterable<T>.toRealmList()`
* Make argument to `findLatest` non-nullable: `MutableRealm.findLatest(obj: T?): T?` has changed to `MutableRealm.findLatest(obj: T): T?`
* Allow query arguments to be `null`: `RealmResult.query(query: String = "TRUEPREDICATE", vararg args: Any): RealmResults<T>` has change to `RealmResult.query(query: String = "TRUEPREDICATE", vararg args: Any?): RealmResults<T>`
* Moved `objects(KClass<T>)` and `<reified T> objects()` methods from `BaseRealm` to `TypedRealm`
* Changed `RealmObject.version` into method `RealmObject.version()`.
* Replaced `RuntimeException`s by the explicit exceptions: `IllegalArgumentException`, `IllegalStateException` and `IndexOutOfBoundsException`.
* Throw `Error` an unrecoverable Realm problem happen in the underlying storage engine.
* Removed optional arguments to `RealmConfiguration.with(...)` and `RealmConfiguration.Builder(...)`. Name and path can now only be set through the builder methods.

### Enhancements
* Add support for [JVM target](https://github.com/realm/realm-kotlin/issues/62) supported platforms are: Linux (since Centos7 x86_64), Windows (since 8.1 x86_64) and Macos (x86_64).
* Added support for marking a field as indexed with `@Index`

### Fixed
* Fixed null pointer exceptions when returning an unmanaged object from `MutableRealm.write/writeBlocking`.
* Fixed premature closing of underlying realm of frozen objects returned from `MutableRealm.write/writeBlocking`. (Issue [#477](https://github.com/realm/realm-kotlin/issues/477))

### Compatibility
* This release is compatible with:
  * Kotlin 1.5.31
  * Coroutines 1.5.2-native-mt
  * AtomicFu 0.16.3

### Internal
* Updated to Realm Core commit: 028626880253a62d1c936eed4ef73af80b64b71
* Updated to Kotlin 1.5.31.


## 0.5.0 (2021-08-20)

### Breaking Changes
* Moved `@PrimaryKey` annotation from `io.realm.PrimaryKey` to `io.realm.annotations.PrimaryKey`.

### Enhancements
* Add support for excluding properties from the Realm schema. This is done by either using JVM `@Transient` or the newly added `@io.realm.kotlin.Ignore` annotation. (Issue [#278](https://github.com/realm/realm-kotlin/issues/278)).
* Add support for encrypted Realms. Encryption can be enabled by passing a 64-byte encryption key to the configuration builder. (Issue [#227](https://github.com/realm/realm-kotlin/issues/227))
* Add support for `RealmList` notifications using Kotlin `Flow`s. (Issue [#359](https://github.com/realm/realm-kotlin/issues/359))
* Unmanaged `RealmObject`s can now be added directly to `RealmList`s without having to copy them to Realm beforehand.

### Fixed
* Throw exception when violating primary key uniqueness constraint when importing objects with `copyToRealm`.
* Fix crash caused by premature release of frozen versions (`java.lang.RuntimeException: [18]: Access to invalidated Results objects`)
* Fix optimizations bypassing our custom getter and setter from within a class (Issue [#375](https://github.com/realm/realm-kotlin/issues/375)).

### Compatibility
* This release is compatible with Kotlin 1.5.21 and Coroutines 1.5.0.

### Internal
* Updated to Kotlin 1.5.21.
* Updated Gradle to 7.1.1.
* Updated Android Gradle Plugin to 4.1.0.
* Updated to Android Build Tools 30.0.2.
* Updated to targetSdk 30 for Android.
* Now uses Java 11 to build the project.


## 0.4.1 (2021-07-16)

### Breaking Changes
* None.

### Enhancements
* None.

### Fixed
* Throw exception when violating primary key uniqueness constraint when importing objects with `copyToRealm`.
* Fix crash caused by premature release of frozen versions (`java.lang.RuntimeException: [18]: Access to invalidated Results objects`)

### Compatibility
* This release is compatible with Kotlin 1.5.10 and Coroutines 1.5.0.

### Internal
* None.


## 0.4.0 (2021-07-13)

This release contains a big departure in the architectural design of how Realm is currently implemented. At a high level it moves from "Thread-confined, Live Objects" to "Frozen Objects". The reasons for this shift are discussed [here](https://docs.google.com/document/d/1bGfjbKLD6DSBpTiVwyorSBcMqkUQWedAmmS_VAhL8QU/edit#heading=h.fzlh39twuifc).

At a high level this has a number of implications:

    1. Only one Realm instance (per `RealmConfiguration`) is needed across the entire application.
    2. The only reason for closing the Realm instance is if the Realm file itself needs to be deleted or compacted.
    3. Realm objects can be freely moved and read across threads.
    4. Changes to objects can only be observed through Kotlin Flows. Standard change listener support will come in a future release.
    5. In order to modify Realm Objects, they need to be "live". It is possible to convert a frozen object to a live object inside a
       write transaction using the `MutableRealm.findLatest(obj)` API. Live objects are not accessible outside write transactions.

This new architecture is intended to make it easier to consume and work with Realm, but at the same time, it also introduces a few caveats:

    1. Storing a strong reference to a Realm Object can cause an issue known as "Version pinning". Realm tracks the "distance" between the oldest known version and the latest. So if you store a reference for too long, when other writes are happening, Realm might run out of native memory and crash, or it can lead to an increased file size. It is possible to detect this problem by setting `RealmConfiguration.Builder.maxNumberOfActiveVersions()`. It can be worked around by copying the data out of the Realm and store that instead.

    2. With multiple versions being accessible across threads, it is possible to accidentally compare data from different versions. This could be a potential problem for certain business logic if two objects do not agree on a particular state. If you suspect this is an issue, a `version()` method has been added to all Realm Objects, so it can be inspected for debugging. Previously, Realms thread-confined objects guaranteed this would not happen.

    3. Since the threading model has changed, there is no longer a guarantee that running the same query twice in a row will return the same result. E.g. if a background write is executed between them, the result might change. Previously, this would have resulted in the same result as the Realm state for a particular thread would only update as part of the event loop.


### Breaking Changes
* The Realm instance itself is now thread safe and can be accessed from any thread.
* Objects queried outside write transactions are now frozen by default and can be freely read from any thread.
* As a consequence of the above, when a change listener fires, the changed data can only be observed in the new object received, not in the original, which was possible before this release.
* Removed `Realm.open(configuration: RealmConfiguration)`. Use the interchangeable `Realm(configuration: RealmConfiguration)`-constructor instead.
* Removed all `MutableRealm.create(...)`-variants. Use `MutableRealm.copyToRealm(instance: T): T` instead.

### Enhancements
* A `version()` method has been added to `Realm`, `RealmResults` and `RealmObject`. This returns the version of the data contained. New versions are obtained by observing changes to the object.
* `Realm.observe()`, `RealmResults.observe()` and `RealmObject.observe()` have been added and expose a Flow of updates to the object.
* Add support for suspending writes executed on the Realm Write Dispatcher with `suspend fun <R> write(block: MutableRealm.() -> R): R`
* Add support for setting background write and notification dispatchers with `RealmConfigruation.Builder.notificationDispatcher(dispatcher: CoroutineDispatcher)` and `RealmConfiguration.Builder.writeDispatcher(dispatcher: CoroutineDispatcher)`
* Add support for retrieving the latest version of an object inside a write transaction with `<T : RealmObject> MutableRealm.findLatests(obj: T?): T?`

### Fixed
* None.

### Compatibility
* This release is compatible with Kotlin 1.5.10 and Coroutines 1.5.0.

### Internal
* Updated `com.gradle.plugin-publish` to 0.15.0.
* Updated to Realm Core commit: 4cf63d689ba099057345f122265cbb880a8eb19d.
* Updated to Android NDK: 22.1.7171670.
* Introduced usage of `kotlinx.atomicfu`: 0.16.1.


## 0.3.2 (2021-07-06)

### Breaking Changes
* None.

### Enhancements
* None.

### Fixed
* [Bug](https://github.com/realm/realm-kotlin/issues/334) in `copyToRealm` causing a `RealmList` not to be saved as part of the model.

### Compatibility
* This release is compatible with Kotlin 1.5.10 and Coroutines 1.5.0.

### Internal
* None.


## 0.3.1 (2021-07-02)

### Breaking Changes
* None.

### Enhancements
* None.

### Fixed
* Android Release build variant (AAR) was stripped from all classes due to presence of `isMinifyEnabled` flag in the library module. The flag is removed now.


### Compatibility
* This release is compatible with Kotlin 1.5.10 and Coroutines 1.5.0.

### Internal
* None.


## 0.3.0 (2021-07-01)

### Breaking Changes
* None.

### Enhancements
* [Support Apple Release builds](https://github.com/realm/realm-kotlin/issues/142).
* Enabling [shrinker](https://github.com/realm/realm-kotlin/issues/293) for Android Release builds.
* Added support for `RealmList` as supported field in model classes. A `RealmList` is used to model one-to-many relationships in a Realm object.
* Schema migration is handled automatically when adding or removing a property or class to the model without specifying a `schemaVersion`.
If a class or column is renamed you need to set a greater `schemaVersion` to migrate the Realm (note: currently renaming will not copy data to the new column). Alternatively `deleteRealmIfMigrationNeeded` could be set to (without setting `schemaVersion`) to delete the Realm file if an automatic migration is not possible. Fixes [#284](https://github.com/realm/realm-kotlin/issues/284).

### Fixed
* None.

### Compatibility
* This release is compatible with Kotlin 1.5.10 and Coroutines 1.5.0.

### Internal
* None.


## 0.2.0 (2021-06-09)

### Breaking Changes
* The Realm Kotlin Gradle plugin has changed name from `realm-kotlin` to `io.realm.kotlin` to align with Gradle Plugin Portal requirements.

### Enhancements
* The Realm Kotlin Gradle plugin is now available on Gradle Plugin Portal and can be used with the Plugin DSL and `gradlePluginPortal()` as the buildscript repository. A minimal setup of using this approach can be found [here](https://plugins.gradle.org/plugin/io.realm.kotlin).

### Fixed
* None.

### Compatibility
* This release is compatible with Kotlin 1.5.10 and Coroutines 1.5.0.

### Internal
* Updated to Realm Core commit: ed9fbb907e0b5e97e0e2d5b8efdc0951b2eb980c.


## 0.1.0 (2021-05-07)

This is the first public Alpha release of the Realm Kotlin SDK for Android and Kotlin Multiplatform.

A minimal setup for including this library looks like this:

```
// Top-level build.gradle file
buildscript {
    repositories {
        mavenCentral()
    }
    dependencies {
        classpath("io.realm.kotlin:gradle-plugin:0.1.0")
    }
}

allprojects {
    repositories {
    	mavenCentral()
    }
}

// Project build.gradle file
// Only include multiplatform if building a multiplatform project.
plugins {
	kotlin("multiplatform")
	id("com.android.library")
	id("realm-kotlin")
}
```

See the [README](https://github.com/realm/realm-kotlin#readme) for more information.

Please report any issues [here](https://github.com/realm/realm-kotlin/issues/new).<|MERGE_RESOLUTION|>--- conflicted
+++ resolved
@@ -14,20 +14,12 @@
 * Add support for `Realm.copyFromRealm()`. All RealmObjects, RealmResults, RealmList and RealmSets now also have a `copyFromRealm()` extension method.
 * Add support for querying on RealmLists containing objects with `RealmList.query(...)`.  (Issue [#1037](https://github.com/realm/realm-kotlin/issues/1037))
 * Add better error messages when inheriting `RealmObject` with unsupported class types. (Issue [#1086](https://github.com/realm/realm-kotlin/issues/1086))
-<<<<<<< HEAD
-* Add better error messages when inheriting `RealmObject` with unsupported class types. (Issue [#1086](https://github.com/realm/realm-kotlin/issues/1086))
-=======
->>>>>>> 91ce89de
 * Added support for reverse relationships on Embedded objects through the `EmbeddedRealmObject.parent()` extension function. (Issue [#1141](https://github.com/realm/realm-kotlin/pull/1141))
 * Added support for reverse relationships through the `backlinks` delegate on `EmbeddedObjects`. See the function documentation for more details. (Issue [#1134](https://github.com/realm/realm-kotlin/issues/1134))
 * Added support for `@PersistedName` annotations for mapping a Kotlin field name to the underlying field name persisted in the Realm. (Issue [#590](https://github.com/realm/realm-kotlin/issues/590))
 * [Sync] `App.close()` have been added so it is possible to close underlying ressources used by the app instance.
-<<<<<<< HEAD
-* [Sync] Add support for progress listeners with `SyncSession.progress`. (Issue [#428](https://github.com/realm/realm-kotlin/issues/428))
-=======
 * [Sync] Add support for progress listeners with `SyncSession.progress`. (Issue [#428](https://github.com/realm/realm-kotlin/issues/428))lin/issues/1086))
 * [Sync] `Realm.writeCopyTo(syncConfig)` now support copying a Flexible Sync Realm to another Flexible Sync Realm. 
->>>>>>> 91ce89de
 
 ### Fixed
 * Internal dispatcher threads would leak when closing Realms. (Issue [#818](https://github.com/realm/realm-kotlin/issues/818))
