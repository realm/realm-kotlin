--- conflicted
+++ resolved
@@ -5,11 +5,8 @@
 
 ### Enhancements
 * [Sync] Added option to use managed WebSockets via OkHttp instead of Realm's built-in WebSocket client for Sync traffic (Only Android and JVM targets for now). Managed WebSockets offer improved support for proxies and firewalls that require authentication. This feature is currently opt-in and can be enabled by using `AppConfiguration.usePlatformNetworking()`. Managed WebSockets will become the default in a future version. (PR [#1528](https://github.com/realm/realm-kotlin/pull/1528)).
-<<<<<<< HEAD
+* `AutoClientResetFailed` exception now reports as the throwable cause any user exceptions that might occur during a client reset. (Issue [#1580](https://github.com/realm/realm-kotlin/issues/1580))
 * The Unpacking of JVM native library will use the current library version instead of a calculated hash for the path. (Issue [#1617](https://github.com/realm/realm-kotlin/issues/1617)).
-=======
-* `AutoClientResetFailed` exception now reports as the throwable cause any user exceptions that might occur during a client reset. (Issue [#1580](https://github.com/realm/realm-kotlin/issues/1580))
->>>>>>> 83575650
 
 ### Fixed
 * Cache notification callback JNI references at startup to ensure that symbols can be resolved in core callbacks. (Issue [#1577](https://github.com/realm/realm-kotlin/issues/1577))
