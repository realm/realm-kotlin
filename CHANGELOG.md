## 2.1.0-SNAPSHOT (YYYY-MM-DD)

### Breaking Changes
- None.

### Enhancements
- Avoid exporting Core's symbols so we can statically build the Kotlin SDK with other SDKs like Swift in the same project. (Issue [JIRA](https://jira.mongodb.org/browse/RKOTLIN-877)).
- Improved mechanism for unpacking of JVM native libs suitable for local development. (Issue [#1715](https://github.com/realm/realm-kotlin/issues/1715) [JIRA](https://jira.mongodb.org/browse/RKOTLIN-1065)).

### Fixed
- None.

### Compatibility
* File format: Generates Realms with file format v24 (reads and upgrades file format v10 or later).
* Realm Studio 15.0.0 or above is required to open Realms created by this version.
* This release is compatible with the following Kotlin releases:
  * Kotlin 2.0.0 and above. Support for experimental K2-compilation with `kotlin.experimental.tryK2=true`.
  * Ktor 2.1.2 and above.
  * Coroutines 1.7.0 and above.
  * AtomicFu 0.18.3 and above.
  * The new memory model only. See https://github.com/realm/realm-kotlin#kotlin-memory-model-and-coroutine-compatibility
* Minimum Kbson 0.4.0.
* Minimum Gradle version: 7.2.
* Minimum Android Gradle Plugin version: 7.1.3.
* Minimum Android SDK: 16.
* Minimum R8: 8.0.34.

### Internal
- Reworked test app initializer framework.
<<<<<<< HEAD


=======


>>>>>>> 9600dd19
## 2.0.1-SNAPSHOT (YYYY-MM-DD)

### Breaking changes
* None.

### Enhancements
* None.

### Fixed
* Fix crashes when core tries to log invalid utf-8 messages. (Issue [#1760](https://github.com/realm/realm-kotlin/issues/1760) [RKOTLIN-1089](https://jira.mongodb.org/browse/RKOTLIN-1089)).
* [Sync] Fatal sync exceptions are now thrown as `UnrecoverableSyncException`. (Issue [#1767](https://github.com/realm/realm-kotlin/issues/1767) [RKOTLIN-1096](https://jira.mongodb.org/browse/RKOTLIN-1096)).
* [Sync] Fix `NullPointerException` in `SubscriptionSet.waitForSynchronization`. (Issue [#1777](https://github.com/realm/realm-kotlin/issues/1777) [RKOTLIN-1102](https://jira.mongodb.org/browse/RKOTLIN-1102)).

### Compatibility
* File format: Generates Realms with file format v24 (reads and upgrades file format v10 or later).
* Realm Studio 15.0.0 or above is required to open Realms created by this version.
* This release is compatible with the following Kotlin releases:
  * Kotlin 2.0.0 and above. Support for experimental K2-compilation with `kotlin.experimental.tryK2=true`.
  * Ktor 2.1.2 and above.
  * Coroutines 1.7.0 and above.
  * AtomicFu 0.18.3 and above.
  * The new memory model only. See https://github.com/realm/realm-kotlin#kotlin-memory-model-and-coroutine-compatibility
* Minimum Kbson 0.4.0.
* Minimum Gradle version: 7.2.
* Minimum Android Gradle Plugin version: 7.1.3.
* Minimum Android SDK: 16.
* Minimum R8: 8.0.34.

### Internal
- None.


## 2.0.0 (2024-06-03)

> [!NOTE]
> This release will bump the Realm file format 24. Opening a file with an older format will automatically upgrade it from file format v10. If you want to upgrade from an earlier file format version you will have to use Realm Kotlin v1.13.1 or earlier. Downgrading to a previous file format is not possible.

### Breaking changes
* Removed property `RealmLog.level`. Log levels can be set with `RealmLog.setLevel`. (Issue [#1691](https://github.com/realm/realm-kotlin/issues/1691) [JIRA](https://jira.mongodb.org/browse/RKOTLIN-1038))
* Removed `LogConfiguration`. Log levels and custom loggers can be set with `RealmLog`. (Issue [#1691](https://github.com/realm/realm-kotlin/issues/1691) [JIRA](https://jira.mongodb.org/browse/RKOTLIN-1038))
* Removed deprecated `io.realm.kotlin.types.ObjectId`. Use `org.mongodb.kbson.BsonObjectId` or its type alias `org.mongodb.kbson.ObjectId` instead. (Issue [#1749](https://github.com/realm/realm-kotlin/issues/1749) [JIRA](https://jira.mongodb.org/browse/RKOTLIN-1082))
* Removed deprecated `RealmClass.isEmbedded`. Class embeddeness can be check with `RealmClassKind.EMBEDDED`. (Issue [#1753](https://github.com/realm/realm-kotlin/issues/1753) [JIRA](https://jira.mongodb.org/browse/RKOTLIN-1080))
* Some authentication related operations will no longer throw specialized `InvalidCredentialsException` and `CredentialsCannotBeLinkedException` but the more general `AuthException` and `ServiceException`. (Issue [#1763](https://github.com/realm/realm-kotlin/issues/1763)/[RKOTLIN-1091](https://jira.mongodb.org/browse/RKOTLIN-1091))
* [Sync] Removed deprecated methods `User.identity` and `User.provider`, user identities can be accessed with the already existing `User.identities`. (Issue [#1751](https://github.com/realm/realm-kotlin/issues/1751) [JIRA](https://jira.mongodb.org/browse/RKOTLIN-1083))
* [Sync] `App.allUsers` does no longer return a map, but only a list of users known locally. (Issue [#1751](https://github.com/realm/realm-kotlin/issues/1751) [JIRA](https://jira.mongodb.org/browse/RKOTLIN-1083))
* [Sync] Removed deprecated `DiscardUnsyncedChangesStrategy.onError`. (Issue [#1755](https://github.com/realm/realm-kotlin/issues/1755) [JIRA](https://jira.mongodb.org/browse/RKOTLIN-1085))
* [Sync] Sync progress notifications now reports an estimate ranged from `0.0` to `1.0` with `Progress.estimate` instead of `transferredBytes` and `totalBytes`. (Issue [#1744](https://github.com/realm/realm-kotlin/issues/1744)/[RKOTLIN-1079](https://jira.mongodb.org/browse/RKOTLIN-1079)).

### Enhancements
* Support for RealmLists and RealmDictionaries in `RealmAny`. (Issue [#1434](https://github.com/realm/realm-kotlin/issues/1434))
* Optimized `RealmList.indexOf()` and `RealmList.contains()` using Core implementation of operations instead of iterating elements and comparing them in Kotlin. (Issue [#1625](https://github.com/realm/realm-kotlin/pull/1666) [RKOTLIN-995](https://jira.mongodb.org/browse/RKOTLIN-995)).
* Add support for filtering logs by category. (Issue [#1691](https://github.com/realm/realm-kotlin/issues/1691) [JIRA](https://jira.mongodb.org/browse/RKOTLIN-1038))
* [Sync] Add Mongo Client API to access Atlas App Service collections. It can be accessed through `User.mongoClient`. (Issue [#972](https://github.com/realm/realm-kotlin/issues/972)/[RKOTLIN-612](https://jira.mongodb.org/browse/RKOTLIN-612))
* [Sync] Sync progress notifications is now also supported for flexible sync configurations. (Issue [#1744](https://github.com/realm/realm-kotlin/issues/1744) [RKOTLIN-1079](https://jira.mongodb.org/browse/RKOTLIN-1079)).

### Fixed
* Inserting the same typed link to the same key in a dictionary more than once would incorrectly create multiple backlinks to the object. This did not appear to cause any crashes later, but would have affecting explicit backlink count queries (eg: `...@links.@count`) and possibly notifications (Core Issue [realm/realm-core#7676](https://github.com/realm/realm-core/issues/7676) since v1.16.0).
* [Sync] Automatic client reset recovery would crash when recovering AddInteger instructions on a Mixed property if its type was changed to non-integer (Core issue [realm/realm-core#7683](https://github.com/realm/realm-core/pull/7683), since v0.11.0).
* [Sync] Typos [SubscriptionSetState.SUPERSEDED], [SyncTimeoutOptions.pingKeepalivePeriod] and [SyncTimeoutOptions.pongKeepalivePeriod]. (Issue [#1754](https://github.com/realm/realm-kotlin/pull/1754)

### Compatibility
* File format: Generates Realms with file format v24 (reads and upgrades file format v10 or later).
* Realm Studio 15.0.0 or above is required to open Realms created by this version.
* This release is compatible with the following Kotlin releases:
  * Kotlin 2.0.0 and above. Support for experimental K2-compilation with `kotlin.experimental.tryK2=true`.
  * Ktor 2.1.2 and above.
  * Coroutines 1.7.0 and above.
  * AtomicFu 0.18.3 and above.
  * The new memory model only. See https://github.com/realm/realm-kotlin#kotlin-memory-model-and-coroutine-compatibility
* Minimum Kbson 0.4.0.
* Minimum Gradle version: 7.2.
* Minimum Android Gradle Plugin version: 7.1.3.
* Minimum Android SDK: 16.
* Minimum R8: 8.3.37.

### Internal
* Updated to Realm Core 14.7.0 commit c280bdb17522323d5c30dc32a2b9efc9dc80ca3b.
* Changed Kotlin compiler testing framework to https://github.com/zacsweers/kotlin-compile-testing
* Updated to Detekt 1.23.6.


## 1.16.0 (2024-05-01)

> [!NOTE]
> This release will bump the Realm file format from version 23 to 24. Opening a file with an older format will automatically upgrade it from file format v10. If you want to upgrade from an earlier file format version you will have to use Realm Kotlin v1.13.1 or earlier. Downgrading to a previous file format is not possible.

### Breaking changes
* None.

### Enhancements
* Add support for changing the App Services base URL. It allows to roam between Atlas and Edge Server. Changing the url would trigger a client reset. (Issue [#1659](https://github.com/realm/realm-kotlin/issues/1659)/[RKOTLIN-1013](https://jira.mongodb.org/browse/RKOTLIN-1023))

### Fixed
* Fixed a bug when running a IN query (or a query of the pattern `x == 1 OR x == 2 OR x == 3`) when evaluating on a string property with an empty string in the search condition. Matches with an empty string would have been evaluated as if searching for a null string instead. (Core issue [realm/realm-core#7628](https://github.com/realm/realm-core/pull/7628) since Core v10.0.0-beta.9)
* Fixed several issues around encrypted file portability (copying a "bundled" encrypted Realm from one device to another). (Core issues [realm/realm-core#7322](https://github.com/realm/realm-core/issues/7322) and [realm/realm-core#7319](https://github.com/realm/realm-core/issues/7319))
* Queries using query paths on Mixed values returns inconsistent results (Core issue [realm/realm-core#7587](https://github.com/realm/realm-core/issues/7587), since Core v14.0.0)
* [Sync] `App.allUsers()` included logged out users only if they were logged out while the App instance existed. It now always includes all logged out users. (Core issue [realm/realm-core#7300](https://github.com/realm/realm-core/pull/7300))
* [Sync] Deleting the active user left the active user unset rather than selecting another logged-in user as the active user like logging out and removing users did. (Core issue [realm/realm-core#7300](https://github.com/realm/realm-core/pull/7300))
* [Sync] Schema initialization could hit an assertion failure if the sync client applied a downloaded changeset while the Realm file was in the process of being opened (Core issue [realm/realm-core#7041](https://github.com/realm/realm-core/issues/7041), since Core v11.4.0).

### Known issues
* Missing initial download progress notification when there is no active downloads. (Issue [realm/realm-core#7627](https://github.com/realm/realm-core/issues/7627), since 1.15.1)

### Compatibility
* File format: Generates Realms with file format v24 (reads and upgrades file format v10 or later).
* Realm Studio 15.0.0 or above is required to open Realms created by this version.
* This release is compatible with the following Kotlin releases:
  * Kotlin 1.9.0 and above. Support for experimental K2-compilation with `kotlin.experimental.tryK2=true`.
  * Ktor 2.1.2 and above.
  * Coroutines 1.7.0 and above.
  * AtomicFu 0.18.3 and above.
  * The new memory model only. See https://github.com/realm/realm-kotlin#kotlin-memory-model-and-coroutine-compatibility
* Minimum Kbson 0.3.0.
* Minimum Gradle version: 6.8.3.
* Minimum Android Gradle Plugin version: 4.1.3.
* Minimum Android SDK: 16.
* Minimum R8: 8.0.34.

### Internal
* Updated to Realm Core 14.6.1 commit cde3adb7649d3361806dbbae0cf353b8fdc4d54e.


## 1.15.0 (2024-04-17)

> [!NOTE]
> This release will bump the Realm file format from version 23 to 24. Opening a file with an older format will automatically upgrade it from file format v10. If you want to upgrade from an earlier file format version you will have to use Realm Kotlin v1.13.1 or earlier. Downgrading to a previous file format is not possible.

### Breaking changes
* If you want to query using `@type` operation, you must use 'objectlink' to match links to objects. 'object' is reserved for dictionary types.
* Binary data and String data are now strongly typed for comparisons and queries. This change is especially relevant when querying for a string constant on a RealmAny property, as now only strings will be returned. If searching for Binary data is desired, then that type must be specified by the constant. In RQL the new way to specify a binary constant is to use `mixed = bin('xyz')` or `mixed = binary('xyz')`. (Core issue [realm/realm-core#6407](https://github.com/realm/realm-core/issues/6407)).

### Enhancements
* Add support for using aggregate operations on RealmAny properties in queries  (Core issue [realm/realm-core#7398](https://github.com/realm/realm-core/pull/7398))
* Property keypath in RQL can be substituted with value given as argument. Use `$P<i>` in query string. (Core issue [realm/realm-core#7033](https://github.com/realm/realm-core/issues/7033))
* You can now use query substitution for the @type argument (Core issue [realm/realm-core#7289](https://github.com/realm/realm-core/issues/7289))
* Storage of Decimal128 properties has been optimised so that the individual values will take up 0 bits (if all nulls), 32 bits, 64 bits or 128 bits depending on what is needed. (Core issue [realm/realm-core#6111](https://github.com/realm/realm-core/pull/6111))
* Querying a specific entry in a collection (in particular 'first and 'last') is supported. (Core issue [realm/realm-core#4269](https://github.com/realm/realm-core/issues/4269))
* Index on list of strings property now supported (Core issue [realm/realm-core#7142](https://github.com/realm/realm-core/pull/7142))
* Improved performance of RQL (parsed) queries on a non-linked string property using: >, >=, <, <=, operators and fixed behaviour that a null string should be evaulated as less than everything, previously nulls were not matched. (Core issue [realm/realm-core#3939](https://github.com/realm/realm-core/issues/3939).
* Updated bundled OpenSSL version to 3.2.0 (Core issue [realm/realm-core#7303](https://github.com/realm/realm-core/pull/7303))
* [Sync] The default base url in `AppConfiguration` has been updated to point to `services.cloud.mongodb.com`. See https://www.mongodb.com/docs/atlas/app-services/domain-migration/ for more information. (Issue [#1685](https://github.com/realm/realm-kotlin/issues/1685))

### Fixed
* Sorting order of strings has changed to use standard unicode codepoint order instead of grouping similar english letters together. A noticeable change will be from "aAbBzZ" to "ABZabz". (Core issue [realm/realm-core#2573](https://github.com/realm/realm-core/issues/2573))
* `@count`/`@size` is now supported for `RealmAny` properties (Core issue [realm/realm-core#7280](https://github.com/realm/realm-core/issues/7280), since v10.0.0)
* Fixed equality queries on a `RealmAny` property with an index possibly returning the wrong result if values of different types happened to have the same StringIndex hash. (Core issue [realm/realm-core6407](https://github.com/realm/realm-core/issues/6407), since v11.0.0-beta.5).
* If you have more than 8388606 links pointing to one specific object, the program will crash. (Core issue [realm/realm-core#6577](https://github.com/realm/realm-core/issues/6577), since v6.0.0)
* Query for NULL value in `RealmAny<RealmAny>` would give wrong results (Core issue [realm/realm-core6748])(https://github.com/realm/realm-core/issues/6748), since v10.0.0)
* Fixed queries like `indexed_property == NONE {x}` which mistakenly matched on only x instead of not x. This only applies when an indexed property with equality (==, or IN) matches with `NONE` on a list of one item. If the constant list contained more than one value then it was working correctly. (Core issue [realm/realm-core#7777](https://github.com/realm/realm-java/issues/7862), since v12.5.0)
* Uploading the changesets recovered during an automatic client reset recovery may lead to 'Bad server version' errors and a new client reset. (Core issue [realm/realm-core7279](https://github.com/realm/realm-core/issues/7279), since v13.24.1)
* Fixed crash in fulltext index using prefix search with no matches (Core issue [realm/realm-core#7309](https://github.com/realm/realm-core/issues/7309), since v13.18.0)
* Fix a minor race condition when backing up Realm files before a client reset which could have lead to overwriting an existing file. (Core issue [realm/realm-core#7341](https://github.com/realm/realm-core/pull/7341)).
* Fix opening realm with cached user while offline results in fatal error and session does not retry connection. (Core issue [realm/realm-core#7349](https://github.com/realm/realm-core/issues/7349), since v13.26.0)
* Fixed conflict resolution bug which may result in an crash when the AddInteger instruction on Mixed properties is merged against updates to a non-integer type (Core issue [realm/realm-code#7353](https://github.com/realm/realm-core/pull/7353))
* Fix a spurious crash related to opening a Realm on background thread while the process was in the middle of exiting (Core issue [realm/realm-core#7420](https://github.com/realm/realm-core/issues/7420))


### Compatibility
* File format: Generates Realms with file format v24 (reads and upgrades file format v10 or later).
* Realm Studio 15.0.0 or above is required to open Realms created by this version.
* This release is compatible with the following Kotlin releases:
  * Kotlin 1.9.0 and above. Support for experimental K2-compilation with `kotlin.experimental.tryK2=true`.
  * Ktor 2.1.2 and above.
  * Coroutines 1.7.0 and above.
  * AtomicFu 0.18.3 and above.
  * The new memory model only. See https://github.com/realm/realm-kotlin#kotlin-memory-model-and-coroutine-compatibility
* Minimum Kbson 0.3.0.
* Minimum Gradle version: 6.8.3.
* Minimum Android Gradle Plugin version: 4.1.3.
* Minimum Android SDK: 16.
* Minimum R8: 8.0.34.

### Internal
* Updated to Realm Core 14.5.1 commit 316889b967f845fbc10b4422f96c7eadd47136f2.
* Deprecated Jenkins and switching to Github Action ([JIRA]https://jira.mongodb.org/browse/RKOTLIN-825).
- Remove CMake required version.
* Updated URL to documentation.
* Refactored to allow compilation with Kotlin 2.0



## 1.14.1 (2024-03-19)

### Breaking Changes
- None.

### Enhancements
- Fixes missing binaries files for Windows and Linux platforms when releasing. (Issue [#1671](https://github.com/realm/realm-kotlin/issues/1690) [JIRA](https://jira.mongodb.org/browse/RKOTLIN-1037))

### Fixed
- None.

### Compatibility
- File format: Generates Realms with file format v23.
- Realm Studio 13.0.0 or above is required to open Realms created by this version.
- This release is compatible with the following Kotlin releases:
  - Kotlin 1.9.0 and above. Support for experimental K2-compilation with `kotlin.experimental.tryK2=true`.
  - Ktor 2.1.2 and above.
  - Coroutines 1.7.0 and above.
  - AtomicFu 0.18.3 and above.
  - The new memory model only. See https://github.com/realm/realm-kotlin#kotlin-memory-model-and-coroutine-compatibility
- Minimum Kbson 0.3.0.
- Minimum Gradle version: 6.8.3.
- Minimum Android Gradle Plugin version: 4.1.3.
- Minimum Android SDK: 16.
- Minimum R8: 8.0.34.

### Internal
- Deprecated Jenkins and switching to Github Action ([JIRA]https://jira.mongodb.org/browse/RKOTLIN-825).


## 1.14.0 (2024-03-08)

### Breaking Changes
* None.

### Enhancements
* The Unpacking of JVM native library will use the current library version instead of a calculated hash for the path. (Issue [#1617](https://github.com/realm/realm-kotlin/issues/1617)).
* [Sync] Added option to use managed WebSockets via OkHttp instead of Realm's built-in WebSocket client for Sync traffic (Only Android and JVM targets for now). Managed WebSockets offer improved support for proxies and firewalls that require authentication. This feature is currently opt-in and can be enabled by using `AppConfiguration.usePlatformNetworking()`. Managed WebSockets will become the default in a future version. (PR [#1528](https://github.com/realm/realm-kotlin/pull/1528)).
* [Sync] `AutoClientResetFailed` exception now reports as the throwable cause any user exceptions that might occur during a client reset. (Issue [#1580](https://github.com/realm/realm-kotlin/issues/1580))

### Fixed
* Cache notification callback JNI references at startup to ensure that symbols can be resolved in core callbacks. (Issue [#1577](https://github.com/realm/realm-kotlin/issues/1577))
* Using `Realm.asFlow()` could miss an update if a write was started right after opening the Realm. (Issue [#1582](https://github.com/realm/realm-kotlin/issues/1582))
* Guarded analytic errors so that they do not fail user builds.
* Using keypaths in Flows could sometimes throw `java.lang.IllegalStateException: [RLM_ERR_WRONG_THREAD]: Realm accessed from incorrect thread.`. (Issue [#1594](https://github.com/realm/realm-kotlin/pull/1594, since 1.13.0)
* Non-`IllegalStateExceptions` in a `write`-block would not cancel transactions, but leave it open. (Issue [#1615](https://github.com/realm/realm-kotlin/issues/1615)).
* [Sync] `NullPointerException` while waiting for the synchronization of a subscription set if the client was set in `AwaitingMark` state. (Issue [#1671](https://github.com/realm/realm-kotlin/issues/1671) [JIRA](https://jira.mongodb.org/browse/RKOTLIN-1027))
* Github Action: Snapshot publishing with Github Action. (Issue [#1654](https://github.com/realm/realm-kotlin/issues/1654) [JIRA](https://jira.mongodb.org/browse/RKOTLIN-1018))
* Github Action: automate release process to Maven Central. (Issue [JIRA](https://jira.mongodb.org/browse/RKOTLIN-709))

### Compatibility
* File format: Generates Realms with file format v23.
* Realm Studio 13.0.0 or above is required to open Realms created by this version.
* This release is compatible with the following Kotlin releases:
  * Kotlin 1.9.0 and above. Support for experimental K2-compilation with `kotlin.experimental.tryK2=true`.
  * Ktor 2.1.2 and above.
  * Coroutines 1.7.0 and above.
  * AtomicFu 0.18.3 and above.
  * The new memory model only. See https://github.com/realm/realm-kotlin#kotlin-memory-model-and-coroutine-compatibility
* Minimum Kbson 0.3.0.
* Minimum Gradle version: 6.8.3.
* Minimum Android Gradle Plugin version: 4.1.3.
* Minimum Android SDK: 16.
* Minimum R8: 8.0.34.

### Internal
* Update to Ktor 2.3.4.
* Updated to CMake 3.27.7
* Updated to Realm Core 13.26.0, commit 5533505d18fda93a7a971d58a191db5005583c92.
* Adding Sync tests via Github Action.
* Updated to Swig 4.2.0. (Issue [GitHub #1632](https://github.com/realm/realm-kotlin/issues/1632) [JIRA RKOTLIN-1001](https://jira.mongodb.org/browse/RKOTLIN-1001))


## 1.13.0 (2023-12-01)

### Breaking Changes
* None.

### Enhancements
* Support for experimental K2-compilation with `kotlin.experimental.tryK2=true`. (Issue [#1483](https://github.com/realm/realm-kotlin/issues/1483))
* Added support for keypaths in `asFlow()` methods on objects and queries. This makes it possible to control which properties will trigger change events, including properties on objects below the default nested limit of 4. (Issue [#661](https://github.com/realm/realm-kotlin/issues/661))
* [Sync] Added support for multiplexing sync connections. When enabled, a single
  connection is used per sync user rather than one per synchronized Realm. This
  reduces resource consumption when multiple Realms are opened and will
  typically improve performance. The behavior can be controlled through [AppConfiguration.Builder.enableSessionMultiplexing]. It will be made the default
  in a future release. (Issue [#1578](https://github.com/realm/realm-kotlin/pull/1578))
* [Sync] Various sync timeout options can now be configured through `AppConfiguration.Builder.syncTimeouts()`. (Issue [#971](https://github.com/realm/realm-kotlin/issues/971)).

### Fixed
* `RealmInstant.now` used an API (`java.time.Clock.systemUTC().instant()`) introduced in API 26, current minSDK is 16. (Issue [#1564](https://github.com/realm/realm-kotlin/issues/1564))
* Fix compiler crash caused by a change in Kotlin 1.9.20 ((toIrConst moved under common IrUtils)[https://github.com/JetBrains/kotlin/commit/ca8db7d0b83f6dfd6afcea7a5fe7556d38f325d8]). (Issue [#1566](https://github.com/realm/realm-kotlin/issues/1566))
* Fix craches caused by posting to a released scheduler. (Issue [#1543](https://github.com/realm/realm-kotlin/issues/1543))
* Fix NPE when applying query aggregators on classes annotated with `@PersistedName`. (Issue [1569](https://github.com/realm/realm-kotlin/pull/1569))
* [Sync] Fix crash when syncing data if the log level was set to `LogLevel.TRACE` or `LogLevel.ALL`. (Issue [#1560](https://github.com/realm/realm-kotlin/pull/1560))

### Compatibility
* File format: Generates Realms with file format v23.
* Realm Studio 13.0.0 or above is required to open Realms created by this version.
* This release is compatible with the following Kotlin releases:
  * Kotlin 1.9.0 and above. Support for experimental K2-compilation with `kotlin.experimental.tryK2=true`.
  * Ktor 2.1.2 and above.
  * Coroutines 1.7.0 and above.
  * AtomicFu 0.18.3 and above.
  * The new memory model only. See https://github.com/realm/realm-kotlin#kotlin-memory-model-and-coroutine-compatibility
* Minimum Kbson 0.3.0.
* Minimum Gradle version: 6.8.3.
* Minimum Android Gradle Plugin version: 4.1.3.
* Minimum Android SDK: 16.
* Minimum R8: 8.0.34.

### Internal
* Updated to Realm Core 13.24.0, commit e593a5f19d0dc205db931ec5618a8c10c95cac90.


## 1.12.0 (2023-11-02)

This release upgrades the Sync metadata in a way that is not compatible with older versions. To downgrade a Sync app from this version, you'll need to manually delete the metadata folder located at `$[SYNC-ROOT-DIRECTORY]/mongodb-realm/[APP-ID]/server-utility/metadata/`. This will log out all users.

### Breaking Changes
* None.

### Enhancements
* Realm will no longer set the JVM bytecode to 1.8 when applying the Realm plugin. (Issue [#1513](https://github.com/realm/realm-kotlin/issues/1513))
* The Realm Gradle Plugin no longer has a dependency on KAPT. (Issue [#1513](https://github.com/realm/realm-kotlin/issues/1513))

### Fixed
* `Realm.getNumberOfActiveVersions` now returns the actual number of active versions. (Core issue [#6960](https://github.com/realm/realm-core/pull/6960))
* Fixed memory leak on Darwin caused by a reference cycle between resources and the GC cleaner. (Issue [#1530](https://github.com/realm/realm-kotlin/pull/1530))
* Fixed memory leaks on the JVM platform, see PR for more information. (Issue [#1526](https://github.com/realm/realm-kotlin/pull/1526))
* Removed pin on the initial realm version after opening a Realm. (Issue [#1519](https://github.com/realm/realm-kotlin/pull/1519))
* `Realm.close()` is now idempotent.
* Fix error in `RealmAny.equals` that would sometimes return `true` when comparing RealmAnys wrapping same type but different values. (Issue [#1523](https://github.com/realm/realm-kotlin/pull/1523))
* [Sync] If calling a function on App Services that resulted in a redirect, it would only redirect for GET requests. (Issue [#1517](https://github.com/realm/realm-kotlin/pull/1517))
* [Sync] Manual client reset on Windows would not trigger correctly when run inside `onManualResetFallback`. (Issue [#1515](https://github.com/realm/realm-kotlin/pull/1515))
* [Sync] `ClientResetRequiredException.executeClientReset()` now returns a boolean indicating if the manual reset fully succeeded or not. (Issue [#1515](https://github.com/realm/realm-kotlin/pull/1515))
* [Sync] If calling a function on App Services that resulted in a redirect, it would only redirect for
GET requests. (Issue [#1517](https://github.com/realm/realm-kotlin/pull/1517))
* [Sync] If calling a function on App Services that resulted in a redirect, it would only redirect for GET requests. (Issue [#1517](https://github.com/realm/realm-kotlin/pull/1517))

### Compatibility
* File format: Generates Realms with file format v23.
* Realm Studio 13.0.0 or above is required to open Realms created by this version.
* This release is compatible with the following Kotlin releases:
  * Kotlin 1.8.20 and above. The K2 compiler is not supported yet.
  * Ktor 2.1.2 and above.
  * Coroutines 1.7.0 and above.
  * AtomicFu 0.18.3 and above.
  * The new memory model only. See https://github.com/realm/realm-kotlin#kotlin-memory-model-and-coroutine-compatibility
* Minimum Kbson 0.3.0.
* Minimum Gradle version: 6.8.3.
* Minimum Android Gradle Plugin version: 4.1.3.
* Minimum Android SDK: 16.

### Internal
* Updated to Realm Core 13.23.2, commit e6271d72308b40399890060f58a88cf568c2ee22.


## 1.11.1 (2023-09-07)

### Enhancements
* None.

### Fixed
* Opening a Realm would crash with `No built-in scheduler implementation for this platform` on Linux (JVM) and Windows. (Issue [#1502](https://github.com/realm/realm-kotlin/issues/1502), since 1.11.0)

### Compatibility
* File format: Generates Realms with file format v23.
* Realm Studio 13.0.0 or above is required to open Realms created by this version.
* This release is compatible with the following Kotlin releases:
  * Kotlin 1.8.0 and above. The K2 compiler is not supported yet.
  * Ktor 2.1.2 and above.
  * Coroutines 1.7.0 and above.
  * AtomicFu 0.18.3 and above.
  * The new memory model only. See https://github.com/realm/realm-kotlin#kotlin-memory-model-and-coroutine-compatibility
* Minimum Kbson 0.3.0.
* Minimum Gradle version: 6.8.3.
* Minimum Android Gradle Plugin version: 4.1.3.
* Minimum Android SDK: 16.

### Internal
* None.


## 1.11.0 (2023-09-01)

### Breaking Changes
* `BaseRealmObject.equals()` has changed from being identity-based only (===) to instead return `true` if two objects come from the same Realm version. This e.g means that reading the same object property twice will now be identical. Note, two Realm objects, even with identical values will not be considered equal if they belong to different versions.

```
val childA: Child = realm.query<Child>().first().find()!!
val childB: Child = realm.query<Child>().first().find()!!

// This behavior is the same both before 1.11.0 and before
childA === childB // false

// This will return true in 1.11.0 and onwards. Before it will return false
childA == childB

realm.writeBlocking { /* Do a write */ }
val childC = realm.query<Child>().first().find()!!

// This will return false because childA belong to version 1, while childC belong to version 2.
// Override equals/hashCode if value semantics are wanted.
childA == childC
```

### Enhancements
* Fulltext queries now support prefix search by using the * operator, like `description TEXT 'alex*'`. (Core issue [#6860](https://github.com/realm/realm-core/issues/6860))
* Realm model classes now generate custom `toString`, `equals` and `hashCode` implementations. This makes it possible to compare by object reference across multiple collections. Note that two objects at different versions will not be considered equal, even
if the content is the same. Custom implementations of these methods will be respected if they are present. (Issue [#1097](https://github.com/realm/realm-kotlin/issues/1097))
* Support for performing geospatial queries using the new classes: `GeoPoint`, `GeoCircle`, `GeoBox`, and `GeoPolygon`. See `GeoPoint` documentation on how to persist locations. (Issue [#1403](https://github.com/realm/realm-kotlin/pull/1403))
* Support for automatic resolution of embedded object constraints during migration through `RealmConfiguration.Builder.migration(migration: AutomaticSchemaMigration, resolveEmbeddedObjectConstraints: Boolean)`. (Issue [#1464](https://github.com/realm/realm-kotlin/issues/1464)
* [Sync] Add support for customizing authorization headers and adding additional custom headers to all Atlas App service requests with `AppConfiguration.Builder.authorizationHeaderName()` and `AppConfiguration.Builder.addCustomRequestHeader(...)`. (Issue [#1453](https://github.com/realm/realm-kotlin/pull/1453))
* [Sync] Added support for manually triggering a reconnect attempt for Device Sync. This is done through a new `App.Sync.reconnect()` method. This method is also now called automatically when a mobile device toggles off airplane mode. (Issue [#1479](https://github.com/realm/realm-kotlin/issues/1479))

### Fixed
* Rare corruption causing 'Invalid streaming format cookie'-exception. Typically following compact, convert or copying to a new file. (Issue [#1440](https://github.com/realm/realm-kotlin/issues/1440))
* Compiler error when using Kotlin 1.9.0 and backlinks. (Issue [#1469](https://github.com/realm/realm-kotlin/issues/1469))
* Leaking `JVMScheduler` instances. In certain circumstances, it could lead to a JNI crash. (Issue [#1463](https://github.com/realm/realm-kotlin/pull/1463))
* [Sync] Changing a subscriptions query type or query itself will now trigger the `WaitForSync.FIRST_TIME` behaviour, rather than only checking changes to the name. (Issues [#1466](https://github.com/realm/realm-kotlin/issues/1466))

### Compatibility
* File format: Generates Realms with file format v23.
* Realm Studio 13.0.0 or above is required to open Realms created by this version.
* This release is compatible with the following Kotlin releases:
  * Kotlin 1.8.0 and above. The K2 compiler is not supported yet.
  * Ktor 2.1.2 and above.
  * Coroutines 1.7.0 and above.
  * AtomicFu 0.18.3 and above.
  * The new memory model only. See https://github.com/realm/realm-kotlin#kotlin-memory-model-and-coroutine-compatibility
* Minimum Kbson 0.3.0.
* Minimum Gradle version: 6.8.3.
* Minimum Android Gradle Plugin version: 4.1.3.
* Minimum Android SDK: 16.

### Internal
* Updated to Realm Core 13.20.0, commit c258e2681bca5fb33bbd23c112493817b43bfa86.


## 1.10.2 (2023-07-21)

### Breaking Changes
* None.

### Enhancements
* None.

### Fixed
* `RealmInstant` could be instantiated with invalid arguments. (Issue [#1443](https://github.com/realm/realm-kotlin/issues/1443))
* `equals` and `hashCode` on unmanaged `RealmList` and `RealmSet` resulted in incorrect values. (Issue [#1454](https://github.com/realm/realm-kotlin/pull/1454))
* [Sync] HTTP requests were not logged when the log level was set in `RealmLog.level`. (Issue [#1456](https://github.com/realm/realm-kotlin/pull/1456))
* [Sync] `RealmLog.level` is set to `WARN` after creating an `App` or `Realm` configuration. (Issue [#1456](https://github.com/realm/realm-kotlin/pull/1459))

### Compatibility
* File format: Generates Realms with file format v23.
* Realm Studio 13.0.0 or above is required to open Realms created by this version.
* This release is compatible with the following Kotlin releases:
  * Kotlin 1.8.0 and above. The K2 compiler is not supported yet.
  * Ktor 2.1.2 and above.
  * Coroutines 1.7.0 and above.
  * AtomicFu 0.18.3 and above.
  * The new memory model only. See https://github.com/realm/realm-kotlin#kotlin-memory-model-and-coroutine-compatibility
* Minimum Kbson 0.3.0.
* Minimum Gradle version: 6.8.3.
* Minimum Android Gradle Plugin version: 4.1.3.
* Minimum Android SDK: 16.

### Internal
* Updated to Realm Core 13.17.0, commit f1e962cd447f8b69f8f7cf46a188b1c6246923c5.


## 1.10.1 (2023-06-30)

### Breaking Changes
* None.

### Enhancements
* [Sync] Optimized the opening of Flexible Sync Realms when `waitForInitialRemoteData` is used. (Issue [#1438](https://github.com/realm/realm-kotlin/issues/1438))

### Fixed
* [Sync] Using `SyncConfiguration.waitForInitialRemoteData()` would require a network connection, even after opening the realm file for the first time. (Issue [#1439](https://github.com/realm/realm-kotlin/pull/1439))

### Compatibility
* File format: Generates Realms with file format v23.
* Realm Studio 13.0.0 or above is required to open Realms created by this version.
* This release is compatible with the following Kotlin releases:
  * Kotlin 1.8.0 and above. The K2 compiler is not supported yet.
  * Ktor 2.1.2 and above.
  * Coroutines 1.7.0 and above.
  * AtomicFu 0.18.3 and above.
  * The new memory model only. See https://github.com/realm/realm-kotlin#kotlin-memory-model-and-coroutine-compatibility
* Minimum Kbson 0.3.0.
* Minimum Gradle version: 6.8.3.
* Minimum Android Gradle Plugin version: 4.1.3.
* Minimum Android SDK: 16.

### Internal
* None.


## 1.10.0 (2023-06-28)

### Breaking Changes
* Generic arguments have been cleaned up. In a lot of places, `BaseRealmObject` was accepted as input. This was too broad and could result in runtime exceptions. In those places the argument has been restricted to the correct `TypedRealmObject`.

### Enhancements
* Loading the native library on Android above API 22 is no longer using Relinker, but now uses the normal `System.loadLibrary()`.
* Running Android Unit tests on the JVM is now supported instead of throwing `java.lang.NullPointerException`. This includes both pure Android projects (in the `/test` directory) and common tests in Multiplatform projects.
* Support for passing list, sets or iterable arguments to queries with `IN`-operators, e.g. `query<TYPE>("<field> IN $0", listOf(1,2,3))`. (Issue [#929](https://github.com/realm/realm-kotlin/issues/929))
* [Sync] Support for `RealmQuery.subscribe()` and `RealmResults.subscribe()` as an easy way to create subscriptions in the background while continuing to use the query result. This API is experimental. (Issue [#1363](https://github.com/realm/realm-kotlin/issues/1363))
* [Sync] Support for "write-only" objects which can be written to MongoDB time-series collections. This can be useful for e.g. telemetry data. Use this by creating a model classes that inherit from the new `AsymmetricRealmObject` base class. See this class for more information. (Issue [#1420](https://github.com/realm/realm-kotlin/pull/1420))

### Fixed
* None

### Compatibility
* File format: Generates Realms with file format v23.
* Realm Studio 13.0.0 or above is required to open Realms created by this version.
* This release is compatible with the following Kotlin releases:
  * Kotlin 1.8.0 and above. The K2 compiler is not supported yet.
  * Ktor 2.1.2 and above.
  * Coroutines 1.7.0 and above.
  * AtomicFu 0.18.3 and above.
  * The new memory model only. See https://github.com/realm/realm-kotlin#kotlin-memory-model-and-coroutine-compatibility
* Minimum Kbson 0.3.0.
* Minimum Gradle version: 6.8.3.
* Minimum Android Gradle Plugin version: 4.1.3.
* Minimum Android SDK: 16.

### Internal
* Updated to Realm Core 13.15.2, commit b8f3244a316f512ad48c761e11e4a135f729ad23.
* Bumped Android Gradle Version to 7.3.1.
* Add bundle ID sync connection parameter.
* Enabled profiling for unit test modules.


## 1.9.1 (2023-06-08)

### Breaking Changes
* None.

### Enhancements
* None.

### Fixed
* Deleting `RealmResults` created by `by backlinks()` would crash with `Cannot delete custom Deleteable objects: ObjectBoundRealmResults`. (Issue [#1413](https://github.com/realm/realm-kotlin/issues/1413))
* Incremental compilation in combination with `@PersistedName` on model class names could result in schema errors when opening the Realm (Issue [#1401](https://github.com/realm/realm-kotlin/issues/1401)).
* [Sync] Native crash if a server error was reported while using `SyncConfiguration.waitForInitialRemoteData()`. (Issue [#1401](https://github.com/realm/realm-kotlin/issues/1401))

### Compatibility
* File format: Generates Realms with file format v23.
* Realm Studio 13.0.0 or above is required to open Realms created by this version.
* This release is compatible with the following Kotlin releases:
  * Kotlin 1.8.0 and above. The K2 compiler is not supported yet.
  * Ktor 2.1.2 and above.
  * Coroutines 1.6.4 and above.
  * AtomicFu 0.18.3 and above.
  * The new memory model only. See https://github.com/realm/realm-kotlin#kotlin-memory-model-and-coroutine-compatibility
* Minimum Kbson 0.3.0.
* Minimum Gradle version: 6.8.3.
* Minimum Android Gradle Plugin version: 4.1.3.
* Minimum Android SDK: 16.

### Internal
* None.


## 1.9.0 (2023-05-23)

This release bumps the minimum supported version of Kotlin from 1.7.20 to 1.8.0. This also impact the minimum supported version of the Android Gradle Plugin and Gradle. See the Compatibility seection for more information.

### Breaking Changes
* None.

### Enhancements
* Realm objects now support ignoring delegated properties. (Issue [#1377](https://github.com/realm/realm-kotlin/pull/1386))
* Support for simple token full-text search using `@FullText` on `String` properties. Read the documentation on `@FullText` for more info. (Issue [#1368](https://github.com/realm/realm-kotlin/pull/1368))
* Support for initialization of a realm file with a bundled realm through `RealmConfiguration.Builder(...).initialRealmFile(...)` and `SyncConfiguration.Builder(...).initialRealmFile(...)`. (Issue [#577](https://github.com/realm/realm-kotlin/issues/577))
* [Sync] The new sync exception `CompensatingWriteException` will be thrown in the `SyncSession.ErrorHandler` when the server undoes one or more client writes. (Issue [#1372](https://github.com/realm/realm-kotlin/issues/1372))
* [Sync] Added experimental full document serialization support on Credentials with a Custom Function, App Services Function calls, user profile, and custom data. (Issue [#1355](https://github.com/realm/realm-kotlin/pull/1355))

### Fixed
* User exceptions now propagate correctly out from `RealmMigration` and `CompactOnLaunchCallback` instead of just resulting in a generic *User-provided callback failed* `RuntimeException`. (Issue [#1228](https://github.com/realm/realm-kotlin/issues/1228))
* The default compact-on-launch callback trigger 50% or more of the space could be reclaimed was reversed. (Issue [#1380](https://github.com/realm/realm-kotlin/issues/1380))
* Objects that were renamed using `@PersistedName` couldn't be referenced as a direct link in a model class. (Issue [#1377](https://github.com/realm/realm-kotlin/issues/1377))
* [Sync] `BsonEncoder` now allows converting numerical values with precision loss.

### Compatibility
* File format: Generates Realms with file format v23.
* Realm Studio 13.0.0 or above is required to open Realms created by this version.
* This release is compatible with the following Kotlin releases:
  * Kotlin 1.8.0 and above. The K2 compiler is not supported yet.
  * Ktor 2.1.2 and above.
  * Coroutines 1.6.4 and above.
  * AtomicFu 0.18.3 and above.
  * The new memory model only. See https://github.com/realm/realm-kotlin#kotlin-memory-model-and-coroutine-compatibility
* Minimum Kbson 0.3.0.
* Minimum Gradle version: 6.8.3.
* Minimum Android Gradle Plugin version: 4.1.3.
* Minimum Android SDK: 16.

### Internal
* Updated to Realm Core 13.11.0, commit d8721d7baec39571e7e5373c3f407a50d144307e.
* Updated to Sync Protocol version 9.
* Updated BAAS test server to v2023-05-15.
* Updated R8 used by tests to 4.0.48.

### Contributors
*  [Tim Klingeleers](https://github.com/Mardaneus86) for fixing the default `compactOnLaunch` logic.


## 1.8.0 (2023-05-01)

### Breaking Changes
* `RealmLog` is now a global singleton shared between all Realm API's. Previously log configuration happened using the `log` builder method on `AppConfiguration`, `SyncConfiguration` or `RealmConfiguration`. These API's are still present and for apps only using a single Atlas App ID, the behaviour is the same. For apps that have configured multiple Atlas App ID's, it will no longer be possible to configure different log levels and loggers for each app. Instead, the last `AppConfiguration` created will override the logger configuration from other `AppConfiguration`s.

### Enhancements
* Multiple processes can now access the same encrypted Realm instead of throwing `Encrypted interprocess sharing is currently unsupported`. (Core Issue [#1845](https://github.com/realm/realm-core/issues/1845))
* Added a public `RealmLog` class that replaces `AppConfiguration.Builder.log()`. (Issue [#1347](https://github.com/realm/realm-kotlin/pull/1347))
* Realm logs will now contain more debug information from the underlying database when `LogLevel.DEBUG` or below is enabled.
* Avoid tracking unreferenced realm versions through the garbage collector. (Issue [#1234](https://github.com/realm/realm-kotlin/issues/1234))
* `Realm.compactRealm(configuration)` has been added as way to compact a Realm file without having to open it. (Issue [#571](https://github.com/realm/realm-kotlin/issues/571))
* `@PersistedName` is now also supported on model classes. (Issue [#1138](https://github.com/realm/realm-kotlin/issues/1138))
* [Sync] All tokens, passwords and custom function arguments are now obfuscated by default, even if `LogLevel` is set to DEBUG, TRACE or ALL. (Issue [#410](https://github.com/realm/realm-kotlin/issues/410))
* [Sync] Add support for `App.authenticationChangeAsFlow()` which make it possible to listen to authentication changes like "LoggedIn", "LoggedOut" and "Removed" across all users of the app. (Issue [#749](https://github.com/realm/realm-kotlin/issues/749)).
* [Sync] Support for migrating from Partition-based to Flexible Sync automatically on the device if the server has migrated to Flexible Sync. ([Core Issue #6554](https://github.com/realm/realm-core/issues/6554))

### Fixed
* Querying a `RealmList` or `RealmSet` with more than eight entries with a list of values could result in a SIGABRT. (Issue [#1183](https://github.com/realm/realm-kotlin/issues/1183))

### Compatibility
* File format: Generates Realms with file format v23.
* Realm Studio 13.0.0 or above is required to open Realms created by this version.
* This release is compatible with the following Kotlin releases:
  * Kotlin 1.7.20 and above.
  * Ktor 2.1.2 and above.
  * Coroutines 1.6.4 and above.
  * AtomicFu 0.18.3 and above.
  * The new memory model only. See https://github.com/realm/realm-kotlin#kotlin-memory-model-and-coroutine-compatibility
* Minimum Gradle version: 6.7.1.
* Minimum Android Gradle Plugin version: 4.0.0.
* Minimum Android SDK: 16.

### Internal
* Updated to Realm Core 13.10.0, commit 7b9ab24d631437364dbe955ac3ea1f550b26cf10.


## 1.7.1 (2023-04-19)

### Breaking Changes
* None.

### Enhancements
* None.

### Fixed
* Fix compilation issue with Kotlin 1.8.20. (Issue [1346](https://github.com/realm/realm-kotlin/issues/1346))
* [Sync] Client Reset on JVM on Linux would crash with `No built-in scheduler implementation for this platform. Register your own with Scheduler::set_default_factory()`
* [Sync] Return correct provider for JWT-authenticated users. (Issue [#1350](https://github.com/realm/realm-kotlin/issues/1350))

### Compatibility
* File format: Generates Realms with file format v23.
* Realm Studio 13.0.0 or above is required to open Realms created by this version.
* This release is compatible with the following Kotlin releases:
  * Kotlin 1.7.20 and above.
  * Ktor 2.1.2 and above.
  * Coroutines 1.6.4 and above.
  * AtomicFu 0.18.3 and above.
  * The new memory model only. See https://github.com/realm/realm-kotlin#kotlin-memory-model-and-coroutine-compatibility
* Minimum Gradle version: 6.7.1.
* Minimum Android Gradle Plugin version: 4.0.0.
* Minimum Android SDK: 16.

### Internal
* None.


## 1.7.0 (2023-03-15)

### Breaking Changes
* None.

### Enhancements
* Upgrade OpenSSL from 3.0.7 to 3.0.8.
* Model classes with types not supported by Realm will now fail at compile time instead of logging a debug message. This error can be suppressed by using the `@Ignore` annotation. (Issue [#1226](https://github.com/realm/realm-kotlin/issues/1226))
* Wrong use of `val` for persisted properties will now throw a compiler time error, instead of crashing at runtime. (Issue [#1306](https://github.com/realm/realm-kotlin/issues/1306))
* Add support for querying on RealmSets containing objects with `RealmSet.query(...)`.  (Issue [#1037](https://github.com/realm/realm-kotlin/issues/1258))
* Added support for `RealmDictionary` in model classes. `RealmDictionary` is a `Map` of strings to values. Contrary to `RealmSet` and `RealmList` it is possible to store nullable objects/embedded objects in this data structure. See the class documentation for more details. (Issue [#537](https://github.com/realm/realm-kotlin/issues/537))
* Add Realm datatypes serialization support with `Kserializer`. Serializers can be found in `io.realm.kotlin.serializers`. (Issue [#1283](https://github.com/realm/realm-kotlin/pull/1283))
* [Sync] Add support for setting App Services connection identifiers through `AppConfiguration.appName` and `AppConfiguration.appVersion`, making it easier to identify connections in the server logs. (Issue (#407)[https://github.com/realm/realm-kotlin/issues/407])
* [Sync] Added `RecoverUnsyncedChangesStrategy`, an alternative automatic client reset strategy that tries to automatically recover any unsynced data from the client.
* [Sync] Added `RecoverOrDiscardUnsyncedChangesStrategy`, an alternative automatic client reset strategy that tries to automatically recover any unsynced data from the client, and discards any unsynced data if recovery is not possible. This is now the default policy.

### Fixed
* Fixed implementation of `RealmSet.iterator()` to throw `ConcurrentModificationException`s when the underlying set has been modified while iterating over it. (Issue [#1220](https://github.com/realm/realm-kotlin/issues/1220))
* Accessing an invalidated `RealmResults` now throws an `IllegalStateException` instead of a `RealmException`. (Issue [#1188](https://github.com/realm/realm-kotlin/pull/1188))
* Opening a Realm with a wrong encryption key or corrupted now throws an `IllegalStateException` instead of a `IllegalArgumentException`. (Issue [#1188](https://github.com/realm/realm-kotlin/pull/1188))
* Trying to convert to a Flexible Sync Realm with Flexible Sync disabled throws a `IllegalStateException` instead of a `IllegalArgumentException`. (Issue [#1188](https://github.com/realm/realm-kotlin/pull/1188))
* Fix missing initial flow events when registering for events while updating the realm. (Issue [#1151](https://github.com/realm/realm-kotlin/issues/1151))
* Emit deletion events and terminate flow when registering for notifications on outdated entities instead of throwing. (Issue [#1233](https://github.com/realm/realm-kotlin/issues/1233))
* [Sync] Close the thread associated with the Device Sync connection when closing the Realm. (Issue (https://github.com/realm/realm-kotlin/issues/1290)[#1290])

### Compatibility
* File format: Generates Realms with file format v23.
* Realm Studio 13.0.0 or above is required to open Realms created by this version.
* This release is compatible with the following Kotlin releases:
  * Kotlin 1.7.20 and above.
  * Ktor 2.1.2 and above.
  * Coroutines 1.6.4 and above.
  * AtomicFu 0.18.3 and above.
  * Kotlin Serialization 1.4.0 and above
  * The new memory model only. See https://github.com/realm/realm-kotlin#kotlin-memory-model-and-coroutine-compatibility
* Minimum Gradle version: 6.7.1.
* Minimum Android Gradle Plugin version: 4.0.0.
* Minimum Android SDK: 16.

### Internal
* Updated to Realm Core 13.5.0, commit 37cc58865648f343f7d6e538d45980e7f2351211.


## 1.6.2 (2023-03-14)

### Breaking Changes
* None.

### Enhancements
* None.

### Fixed
* Returning invalid objects from `Realm.write` would throw an `IllegalStateException`. (Issue [#1300](https://github.com/realm/realm-kotlin/issues/1300))
* Compatibility with Realm Java when using the `io.realm.RealmObject` abstract class. (Issue [#1278](https://github.com/realm/realm-kotlin/issues/1278))
* Compiler error when multiple fields have `@PersistedName`-annotations that match they Kotlin name. (Issue [#1240](https://github.com/realm/realm-kotlin/issues/1240))
* RealmUUID would throw an `ClassCastException` when comparing with an object instance of a different type. (Issue [#1288](https://github.com/realm/realm-kotlin/issues/1288))
* Compiler error when using Kotlin 1.8.0 and Compose for desktop 1.3.0. (Issue [#1296](https://github.com/realm/realm-kotlin/issues/1296))
* [Sync] `SyncSession.downloadAllServerChange()` and `SyncSession.uploadAllLocalChanges()` was reversed.

### Compatibility
* File format: Generates Realms with file format v23.
* Realm Studio 13.0.0 or above is required to open Realms created by this version.
* This release is compatible with the following Kotlin releases:
  * Kotlin 1.7.20 and above.
  * Ktor 2.1.2 and above.
  * Coroutines 1.6.4 and above.
  * AtomicFu 0.18.3 and above.
  * The new memory model only. See https://github.com/realm/realm-kotlin#kotlin-memory-model-and-coroutine-compatibility
* Minimum Gradle version: 6.7.1.
* Minimum Android Gradle Plugin version: 4.0.0.
* Minimum Android SDK: 16.

### Internal
* None.


## 1.6.1 (2023-02-02)

### Breaking Changes
* None.

### Enhancements
* None.

### Fixed
* Allow defining properties with the field name as the persisted name. ([#1240](https://github.com/realm/realm-kotlin/issues/1240))
* Fix compilation error when accessing Realm Kotlin model classes from Java code. ([#1256](https://github.com/realm/realm-kotlin/issues/1256))

### Compatibility
* File format: Generates Realms with file format v23.
* Realm Studio 13.0.0 or above is required to open Realms created by this version.
* This release is compatible with the following Kotlin releases:
  * Kotlin 1.7.20 and above.
  * Ktor 2.1.2 and above.
  * Coroutines 1.6.4 and above.
  * AtomicFu 0.18.3 and above.
  * The new memory model only. See https://github.com/realm/realm-kotlin#kotlin-memory-model-and-coroutine-compatibility
* Minimum Gradle version: 6.7.1.
* Minimum Android Gradle Plugin version: 4.0.0.
* Minimum Android SDK: 16.

### Internal
* None.


## 1.6.0 (2023-01-25)

This release will bump the Realm file format from version 22 to 23. Opening a file with an older format will automatically upgrade it. Downgrading to a previous file format is not possible.

### Breaking Changes
* None.

### Enhancements
* OpenSSL has been upgraded from from 1.1.1n to 3.0.7.
* Added support for `RealmAny` as supported field in model classes. A `RealmAny` is used to represent a polymorphic Realm value or Realm Object, is indexable but cannot be used as a primary key.
* Add support for `Decimal128` as supported field in model classes. (Issue [#653](https://github.com/realm/realm-kotlin/issues/653))
* Realm will now use a lot less memory and disk space when different versions of realm objects are used. ([Core Issue #5440](https://github.com/realm/realm-core/pull/5440))
* Realm will now continuously track and reduce the size of the Realm file when it is in use rather that only when opening the file with `Configuration.compactOnLaunch` enabled. ([Core Issue #5754](https://github.com/realm/realm-core/issues/5754))
* Add support for `Realm.copyFromRealm()`. All RealmObjects, RealmResults, RealmList and RealmSets now also have a `copyFromRealm()` extension method.
* Add support for querying on RealmLists containing objects with `RealmList.query(...)`.  (Issue [#1037](https://github.com/realm/realm-kotlin/issues/1037))
* Add better error messages when inheriting `RealmObject` with unsupported class types. (Issue [#1086](https://github.com/realm/realm-kotlin/issues/1086))
* Added support for reverse relationships on Embedded objects through the `EmbeddedRealmObject.parent()` extension function. (Issue [#1141](https://github.com/realm/realm-kotlin/pull/1141))
* Added support for reverse relationships through the `backlinks` delegate on `EmbeddedObjects`. See the function documentation for more details. (Issue [#1134](https://github.com/realm/realm-kotlin/issues/1134))
* Added support for `@PersistedName` annotations for mapping a Kotlin field name to the underlying field name persisted in the Realm. (Issue [#590](https://github.com/realm/realm-kotlin/issues/590))
* [Sync] `App.close()` have been added so it is possible to close underlying ressources used by the app instance.
* [Sync] Add support for progress listeners with `SyncSession.progressAsFlow(...)`. (Issue [#428](https://github.com/realm/realm-kotlin/issues/428))lin/issues/1086))
* [Sync] `Realm.writeCopyTo(syncConfig)` now support copying a Flexible Sync Realm to another Flexible Sync Realm.
* [Sync] Added support for App functions, see documentation for more details. (Issue [#1110](https://github.com/realm/realm-kotlin/pull/1110))
* [Sync] Added support for custom App Services Function authentication. (Issue [#741](https://github.com/realm/realm-kotlin/issues/741))
* [Sync] Add support for accessing user auth profile metadata and custom data through the extension functions 'User.profileAsBsonDocument()' and 'User.customDataAsBsonDocument()'. (Issue [#750](https://github.com/realm/realm-kotlin/pull/750))
* [Sync] Add support for `App.callResetPasswordFunction` (Issue [#744](https://github.com/realm/realm-kotlin/issues/744))
* [Sync] Add support for connection state and connection state change listerners with `SyncSession.connectionState` and `SyncSession.connectionStateAsFlow(). (Issue [#429](https://github.com/realm/realm-kotlin/issues/429))

### Fixed
* Fix missing `Realm.asFlow()`-events from remote updates on synced realms. (Issue [#1070](https://github.com/realm/realm-kotlin/issues/1070))
* Windows binaries for JVM did not statically link the C++ runtime, which could lead to crashes if it wasn't preinstalled. (Issue [#1211](https://github.com/realm/realm-kotlin/pull/1211))
* Internal dispatcher threads would leak when closing Realms. (Issue [#818](https://github.com/realm/realm-kotlin/issues/818))
* Realm finalizer thread would prevent JVM main thread from exiting. (Issue [#818](https://github.com/realm/realm-kotlin/issues/818))
* `RealmUUID` did not calculate the correct `hashCode`, so putting it in a `HashSet` resulted in duplicates.
* JVM apps on Mac and Linux would use a native file built in debug mode, making it slower than needed. The correct native binary built in release mode is now used. Windows was not affected. (Issue [#1124](https://github.com/realm/realm-kotlin/pull/1124))
* `RealmUUID.random()` would generate the same values when an app was re-launched from Android Studio during development. (Issue [#1123](https://github.com/realm/realm-kotlin/pull/1123))
* Complete flows with an IllegalStateException instead of crashing when notifications cannot be delivered due to insufficient channel capacity (Issue [#1147](https://github.com/realm/realm-kotlin/issues/1147))
* Prevent "Cannot listen for changes on a deleted Realm reference"-exceptions when notifier is not up-to-date with newest updates from write transaction.
* [Sync] Custom loggers now correctly see both normal and sync events. Before, sync events were just logged directly to LogCat/StdOut.
* [Sync] When a `SyncSession` was paused using `SyncSession.pause()`, it would sometimes automatically resume the session. `SyncSession.State.PAUSED` has been added, making it explicit when a session is paused. (Core Issue [#6085](https://github.com/realm/realm-core/issues/6085))

### Compatibility
* File format: Generates Realms with file format v23.
* Realm Studio 13.0.0 or above is required to open Realms created by this version.
* This release is compatible with the following Kotlin releases:
  * Kotlin 1.7.20 and above.
  * Ktor 2.1.2 and above.
  * Coroutines 1.6.4 and above.
  * AtomicFu 0.18.3 and above.
  * The new memory model only. See https://github.com/realm/realm-kotlin#kotlin-memory-model-and-coroutine-compatibility
* Minimum Gradle version: 6.7.1.
* Minimum Android Gradle Plugin version: 4.0.0.
* Minimum Android SDK: 16.

### Internal
* Updated to Realm Core 13.2.0, commit 5a119d8cb2eaac60c298532af2c9ae789af0c9e6.
* Updated to require Swig 4.1.0.
* Updated AndroidxStartup to 1.1.1.
* Updated to Kbson 0.2.0.
* `io.realm.kotlin.types.ObjectId` now delegates all responsibility to `org.mongodb.kbson.ObjectId` while maintaining the interface.
* Added JVM test wrapper as a workaround for https://youtrack.jetbrains.com/issue/KT-54634
* Use Relinker when loading native libs on Android.


## 1.5.2 (2023-01-10)

### Breaking Changes
* None.

### Enhancements
* None.

### Fixed
* Fixed various proguard issues. (Issue [#1150](https://github.com/realm/realm-kotlin/issues/1150))
* Fixed bug when creating `RealmInstant` instaces with `RealmInstant.now()` in Kotlin Native. (Issue [#1182](https://github.com/realm/realm-kotlin/issues/1182))
* Allow `@Index` on `Boolean` fields. (Issue [#1193](https://github.com/realm/realm-kotlin/issues/1193))
* Fixed issue with spaces in realm file path on iOS (Issue [#1194](https://github.com/realm/realm-kotlin/issues/1194))

### Compatibility
* This release is compatible with the following Kotlin releases:
  * Kotlin 1.7.20 and above.
  * Ktor 2.1.2 and above.
  * Coroutines 1.6.4 and above.
  * AtomicFu 0.18.3 and above.
  * The new memory model only. See https://github.com/realm/realm-kotlin#kotlin-memory-model-and-coroutine-compatibility
* Minimum Gradle version: 6.7.1.
* Minimum Android Gradle Plugin version: 4.0.0.
* Minimum Android SDK: 16.

### Internal
* Updated to Gradle 7.6.


## 1.5.1 (2022-12-12)

### Breaking Changes
* None.

### Enhancements
* None.

### Fixed
* Fixed problem with KBSON using reservered keywords in Swift. (Issue [#1153](https://github.com/realm/realm-kotlin/issues/))
* Fixed database corruption and encryption issues on apple platforms. (Issue [#5076](https://github.com/realm/realm-js/issues/5076))
* Fixed 1.8.0-Beta/RC compatibility. (Issue [#1159](https://github.com/realm/realm-kotlin/issues/1159)
* [Sync] Bootstraps will not be applied in a single write transaction - they will be applied 1MB of changesets at a time. (Issue [#5999](https://github.com/realm/realm-core/pull/5999)).
* [Sync] Fixed a race condition which could result in operation cancelled errors being delivered to `Realm.open` rather than the actual sync error which caused things to fail. (Issue [#5968](https://github.com/realm/realm-core/pull/5968)).

### Compatibility
* This release is compatible with the following Kotlin releases:
  * Kotlin 1.7.20 and above.
  * Ktor 2.1.2 and above.
  * Coroutines 1.6.4 and above.
  * AtomicFu 0.18.3 and above.
  * The new memory model only. See https://github.com/realm/realm-kotlin#kotlin-memory-model-and-coroutine-compatibility
* Minimum Gradle version: 6.7.1.
* Minimum Android Gradle Plugin version: 4.0.0.
* Minimum Android SDK: 16.

### Internal
* Updated to Realm Core 12.12.0, commit 292f534a8ae687a86d799b14e06a94985e49c3c6.
* Updated to KBSON 0.2.0
* Updated to require Swig 4.1.0.


## 1.5.0 (2022-11-11)

### Breaking Changes
* None.

### Enhancements
* Fixed error when using Realm object as query argument. Issue[#1098](https://github.com/realm/realm-kotlin/issues/1098)
* Realm will now use `System.loadLibrary()` first when loading native code on JVM, adding support for 3rd party JVM installers. If this fails, it will fallback to the current method of extracting and loading the native library from the JAR file. (Issue [#1105](https://github.com/realm/realm-kotlin/issues/1105)).
* Added support for in-memory Realms.
* Added support for reverse relationships through the `backlinks` delegate. See the function documentation for more details. (Issue [#1021](https://github.com/realm/realm-kotlin/pull/1021))
* Added support for `BsonObjectId` and its typealias `org.mongodb.kbson.ObjectId` as a replacement for `ObjectId`. `io.realm.kotlin.types.ObjectId` is still functional but has been marked as deprecated.
* [Sync] Added support for `BsonObjectId` as partition value.
* [Sync] Exposed `configuration` and `user` on `SyncSession`. (Issue [#431](https://github.com/realm/realm-kotlin/issues/431))
* [Sync] Added support for encrypting the user metadata used by Sync. (Issue [#413](https://github.com/realm/realm-kotlin/issues/413))
* [Sync] Added support for API key authentication. (Issue [#432](https://github.com/realm/realm-kotlin/issues/432))

### Fixed
* Close underlying realm if it is no longer referenced by any Kotlin object. (Issue [#671](https://github.com/realm/realm-kotlin/issues/671))
* Fixes crash during migration if Proguard was enabled. (Issue [#1106](https://github.com/realm/realm-kotlin/issues/1106))
* Adds missing Proguard rules for Embedded objects. (Issue [#1106](https://github.com/realm/realm-kotlin/issues/1107))

### Compatibility
* This release is compatible with the following Kotlin releases:
  * Kotlin 1.7.20 and above.
  * Ktor 2.1.2 and above.
  * Coroutines 1.6.4 and above.
  * AtomicFu 0.18.3 and above.
  * The new memory model only. See https://github.com/realm/realm-kotlin#kotlin-memory-model-and-coroutine-compatibility
* Minimum Gradle version: 6.7.1.
* Minimum Android Gradle Plugin version: 4.0.0.
* Minimum Android SDK: 16.

### Internal
* Added dependency Kbson 0.1.0.
* Updated to use hierarchical multi platform project structure.
* Updated to Realm Core 12.11.0, commit 3d5ff9b5e47c5664c4c5611cdfd22fd15e451b55.
* Updated to Detekt 1.22.0-RC2.


## 1.4.0 (2022-10-17)

### Breaking Changes
* Minimum Kotlin version has been raised from 1.6.10 to 1.7.20.
* Support for the original (old) memory model on Kotlin Native has been dropped. Only the new Kotlin Native memory model is supported.
* Minimum Gradle version has been raised from 6.1.1 to 6.7.1.
* Minimum Ktor version has been raised from 1.6.8 to 2.1.2.

### Enhancements
* [Sync] The sync variant `io.realm.kotlin:library-sync:1.4.0`, now support Apple Silicon targets, ie. `macosArm64()`, `iosArm64()` and `iosSimulatorArm64`.

### Fixed
* [Sync] Using the SyncSession after receiving changes from the server would sometimes crash. Issue [#1068](https://github.com/realm/realm-kotlin/issues/1068)

### Compatibility
* This release is compatible with the following Kotlin releases:
  * Kotlin 1.7.20 and above.
  * Ktor 2.1.2 and above.
  * Coroutines 1.6.4 and above.
  * AtomicFu 0.18.3 and above.
  * The new memory model only. See https://github.com/realm/realm-kotlin#kotlin-memory-model-and-coroutine-compatibility
* Minimum Gradle version: 6.7.1.
* Minimum Android Gradle Plugin version: 4.0.0.
* Minimum Android SDK: 16.

### Internal
* Updated to Kotlin 1.7.20.
* Updated to Coroutines 1.6.4.
* Updated to AtomicFu 0.18.3.
* Updated to Kotlin Serialization 1.4.0.
* Updated to KotlinX DateTime 0.4.0.
* Updated to okio 3.2.0.
* Ktor now uses the OkHttp engine on Android/JVM.
* Ktor now uses the Darwin engine on Native.


## 1.3.0 (2022-10-10)

### Breaking Changes
* None.

### Enhancements
* Support for `MutableRealm.deleteAll()`.
* Support for `MutableRealm.delete(KClass)`.
* Support for `DynamicMutableRealm.deleteAll()`.
* Support for `DynamicMutableRealm.delete(className)`.
* Support for `RealmInstant.now()`
* [Sync] Support for `User.getProviderType()`.
* [Sync] Support for `User.getAccessToken()`.
* [Sync] Support for `User.getRefreshToken()`.
* [Sync] Support for `User.getDeviceId()`.

### Fixed
* [Sync] Using `SyncConfiguration.Builder.waitForInitialRemoteDataOpen()` is now much faster if the server realm contains a lot of data. Issue [])_

### Compatibility
* This release is compatible with:
  * Kotlin 1.6.10 - 1.7.10. 1.7.20 support is tracked here: https://github.com/realm/realm-kotlin/issues/1024
  * Ktor 1.6.8. Ktor 2 support is tracked here: https://github.com/realm/realm-kotlin/issues/788
  * Coroutines 1.6.0-native-mt. Also compatible with Coroutines 1.6.0 but requires enabling of the new memory model and disabling of freezing, see https://github.com/realm/realm-kotlin#kotlin-memory-model-and-coroutine-compatibility for details on that.
  * AtomicFu 0.17.0 and above.
* Minimum Gradle version: 6.1.1.
* Minimum Android Gradle Plugin version: 4.0.0.
* Minimum Android SDK: 16.

### Internal
* None.


## 1.2.0 (2022-09-30)

### Breaking Changes
* `RealmResults.query()` now returns a `RealmQuery` instead of a `RealmResults`.

### Enhancements
* Added support for `MutableRealmInt` in model classes. The new type behaves like a reference to a `Long`, but also supports `increment` and `decrement` methods. These methods implement a conflict-free replicated data type, whose value will converge even when changed across distributed devices with poor connections.
* [Sync] Support for `User.linkCredentials()`.
* [Sync] Support for `User.identities`, which will return all login types available to the user.
* [Sync] `User.id` as a replacement for `User.identity`. `User.identity` has been marked as deprecated.

### Fixed
* Classes using `RealmObject` or `EmbeddedRealmObject` as a generics type would be modified by the compiler plugin causing compilation errors. (Issue [981] (https://github.com/realm/realm-kotlin/issues/981))
* Ordering not respected for `RealmQuery.first()`. (Issue [#953](https://github.com/realm/realm-kotlin/issues/953))
* Sub-querying on a RealmResults ignored the original filter. (Issue [#998](https://github.com/realm/realm-kotlin/pull/998))
* `RealmResults.query()` semantic returning `RealmResults` was wrong, the return type should be a `RealmQuery`. (Issue [#1013](https://github.com/realm/realm-kotlin/pull/1013))
* Crash when logging messages with formatting specifiers. (Issue [#1034](https://github.com/realm/realm-kotlin/issues/1034))

### Compatibility
* This release is compatible with:
  * Kotlin 1.6.10 - 1.7.10. 1.7.20 support is tracked here: https://github.com/realm/realm-kotlin/issues/1024
  * Ktor 1.6.8. Ktor 2 support is tracked here: https://github.com/realm/realm-kotlin/issues/788
  * Coroutines 1.6.0-native-mt. Also compatible with Coroutines 1.6.0 but requires enabling of the new memory model and disabling of freezing, see https://github.com/realm/realm-kotlin#kotlin-memory-model-and-coroutine-compatibility for details on that.
  * AtomicFu 0.17.0 and above.
* Minimum Gradle version: 6.1.1.
* Minimum Android Gradle Plugin version: 4.0.0.
* Minimum Android SDK: 16.

### Internal
* Updated to Realm Core 12.7.0, commit 18abbb4e9dc268620fa499923a92921bf26db8c6.
* Updated to Kotlin Compile Testing 1.4.9.


## 1.1.0 (2022-08-23)

### Breaking Changes
* None.

### Enhancements
* Added support for `RealmSet` in model classes. `RealmSet` is a collection of unique elements. See the class documentation for more details.
* Added support for `UUID` through a new property type: `RealmUUID`.
* Support for `Realm.writeCopyTo(configuration)`.
* [Sync] Add support for `User.delete()`, making it possible to delete user data on the server side (Issue [#491](https://github.com/realm/realm-kotlin/issues/491)).
* [Sync] It is now possible to create multiple anonymous users by specifying `Credentials.anonymous(reuseExisting = false)` when logging in to an App.

### Fixed
* `Realm.deleteRealm(config)` would throw an exception if the file didn't exist.
* Returning deleted objects from `Realm.write` and `Realm.writeBlocking` threw a non-sensical `NullPointerException`. Returning such a value is not allowed and now throws an `IllegalStateException`. (Issue [#965](https://github.com/realm/realm-kotlin/issues/965))
* [Sync] AppErrors and SyncErrors with unmapped category or error codes caused a crash. (Issue [951] (https://github.com/realm/realm-kotlin/pull/951))

### Compatibility
* This release is compatible with:
  * Kotlin 1.6.10 and above.
  * Coroutines 1.6.0-native-mt. Also compatible with Coroutines 1.6.0 but requires enabling of the new memory model and disabling of freezing, see https://github.com/realm/realm-kotlin#kotlin-memory-model-and-coroutine-compatibility for details on that.
  * AtomicFu 0.17.0.
* Minimum Gradle version: 6.1.1.
* Minimum Android Gradle Plugin version: 4.0.0.
* Minimum Android SDK: 16.

### Internal
* Updated to Realm Core 12.5.1, commit 6f6a0f415bd33cf2ced4467e36a47f7c84f0a1d7.
* Updated to Gradle 7.5.1.
* Updated to Android Gradle Plugin 7.2.2.
* Updated to CMake 3.22.1
* Updated to Android targetSdk 33.
* Updated to Android compileSdkVersion 33.
* Updated to Android Build Tools 33.0.0.
* Updated to Android NDK 23.2.8568313.


## 1.0.2 (2022-08-05)

### Breaking Changes
* None.

### Enhancements
* None.

### Fixed
* Missing proguard configuration for `CoreErrorUtils`. (Issue [#942](https://github.com/realm/realm-kotlin/issues/942))
* [Sync] Embedded Objects could not be added to the schema for `SyncConfiguration`s. (Issue [#945](https://github.com/realm/realm-kotlin/issues/945)).

### Compatibility
* This release is compatible with:
  * Kotlin 1.6.10 and above.
  * Coroutines 1.6.0-native-mt. Also compatible with Coroutines 1.6.0 but requires enabling of the new memory model and disabling of freezing, see https://github.com/realm/realm-kotlin#kotlin-memory-model-and-coroutine-compatibility for details on that.
  * AtomicFu 0.17.0.
* Minimum Gradle version: 6.1.1.
* Minimum Android Gradle Plugin version: 4.0.0.
* Minimum Android SDK: 16.

### Internal
* None.


## 1.0.1 (2022-07-07)

### Breaking Changes
* None.

### Enhancements
* Added support for `ByteArray`. ([#584](https://github.com/realm/realm-kotlin/issues/584))

### Fixed
* Fixed JVM memory leak when passing string to C-API. (Issue [#890](https://github.com/realm/realm-kotlin/issues/890))
* Fixed crash present on release-mode apps using Sync due to missing Proguard exception for `ResponseCallback`.
* The compiler plugin did not set the generic parameter correctly for an internal field inside model classes. This could result in other libraries that operated on the source code throwing an error of the type: `undeclared type variable: T`. (Issue [#901](https://github.com/realm/realm-kotlin/issues/901))
* String read from a realm was mistakenly treated as zero-terminated, resulting in strings with `\0`-characters to be truncated when read. Inserting data worked correctly. (Issue [#911](https://github.com/realm/realm-kotlin/issues/911))
* [Sync] Fix internal ordering of `EmailPasswordAuth.resetPassword(...)` arguments. (Issue [#885](https://github.com/realm/realm-kotlin/issues/885))
* [Sync] Sync error events not requiring a Client Reset incorrectly assumed they had to include a path to a recovery Realm file. (Issue [#895](https://github.com/realm/realm-kotlin/issues/895))

### Compatibility
* This release is compatible with:
  * Kotlin 1.6.10 and above.
  * Coroutines 1.6.0-native-mt. Also compatible with Coroutines 1.6.0 but requires enabling of the new memory model and disabling of freezing, see https://github.com/realm/realm-kotlin#kotlin-memory-model-and-coroutine-compatibility for details on that.
  * AtomicFu 0.17.0.
* Minimum Gradle version: 6.1.1.
* Minimum Android Gradle Plugin version: 4.0.0.
* Minimum Android SDK: 16.

### Internal
* None.


## 1.0.0 (2022-06-07)

### Breaking Changes
* Move all classes from package `io.realm` to `io.realm.kotlin`. This allows Realm Java and Realm Kotlin to be included in the same app without having class name conflicts. *WARNING:* While both libraries can be configured to open the same file, doing so concurrently is currently not supported and can lead to corrupted realm files.
* Updated default behavior for implicit import APIs (realm objects setters and list add/insert/set-operations) to update existing objects with similar primary key instead of throwing. (Issue [#849](https://github.com/realm/realm-kotlin/issues/849))
* Introduced `BaseRealmObject` as base interface of `RealmObject` and `DynamicRealmObject` to prepare for future embedded object support.
  * Most APIs accepts `BaseRealmObject` instead of `RealmObject`.
  * `DynamicRealmObject` no longer implements `RealmObject` but only `BaseRealmObject`
  * Besides the changes of base class of `DynamicRealmObject`, this should not require and code changes.
* Moved all modeling defining types to `io.realm.kotlin.types`
  * Moved `BaseRealmObject`, `RealmObject`, `EmbeddedObject`, `RealmList`, `RealmInstant` and `ObjectId` from `io.realm` to `io.realm.kotlin.types`
* Moved `RealmResults` from `io.realm` to `io.realm.kotlin.query`
* Reworked API for dynamic objects.
  * Support for unmanaged dynamic objects through `DynamicMutableRealmObject.create()`.
  * Replaced `DynamicMutableRealm.create()` with `DynamicMutableRealm.copyToRealm()` similar to `MutableRealm.copyToRealm()`.
* Moved `io.realm.MutableRealm.UpdatePolicy` to top-level class `io.realm.kotlin.UpdatePolicy` as it now also applies to `DynamicMutableRealm.copyToRealm()`.
* Deleted `Queryable`-interface and removed it from `RealmResults`.
* Moved extension methods on `BaseRealmObject`, `MutableRealm`, `TypedRealm`, `Realm` and `Iterable` from `io.realm` to `io.realm.kotlin.ext`
* Moved `io.realm.MutableRealm.UpdatePolicy` to top-level class `io.realm.UpdatePolicy` as it now also applies to `DynamicMutableRealm.copyToRealm()`
* All exceptions from Realm now has `RealmException` as their base class instead of `RealmCoreException` or `Exception`.
* Aligned factory methods naming. (Issue [#835](https://github.com/realm/realm-kotlin/issues/835))
  * Renamed `RealmConfiguration.with(...)` to `RealmConfiguration.create(...)`
  * Renamed `SyncConfiguration.with(...)` to `SyncConfiguration.create(...)`
  * Renamed `RealmInstant.fromEpochSeconds(...)` to `RealmInstant.from(...)`
* Reduced `DynamicMutableRealm` APIs (`copyToRealm()` and `findLatest()`) to only allow import and lookup of `DynamicRealmObject`s.

### Enhancements
* [Sync] Support for Flexible Sync through `Realm.subscriptions`. (Issue [#824](https://github.com/realm/realm-kotlin/pull/824))
* [Sync] Added support for `ObjectId` ([#652](https://github.com/realm/realm-kotlin/issues/652)). `ObjectId` can be used as a primary key in model definition.
* [Sync] Support for `SyncConfiguration.Builder.InitialData()`. (Issue [#422](https://github.com/realm/realm-kotlin/issues/422))
* [Sync] Support for `SyncConfiguration.Builder.initialSubscriptions()`. (Issue [#831](https://github.com/realm/realm-kotlin/issues/831))
* [Sync] Support for `SyncConfiguration.Builder.waitForInitialRemoteData()`. (Issue [#821](https://github.com/realm/realm-kotlin/issues/821))
* [Sync] Support for accessing and controlling the session state through `SyncSession.state`, `SyncSession.pause()` and `SyncSession.resume()`.
* [Sync] Added `SyncConfiguration.syncClientResetStrategy` which enables support for client reset via `DiscardUnsyncedChangesStrategy` for partition-based realms and `ManuallyRecoverUnsyncedChangesStrategy` for Flexible Sync realms.
* [Sync] Support `ObjectId` as a partition key.
* Support for embedded objects. (Issue [#551](https://github.com/realm/realm-kotlin/issues/551))
* Support for `RealmConfiguration.Builder.initialData()`. (Issue [#579](https://github.com/realm/realm-kotlin/issues/579))
* Preparing the compiler plugin to be compatible with Kotlin `1.7.0-RC`. (Issue [#843](https://github.com/realm/realm-kotlin/issues/843))
* Added `AppConfiguration.create(...)` as convenience method for `AppConfiguration.Builder(...).build()` (Issue [#835](https://github.com/realm/realm-kotlin/issues/835))

### Fixed
* Fix missing symbol (`___bid_IDEC_glbround`) on Apple silicon
* Creating a `RealmConfiguration` off the main thread on Kotlin Native could crash with `IncorrectDereferenceException`. (Issue [#799](https://github.com/realm/realm-kotlin/issues/799))
* Compiler error when using cyclic references in compiled module. (Issue [#339](https://github.com/realm/realm-kotlin/issues/339))

### Compatibility
* This release is compatible with:
  * Kotlin 1.6.10 and above.
  * Coroutines 1.6.0-native-mt. Also compatible with Coroutines 1.6.0 but requires enabling of the new memory model and disabling of freezing, see https://github.com/realm/realm-kotlin#kotlin-memory-model-and-coroutine-compatibility for details on that.
  * AtomicFu 0.17.0.
* Minimum Gradle version: 6.1.1.
* Minimum Android Gradle Plugin version: 4.0.0.
* Minimum Android SDK: 16.

### Internal
* Updated to Realm Core 12.1.0, commit f8f6b3730e32dcc5b6564ebbfa5626a640cdb52a.


## 0.11.1 (2022-05-05)

### Breaking Changes
* None.

### Enhancements
* None.

### Fixed
* Fix crash in list notification listener (Issue [#827](https://github.com/realm/realm-kotlin/issues/827), since 0.11.0)

### Compatibility
* This release is compatible with:
  * Kotlin 1.6.10 and above.
  * Coroutines 1.6.0-native-mt. Also compatible with Coroutines 1.6.0 but requires enabling of the new memory model and disabling of freezing, see https://github.com/realm/realm-kotlin#kotlin-memory-model-and-coroutine-compatibility for details on that.
  * AtomicFu 0.17.0.
* Minimum Gradle version: 6.1.1.
* Minimum Android Gradle Plugin version: 4.0.0.
* Minimum Android SDK: 16.

### Internal
* None.


## 0.11.0 (2022-04-29)

### Breaking Changes
* [Sync] `SyncConfiguration` and `SyncSession` have been moved to `io.realm.mongodb.sync`.
* [Sync] `EmailPasswordAuth` has been movedto `io.realm.mongodb.auth`.
* [Sync] Improved exception hierarchy for App and Sync exceptions. All sync/app exceptions now use `io.realm.mongodb.exceptions.AppException` as their top-level exception type. Many methods have more specialized exceptions for common errors that can be caught and reacted to. See `AppException` documentation for more details.
* [Sync] `SyncConfiguration.directory` is no longer available.
* [Sync] Removed `SyncConfiguration.partitionValue` as it exposed internal implementation details. It will be reintroduced at a later date.

### Enhancements
* [Sync] `EmailPasswordAuth` has been extended with support for: `confirmUser()`, `resendConfirmationEmail()`, `retryCustomConfirmation()`, `sendResetPasswordEmail()` and `resetPassword()`.
* [Sync] Support for new types of `Credentials`: `apiKey`, `apple`, `facebook`, `google` and `jwt`.
* [Sync] Support for the extension property `Realm.syncSession`, which returns the sync session associated with the realm.
* [Sync] Support for `SyncSession.downloadAllServerChanges()` and `SyncSession.uploadAllLocalChanges()`.
* [Sync] Support for `App.allUsers()`.
* [Sync] Support for `SyncConfiguration.with()`.
* [Sync] Support for `null` and `Integer` (along side already existing `String` and `Long`) partition values when using Partion-based Sync.
* [Sync] Support for `User.remove()`.
* [Sync] `AppConfiguration.syncRootDirectory` has been added to allow users to set the root folder containing all files used for data synchronization between the device and MongoDB Realm. (Issue [#795](https://github.com/realm/realm-kotlin/issues/795))
* Encrypted Realms now use OpenSSL 1.1.1n, up from v1.1.1g.

### Fixed
* Fix duplication of list object references when importing existing objects with `copyToRealm(..., updatePolicy = UpdatePolicy.ALL)` (Issue [#805](https://github.com/realm/realm-kotlin/issues/805))
* Bug in the encryption layer that could result in corrupted Realm files. (Realm Core Issue [#5360](https://github.com/realm/realm-core/issues/5360), since 0.10.0)

### Compatibility
* This release is compatible with:
  * Kotlin 1.6.10 and above.
  * Coroutines 1.6.0-native-mt. Also compatible with Coroutines 1.6.0 but requires enabling of the new memory model and disabling of freezing, see https://github.com/realm/realm-kotlin#kotlin-memory-model-and-coroutine-compatibility for details on that.
  * AtomicFu 0.17.0.
* Minimum Gradle version: 6.1.1.
* Minimum Android Gradle Plugin version: 4.0.0.
* Minimum Android SDK: 16.

### Internal
* Updated to Realm Core 11.15.0, commit 9544b48e52c49e0267c3424b0b92c2f5efd5e2b9.
* Updated to Ktor 1.6.8.
* Updated to Ktlint 0.45.2.
* Rename internal synthetic variables prefix to `io_realm_kotlin_`, so deprecated prefix `$realm$` is avoided.
* Using latest Kotlin version (EAP) for the `kmm-sample` app to test compatibility with the latest/upcoming Kotlin version.


## 0.10.2 (2022-04-01)

### Breaking Changes
* None.

### Enhancements
* None.

### Fixed
* Fix query syntax errors of seemingly correct query (Issue [#683](https://github.com/realm/realm-kotlin/issues/683))
* Fix error when importing lists with existing objects through `copyToRealm` with `UpdatePolicy.ALL` (Issue [#771](https://github.com/realm/realm-kotlin/issues/771))

### Compatibility
* This release is compatible with:
  * Kotlin 1.6.10.
  * Coroutines 1.6.0-native-mt. Also compatible with Coroutines 1.6.0 but requires enabling of the new memory model and disabling of freezing, see https://github.com/realm/realm-kotlin#kotlin-memory-model-and-coroutine-compatibility for details on that.
  * AtomicFu 0.17.0.
* Minimum Gradle version: 6.1.1.
* Minimum Android Gradle Plugin version: 4.0.0.
* Minimum Android SDK: 16.

### Internal
* None.

## 0.10.1 (2022-03-24)

### Breaking Changes
* None.

### Enhancements
* Reducing the binary size for Android dependency. (Issue [#216](https://github.com/realm/realm-kotlin/issues/216)).
* Using static c++ runtime library (stl) for Android. (Issue [#694](https://github.com/realm/realm-kotlin/issues/694)).

### Fixed
* Fix assignments to `RealmList`-properties on managed objects (Issue [#718](https://github.com/realm/realm-kotlin/issues/718))
* `iosSimulatorArm64` and `iosX64` cinterop dependencies were compiled with unnecessary additional architectures, causing a fat framework to fail with (Issue [#722](https://github.com/realm/realm-kotlin/issues/722))

### Compatibility
* This release is compatible with:
  * Kotlin 1.6.10.
  * Coroutines 1.6.0-native-mt. Also compatible with Coroutines 1.6.0 but requires enabling of the new memory model and disabling of freezing, see https://github.com/realm/realm-kotlin#kotlin-memory-model-and-coroutine-compatibility for details on that.
  * AtomicFu 0.17.0.
* Minimum Gradle version: 6.1.1.
* Minimum Android Gradle Plugin version: 4.0.0.
* Minimum Android SDK: 16.

### Internal
* None.


## 0.10.0 (2022-03-04)

### Breaking Changes
* `RealmConfiguration.Builder.path()` has been replaced by `RealmConfiguration.Builder.directory()`, which can be combined with `RealmConfiguration.Builder.name()` to form the full path. (Issue [#346](https://github.com/realm/realm-kotlin/issues/346))
* `Realm.observe()` and `RealmObject.observe()` have been renamed to `asFlow()`.
* `RealmObject.asFlow` will throw `UnsupportedOperationException` instead of `IllegalStateException` if called on a live or dynamic object in a write transaction or in a migration.
* `RealmObject.asFlow` will throw `UnsupportedOperationException` instead of `IllegalStateException` if called on a live or dynamic object in a write transaction or in a migration.
* Removed `RealmObject.delete()` and `RealmResults.delete()`. All objects, objects specified by queries and results must be delete through `MutableRealm.delete(...)` and `DynamicMutableRealm.delete(...).
* Removed default empty schema argument for `RealmConfiguration.Builder(schema = ... )` and `SyncConfiguration.Builder(..., schema= ... )` as all configuraitons require a non-empty schema.
* Removed `RealmConfiguration.Builder.schema()`. `RealmConfiguration.Builder(schema = ...)` should be used instead.

### Enhancements
* Add support for Gradle Configuration Cache.
* Improved exception message when attempting to delete frozen objects. (Issue [#616](https://github.com/realm/realm-kotlin/issues/616))
* Added `RealmConfiguration.Builder.compactOnLaunch()`, which can be used to control if a Realm file should be compacted when opened.
* A better error message if a data class was used as model classes. (Issue [#684](https://github.com/realm/realm-kotlin/issues/684))
* A better error message if the Realm plugin was not applied to the module containing model classes. (Issue [#676](https://github.com/realm/realm-kotlin/issues/676))
* A better error message if a class is used that is not part of the schema. (Issue [#680](https://github.com/realm/realm-kotlin/issues/680))
* Add support for fine-grained notification on Realm instances. `Realm.asFlow()` yields `RealmChange` that represent the `InitialRealm` or `UpdatedRealm` states.
* Add support for fine-grained notification on Realm objects. `RealmObject.asFlow()` yields `ObjectChange` that represent the `InitialObject`, `UpdatedObject` or `DeletedObject` states.
* Add support for fine-grained notification on Realm lists. `RealmList.asFlow()` yields `ListChange` that represent the `InitialList`, `UpdatedList` or `DeletedList` states.
* Add support for fine-grained notifications on Realm query results. `RealmResults.asFlow()` yields `ResultsChange` that represent the `InitialResults` or `UpdatedResults` states.
* Add support for fine-grained notifications on `RealmSingleQuery`. `RealmSingleQuery.asFlow()` yields `SingleQueryChange` that represent the `PendingObject`, `InitialObject`, `UpdatedObject` or `DeletedObject` states.
* Add support for data migration as part of an automatic schema upgrade through `RealmConfiguration.Builder.migration(RealmMigration)` (Issue [#87](https://github.com/realm/realm-kotlin/issues/87))
* Added ability to delete objects specified by a `RealmQuery` or `RealmResults` through `MutableRealm.delete(...)` and `DynamicMutableRealm.delete(...).
* Add support for updating existing objects through `copyToRealm`. This requires them having a primary key. (Issue [#564](https://github.com/realm/realm-kotlin/issues/564))
* Added `Realm.deleteRealm(RealmConfiguration)` function that deletes the Realm files from the filesystem (Issue [#95](https://github.com/realm/realm-kotlin/issues/95)).


### Fixed
* Intermittent `ConcurrentModificationException` when running parallel builds. (Issue [#626](https://github.com/realm/realm-kotlin/issues/626))
* Refactor the compiler plugin to use API's compatible with Kotlin `1.6.20`. (Issue ([#619](https://github.com/realm/realm-kotlin/issues/619)).
* `RealmConfiguration.path` should report the full Realm path. (Issue ([#605](https://github.com/realm/realm-kotlin/issues/605)).
* Support multiple constructors in model definition (one zero arg constructor is required though). (Issue ([#184](https://github.com/realm/realm-kotlin/issues/184)).
* Boolean argument substitution in queries on iOS/macOS would crash the query. (Issue [#691](https://github.com/realm/realm-kotlin/issues/691))
* Support 32-bit Android (x86 and armeabi-v7a). (Issue ([#109](https://github.com/realm/realm-kotlin/issues/109)).
* Make updates of primary key properties throw IllegalStateException (Issue [#353](https://github.com/realm/realm-kotlin/issues/353))


### Compatibility
* This release is compatible with:
  * Kotlin 1.6.10.
  * Coroutines 1.6.0-native-mt. Also compatible with Coroutines 1.6.0 but requires enabling of the new memory model and disabling of freezing, see https://github.com/realm/realm-kotlin#kotlin-memory-model-and-coroutine-compatibility for details on that.
  * AtomicFu 0.17.0.
* Minimum Gradle version: 6.1.1.
* Minimum Android Gradle Plugin version: 4.0.0.
* Minimum Android SDK: 16.

### Internal
* Downgraded to Gradle 7.2 as a work-around for https://youtrack.jetbrains.com/issue/KT-51325.
* Updated to Realm Core 11.10.0, commit: ad2b6aeb1fd58135a2d9bf463011e26f934390ea.


## 0.9.0 (2022-01-28)

### Breaking Changes
* `RealmResults.observe()` and `RealmList.observe()` have been renamed to `asFlow()`.
* Querying via `Realm.objects(...)` is no longer supported. Use `Realm.query(...)` instead.

### Enhancements
* Added API for inspecting the schema of the realm with `BaseRealm.schema()` ([#238](https://github.com/realm/realm-kotlin/issues/238)).
* Added support for `RealmQuery` through `Realm.query(...)` ([#84](https://github.com/realm/realm-kotlin/issues/84)).
* Added source code link to model definition compiler errors. ([#173](https://github.com/realm/realm-kotlin/issues/173))
* Support Kotlin's new memory model. Enabled in consuming project with the following gradle properties `kotlin.native.binary.memoryModel=experimental`.
* Add support for JVM on M1 (in case we're running outside Rosetta compatibility mode, example when using Azul JVM which is compiled against `aarch64`) [#629](https://github.com/realm/realm-kotlin/issues/629).

### Fixed
* Sync on jvm targets on Windows/Linux crashes with unavailable scheduler ([#655](https://github.com/realm/realm-kotlin/issues/655)).

### Compatibility
* This release is compatible with:
  * Kotlin 1.6.10.
  * Coroutines 1.6.0-native-mt. Also compatible with Coroutines 1.6.0 but requires enabling of the new memory model and disabling of freezing, see https://github.com/realm/realm-kotlin#kotlin-memory-model-and-coroutine-compatibility for details on that.
  * AtomicFu 0.17.0.
* Minimum Gradle version: 6.1.1.
* Minimum Android Gradle Plugin version: 4.0.0.
* Minimum Android SDK: 16.

### Internal
* Updated to Gradle 7.3.3.
* Updated to Android Gradle Plugin 7.1.0.
* Updated to AndroidX JUnit 1.1.3.
* Updated to AndroidX Test 1.4.0.


## 0.8.2 (2022-01-20)

### Breaking Changes
* None.

### Enhancements
* None.

### Fixed
* The `library-base` module would try to initialize a number of `library-sync` classes for JNI lookups. These and `RealmObjectCompanion` were not being excluded from Proguard obfuscation causing release builds to crash when initializing JNI [#643](https://github.com/realm/realm-kotlin/issues/643).

### Compatibility
* This release is compatible with:
  * Kotlin 1.6.10.
  * Coroutines 1.5.2-native-mt.
  * AtomicFu 0.17.0.
* Minimum Gradle version: 6.1.1.
* Minimum Android Gradle Plugin version: 4.0.0.
* Minimum Android SDK: 16.

### Internal
* None.


## 0.8.1 (2022-01-18)

### Breaking Changes
* None.

### Enhancements
* None.

### Fixed
* Using a custom module name to fix [#621](https://github.com/realm/realm-kotlin/issues/621).
* Synchronously process project configurations to avoid exceptions when running parallel builds [#626](https://github.com/realm/realm-kotlin/issues/626).
* Update to Kotlin 1.6.10. The `Compatibility` entry for 0.8.0 stating that the project had been updated to Kotlin 1.6.10 was not correct [#640](https://github.com/realm/realm-kotlin/issues/640).

### Compatibility
* This release is compatible with:
  * Kotlin 1.6.10.
  * Coroutines 1.5.2-native-mt.
  * AtomicFu 0.17.0.
* Minimum Gradle version: 6.1.1.
* Minimum Android Gradle Plugin version: 4.0.0.
* Minimum Android SDK: 16.

### Internal
* Updated to Kotlin 1.6.10.


## 0.8.0 (2021-12-17)

### Breaking Changes
* Reworked configuration hierarchy:
  * Separated common parts of `RealmConfiguraion` and `SyncConfiguration` into `io.realm.Configuration` to avoid polluting the base configuration with local-only options.
  * Changed `Realm.open(RealmConfiguration)` to accept new base configuration with `Realm.open(Configuration)`.
  * Removed option to build `SyncConfiguration`s with `deleteRealmIfMigrationNeeded` option.

### Enhancements
* [Sync] Added support for `User.logOut()` ([#245](https://github.com/realm/realm-kotlin/issues/245)).
* Added support for dates through a new property type: `RealmInstant`.
* Allow to pass schema as a variable containing the involved `KClass`es and build configurations non-fluently ([#389](https://github.com/realm/realm-kotlin/issues/389)).
* Added M1 support for `library-base` variant ([#483](https://github.com/realm/realm-kotlin/issues/483)).

### Fixed
* Gradle metadata for pure Android projects. Now using `io.realm.kotlin:library-base:<VERSION>` should work correctly.
* Compiler plugin symbol lookup happens only on Sourset using Realm ([#544](https://github.com/realm/realm-kotlin/issues/544)).
* Fixed migration exception when opening a synced realm that is already stored in the backend for the first time ([#601](https://github.com/realm/realm-kotlin/issues/604)).

### Compatibility
* This release is compatible with:
  * Kotlin 1.6.10.
  * Coroutines 1.5.2-native-mt.
  * AtomicFu 0.17.0.
* Minimum Gradle version: 6.1.1.
* Minimum Android Gradle Plugin version: 4.0.0.
* Minimum Android SDK: 16.

### Internal
* Updated to Ktor 1.6.5.
* Updated to AndroidX Startup 1.1.0.
* Updated to Gradle 7.2.
* Updated to Android Gradle Plugin 7.1.0-beta05.
* Updated to NDK 23.1.7779620.
* Updated to Android targetSdk 31.
* Updated to Android compileSdk 31.
* Updated to Android Build Tools 31.0.0.
* Updated to Ktlint version 0.43.0.
* Updated to Ktlint Gradle Plugin 10.2.0.
* Updated to Kotlin Serialization 1.3.0.
* Updated to Detekt 1.19.0-RC1.
* Updated to Dokka 1.6.0.
* Updated to AtomicFu 0.17.0.
* Updated to Realm Core 11.7.0, commit: 5903577608d202ad88f375c1bb2ceedb831f6d7b.


## 0.7.0 (2021-10-31)

### Breaking Changes
* None.

### Enhancements
* Basic MongoDB Realm sync support:
  * Enabled by using library dependency `io.realm.kotlin:library-sync:<VERSION>`
  * Build `AppConfiguration`s through `AppConfiguration.Builder(appId).build()`
  * Linking your app with a MongoDB Realm App through `App.create(appConfiguration)`
  * Log in to a MongoDB Realm App through `App.login(credentials)`. Currently only supports `Credentials.anonymous()` and `Credentials.emailPassword(...)`
  * Create `SyncConfiguration`s through `SyncConfiguration.Builder(user, partitionValue, schema).build()`
  * Create synchronized realm by `Realm.open(syncConfiguration)`

### Fixed
* None.

### Compatibility
* This release is compatible with:
  * Kotlin 1.5.31
  * Coroutines 1.5.2-native-mt
  * AtomicFu 0.16.3

### Internal
* Updated to Realm Core commit: ecfc1bbb734a8520d08f04f12f083641309799b3
* Updated to Ktor 1.6.4.


## 0.6.0 (2021-10-15)

### Breaking Changes
* Rename library dependency from `io.realm.kotlin:library:<VERSION>` to `io.realm.kotlin:library-base:<VERSION>`
* Abstracted public API into interfaces. The interfaces have kept the name of the previous classes so only differences are:
  - Opening a realm: `Realm(configuration)` has changed to `Realm.open(configuration)`
  - Easy construction of simple configurations: `RealmConfiguration(schema = ...)` has changed to `RealmConfiguration.with(schema = ...)`
  - Instantiating a `RealmList` is now done through `realmListOf(...)` or by `Iterable<T>.toRealmList()`
* Make argument to `findLatest` non-nullable: `MutableRealm.findLatest(obj: T?): T?` has changed to `MutableRealm.findLatest(obj: T): T?`
* Allow query arguments to be `null`: `RealmResult.query(query: String = "TRUEPREDICATE", vararg args: Any): RealmResults<T>` has change to `RealmResult.query(query: String = "TRUEPREDICATE", vararg args: Any?): RealmResults<T>`
* Moved `objects(KClass<T>)` and `<reified T> objects()` methods from `BaseRealm` to `TypedRealm`
* Changed `RealmObject.version` into method `RealmObject.version()`.
* Replaced `RuntimeException`s by the explicit exceptions: `IllegalArgumentException`, `IllegalStateException` and `IndexOutOfBoundsException`.
* Throw `Error` an unrecoverable Realm problem happen in the underlying storage engine.
* Removed optional arguments to `RealmConfiguration.with(...)` and `RealmConfiguration.Builder(...)`. Name and path can now only be set through the builder methods.

### Enhancements
* Add support for [JVM target](https://github.com/realm/realm-kotlin/issues/62) supported platforms are: Linux (since Centos7 x86_64), Windows (since 8.1 x86_64) and Macos (x86_64).
* Added support for marking a field as indexed with `@Index`

### Fixed
* Fixed null pointer exceptions when returning an unmanaged object from `MutableRealm.write/writeBlocking`.
* Fixed premature closing of underlying realm of frozen objects returned from `MutableRealm.write/writeBlocking`. (Issue [#477](https://github.com/realm/realm-kotlin/issues/477))

### Compatibility
* This release is compatible with:
  * Kotlin 1.5.31
  * Coroutines 1.5.2-native-mt
  * AtomicFu 0.16.3

### Internal
* Updated to Realm Core commit: 028626880253a62d1c936eed4ef73af80b64b71
* Updated to Kotlin 1.5.31.


## 0.5.0 (2021-08-20)

### Breaking Changes
* Moved `@PrimaryKey` annotation from `io.realm.PrimaryKey` to `io.realm.annotations.PrimaryKey`.

### Enhancements
* Add support for excluding properties from the Realm schema. This is done by either using JVM `@Transient` or the newly added `@io.realm.kotlin.Ignore` annotation. (Issue [#278](https://github.com/realm/realm-kotlin/issues/278)).
* Add support for encrypted Realms. Encryption can be enabled by passing a 64-byte encryption key to the configuration builder. (Issue [#227](https://github.com/realm/realm-kotlin/issues/227))
* Add support for `RealmList` notifications using Kotlin `Flow`s. (Issue [#359](https://github.com/realm/realm-kotlin/issues/359))
* Unmanaged `RealmObject`s can now be added directly to `RealmList`s without having to copy them to Realm beforehand.

### Fixed
* Throw exception when violating primary key uniqueness constraint when importing objects with `copyToRealm`.
* Fix crash caused by premature release of frozen versions (`java.lang.RuntimeException: [18]: Access to invalidated Results objects`)
* Fix optimizations bypassing our custom getter and setter from within a class (Issue [#375](https://github.com/realm/realm-kotlin/issues/375)).

### Compatibility
* This release is compatible with Kotlin 1.5.21 and Coroutines 1.5.0.

### Internal
* Updated to Kotlin 1.5.21.
* Updated Gradle to 7.1.1.
* Updated Android Gradle Plugin to 4.1.0.
* Updated to Android Build Tools 30.0.2.
* Updated to targetSdk 30 for Android.
* Now uses Java 11 to build the project.


## 0.4.1 (2021-07-16)

### Breaking Changes
* None.

### Enhancements
* None.

### Fixed
* Throw exception when violating primary key uniqueness constraint when importing objects with `copyToRealm`.
* Fix crash caused by premature release of frozen versions (`java.lang.RuntimeException: [18]: Access to invalidated Results objects`)

### Compatibility
* This release is compatible with Kotlin 1.5.10 and Coroutines 1.5.0.

### Internal
* None.


## 0.4.0 (2021-07-13)

This release contains a big departure in the architectural design of how Realm is currently implemented. At a high level it moves from "Thread-confined, Live Objects" to "Frozen Objects". The reasons for this shift are discussed [here](https://docs.google.com/document/d/1bGfjbKLD6DSBpTiVwyorSBcMqkUQWedAmmS_VAhL8QU/edit#heading=h.fzlh39twuifc).

At a high level this has a number of implications:

    1. Only one Realm instance (per `RealmConfiguration`) is needed across the entire application.
    2. The only reason for closing the Realm instance is if the Realm file itself needs to be deleted or compacted.
    3. Realm objects can be freely moved and read across threads.
    4. Changes to objects can only be observed through Kotlin Flows. Standard change listener support will come in a future release.
    5. In order to modify Realm Objects, they need to be "live". It is possible to convert a frozen object to a live object inside a
       write transaction using the `MutableRealm.findLatest(obj)` API. Live objects are not accessible outside write transactions.

This new architecture is intended to make it easier to consume and work with Realm, but at the same time, it also introduces a few caveats:

    1. Storing a strong reference to a Realm Object can cause an issue known as "Version pinning". Realm tracks the "distance" between the oldest known version and the latest. So if you store a reference for too long, when other writes are happening, Realm might run out of native memory and crash, or it can lead to an increased file size. It is possible to detect this problem by setting `RealmConfiguration.Builder.maxNumberOfActiveVersions()`. It can be worked around by copying the data out of the Realm and store that instead.

    2. With multiple versions being accessible across threads, it is possible to accidentally compare data from different versions. This could be a potential problem for certain business logic if two objects do not agree on a particular state. If you suspect this is an issue, a `version()` method has been added to all Realm Objects, so it can be inspected for debugging. Previously, Realms thread-confined objects guaranteed this would not happen.

    3. Since the threading model has changed, there is no longer a guarantee that running the same query twice in a row will return the same result. E.g. if a background write is executed between them, the result might change. Previously, this would have resulted in the same result as the Realm state for a particular thread would only update as part of the event loop.


### Breaking Changes
* The Realm instance itself is now thread safe and can be accessed from any thread.
* Objects queried outside write transactions are now frozen by default and can be freely read from any thread.
* As a consequence of the above, when a change listener fires, the changed data can only be observed in the new object received, not in the original, which was possible before this release.
* Removed `Realm.open(configuration: RealmConfiguration)`. Use the interchangeable `Realm(configuration: RealmConfiguration)`-constructor instead.
* Removed all `MutableRealm.create(...)`-variants. Use `MutableRealm.copyToRealm(instance: T): T` instead.

### Enhancements
* A `version()` method has been added to `Realm`, `RealmResults` and `RealmObject`. This returns the version of the data contained. New versions are obtained by observing changes to the object.
* `Realm.observe()`, `RealmResults.observe()` and `RealmObject.observe()` have been added and expose a Flow of updates to the object.
* Add support for suspending writes executed on the Realm Write Dispatcher with `suspend fun <R> write(block: MutableRealm.() -> R): R`
* Add support for setting background write and notification dispatchers with `RealmConfigruation.Builder.notificationDispatcher(dispatcher: CoroutineDispatcher)` and `RealmConfiguration.Builder.writeDispatcher(dispatcher: CoroutineDispatcher)`
* Add support for retrieving the latest version of an object inside a write transaction with `<T : RealmObject> MutableRealm.findLatests(obj: T?): T?`

### Fixed
* None.

### Compatibility
* This release is compatible with Kotlin 1.5.10 and Coroutines 1.5.0.

### Internal
* Updated `com.gradle.plugin-publish` to 0.15.0.
* Updated to Realm Core commit: 4cf63d689ba099057345f122265cbb880a8eb19d.
* Updated to Android NDK: 22.1.7171670.
* Introduced usage of `kotlinx.atomicfu`: 0.16.1.


## 0.3.2 (2021-07-06)

### Breaking Changes
* None.

### Enhancements
* None.

### Fixed
* [Bug](https://github.com/realm/realm-kotlin/issues/334) in `copyToRealm` causing a `RealmList` not to be saved as part of the model.

### Compatibility
* This release is compatible with Kotlin 1.5.10 and Coroutines 1.5.0.

### Internal
* None.


## 0.3.1 (2021-07-02)

### Breaking Changes
* None.

### Enhancements
* None.

### Fixed
* Android Release build variant (AAR) was stripped from all classes due to presence of `isMinifyEnabled` flag in the library module. The flag is removed now.


### Compatibility
* This release is compatible with Kotlin 1.5.10 and Coroutines 1.5.0.

### Internal
* None.


## 0.3.0 (2021-07-01)

### Breaking Changes
* None.

### Enhancements
* [Support Apple Release builds](https://github.com/realm/realm-kotlin/issues/142).
* Enabling [shrinker](https://github.com/realm/realm-kotlin/issues/293) for Android Release builds.
* Added support for `RealmList` as supported field in model classes. A `RealmList` is used to model one-to-many relationships in a Realm object.
* Schema migration is handled automatically when adding or removing a property or class to the model without specifying a `schemaVersion`.
If a class or column is renamed you need to set a greater `schemaVersion` to migrate the Realm (note: currently renaming will not copy data to the new column). Alternatively `deleteRealmIfMigrationNeeded` could be set to (without setting `schemaVersion`) to delete the Realm file if an automatic migration is not possible. Fixes [#284](https://github.com/realm/realm-kotlin/issues/284).

### Fixed
* None.

### Compatibility
* This release is compatible with Kotlin 1.5.10 and Coroutines 1.5.0.

### Internal
* None.


## 0.2.0 (2021-06-09)

### Breaking Changes
* The Realm Kotlin Gradle plugin has changed name from `realm-kotlin` to `io.realm.kotlin` to align with Gradle Plugin Portal requirements.

### Enhancements
* The Realm Kotlin Gradle plugin is now available on Gradle Plugin Portal and can be used with the Plugin DSL and `gradlePluginPortal()` as the buildscript repository. A minimal setup of using this approach can be found [here](https://plugins.gradle.org/plugin/io.realm.kotlin).

### Fixed
* None.

### Compatibility
* This release is compatible with Kotlin 1.5.10 and Coroutines 1.5.0.

### Internal
* Updated to Realm Core commit: ed9fbb907e0b5e97e0e2d5b8efdc0951b2eb980c.


## 0.1.0 (2021-05-07)

This is the first public Alpha release of the Realm Kotlin SDK for Android and Kotlin Multiplatform.

A minimal setup for including this library looks like this:

```
// Top-level build.gradle file
buildscript {
    repositories {
        mavenCentral()
    }
    dependencies {
        classpath("io.realm.kotlin:gradle-plugin:0.1.0")
    }
}

allprojects {
    repositories {
    	mavenCentral()
    }
}

// Project build.gradle file
// Only include multiplatform if building a multiplatform project.
plugins {
	kotlin("multiplatform")
	id("com.android.library")
	id("realm-kotlin")
}
```

See the [README](https://github.com/realm/realm-kotlin#readme) for more information.

Please report any issues [here](https://github.com/realm/realm-kotlin/issues/new).<|MERGE_RESOLUTION|>--- conflicted
+++ resolved
@@ -27,13 +27,8 @@
 
 ### Internal
 - Reworked test app initializer framework.
-<<<<<<< HEAD
-
-
-=======
-
-
->>>>>>> 9600dd19
+
+
 ## 2.0.1-SNAPSHOT (YYYY-MM-DD)
 
 ### Breaking changes
