--- conflicted
+++ resolved
@@ -4,13 +4,9 @@
 * None.
 
 ### Enhancements
-<<<<<<< HEAD
 * Avoid tracking unreferenced realm versions through the garbage collector. (Issue [#1234](https://github.com/realm/realm-kotlin/issues/1234))
-
-=======
 * [Sync] All tokens, passwords and custom function arguments are now obfuscated by default, even if `LogLevel` is set to DEBUG, TRACE or ALL. (Issue [#410](https://github.com/realm/realm-kotlin/issues/410))
- 
->>>>>>> 9252f748
+
 ### Fixed
 * None.
 
@@ -28,11 +24,7 @@
 * Minimum Android SDK: 16.
 
 ### Internal
-<<<<<<< HEAD
-* None
-=======
-* None.
->>>>>>> 9252f748
+* None.
 
 
 ## 1.7.0 (2023-03-15)
