## 1.7.0 (YYYY-MM-DD)

### Breaking Changes
* None.

### Enhancements
* Upgrade OpenSSL from 3.0.7 to 3.0.8.
* Add support for querying on RealmSets containing objects with `RealmSet.query(...)`.  (Issue [#1037](https://github.com/realm/realm-kotlin/issues/1258))
* [Sync] Add support for setting App Services connection identifiers through `AppConfiguration.appName` and `AppConfiguration.appVersion`, making it easier to identify connections in the server logs. (Issue (#407)[https://github.com/realm/realm-kotlin/issues/407])
* [Sync] Added `RecoverUnsyncedChangesStrategy`, an alternative automatic client reset strategy that tries to automatically recover any unsynced data from the client.
* [Sync] Added `RecoverOrDiscardUnsyncedChangesStrategy`, an alternative automatic client reset strategy that tries to automatically recover any unsynced data from the client, and discards any unsynced data if recovery is not possible. This is now the default policy.
 
### Fixed
<<<<<<< HEAD
* Fix missing initial flow events when registering for events while updating the realm. (Issue [#1151](https://github.com/realm/realm-kotlin/issues/1151))
* Emit deletion events and terminate flow when registering for notifications on outdated entities instead of throwing. (Issue [#1233](https://github.com/realm/realm-kotlin/issues/1233))
=======
* Accessing an invalidated `RealmResults` now throws an `IllegalStateException` instead of a `RealmException`. (Issue [#1188](https://github.com/realm/realm-kotlin/pull/1188))
* Opening a Realm with a wrong encryption key or corrupted now throws an `IllegalStateException` instead of a `IllegalArgumentException`. (Issue [#1188](https://github.com/realm/realm-kotlin/pull/1188))
* Trying to convert to a Flexible Sync Realm with Flexible Sync disabled throws a `IllegalStateException` instead of a `IllegalArgumentException`. (Issue [#1188](https://github.com/realm/realm-kotlin/pull/1188))
>>>>>>> eec60ead

### Compatibility
* File format: Generates Realms with file format v23.
* Realm Studio 13.0.0 or above is required to open Realms created by this version.
* This release is compatible with the following Kotlin releases:
  * Kotlin 1.7.20 and above.
  * Ktor 2.1.2 and above.
  * Coroutines 1.6.4 and above.
  * AtomicFu 0.18.3 and above.
  * The new memory model only. See https://github.com/realm/realm-kotlin#kotlin-memory-model-and-coroutine-compatibility
* Minimum Gradle version: 6.7.1.
* Minimum Android Gradle Plugin version: 4.0.0.
* Minimum Android SDK: 16.

### Internal
* Updated to Realm Core 13.5.0, commit 37cc58865648f343f7d6e538d45980e7f2351211.


## 1.6.2 (YYYY-MM-DD)

### Breaking Changes
* None.

### Enhancements
* None.

### Fixed
* Compatibility with Realm Java when using the `io.realm.RealmObject` abstract class. (Issue [#1278](https://github.com/realm/realm-kotlin/issues/1278))
* Compiler error when multiple fields have `@PersistedName`-annotations that match they Kotlin name. (Issue [#1240](https://github.com/realm/realm-kotlin/issues/1240))
* RealmUUID would throw an `ClassCastException` when comparing with an object instance of a different type. (Issue [#1288](https://github.com/realm/realm-kotlin/issues/1288))

### Compatibility
* File format: Generates Realms with file format v23.
* Realm Studio 13.0.0 or above is required to open Realms created by this version.
* This release is compatible with the following Kotlin releases:
  * Kotlin 1.7.20 and above.
  * Ktor 2.1.2 and above.
  * Coroutines 1.6.4 and above.
  * AtomicFu 0.18.3 and above.
  * The new memory model only. See https://github.com/realm/realm-kotlin#kotlin-memory-model-and-coroutine-compatibility
* Minimum Gradle version: 6.7.1.
* Minimum Android Gradle Plugin version: 4.0.0.
* Minimum Android SDK: 16.

### Internal
* None.


## 1.6.1 (2023-02-02)

### Breaking Changes
* None.

### Enhancements
* None.

### Fixed
* Allow defining properties with the field name as the persisted name. ([#1240](https://github.com/realm/realm-kotlin/issues/1240))
* Fix compilation error when accessing Realm Kotlin model classes from Java code. ([#1256](https://github.com/realm/realm-kotlin/issues/1256))

### Compatibility
* File format: Generates Realms with file format v23.
* Realm Studio 13.0.0 or above is required to open Realms created by this version.
* This release is compatible with the following Kotlin releases:
  * Kotlin 1.7.20 and above.
  * Ktor 2.1.2 and above.
  * Coroutines 1.6.4 and above.
  * AtomicFu 0.18.3 and above.
  * The new memory model only. See https://github.com/realm/realm-kotlin#kotlin-memory-model-and-coroutine-compatibility
* Minimum Gradle version: 6.7.1.
* Minimum Android Gradle Plugin version: 4.0.0.
* Minimum Android SDK: 16.

### Internal
* None.


## 1.6.0 (2023-01-25)

This release will bump the Realm file format from version 22 to 23. Opening a file with an older format will automatically upgrade it. Downgrading to a previous file format is not possible.

### Breaking Changes
* None.

### Enhancements
* OpenSSL has been upgraded from from 1.1.1n to 3.0.7.
* Added support for `RealmAny` as supported field in model classes. A `RealmAny` is used to represent a polymorphic Realm value or Realm Object, is indexable but cannot be used as a primary key.
* Add support for `Decimal128` as supported field in model classes. (Issue [#653](https://github.com/realm/realm-kotlin/issues/653))
* Realm will now use a lot less memory and disk space when different versions of realm objects are used. ([Core Issue #5440](https://github.com/realm/realm-core/pull/5440))
* Realm will now continuously track and reduce the size of the Realm file when it is in use rather that only when opening the file with `Configuration.compactOnLaunch` enabled. ([Core Issue #5754](https://github.com/realm/realm-core/issues/5754))
* Add support for `Realm.copyFromRealm()`. All RealmObjects, RealmResults, RealmList and RealmSets now also have a `copyFromRealm()` extension method.
* Add support for querying on RealmLists containing objects with `RealmList.query(...)`.  (Issue [#1037](https://github.com/realm/realm-kotlin/issues/1037))
* Add better error messages when inheriting `RealmObject` with unsupported class types. (Issue [#1086](https://github.com/realm/realm-kotlin/issues/1086))
* Added support for reverse relationships on Embedded objects through the `EmbeddedRealmObject.parent()` extension function. (Issue [#1141](https://github.com/realm/realm-kotlin/pull/1141))
* Added support for reverse relationships through the `backlinks` delegate on `EmbeddedObjects`. See the function documentation for more details. (Issue [#1134](https://github.com/realm/realm-kotlin/issues/1134))
* Added support for `@PersistedName` annotations for mapping a Kotlin field name to the underlying field name persisted in the Realm. (Issue [#590](https://github.com/realm/realm-kotlin/issues/590))
* [Sync] `App.close()` have been added so it is possible to close underlying ressources used by the app instance.
* [Sync] Add support for progress listeners with `SyncSession.progressAsFlow(...)`. (Issue [#428](https://github.com/realm/realm-kotlin/issues/428))lin/issues/1086))
* [Sync] `Realm.writeCopyTo(syncConfig)` now support copying a Flexible Sync Realm to another Flexible Sync Realm. 
* [Sync] Added support for App functions, see documentation for more details. (Issue [#1110](https://github.com/realm/realm-kotlin/pull/1110))
* [Sync] Added support for custom App Services Function authentication. (Issue [#741](https://github.com/realm/realm-kotlin/issues/741))
* [Sync] Add support for accessing user auth profile metadata and custom data through the extension functions 'User.profileAsBsonDocument()' and 'User.customDataAsBsonDocument()'. (Issue [#750](https://github.com/realm/realm-kotlin/pull/750))
* [Sync] Add support for `App.callResetPasswordFunction` (Issue [#744](https://github.com/realm/realm-kotlin/issues/744))
* [Sync] Add support for connection state and connection state change listerners with `SyncSession.connectionState` and `SyncSession.connectionStateAsFlow(). (Issue [#429](https://github.com/realm/realm-kotlin/issues/429))

### Fixed
* Fix missing `Realm.asFlow()`-events from remote updates on synced realms. (Issue [#1070](https://github.com/realm/realm-kotlin/issues/1070))
* Windows binaries for JVM did not statically link the C++ runtime, which could lead to crashes if it wasn't preinstalled. (Issue [#1211](https://github.com/realm/realm-kotlin/pull/1211))
* Internal dispatcher threads would leak when closing Realms. (Issue [#818](https://github.com/realm/realm-kotlin/issues/818))
* Realm finalizer thread would prevent JVM main thread from exiting. (Issue [#818](https://github.com/realm/realm-kotlin/issues/818))
* `RealmUUID` did not calculate the correct `hashCode`, so putting it in a `HashSet` resulted in duplicates.
* JVM apps on Mac and Linux would use a native file built in debug mode, making it slower than needed. The correct native binary built in release mode is now used. Windows was not affected. (Issue [#1124](https://github.com/realm/realm-kotlin/pull/1124))
* `RealmUUID.random()` would generate the same values when an app was re-launched from Android Studio during development. (Issue [#1123](https://github.com/realm/realm-kotlin/pull/1123)) 
* Complete flows with an IllegalStateException instead of crashing when notifications cannot be delivered due to insufficient channel capacity (Issue [#1147](https://github.com/realm/realm-kotlin/issues/1147))
* Prevent "Cannot listen for changes on a deleted Realm reference"-exceptions when notifier is not up-to-date with newest updates from write transaction.
* [Sync] Custom loggers now correctly see both normal and sync events. Before, sync events were just logged directly to LogCat/StdOut.
* [Sync] When a `SyncSession` was paused using `SyncSession.pause()`, it would sometimes automatically resume the session. `SyncSession.State.PAUSED` has been added, making it explicit when a session is paused. (Core Issue [#6085](https://github.com/realm/realm-core/issues/6085))

### Compatibility
* File format: Generates Realms with file format v23.
* Realm Studio 13.0.0 or above is required to open Realms created by this version.
* This release is compatible with the following Kotlin releases:
  * Kotlin 1.7.20 and above.
  * Ktor 2.1.2 and above.
  * Coroutines 1.6.4 and above.
  * AtomicFu 0.18.3 and above.
  * The new memory model only. See https://github.com/realm/realm-kotlin#kotlin-memory-model-and-coroutine-compatibility
* Minimum Gradle version: 6.7.1.
* Minimum Android Gradle Plugin version: 4.0.0.
* Minimum Android SDK: 16.

### Internal
* Updated to Realm Core 13.2.0, commit 5a119d8cb2eaac60c298532af2c9ae789af0c9e6.
* Updated to require Swig 4.1.0.
* Updated AndroidxStartup to 1.1.1.
* Updated to Kbson 0.2.0.
* `io.realm.kotlin.types.ObjectId` now delegates all responsibility to `org.mongodb.kbson.ObjectId` while maintaining the interface.
* Added JVM test wrapper as a workaround for https://youtrack.jetbrains.com/issue/KT-54634
* Use Relinker when loading native libs on Android.


## 1.5.2 (2023-01-10)

### Breaking Changes
* None.

### Enhancements
* None.

### Fixed
* Fixed various proguard issues. (Issue [#1150](https://github.com/realm/realm-kotlin/issues/1150))
* Fixed bug when creating `RealmInstant` instaces with `RealmInstant.now()` in Kotlin Native. (Issue [#1182](https://github.com/realm/realm-kotlin/issues/1182))
* Allow `@Index` on `Boolean` fields. (Issue [#1193](https://github.com/realm/realm-kotlin/issues/1193))
* Fixed issue with spaces in realm file path on iOS (Issue [#1194](https://github.com/realm/realm-kotlin/issues/1194))

### Compatibility
* This release is compatible with the following Kotlin releases:
  * Kotlin 1.7.20 and above.
  * Ktor 2.1.2 and above.
  * Coroutines 1.6.4 and above.
  * AtomicFu 0.18.3 and above.
  * The new memory model only. See https://github.com/realm/realm-kotlin#kotlin-memory-model-and-coroutine-compatibility
* Minimum Gradle version: 6.7.1.
* Minimum Android Gradle Plugin version: 4.0.0.
* Minimum Android SDK: 16.

### Internal
* Updated to Gradle 7.6.


## 1.5.1 (2022-12-12)

### Breaking Changes
* None.

### Enhancements
* None.

### Fixed
* Fixed problem with KBSON using reservered keywords in Swift. (Issue [#1153](https://github.com/realm/realm-kotlin/issues/))
* Fixed database corruption and encryption issues on apple platforms. (Issue [#5076](https://github.com/realm/realm-js/issues/5076))
* Fixed 1.8.0-Beta/RC compatibility. (Issue [#1159](https://github.com/realm/realm-kotlin/issues/1159)
* [Sync] Bootstraps will not be applied in a single write transaction - they will be applied 1MB of changesets at a time. (Issue [#5999](https://github.com/realm/realm-core/pull/5999)).
* [Sync] Fixed a race condition which could result in operation cancelled errors being delivered to `Realm.open` rather than the actual sync error which caused things to fail. (Issue [#5968](https://github.com/realm/realm-core/pull/5968)).

### Compatibility
* This release is compatible with the following Kotlin releases:
  * Kotlin 1.7.20 and above.
  * Ktor 2.1.2 and above.
  * Coroutines 1.6.4 and above.
  * AtomicFu 0.18.3 and above.
  * The new memory model only. See https://github.com/realm/realm-kotlin#kotlin-memory-model-and-coroutine-compatibility
* Minimum Gradle version: 6.7.1.
* Minimum Android Gradle Plugin version: 4.0.0.
* Minimum Android SDK: 16.

### Internal
* Updated to Realm Core 12.12.0, commit 292f534a8ae687a86d799b14e06a94985e49c3c6.
* Updated to KBSON 0.2.0
* Updated to require Swig 4.1.0.


## 1.5.0 (2022-11-11)

### Breaking Changes
* None.

### Enhancements
* Fixed error when using Realm object as query argument. Issue[#1098](https://github.com/realm/realm-kotlin/issues/1098)
* Realm will now use `System.loadLibrary()` first when loading native code on JVM, adding support for 3rd party JVM installers. If this fails, it will fallback to the current method of extracting and loading the native library from the JAR file. (Issue [#1105](https://github.com/realm/realm-kotlin/issues/1105)).
* Added support for in-memory Realms.
* Added support for reverse relationships through the `backlinks` delegate. See the function documentation for more details. (Issue [#1021](https://github.com/realm/realm-kotlin/pull/1021))
* Added support for `BsonObjectId` and its typealias `org.mongodb.kbson.ObjectId` as a replacement for `ObjectId`. `io.realm.kotlin.types.ObjectId` is still functional but has been marked as deprecated.
* [Sync] Added support for `BsonObjectId` as partition value.
* [Sync] Exposed `configuration` and `user` on `SyncSession`. (Issue [#431](https://github.com/realm/realm-kotlin/issues/431))
* [Sync] Added support for encrypting the user metadata used by Sync. (Issue [#413](https://github.com/realm/realm-kotlin/issues/413))
* [Sync] Added support for API key authentication. (Issue [#432](https://github.com/realm/realm-kotlin/issues/432))

### Fixed
* Close underlying realm if it is no longer referenced by any Kotlin object. (Issue [#671](https://github.com/realm/realm-kotlin/issues/671))
* Fixes crash during migration if Proguard was enabled. (Issue [#1106](https://github.com/realm/realm-kotlin/issues/1106))
* Adds missing Proguard rules for Embedded objects. (Issue [#1106](https://github.com/realm/realm-kotlin/issues/1107))

### Compatibility
* This release is compatible with the following Kotlin releases:
  * Kotlin 1.7.20 and above.
  * Ktor 2.1.2 and above.
  * Coroutines 1.6.4 and above.
  * AtomicFu 0.18.3 and above.
  * The new memory model only. See https://github.com/realm/realm-kotlin#kotlin-memory-model-and-coroutine-compatibility
* Minimum Gradle version: 6.7.1.
* Minimum Android Gradle Plugin version: 4.0.0.
* Minimum Android SDK: 16.

### Internal
* Added dependency Kbson 0.1.0.
* Updated to use hierarchical multi platform project structure.
* Updated to Realm Core 12.11.0, commit 3d5ff9b5e47c5664c4c5611cdfd22fd15e451b55.
* Updated to Detekt 1.22.0-RC2.


## 1.4.0 (2022-10-17)

### Breaking Changes
* Minimum Kotlin version has been raised from 1.6.10 to 1.7.20.
* Support for the original (old) memory model on Kotlin Native has been dropped. Only the new Kotlin Native memory model is supported.  
* Minimum Gradle version has been raised from 6.1.1 to 6.7.1.
* Minimum Ktor version has been raised from 1.6.8 to 2.1.2.

### Enhancements
* [Sync] The sync variant `io.realm.kotlin:library-sync:1.4.0`, now support Apple Silicon targets, ie. `macosArm64()`, `iosArm64()` and `iosSimulatorArm64`.

### Fixed
* [Sync] Using the SyncSession after receiving changes from the server would sometimes crash. Issue [#1068](https://github.com/realm/realm-kotlin/issues/1068)

### Compatibility
* This release is compatible with the following Kotlin releases:
  * Kotlin 1.7.20 and above.
  * Ktor 2.1.2 and above.
  * Coroutines 1.6.4 and above.
  * AtomicFu 0.18.3 and above.
  * The new memory model only. See https://github.com/realm/realm-kotlin#kotlin-memory-model-and-coroutine-compatibility
* Minimum Gradle version: 6.7.1.
* Minimum Android Gradle Plugin version: 4.0.0.
* Minimum Android SDK: 16.

### Internal
* Updated to Kotlin 1.7.20.
* Updated to Coroutines 1.6.4.
* Updated to AtomicFu 0.18.3.
* Updated to Kotlin Serialization 1.4.0.
* Updated to KotlinX DateTime 0.4.0.
* Updated to okio 3.2.0.
* Ktor now uses the OkHttp engine on Android/JVM.
* Ktor now uses the Darwin engine on Native.


## 1.3.0 (2022-10-10)

### Breaking Changes
* None.

### Enhancements
* Support for `MutableRealm.deleteAll()`.
* Support for `MutableRealm.delete(KClass)`.
* Support for `DynamicMutableRealm.deleteAll()`.
* Support for `DynamicMutableRealm.delete(className)`.
* Support for `RealmInstant.now()`
* [Sync] Support for `User.getProviderType()`.
* [Sync] Support for `User.getAccessToken()`.
* [Sync] Support for `User.getRefreshToken()`.
* [Sync] Support for `User.getDeviceId()`.

### Fixed
* [Sync] Using `SyncConfiguration.Builder.waitForInitialRemoteDataOpen()` is now much faster if the server realm contains a lot of data. Issue [])_

### Compatibility
* This release is compatible with:
  * Kotlin 1.6.10 - 1.7.10. 1.7.20 support is tracked here: https://github.com/realm/realm-kotlin/issues/1024
  * Ktor 1.6.8. Ktor 2 support is tracked here: https://github.com/realm/realm-kotlin/issues/788
  * Coroutines 1.6.0-native-mt. Also compatible with Coroutines 1.6.0 but requires enabling of the new memory model and disabling of freezing, see https://github.com/realm/realm-kotlin#kotlin-memory-model-and-coroutine-compatibility for details on that.
  * AtomicFu 0.17.0 and above.
* Minimum Gradle version: 6.1.1.
* Minimum Android Gradle Plugin version: 4.0.0.
* Minimum Android SDK: 16.

### Internal
* None.


## 1.2.0 (2022-09-30)

### Breaking Changes
* `RealmResults.query()` now returns a `RealmQuery` instead of a `RealmResults`.

### Enhancements
* Added support for `MutableRealmInt` in model classes. The new type behaves like a reference to a `Long`, but also supports `increment` and `decrement` methods. These methods implement a conflict-free replicated data type, whose value will converge even when changed across distributed devices with poor connections.
* [Sync] Support for `User.linkCredentials()`.
* [Sync] Support for `User.identities`, which will return all login types available to the user.
* [Sync] `User.id` as a replacement for `User.identity`. `User.identity` has been marked as deprecated.

### Fixed
* Classes using `RealmObject` or `EmbeddedRealmObject` as a generics type would be modified by the compiler plugin causing compilation errors. (Issue [981] (https://github.com/realm/realm-kotlin/issues/981))
* Ordering not respected for `RealmQuery.first()`. (Issue [#953](https://github.com/realm/realm-kotlin/issues/953))
* Sub-querying on a RealmResults ignored the original filter. (Issue [#998](https://github.com/realm/realm-kotlin/pull/998))
* `RealmResults.query()` semantic returning `RealmResults` was wrong, the return type should be a `RealmQuery`. (Issue [#1013](https://github.com/realm/realm-kotlin/pull/1013))
* Crash when logging messages with formatting specifiers. (Issue [#1034](https://github.com/realm/realm-kotlin/issues/1034))

### Compatibility
* This release is compatible with:
  * Kotlin 1.6.10 - 1.7.10. 1.7.20 support is tracked here: https://github.com/realm/realm-kotlin/issues/1024
  * Ktor 1.6.8. Ktor 2 support is tracked here: https://github.com/realm/realm-kotlin/issues/788
  * Coroutines 1.6.0-native-mt. Also compatible with Coroutines 1.6.0 but requires enabling of the new memory model and disabling of freezing, see https://github.com/realm/realm-kotlin#kotlin-memory-model-and-coroutine-compatibility for details on that.
  * AtomicFu 0.17.0 and above.
* Minimum Gradle version: 6.1.1.
* Minimum Android Gradle Plugin version: 4.0.0.
* Minimum Android SDK: 16.

### Internal
* Updated to Realm Core 12.7.0, commit 18abbb4e9dc268620fa499923a92921bf26db8c6.
* Updated to Kotlin Compile Testing 1.4.9.


## 1.1.0 (2022-08-23)

### Breaking Changes
* None.

### Enhancements
* Added support for `RealmSet` in model classes. `RealmSet` is a collection of unique elements. See the class documentation for more details.
* Added support for `UUID` through a new property type: `RealmUUID`.
* Support for `Realm.writeCopyTo(configuration)`.
* [Sync] Add support for `User.delete()`, making it possible to delete user data on the server side (Issue [#491](https://github.com/realm/realm-kotlin/issues/491)).
* [Sync] It is now possible to create multiple anonymous users by specifying `Credentials.anonymous(reuseExisting = false)` when logging in to an App.

### Fixed
* `Realm.deleteRealm(config)` would throw an exception if the file didn't exist.
* Returning deleted objects from `Realm.write` and `Realm.writeBlocking` threw a non-sensical `NullPointerException`. Returning such a value is not allowed and now throws an `IllegalStateException`. (Issue [#965](https://github.com/realm/realm-kotlin/issues/965))
* [Sync] AppErrors and SyncErrors with unmapped category or error codes caused a crash. (Issue [951] (https://github.com/realm/realm-kotlin/pull/951))

### Compatibility
* This release is compatible with:
  * Kotlin 1.6.10 and above.
  * Coroutines 1.6.0-native-mt. Also compatible with Coroutines 1.6.0 but requires enabling of the new memory model and disabling of freezing, see https://github.com/realm/realm-kotlin#kotlin-memory-model-and-coroutine-compatibility for details on that.
  * AtomicFu 0.17.0.
* Minimum Gradle version: 6.1.1.  
* Minimum Android Gradle Plugin version: 4.0.0.
* Minimum Android SDK: 16.

### Internal
* Updated to Realm Core 12.5.1, commit 6f6a0f415bd33cf2ced4467e36a47f7c84f0a1d7.
* Updated to Gradle 7.5.1.
* Updated to Android Gradle Plugin 7.2.2.
* Updated to CMake 3.22.1
* Updated to Android targetSdk 33.
* Updated to Android compileSdkVersion 33.
* Updated to Android Build Tools 33.0.0.
* Updated to Android NDK 23.2.8568313.


## 1.0.2 (2022-08-05)

### Breaking Changes
* None.

### Enhancements
* None.

### Fixed
* Missing proguard configuration for `CoreErrorUtils`. (Issue [#942](https://github.com/realm/realm-kotlin/issues/942))
* [Sync] Embedded Objects could not be added to the schema for `SyncConfiguration`s. (Issue [#945](https://github.com/realm/realm-kotlin/issues/945)).

### Compatibility
* This release is compatible with:
  * Kotlin 1.6.10 and above.
  * Coroutines 1.6.0-native-mt. Also compatible with Coroutines 1.6.0 but requires enabling of the new memory model and disabling of freezing, see https://github.com/realm/realm-kotlin#kotlin-memory-model-and-coroutine-compatibility for details on that.
  * AtomicFu 0.17.0.
* Minimum Gradle version: 6.1.1.  
* Minimum Android Gradle Plugin version: 4.0.0.
* Minimum Android SDK: 16.

### Internal
* None.


## 1.0.1 (2022-07-07)

### Breaking Changes
* None.

### Enhancements
* Added support for `ByteArray`. ([#584](https://github.com/realm/realm-kotlin/issues/584))

### Fixed
* Fixed JVM memory leak when passing string to C-API. (Issue [#890](https://github.com/realm/realm-kotlin/issues/890))
* Fixed crash present on release-mode apps using Sync due to missing Proguard exception for `ResponseCallback`.
* The compiler plugin did not set the generic parameter correctly for an internal field inside model classes. This could result in other libraries that operated on the source code throwing an error of the type: `undeclared type variable: T`. (Issue [#901](https://github.com/realm/realm-kotlin/issues/901))
* String read from a realm was mistakenly treated as zero-terminated, resulting in strings with `\0`-characters to be truncated when read. Inserting data worked correctly. (Issue [#911](https://github.com/realm/realm-kotlin/issues/911))
* [Sync] Fix internal ordering of `EmailPasswordAuth.resetPassword(...)` arguments. (Issue [#885](https://github.com/realm/realm-kotlin/issues/885))
* [Sync] Sync error events not requiring a Client Reset incorrectly assumed they had to include a path to a recovery Realm file. (Issue [#895](https://github.com/realm/realm-kotlin/issues/895))

### Compatibility
* This release is compatible with:
  * Kotlin 1.6.10 and above.
  * Coroutines 1.6.0-native-mt. Also compatible with Coroutines 1.6.0 but requires enabling of the new memory model and disabling of freezing, see https://github.com/realm/realm-kotlin#kotlin-memory-model-and-coroutine-compatibility for details on that.
  * AtomicFu 0.17.0.
* Minimum Gradle version: 6.1.1.  
* Minimum Android Gradle Plugin version: 4.0.0.
* Minimum Android SDK: 16.

### Internal
* None.


## 1.0.0 (2022-06-07)

### Breaking Changes
* Move all classes from package `io.realm` to `io.realm.kotlin`. This allows Realm Java and Realm Kotlin to be included in the same app without having class name conflicts. *WARNING:* While both libraries can be configured to open the same file, doing so concurrently is currently not supported and can lead to corrupted realm files.
* Updated default behavior for implicit import APIs (realm objects setters and list add/insert/set-operations) to update existing objects with similar primary key instead of throwing. (Issue [#849](https://github.com/realm/realm-kotlin/issues/849))
* Introduced `BaseRealmObject` as base interface of `RealmObject` and `DynamicRealmObject` to prepare for future embedded object support.
  * Most APIs accepts `BaseRealmObject` instead of `RealmObject`.
  * `DynamicRealmObject` no longer implements `RealmObject` but only `BaseRealmObject`
  * Besides the changes of base class of `DynamicRealmObject`, this should not require and code changes.
* Moved all modeling defining types to `io.realm.kotlin.types`
  * Moved `BaseRealmObject`, `RealmObject`, `EmbeddedObject`, `RealmList`, `RealmInstant` and `ObjectId` from `io.realm` to `io.realm.kotlin.types`
* Moved `RealmResults` from `io.realm` to `io.realm.kotlin.query`
* Reworked API for dynamic objects.
  * Support for unmanaged dynamic objects through `DynamicMutableRealmObject.create()`.
  * Replaced `DynamicMutableRealm.create()` with `DynamicMutableRealm.copyToRealm()` similar to `MutableRealm.copyToRealm()`.
* Moved `io.realm.MutableRealm.UpdatePolicy` to top-level class `io.realm.kotlin.UpdatePolicy` as it now also applies to `DynamicMutableRealm.copyToRealm()`.
* Deleted `Queryable`-interface and removed it from `RealmResults`.
* Moved extension methods on `BaseRealmObject`, `MutableRealm`, `TypedRealm`, `Realm` and `Iterable` from `io.realm` to `io.realm.kotlin.ext`
* Moved `io.realm.MutableRealm.UpdatePolicy` to top-level class `io.realm.UpdatePolicy` as it now also applies to `DynamicMutableRealm.copyToRealm()`
* All exceptions from Realm now has `RealmException` as their base class instead of `RealmCoreException` or `Exception`.
* Aligned factory methods naming. (Issue [#835](https://github.com/realm/realm-kotlin/issues/835))
  * Renamed `RealmConfiguration.with(...)` to `RealmConfiguration.create(...)`
  * Renamed `SyncConfiguration.with(...)` to `SyncConfiguration.create(...)`
  * Renamed `RealmInstant.fromEpochSeconds(...)` to `RealmInstant.from(...)`
* Reduced `DynamicMutableRealm` APIs (`copyToRealm()` and `findLatest()`) to only allow import and lookup of `DynamicRealmObject`s.

### Enhancements
* [Sync] Support for Flexible Sync through `Realm.subscriptions`. (Issue [#824](https://github.com/realm/realm-kotlin/pull/824))
* [Sync] Added support for `ObjectId` ([#652](https://github.com/realm/realm-kotlin/issues/652)). `ObjectId` can be used as a primary key in model definition.
* [Sync] Support for `SyncConfiguration.Builder.InitialData()`. (Issue [#422](https://github.com/realm/realm-kotlin/issues/422))
* [Sync] Support for `SyncConfiguration.Builder.initialSubscriptions()`. (Issue [#831](https://github.com/realm/realm-kotlin/issues/831))
* [Sync] Support for `SyncConfiguration.Builder.waitForInitialRemoteData()`. (Issue [#821](https://github.com/realm/realm-kotlin/issues/821))
* [Sync] Support for accessing and controlling the session state through `SyncSession.state`, `SyncSession.pause()` and `SyncSession.resume()`.
* [Sync] Added `SyncConfiguration.syncClientResetStrategy` which enables support for client reset via `DiscardUnsyncedChangesStrategy` for partition-based realms and `ManuallyRecoverUnsyncedChangesStrategy` for Flexible Sync realms.
* [Sync] Support `ObjectId` as a partition key.
* Support for embedded objects. (Issue [#551](https://github.com/realm/realm-kotlin/issues/551))
* Support for `RealmConfiguration.Builder.initialData()`. (Issue [#579](https://github.com/realm/realm-kotlin/issues/579))
* Preparing the compiler plugin to be compatible with Kotlin `1.7.0-RC`. (Issue [#843](https://github.com/realm/realm-kotlin/issues/843))
* Added `AppConfiguration.create(...)` as convenience method for `AppConfiguration.Builder(...).build()` (Issue [#835](https://github.com/realm/realm-kotlin/issues/835))

### Fixed
* Fix missing symbol (`___bid_IDEC_glbround`) on Apple silicon
* Creating a `RealmConfiguration` off the main thread on Kotlin Native could crash with `IncorrectDereferenceException`. (Issue [#799](https://github.com/realm/realm-kotlin/issues/799))
* Compiler error when using cyclic references in compiled module. (Issue [#339](https://github.com/realm/realm-kotlin/issues/339))

### Compatibility
* This release is compatible with:
  * Kotlin 1.6.10 and above.
  * Coroutines 1.6.0-native-mt. Also compatible with Coroutines 1.6.0 but requires enabling of the new memory model and disabling of freezing, see https://github.com/realm/realm-kotlin#kotlin-memory-model-and-coroutine-compatibility for details on that.
  * AtomicFu 0.17.0.
* Minimum Gradle version: 6.1.1.  
* Minimum Android Gradle Plugin version: 4.0.0.
* Minimum Android SDK: 16.

### Internal
* Updated to Realm Core 12.1.0, commit f8f6b3730e32dcc5b6564ebbfa5626a640cdb52a.


## 0.11.1 (2022-05-05)

### Breaking Changes
* None.

### Enhancements
* None.

### Fixed
* Fix crash in list notification listener (Issue [#827](https://github.com/realm/realm-kotlin/issues/827), since 0.11.0)

### Compatibility
* This release is compatible with:
  * Kotlin 1.6.10 and above.
  * Coroutines 1.6.0-native-mt. Also compatible with Coroutines 1.6.0 but requires enabling of the new memory model and disabling of freezing, see https://github.com/realm/realm-kotlin#kotlin-memory-model-and-coroutine-compatibility for details on that.
  * AtomicFu 0.17.0.
* Minimum Gradle version: 6.1.1.  
* Minimum Android Gradle Plugin version: 4.0.0.
* Minimum Android SDK: 16.

### Internal
* None.


## 0.11.0 (2022-04-29)

### Breaking Changes
* [Sync] `SyncConfiguration` and `SyncSession` have been moved to `io.realm.mongodb.sync`.
* [Sync] `EmailPasswordAuth` has been movedto `io.realm.mongodb.auth`.
* [Sync] Improved exception hierarchy for App and Sync exceptions. All sync/app exceptions now use `io.realm.mongodb.exceptions.AppException` as their top-level exception type. Many methods have more specialized exceptions for common errors that can be caught and reacted to. See `AppException` documentation for more details.
* [Sync] `SyncConfiguration.directory` is no longer available.
* [Sync] Removed `SyncConfiguration.partitionValue` as it exposed internal implementation details. It will be reintroduced at a later date.

### Enhancements
* [Sync] `EmailPasswordAuth` has been extended with support for: `confirmUser()`, `resendConfirmationEmail()`, `retryCustomConfirmation()`, `sendResetPasswordEmail()` and `resetPassword()`.
* [Sync] Support for new types of `Credentials`: `apiKey`, `apple`, `facebook`, `google` and `jwt`.
* [Sync] Support for the extension property `Realm.syncSession`, which returns the sync session associated with the realm.
* [Sync] Support for `SyncSession.downloadAllServerChanges()` and `SyncSession.uploadAllLocalChanges()`.
* [Sync] Support for `App.allUsers()`.
* [Sync] Support for `SyncConfiguration.with()`.
* [Sync] Support for `null` and `Integer` (along side already existing `String` and `Long`) partition values when using Partion-based Sync.
* [Sync] Support for `User.remove()`.
* [Sync] `AppConfiguration.syncRootDirectory` has been added to allow users to set the root folder containing all files used for data synchronization between the device and MongoDB Realm. (Issue [#795](https://github.com/realm/realm-kotlin/issues/795))
* Encrypted Realms now use OpenSSL 1.1.1n, up from v1.1.1g.

### Fixed
* Fix duplication of list object references when importing existing objects with `copyToRealm(..., updatePolicy = UpdatePolicy.ALL)` (Issue [#805](https://github.com/realm/realm-kotlin/issues/805))
* Bug in the encryption layer that could result in corrupted Realm files. (Realm Core Issue [#5360](https://github.com/realm/realm-core/issues/5360), since 0.10.0)

### Compatibility
* This release is compatible with:
  * Kotlin 1.6.10 and above.
  * Coroutines 1.6.0-native-mt. Also compatible with Coroutines 1.6.0 but requires enabling of the new memory model and disabling of freezing, see https://github.com/realm/realm-kotlin#kotlin-memory-model-and-coroutine-compatibility for details on that.
  * AtomicFu 0.17.0.
* Minimum Gradle version: 6.1.1.  
* Minimum Android Gradle Plugin version: 4.0.0.
* Minimum Android SDK: 16.

### Internal
* Updated to Realm Core 11.15.0, commit 9544b48e52c49e0267c3424b0b92c2f5efd5e2b9.
* Updated to Ktor 1.6.8.
* Updated to Ktlint 0.45.2.
* Rename internal synthetic variables prefix to `io_realm_kotlin_`, so deprecated prefix `$realm$` is avoided.
* Using latest Kotlin version (EAP) for the `kmm-sample` app to test compatibility with the latest/upcoming Kotlin version.


## 0.10.2 (2022-04-01)

### Breaking Changes
* None.

### Enhancements
* None.

### Fixed
* Fix query syntax errors of seemingly correct query (Issue [#683](https://github.com/realm/realm-kotlin/issues/683))
* Fix error when importing lists with existing objects through `copyToRealm` with `UpdatePolicy.ALL` (Issue [#771](https://github.com/realm/realm-kotlin/issues/771))

### Compatibility
* This release is compatible with:
  * Kotlin 1.6.10.
  * Coroutines 1.6.0-native-mt. Also compatible with Coroutines 1.6.0 but requires enabling of the new memory model and disabling of freezing, see https://github.com/realm/realm-kotlin#kotlin-memory-model-and-coroutine-compatibility for details on that.
  * AtomicFu 0.17.0.
* Minimum Gradle version: 6.1.1.  
* Minimum Android Gradle Plugin version: 4.0.0.
* Minimum Android SDK: 16.

### Internal
* None.

## 0.10.1 (2022-03-24)

### Breaking Changes
* None.

### Enhancements
* Reducing the binary size for Android dependency. (Issue [#216](https://github.com/realm/realm-kotlin/issues/216)).
* Using static c++ runtime library (stl) for Android. (Issue [#694](https://github.com/realm/realm-kotlin/issues/694)).

### Fixed
* Fix assignments to `RealmList`-properties on managed objects (Issue [#718](https://github.com/realm/realm-kotlin/issues/718))
* `iosSimulatorArm64` and `iosX64` cinterop dependencies were compiled with unnecessary additional architectures, causing a fat framework to fail with (Issue [#722](https://github.com/realm/realm-kotlin/issues/722))

### Compatibility
* This release is compatible with:
  * Kotlin 1.6.10.
  * Coroutines 1.6.0-native-mt. Also compatible with Coroutines 1.6.0 but requires enabling of the new memory model and disabling of freezing, see https://github.com/realm/realm-kotlin#kotlin-memory-model-and-coroutine-compatibility for details on that.
  * AtomicFu 0.17.0.
* Minimum Gradle version: 6.1.1.  
* Minimum Android Gradle Plugin version: 4.0.0.
* Minimum Android SDK: 16.

### Internal
* None.


## 0.10.0 (2022-03-04)

### Breaking Changes
* `RealmConfiguration.Builder.path()` has been replaced by `RealmConfiguration.Builder.directory()`, which can be combined with `RealmConfiguration.Builder.name()` to form the full path. (Issue [#346](https://github.com/realm/realm-kotlin/issues/346))
* `Realm.observe()` and `RealmObject.observe()` have been renamed to `asFlow()`.
* `RealmObject.asFlow` will throw `UnsupportedOperationException` instead of `IllegalStateException` if called on a live or dynamic object in a write transaction or in a migration.
* `RealmObject.asFlow` will throw `UnsupportedOperationException` instead of `IllegalStateException` if called on a live or dynamic object in a write transaction or in a migration.
* Removed `RealmObject.delete()` and `RealmResults.delete()`. All objects, objects specified by queries and results must be delete through `MutableRealm.delete(...)` and `DynamicMutableRealm.delete(...).
* Removed default empty schema argument for `RealmConfiguration.Builder(schema = ... )` and `SyncConfiguration.Builder(..., schema= ... )` as all configuraitons require a non-empty schema.
* Removed `RealmConfiguration.Builder.schema()`. `RealmConfiguration.Builder(schema = ...)` should be used instead.

### Enhancements
* Add support for Gradle Configuration Cache.
* Improved exception message when attempting to delete frozen objects. (Issue [#616](https://github.com/realm/realm-kotlin/issues/616))
* Added `RealmConfiguration.Builder.compactOnLaunch()`, which can be used to control if a Realm file should be compacted when opened.
* A better error message if a data class was used as model classes. (Issue [#684](https://github.com/realm/realm-kotlin/issues/684))
* A better error message if the Realm plugin was not applied to the module containing model classes. (Issue [#676](https://github.com/realm/realm-kotlin/issues/676))
* A better error message if a class is used that is not part of the schema. (Issue [#680](https://github.com/realm/realm-kotlin/issues/680))
* Add support for fine-grained notification on Realm instances. `Realm.asFlow()` yields `RealmChange` that represent the `InitialRealm` or `UpdatedRealm` states.
* Add support for fine-grained notification on Realm objects. `RealmObject.asFlow()` yields `ObjectChange` that represent the `InitialObject`, `UpdatedObject` or `DeletedObject` states.
* Add support for fine-grained notification on Realm lists. `RealmList.asFlow()` yields `ListChange` that represent the `InitialList`, `UpdatedList` or `DeletedList` states.
* Add support for fine-grained notifications on Realm query results. `RealmResults.asFlow()` yields `ResultsChange` that represent the `InitialResults` or `UpdatedResults` states.
* Add support for fine-grained notifications on `RealmSingleQuery`. `RealmSingleQuery.asFlow()` yields `SingleQueryChange` that represent the `PendingObject`, `InitialObject`, `UpdatedObject` or `DeletedObject` states.
* Add support for data migration as part of an automatic schema upgrade through `RealmConfiguration.Builder.migration(RealmMigration)` (Issue [#87](https://github.com/realm/realm-kotlin/issues/87))
* Added ability to delete objects specified by a `RealmQuery` or `RealmResults` through `MutableRealm.delete(...)` and `DynamicMutableRealm.delete(...).
* Add support for updating existing objects through `copyToRealm`. This requires them having a primary key. (Issue [#564](https://github.com/realm/realm-kotlin/issues/564))
* Added `Realm.deleteRealm(RealmConfiguration)` function that deletes the Realm files from the filesystem (Issue [#95](https://github.com/realm/realm-kotlin/issues/95)).


### Fixed
* Intermittent `ConcurrentModificationException` when running parallel builds. (Issue [#626](https://github.com/realm/realm-kotlin/issues/626))
* Refactor the compiler plugin to use API's compatible with Kotlin `1.6.20`. (Issue ([#619](https://github.com/realm/realm-kotlin/issues/619)).
* `RealmConfiguration.path` should report the full Realm path. (Issue ([#605](https://github.com/realm/realm-kotlin/issues/605)).
* Support multiple constructors in model definition (one zero arg constructor is required though). (Issue ([#184](https://github.com/realm/realm-kotlin/issues/184)).
* Boolean argument substitution in queries on iOS/macOS would crash the query. (Issue [#691](https://github.com/realm/realm-kotlin/issues/691))
* Support 32-bit Android (x86 and armeabi-v7a). (Issue ([#109](https://github.com/realm/realm-kotlin/issues/109)).
* Make updates of primary key properties throw IllegalStateException (Issue [#353](https://github.com/realm/realm-kotlin/issues/353))


### Compatibility
* This release is compatible with:
  * Kotlin 1.6.10.
  * Coroutines 1.6.0-native-mt. Also compatible with Coroutines 1.6.0 but requires enabling of the new memory model and disabling of freezing, see https://github.com/realm/realm-kotlin#kotlin-memory-model-and-coroutine-compatibility for details on that.
  * AtomicFu 0.17.0.
* Minimum Gradle version: 6.1.1.  
* Minimum Android Gradle Plugin version: 4.0.0.
* Minimum Android SDK: 16.

### Internal
* Downgraded to Gradle 7.2 as a work-around for https://youtrack.jetbrains.com/issue/KT-51325.
* Updated to Realm Core 11.10.0, commit: ad2b6aeb1fd58135a2d9bf463011e26f934390ea.


## 0.9.0 (2022-01-28)

### Breaking Changes
* `RealmResults.observe()` and `RealmList.observe()` have been renamed to `asFlow()`.
* Querying via `Realm.objects(...)` is no longer supported. Use `Realm.query(...)` instead.

### Enhancements
* Added API for inspecting the schema of the realm with `BaseRealm.schema()` ([#238](https://github.com/realm/realm-kotlin/issues/238)).
* Added support for `RealmQuery` through `Realm.query(...)` ([#84](https://github.com/realm/realm-kotlin/issues/84)).
* Added source code link to model definition compiler errors. ([#173](https://github.com/realm/realm-kotlin/issues/173))
* Support Kotlin's new memory model. Enabled in consuming project with the following gradle properties `kotlin.native.binary.memoryModel=experimental`.
* Add support for JVM on M1 (in case we're running outside Rosetta compatibility mode, example when using Azul JVM which is compiled against `aarch64`) [#629](https://github.com/realm/realm-kotlin/issues/629).

### Fixed
* Sync on jvm targets on Windows/Linux crashes with unavailable scheduler ([#655](https://github.com/realm/realm-kotlin/issues/655)).

### Compatibility
* This release is compatible with:
  * Kotlin 1.6.10.
  * Coroutines 1.6.0-native-mt. Also compatible with Coroutines 1.6.0 but requires enabling of the new memory model and disabling of freezing, see https://github.com/realm/realm-kotlin#kotlin-memory-model-and-coroutine-compatibility for details on that.
  * AtomicFu 0.17.0.
* Minimum Gradle version: 6.1.1.  
* Minimum Android Gradle Plugin version: 4.0.0.
* Minimum Android SDK: 16.

### Internal
* Updated to Gradle 7.3.3.
* Updated to Android Gradle Plugin 7.1.0.
* Updated to AndroidX JUnit 1.1.3.
* Updated to AndroidX Test 1.4.0.


## 0.8.2 (2022-01-20)

### Breaking Changes
* None.

### Enhancements
* None.

### Fixed
* The `library-base` module would try to initialize a number of `library-sync` classes for JNI lookups. These and `RealmObjectCompanion` were not being excluded from Proguard obfuscation causing release builds to crash when initializing JNI [#643](https://github.com/realm/realm-kotlin/issues/643).

### Compatibility
* This release is compatible with:
  * Kotlin 1.6.10.
  * Coroutines 1.5.2-native-mt.
  * AtomicFu 0.17.0.
* Minimum Gradle version: 6.1.1.
* Minimum Android Gradle Plugin version: 4.0.0.
* Minimum Android SDK: 16.

### Internal
* None.


## 0.8.1 (2022-01-18)

### Breaking Changes
* None.

### Enhancements
* None.

### Fixed
* Using a custom module name to fix [#621](https://github.com/realm/realm-kotlin/issues/621).
* Synchronously process project configurations to avoid exceptions when running parallel builds [#626](https://github.com/realm/realm-kotlin/issues/626).
* Update to Kotlin 1.6.10. The `Compatibility` entry for 0.8.0 stating that the project had been updated to Kotlin 1.6.10 was not correct [#640](https://github.com/realm/realm-kotlin/issues/640).

### Compatibility
* This release is compatible with:
  * Kotlin 1.6.10.
  * Coroutines 1.5.2-native-mt.
  * AtomicFu 0.17.0.
* Minimum Gradle version: 6.1.1.  
* Minimum Android Gradle Plugin version: 4.0.0.
* Minimum Android SDK: 16.

### Internal
* Updated to Kotlin 1.6.10.


## 0.8.0 (2021-12-17)

### Breaking Changes
* Reworked configuration hierarchy:
  * Separated common parts of `RealmConfiguraion` and `SyncConfiguration` into `io.realm.Configuration` to avoid polluting the base configuration with local-only options.
  * Changed `Realm.open(RealmConfiguration)` to accept new base configuration with `Realm.open(Configuration)`.
  * Removed option to build `SyncConfiguration`s with `deleteRealmIfMigrationNeeded` option.

### Enhancements
* [Sync] Added support for `User.logOut()` ([#245](https://github.com/realm/realm-kotlin/issues/245)).
* Added support for dates through a new property type: `RealmInstant`.
* Allow to pass schema as a variable containing the involved `KClass`es and build configurations non-fluently ([#389](https://github.com/realm/realm-kotlin/issues/389)).
* Added M1 support for `library-base` variant ([#483](https://github.com/realm/realm-kotlin/issues/483)).

### Fixed
* Gradle metadata for pure Android projects. Now using `io.realm.kotlin:library-base:<VERSION>` should work correctly.
* Compiler plugin symbol lookup happens only on Sourset using Realm ([#544](https://github.com/realm/realm-kotlin/issues/544)).
* Fixed migration exception when opening a synced realm that is already stored in the backend for the first time ([#601](https://github.com/realm/realm-kotlin/issues/604)).

### Compatibility
* This release is compatible with:
  * Kotlin 1.6.10.
  * Coroutines 1.5.2-native-mt.
  * AtomicFu 0.17.0.
* Minimum Gradle version: 6.1.1.  
* Minimum Android Gradle Plugin version: 4.0.0.
* Minimum Android SDK: 16.

### Internal
* Updated to Ktor 1.6.5.
* Updated to AndroidX Startup 1.1.0.
* Updated to Gradle 7.2.
* Updated to Android Gradle Plugin 7.1.0-beta05.
* Updated to NDK 23.1.7779620.
* Updated to Android targetSdk 31.
* Updated to Android compileSdk 31.
* Updated to Android Build Tools 31.0.0.
* Updated to Ktlint version 0.43.0.
* Updated to Ktlint Gradle Plugin 10.2.0.
* Updated to Kotlin Serialization 1.3.0.
* Updated to Detekt 1.19.0-RC1.
* Updated to Dokka 1.6.0.
* Updated to AtomicFu 0.17.0.
* Updated to Realm Core 11.7.0, commit: 5903577608d202ad88f375c1bb2ceedb831f6d7b.


## 0.7.0 (2021-10-31)

### Breaking Changes
* None.

### Enhancements
* Basic MongoDB Realm sync support:
  * Enabled by using library dependency `io.realm.kotlin:library-sync:<VERSION>`
  * Build `AppConfiguration`s through `AppConfiguration.Builder(appId).build()`
  * Linking your app with a MongoDB Realm App through `App.create(appConfiguration)`
  * Log in to a MongoDB Realm App through `App.login(credentials)`. Currently only supports `Credentials.anonymous()` and `Credentials.emailPassword(...)`
  * Create `SyncConfiguration`s through `SyncConfiguration.Builder(user, partitionValue, schema).build()`
  * Create synchronized realm by `Realm.open(syncConfiguration)`

### Fixed
* None.

### Compatibility
* This release is compatible with:
  * Kotlin 1.5.31
  * Coroutines 1.5.2-native-mt
  * AtomicFu 0.16.3

### Internal
* Updated to Realm Core commit: ecfc1bbb734a8520d08f04f12f083641309799b3
* Updated to Ktor 1.6.4.


## 0.6.0 (2021-10-15)

### Breaking Changes
* Rename library dependency from `io.realm.kotlin:library:<VERSION>` to `io.realm.kotlin:library-base:<VERSION>`
* Abstracted public API into interfaces. The interfaces have kept the name of the previous classes so only differences are:
  - Opening a realm: `Realm(configuration)` has changed to `Realm.open(configuration)`
  - Easy construction of simple configurations: `RealmConfiguration(schema = ...)` has changed to `RealmConfiguration.with(schema = ...)`
  - Instantiating a `RealmList` is now done through `realmListOf(...)` or by `Iterable<T>.toRealmList()`
* Make argument to `findLatest` non-nullable: `MutableRealm.findLatest(obj: T?): T?` has changed to `MutableRealm.findLatest(obj: T): T?`
* Allow query arguments to be `null`: `RealmResult.query(query: String = "TRUEPREDICATE", vararg args: Any): RealmResults<T>` has change to `RealmResult.query(query: String = "TRUEPREDICATE", vararg args: Any?): RealmResults<T>`
* Moved `objects(KClass<T>)` and `<reified T> objects()` methods from `BaseRealm` to `TypedRealm`
* Changed `RealmObject.version` into method `RealmObject.version()`.
* Replaced `RuntimeException`s by the explicit exceptions: `IllegalArgumentException`, `IllegalStateException` and `IndexOutOfBoundsException`.
* Throw `Error` an unrecoverable Realm problem happen in the underlying storage engine.
* Removed optional arguments to `RealmConfiguration.with(...)` and `RealmConfiguration.Builder(...)`. Name and path can now only be set through the builder methods.

### Enhancements
* Add support for [JVM target](https://github.com/realm/realm-kotlin/issues/62) supported platforms are: Linux (since Centos7 x86_64), Windows (since 8.1 x86_64) and Macos (x86_64).
* Added support for marking a field as indexed with `@Index`

### Fixed
* Fixed null pointer exceptions when returning an unmanaged object from `MutableRealm.write/writeBlocking`.
* Fixed premature closing of underlying realm of frozen objects returned from `MutableRealm.write/writeBlocking`. (Issue [#477](https://github.com/realm/realm-kotlin/issues/477))

### Compatibility
* This release is compatible with:
  * Kotlin 1.5.31
  * Coroutines 1.5.2-native-mt
  * AtomicFu 0.16.3

### Internal
* Updated to Realm Core commit: 028626880253a62d1c936eed4ef73af80b64b71
* Updated to Kotlin 1.5.31.


## 0.5.0 (2021-08-20)

### Breaking Changes
* Moved `@PrimaryKey` annotation from `io.realm.PrimaryKey` to `io.realm.annotations.PrimaryKey`.

### Enhancements
* Add support for excluding properties from the Realm schema. This is done by either using JVM `@Transient` or the newly added `@io.realm.kotlin.Ignore` annotation. (Issue [#278](https://github.com/realm/realm-kotlin/issues/278)).
* Add support for encrypted Realms. Encryption can be enabled by passing a 64-byte encryption key to the configuration builder. (Issue [#227](https://github.com/realm/realm-kotlin/issues/227))
* Add support for `RealmList` notifications using Kotlin `Flow`s. (Issue [#359](https://github.com/realm/realm-kotlin/issues/359))
* Unmanaged `RealmObject`s can now be added directly to `RealmList`s without having to copy them to Realm beforehand.

### Fixed
* Throw exception when violating primary key uniqueness constraint when importing objects with `copyToRealm`.
* Fix crash caused by premature release of frozen versions (`java.lang.RuntimeException: [18]: Access to invalidated Results objects`)
* Fix optimizations bypassing our custom getter and setter from within a class (Issue [#375](https://github.com/realm/realm-kotlin/issues/375)).

### Compatibility
* This release is compatible with Kotlin 1.5.21 and Coroutines 1.5.0.

### Internal
* Updated to Kotlin 1.5.21.
* Updated Gradle to 7.1.1.
* Updated Android Gradle Plugin to 4.1.0.
* Updated to Android Build Tools 30.0.2.
* Updated to targetSdk 30 for Android.
* Now uses Java 11 to build the project.


## 0.4.1 (2021-07-16)

### Breaking Changes
* None.

### Enhancements
* None.

### Fixed
* Throw exception when violating primary key uniqueness constraint when importing objects with `copyToRealm`.
* Fix crash caused by premature release of frozen versions (`java.lang.RuntimeException: [18]: Access to invalidated Results objects`)

### Compatibility
* This release is compatible with Kotlin 1.5.10 and Coroutines 1.5.0.

### Internal
* None.


## 0.4.0 (2021-07-13)

This release contains a big departure in the architectural design of how Realm is currently implemented. At a high level it moves from "Thread-confined, Live Objects" to "Frozen Objects". The reasons for this shift are discussed [here](https://docs.google.com/document/d/1bGfjbKLD6DSBpTiVwyorSBcMqkUQWedAmmS_VAhL8QU/edit#heading=h.fzlh39twuifc).

At a high level this has a number of implications:

    1. Only one Realm instance (per `RealmConfiguration`) is needed across the entire application.
    2. The only reason for closing the Realm instance is if the Realm file itself needs to be deleted or compacted.
    3. Realm objects can be freely moved and read across threads.
    4. Changes to objects can only be observed through Kotlin Flows. Standard change listener support will come in a future release.
    5. In order to modify Realm Objects, they need to be "live". It is possible to convert a frozen object to a live object inside a
       write transaction using the `MutableRealm.findLatest(obj)` API. Live objects are not accessible outside write transactions.

This new architecture is intended to make it easier to consume and work with Realm, but at the same time, it also introduces a few caveats:

    1. Storing a strong reference to a Realm Object can cause an issue known as "Version pinning". Realm tracks the "distance" between the oldest known version and the latest. So if you store a reference for too long, when other writes are happening, Realm might run out of native memory and crash, or it can lead to an increased file size. It is possible to detect this problem by setting `RealmConfiguration.Builder.maxNumberOfActiveVersions()`. It can be worked around by copying the data out of the Realm and store that instead.

    2. With multiple versions being accessible across threads, it is possible to accidentally compare data from different versions. This could be a potential problem for certain business logic if two objects do not agree on a particular state. If you suspect this is an issue, a `version()` method has been added to all Realm Objects, so it can be inspected for debugging. Previously, Realms thread-confined objects guaranteed this would not happen.

    3. Since the threading model has changed, there is no longer a guarantee that running the same query twice in a row will return the same result. E.g. if a background write is executed between them, the result might change. Previously, this would have resulted in the same result as the Realm state for a particular thread would only update as part of the event loop.


### Breaking Changes
* The Realm instance itself is now thread safe and can be accessed from any thread.
* Objects queried outside write transactions are now frozen by default and can be freely read from any thread.
* As a consequence of the above, when a change listener fires, the changed data can only be observed in the new object received, not in the original, which was possible before this release.
* Removed `Realm.open(configuration: RealmConfiguration)`. Use the interchangeable `Realm(configuration: RealmConfiguration)`-constructor instead.
* Removed all `MutableRealm.create(...)`-variants. Use `MutableRealm.copyToRealm(instance: T): T` instead.

### Enhancements
* A `version()` method has been added to `Realm`, `RealmResults` and `RealmObject`. This returns the version of the data contained. New versions are obtained by observing changes to the object.
* `Realm.observe()`, `RealmResults.observe()` and `RealmObject.observe()` have been added and expose a Flow of updates to the object.
* Add support for suspending writes executed on the Realm Write Dispatcher with `suspend fun <R> write(block: MutableRealm.() -> R): R`
* Add support for setting background write and notification dispatchers with `RealmConfigruation.Builder.notificationDispatcher(dispatcher: CoroutineDispatcher)` and `RealmConfiguration.Builder.writeDispatcher(dispatcher: CoroutineDispatcher)`
* Add support for retrieving the latest version of an object inside a write transaction with `<T : RealmObject> MutableRealm.findLatests(obj: T?): T?`

### Fixed
* None.

### Compatibility
* This release is compatible with Kotlin 1.5.10 and Coroutines 1.5.0.

### Internal
* Updated `com.gradle.plugin-publish` to 0.15.0.
* Updated to Realm Core commit: 4cf63d689ba099057345f122265cbb880a8eb19d.
* Updated to Android NDK: 22.1.7171670.
* Introduced usage of `kotlinx.atomicfu`: 0.16.1.


## 0.3.2 (2021-07-06)

### Breaking Changes
* None.

### Enhancements
* None.

### Fixed
* [Bug](https://github.com/realm/realm-kotlin/issues/334) in `copyToRealm` causing a `RealmList` not to be saved as part of the model.

### Compatibility
* This release is compatible with Kotlin 1.5.10 and Coroutines 1.5.0.

### Internal
* None.


## 0.3.1 (2021-07-02)

### Breaking Changes
* None.

### Enhancements
* None.

### Fixed
* Android Release build variant (AAR) was stripped from all classes due to presence of `isMinifyEnabled` flag in the library module. The flag is removed now.


### Compatibility
* This release is compatible with Kotlin 1.5.10 and Coroutines 1.5.0.

### Internal
* None.


## 0.3.0 (2021-07-01)

### Breaking Changes
* None.

### Enhancements
* [Support Apple Release builds](https://github.com/realm/realm-kotlin/issues/142).
* Enabling [shrinker](https://github.com/realm/realm-kotlin/issues/293) for Android Release builds.
* Added support for `RealmList` as supported field in model classes. A `RealmList` is used to model one-to-many relationships in a Realm object.
* Schema migration is handled automatically when adding or removing a property or class to the model without specifying a `schemaVersion`.
If a class or column is renamed you need to set a greater `schemaVersion` to migrate the Realm (note: currently renaming will not copy data to the new column). Alternatively `deleteRealmIfMigrationNeeded` could be set to (without setting `schemaVersion`) to delete the Realm file if an automatic migration is not possible. Fixes [#284](https://github.com/realm/realm-kotlin/issues/284).

### Fixed
* None.

### Compatibility
* This release is compatible with Kotlin 1.5.10 and Coroutines 1.5.0.

### Internal
* None.


## 0.2.0 (2021-06-09)

### Breaking Changes
* The Realm Kotlin Gradle plugin has changed name from `realm-kotlin` to `io.realm.kotlin` to align with Gradle Plugin Portal requirements.

### Enhancements
* The Realm Kotlin Gradle plugin is now available on Gradle Plugin Portal and can be used with the Plugin DSL and `gradlePluginPortal()` as the buildscript repository. A minimal setup of using this approach can be found [here](https://plugins.gradle.org/plugin/io.realm.kotlin).

### Fixed
* None.

### Compatibility
* This release is compatible with Kotlin 1.5.10 and Coroutines 1.5.0.

### Internal
* Updated to Realm Core commit: ed9fbb907e0b5e97e0e2d5b8efdc0951b2eb980c.


## 0.1.0 (2021-05-07)

This is the first public Alpha release of the Realm Kotlin SDK for Android and Kotlin Multiplatform.

A minimal setup for including this library looks like this:

```
// Top-level build.gradle file
buildscript {
    repositories {
        mavenCentral()
    }
    dependencies {
        classpath("io.realm.kotlin:gradle-plugin:0.1.0")
    }
}

allprojects {
    repositories {
    	mavenCentral()
    }
}

// Project build.gradle file
// Only include multiplatform if building a multiplatform project.
plugins {
	kotlin("multiplatform")
	id("com.android.library")
	id("realm-kotlin")
}
```

See the [README](https://github.com/realm/realm-kotlin#readme) for more information.

Please report any issues [here](https://github.com/realm/realm-kotlin/issues/new).<|MERGE_RESOLUTION|>--- conflicted
+++ resolved
@@ -11,14 +11,11 @@
 * [Sync] Added `RecoverOrDiscardUnsyncedChangesStrategy`, an alternative automatic client reset strategy that tries to automatically recover any unsynced data from the client, and discards any unsynced data if recovery is not possible. This is now the default policy.
  
 ### Fixed
-<<<<<<< HEAD
-* Fix missing initial flow events when registering for events while updating the realm. (Issue [#1151](https://github.com/realm/realm-kotlin/issues/1151))
-* Emit deletion events and terminate flow when registering for notifications on outdated entities instead of throwing. (Issue [#1233](https://github.com/realm/realm-kotlin/issues/1233))
-=======
 * Accessing an invalidated `RealmResults` now throws an `IllegalStateException` instead of a `RealmException`. (Issue [#1188](https://github.com/realm/realm-kotlin/pull/1188))
 * Opening a Realm with a wrong encryption key or corrupted now throws an `IllegalStateException` instead of a `IllegalArgumentException`. (Issue [#1188](https://github.com/realm/realm-kotlin/pull/1188))
 * Trying to convert to a Flexible Sync Realm with Flexible Sync disabled throws a `IllegalStateException` instead of a `IllegalArgumentException`. (Issue [#1188](https://github.com/realm/realm-kotlin/pull/1188))
->>>>>>> eec60ead
+* Fix missing initial flow events when registering for events while updating the realm. (Issue [#1151](https://github.com/realm/realm-kotlin/issues/1151))
+* Emit deletion events and terminate flow when registering for notifications on outdated entities instead of throwing. (Issue [#1233](https://github.com/realm/realm-kotlin/issues/1233))
 
 ### Compatibility
 * File format: Generates Realms with file format v23.
