<<<<<<< HEAD
## 1.6.0 (YYYY-MM-DD)

This release will bump the Realm file format from version 22 to 23. Opening a file with an older format will automatically upgrade it. Downgrading to a previous file format is not possible.

### Breaking Changes
* None.

### Enhancements
* Realm will now use a lot less memory and disk space when different versions of realm objects are used. ([Core Issue #5440](https://github.com/realm/realm-core/pull/5440))
* Realm will now continuously track and reduce the size of the Realm file when it is in use rather that only when opening the file with `Configuration.compactOnLaunch` enabled. ([Core Issue #5754](https://github.com/realm/realm-core/issues/5754))
* Add support for `Realm.copyFromRealm()`. All RealmObjects, RealmResults, RealmList and RealmSets now also have a `copyFromRealm()` extension method.
* [Sync] `App.close()` have been added so it is possible to close underlying ressources used by the app instance.
* [Sync] Add support for progress listeners with `SyncSession.progress`. (Issue [#428](https://github.com/realm/realm-kotlin/issues/428))
* Add better error messages when inheriting `RealmObject` with unsupported class types. (Issue [#1086](https://github.com/realm/realm-kotlin/issues/1086))

### Fixed
* Internal dispatcher threads would leak when closing Realms. (Issue [#818](https://github.com/realm/realm-kotlin/issues/818))
* Realm finalizer thread would prevent JVM main thread from exiting. (Issue [#818](https://github.com/realm/realm-kotlin/issues/818))
* `RealmUUID` did not calculate the correct `hashCode`, so putting it in a `HashSet` resulted in duplicates.
* JVM apps on Mac and Linux would use a native file built in debug mode, making it slower than needed. The correct native binary built in release mode is now used. Windows was not affected. (Issue [#1124](https://github.com/realm/realm-kotlin/pull/1124))
* `RealmUUID.random()` would generate the same values when an app was re-launched from Android Studio during development. (Issue [#1123](https://github.com/realm/realm-kotlin/pull/1123)) 

### Compatibility
* File format: Generates Realms with file format v23.
* Realm Studio 13.0.0 or above is required to open Realms created by this version.
* This release is compatible with the following Kotlin releases:
  * Kotlin 1.7.20 and above.
  * Ktor 2.1.2 and above.
  * Coroutines 1.6.4 and above. 
  * AtomicFu 0.18.3 and above.
  * The new memory model only. See https://github.com/realm/realm-kotlin#kotlin-memory-model-and-coroutine-compatibility
* Minimum Gradle version: 6.7.1.
* Minimum Android Gradle Plugin version: 4.0.0.
* Minimum Android SDK: 16.


### Internal
* Updated to Realm Core 13.1.2, commit c03b10adcacec814c89158de8d4c06c2719af887.
* Updated to require Swig 4.1.0.
* `io.realm.kotlin.types.ObjectId` now delegates all responsibility to `org.mongodb.kbson.ObjectId` while maintaining the interface.


## 1.5.1 (YYYY-MM-DD)
=======
## 1.5.1 (2022-12-12)
>>>>>>> 39f4962c

### Breaking Changes
* None.

### Enhancements
* None.

### Fixed
* Fixed problem with KBSON using reservered keywords in Swift. (Issue [#1153](https://github.com/realm/realm-kotlin/issues/))
* Fixed database corruption and encryption issues on apple platforms. (Issue [#5076](https://github.com/realm/realm-js/issues/5076))
* Fixed 1.8.0-Beta/RC compatibility. (Issue [#1159](https://github.com/realm/realm-kotlin/issues/1159)
* [Sync] Bootstraps will not be applied in a single write transaction - they will be applied 1MB of changesets at a time. (Issue [#5999](https://github.com/realm/realm-core/pull/5999)).
* [Sync] Fixed a race condition which could result in operation cancelled errors being delivered to `Realm.open` rather than the actual sync error which caused things to fail. (Issue [#5968](https://github.com/realm/realm-core/pull/5968)).

### Compatibility
* This release is compatible with the following Kotlin releases:
  * Kotlin 1.7.20 and above.
  * Ktor 2.1.2 and above.
  * Coroutines 1.6.4 and above.
  * AtomicFu 0.18.3 and above.
  * The new memory model only. See https://github.com/realm/realm-kotlin#kotlin-memory-model-and-coroutine-compatibility
* Minimum Gradle version: 6.7.1.
* Minimum Android Gradle Plugin version: 4.0.0.
* Minimum Android SDK: 16.

### Internal
* Updated to Realm Core 12.12.0, commit 292f534a8ae687a86d799b14e06a94985e49c3c6.
* Updated to KBSON 0.2.0
* Updated to require Swig 4.1.0.


## 1.5.0 (2022-11-11)

### Breaking Changes
* None.

### Enhancements
* Fixed error when using Realm object as query argument. Issue[#1098](https://github.com/realm/realm-kotlin/issues/1098)
* Realm will now use `System.loadLibrary()` first when loading native code on JVM, adding support for 3rd party JVM installers. If this fails, it will fallback to the current method of extracting and loading the native library from the JAR file. (Issue [#1105](https://github.com/realm/realm-kotlin/issues/1105)).
* Added support for in-memory Realms.
* Added support for reverse relationships through the `backlinks` delegate. See the function documentation for more details. (Issue [#1021](https://github.com/realm/realm-kotlin/pull/1021))
* Added support for `BsonObjectId` and its typealias `org.mongodb.kbson.ObjectId` as a replacement for `ObjectId`. `io.realm.kotlin.types.ObjectId` is still functional but has been marked as deprecated.
* [Sync] Added support for `BsonObjectId` as partition value.
* [Sync] Exposed `configuration` and `user` on `SyncSession`. (Issue [#431](https://github.com/realm/realm-kotlin/issues/431))
* [Sync] Added support for encrypting the user metadata used by Sync. (Issue [#413](https://github.com/realm/realm-kotlin/issues/413))
* [Sync] Added support for API key authentication. (Issue [#432](https://github.com/realm/realm-kotlin/issues/432))

### Fixed
* Close underlying realm if it is no longer referenced by any Kotlin object. (Issue [#671](https://github.com/realm/realm-kotlin/issues/671))
* Fixes crash during migration if Proguard was enabled. (Issue [#1106](https://github.com/realm/realm-kotlin/issues/1106))
* Adds missing Proguard rules for Embedded objects. (Issue [#1106](https://github.com/realm/realm-kotlin/issues/1107))

### Compatibility
* This release is compatible with the following Kotlin releases:
  * Kotlin 1.7.20 and above.
  * Ktor 2.1.2 and above.
  * Coroutines 1.6.4 and above.
  * AtomicFu 0.18.3 and above.
  * The new memory model only. See https://github.com/realm/realm-kotlin#kotlin-memory-model-and-coroutine-compatibility
* Minimum Gradle version: 6.7.1.
* Minimum Android Gradle Plugin version: 4.0.0.
* Minimum Android SDK: 16.

### Internal
* Added dependency Kbson 0.1.0.
* Updated to use hierarchical multi platform project structure.
* Updated to Realm Core 12.11.0, commit 3d5ff9b5e47c5664c4c5611cdfd22fd15e451b55.
* Updated to Detekt 1.22.0-RC2.


## 1.4.0 (2022-10-17)

### Breaking Changes
* Minimum Kotlin version has been raised from 1.6.10 to 1.7.20.
* Support for the original (old) memory model on Kotlin Native has been dropped. Only the new Kotlin Native memory model is supported.  
* Minimum Gradle version has been raised from 6.1.1 to 6.7.1.
* Minimum Ktor version has been raised from 1.6.8 to 2.1.2.

### Enhancements
* [Sync] The sync variant `io.realm.kotlin:library-sync:1.4.0`, now support Apple Silicon targets, ie. `macosArm64()`, `iosArm64()` and `iosSimulatorArm64`.

### Fixed
* [Sync] Using the SyncSession after receiving changes from the server would sometimes crash. Issue [#1068](https://github.com/realm/realm-kotlin/issues/1068)

### Compatibility
* This release is compatible with the following Kotlin releases:
  * Kotlin 1.7.20 and above.
  * Ktor 2.1.2 and above.
  * Coroutines 1.6.4 and above.
  * AtomicFu 0.18.3 and above.
  * The new memory model only. See https://github.com/realm/realm-kotlin#kotlin-memory-model-and-coroutine-compatibility
* Minimum Gradle version: 6.7.1.
* Minimum Android Gradle Plugin version: 4.0.0.
* Minimum Android SDK: 16.

### Internal
* Updated to Kotlin 1.7.20.
* Updated to Coroutines 1.6.4.
* Updated to AtomicFu 0.18.3.
* Updated to Kotlin Serialization 1.4.0.
* Updated to KotlinX DateTime 0.4.0.
* Updated to okio 3.2.0.
* Ktor now uses the OkHttp engine on Android/JVM.
* Ktor now uses the Darwin engine on Native.


## 1.3.0 (2022-10-10)

### Breaking Changes
* None.

### Enhancements
* Support for `MutableRealm.deleteAll()`.
* Support for `MutableRealm.delete(KClass)`.
* Support for `DynamicMutableRealm.deleteAll()`.
* Support for `DynamicMutableRealm.delete(className)`.
* Support for `RealmInstant.now()`
* [Sync] Support for `User.getProviderType()`.
* [Sync] Support for `User.getAccessToken()`.
* [Sync] Support for `User.getRefreshToken()`.
* [Sync] Support for `User.getDeviceId()`.

### Fixed
* [Sync] Using `SyncConfiguration.Builder.waitForInitialRemoteDataOpen()` is now much faster if the server realm contains a lot of data. Issue [])_

### Compatibility
* This release is compatible with:
  * Kotlin 1.6.10 - 1.7.10. 1.7.20 support is tracked here: https://github.com/realm/realm-kotlin/issues/1024
  * Ktor 1.6.8. Ktor 2 support is tracked here: https://github.com/realm/realm-kotlin/issues/788
  * Coroutines 1.6.0-native-mt. Also compatible with Coroutines 1.6.0 but requires enabling of the new memory model and disabling of freezing, see https://github.com/realm/realm-kotlin#kotlin-memory-model-and-coroutine-compatibility for details on that.
  * AtomicFu 0.17.0 and above.
* Minimum Gradle version: 6.1.1.
* Minimum Android Gradle Plugin version: 4.0.0.
* Minimum Android SDK: 16.

### Internal
* None.


## 1.2.0 (2022-09-30)

### Breaking Changes
* `RealmResults.query()` now returns a `RealmQuery` instead of a `RealmResults`.

### Enhancements
* Added support for `MutableRealmInt` in model classes. The new type behaves like a reference to a `Long`, but also supports `increment` and `decrement` methods. These methods implement a conflict-free replicated data type, whose value will converge even when changed across distributed devices with poor connections.
* [Sync] Support for `User.linkCredentials()`.
* [Sync] Support for `User.identities`, which will return all login types available to the user.
* [Sync] `User.id` as a replacement for `User.identity`. `User.identity` has been marked as deprecated.

### Fixed
* Classes using `RealmObject` or `EmbeddedRealmObject` as a generics type would be modified by the compiler plugin causing compilation errors. (Issue [981] (https://github.com/realm/realm-kotlin/issues/981))
* Ordering not respected for `RealmQuery.first()`. (Issue [#953](https://github.com/realm/realm-kotlin/issues/953))
* Sub-querying on a RealmResults ignored the original filter. (Issue [#998](https://github.com/realm/realm-kotlin/pull/998))
* `RealmResults.query()` semantic returning `RealmResults` was wrong, the return type should be a `RealmQuery`. (Issue [#1013](https://github.com/realm/realm-kotlin/pull/1013))
* Crash when logging messages with formatting specifiers. (Issue [#1034](https://github.com/realm/realm-kotlin/issues/1034))

### Compatibility
* This release is compatible with:
  * Kotlin 1.6.10 - 1.7.10. 1.7.20 support is tracked here: https://github.com/realm/realm-kotlin/issues/1024
  * Ktor 1.6.8. Ktor 2 support is tracked here: https://github.com/realm/realm-kotlin/issues/788
  * Coroutines 1.6.0-native-mt. Also compatible with Coroutines 1.6.0 but requires enabling of the new memory model and disabling of freezing, see https://github.com/realm/realm-kotlin#kotlin-memory-model-and-coroutine-compatibility for details on that.
  * AtomicFu 0.17.0 and above.
* Minimum Gradle version: 6.1.1.
* Minimum Android Gradle Plugin version: 4.0.0.
* Minimum Android SDK: 16.

### Internal
* Updated to Realm Core 12.7.0, commit 18abbb4e9dc268620fa499923a92921bf26db8c6.
* Updated to Kotlin Compile Testing 1.4.9.


## 1.1.0 (2022-08-23)

### Breaking Changes
* None.

### Enhancements
* Added support for `RealmSet` in model classes. `RealmSet` is a collection of unique elements. See the class documentation for more details.
* Added support for `UUID` through a new property type: `RealmUUID`.
* Support for `Realm.writeCopyTo(configuration)`.
* [Sync] Add support for `User.delete()`, making it possible to delete user data on the server side (Issue [#491](https://github.com/realm/realm-kotlin/issues/491)).
* [Sync] It is now possible to create multiple anonymous users by specifying `Credentials.anonymous(reuseExisting = false)` when logging in to an App.

### Fixed
* `Realm.deleteRealm(config)` would throw an exception if the file didn't exist.
* Returning deleted objects from `Realm.write` and `Realm.writeBlocking` threw a non-sensical `NullPointerException`. Returning such a value is not allowed and now throws an `IllegalStateException`. (Issue [#965](https://github.com/realm/realm-kotlin/issues/965))
* [Sync] AppErrors and SyncErrors with unmapped category or error codes caused a crash. (Issue [951] (https://github.com/realm/realm-kotlin/pull/951))

### Compatibility
* This release is compatible with:
  * Kotlin 1.6.10 and above.
  * Coroutines 1.6.0-native-mt. Also compatible with Coroutines 1.6.0 but requires enabling of the new memory model and disabling of freezing, see https://github.com/realm/realm-kotlin#kotlin-memory-model-and-coroutine-compatibility for details on that.
  * AtomicFu 0.17.0.
* Minimum Gradle version: 6.1.1.  
* Minimum Android Gradle Plugin version: 4.0.0.
* Minimum Android SDK: 16.

### Internal
* Updated to Realm Core 12.5.1, commit 6f6a0f415bd33cf2ced4467e36a47f7c84f0a1d7.
* Updated to Gradle 7.5.1.
* Updated to Android Gradle Plugin 7.2.2.
* Updated to CMake 3.22.1
* Updated to Android targetSdk 33.
* Updated to Android compileSdkVersion 33.
* Updated to Android Build Tools 33.0.0.
* Updated to Android NDK 23.2.8568313.


## 1.0.2 (2022-08-05)

### Breaking Changes
* None.

### Enhancements
* None.

### Fixed
* Missing proguard configuration for `CoreErrorUtils`. (Issue [#942](https://github.com/realm/realm-kotlin/issues/942))
* [Sync] Embedded Objects could not be added to the schema for `SyncConfiguration`s. (Issue [#945](https://github.com/realm/realm-kotlin/issues/945)).

### Compatibility
* This release is compatible with:
  * Kotlin 1.6.10 and above.
  * Coroutines 1.6.0-native-mt. Also compatible with Coroutines 1.6.0 but requires enabling of the new memory model and disabling of freezing, see https://github.com/realm/realm-kotlin#kotlin-memory-model-and-coroutine-compatibility for details on that.
  * AtomicFu 0.17.0.
* Minimum Gradle version: 6.1.1.  
* Minimum Android Gradle Plugin version: 4.0.0.
* Minimum Android SDK: 16.

### Internal
* None.


## 1.0.1 (2022-07-07)

### Breaking Changes
* None.

### Enhancements
* Added support for `ByteArray`. ([#584](https://github.com/realm/realm-kotlin/issues/584))

### Fixed
* Fixed JVM memory leak when passing string to C-API. (Issue [#890](https://github.com/realm/realm-kotlin/issues/890))
* Fixed crash present on release-mode apps using Sync due to missing Proguard exception for `ResponseCallback`.
* The compiler plugin did not set the generic parameter correctly for an internal field inside model classes. This could result in other libraries that operated on the source code throwing an error of the type: `undeclared type variable: T`. (Issue [#901](https://github.com/realm/realm-kotlin/issues/901))
* String read from a realm was mistakenly treated as zero-terminated, resulting in strings with `\0`-characters to be truncated when read. Inserting data worked correctly. (Issue [#911](https://github.com/realm/realm-kotlin/issues/911))
* [Sync] Fix internal ordering of `EmailPasswordAuth.resetPassword(...)` arguments. (Issue [#885](https://github.com/realm/realm-kotlin/issues/885))
* [Sync] Sync error events not requiring a Client Reset incorrectly assumed they had to include a path to a recovery Realm file. (Issue [#895](https://github.com/realm/realm-kotlin/issues/895))

### Compatibility
* This release is compatible with:
  * Kotlin 1.6.10 and above.
  * Coroutines 1.6.0-native-mt. Also compatible with Coroutines 1.6.0 but requires enabling of the new memory model and disabling of freezing, see https://github.com/realm/realm-kotlin#kotlin-memory-model-and-coroutine-compatibility for details on that.
  * AtomicFu 0.17.0.
* Minimum Gradle version: 6.1.1.  
* Minimum Android Gradle Plugin version: 4.0.0.
* Minimum Android SDK: 16.

### Internal
* None.


## 1.0.0 (2022-06-07)

### Breaking Changes
* Move all classes from package `io.realm` to `io.realm.kotlin`. This allows Realm Java and Realm Kotlin to be included in the same app without having class name conflicts. *WARNING:* While both libraries can be configured to open the same file, doing so concurrently is currently not supported and can lead to corrupted realm files.
* Updated default behavior for implicit import APIs (realm objects setters and list add/insert/set-operations) to update existing objects with similar primary key instead of throwing. (Issue [#849](https://github.com/realm/realm-kotlin/issues/849))
* Introduced `BaseRealmObject` as base interface of `RealmObject` and `DynamicRealmObject` to prepare for future embedded object support.
  * Most APIs accepts `BaseRealmObject` instead of `RealmObject`.
  * `DynamicRealmObject` no longer implements `RealmObject` but only `BaseRealmObject`
  * Besides the changes of base class of `DynamicRealmObject`, this should not require and code changes.
* Moved all modeling defining types to `io.realm.kotlin.types`
  * Moved `BaseRealmObject`, `RealmObject`, `EmbeddedObject`, `RealmList`, `RealmInstant` and `ObjectId` from `io.realm` to `io.realm.kotlin.types`
* Moved `RealmResults` from `io.realm` to `io.realm.kotlin.query`
* Reworked API for dynamic objects.
  * Support for unmanaged dynamic objects through `DynamicMutableRealmObject.create()`.
  * Replaced `DynamicMutableRealm.create()` with `DynamicMutableRealm.copyToRealm()` similar to `MutableRealm.copyToRealm()`.
* Moved `io.realm.MutableRealm.UpdatePolicy` to top-level class `io.realm.kotlin.UpdatePolicy` as it now also applies to `DynamicMutableRealm.copyToRealm()`.
* Deleted `Queryable`-interface and removed it from `RealmResults`.
* Moved extension methods on `BaseRealmObject`, `MutableRealm`, `TypedRealm`, `Realm` and `Iterable` from `io.realm` to `io.realm.kotlin.ext`
* Moved `io.realm.MutableRealm.UpdatePolicy` to top-level class `io.realm.UpdatePolicy` as it now also applies to `DynamicMutableRealm.copyToRealm()`
* All exceptions from Realm now has `RealmException` as their base class instead of `RealmCoreException` or `Exception`.
* Aligned factory methods naming. (Issue [#835](https://github.com/realm/realm-kotlin/issues/835))
  * Renamed `RealmConfiguration.with(...)` to `RealmConfiguration.create(...)`
  * Renamed `SyncConfiguration.with(...)` to `SyncConfiguration.create(...)`
  * Renamed `RealmInstant.fromEpochSeconds(...)` to `RealmInstant.from(...)`
* Reduced `DynamicMutableRealm` APIs (`copyToRealm()` and `findLatest()`) to only allow import and lookup of `DynamicRealmObject`s.

### Enhancements
* [Sync] Support for Flexible Sync through `Realm.subscriptions`. (Issue [#824](https://github.com/realm/realm-kotlin/pull/824))
* [Sync] Added support for `ObjectId` ([#652](https://github.com/realm/realm-kotlin/issues/652)). `ObjectId` can be used as a primary key in model definition.
* [Sync] Support for `SyncConfiguration.Builder.InitialData()`. (Issue [#422](https://github.com/realm/realm-kotlin/issues/422))
* [Sync] Support for `SyncConfiguration.Builder.initialSubscriptions()`. (Issue [#831](https://github.com/realm/realm-kotlin/issues/831))
* [Sync] Support for `SyncConfiguration.Builder.waitForInitialRemoteData()`. (Issue [#821](https://github.com/realm/realm-kotlin/issues/821))
* [Sync] Support for accessing and controlling the session state through `SyncSession.state`, `SyncSession.pause()` and `SyncSession.resume()`.
* [Sync] Added `SyncConfiguration.syncClientResetStrategy` which enables support for client reset via `DiscardUnsyncedChangesStrategy` for partition-based realms and `ManuallyRecoverUnsyncedChangesStrategy` for Flexible Sync realms.
* [Sync] Support `ObjectId` as a partition key.
* Support for embedded objects. (Issue [#551](https://github.com/realm/realm-kotlin/issues/551))
* Support for `RealmConfiguration.Builder.initialData()`. (Issue [#579](https://github.com/realm/realm-kotlin/issues/579))
* Preparing the compiler plugin to be compatible with Kotlin `1.7.0-RC`. (Issue [#843](https://github.com/realm/realm-kotlin/issues/843))
* Added `AppConfiguration.create(...)` as convenience method for `AppConfiguration.Builder(...).build()` (Issue [#835](https://github.com/realm/realm-kotlin/issues/835))

### Fixed
* Fix missing symbol (`___bid_IDEC_glbround`) on Apple silicon
* Creating a `RealmConfiguration` off the main thread on Kotlin Native could crash with `IncorrectDereferenceException`. (Issue [#799](https://github.com/realm/realm-kotlin/issues/799))
* Compiler error when using cyclic references in compiled module. (Issue [#339](https://github.com/realm/realm-kotlin/issues/339))

### Compatibility
* This release is compatible with:
  * Kotlin 1.6.10 and above.
  * Coroutines 1.6.0-native-mt. Also compatible with Coroutines 1.6.0 but requires enabling of the new memory model and disabling of freezing, see https://github.com/realm/realm-kotlin#kotlin-memory-model-and-coroutine-compatibility for details on that.
  * AtomicFu 0.17.0.
* Minimum Gradle version: 6.1.1.  
* Minimum Android Gradle Plugin version: 4.0.0.
* Minimum Android SDK: 16.

### Internal
* Updated to Realm Core 12.1.0, commit f8f6b3730e32dcc5b6564ebbfa5626a640cdb52a.


## 0.11.1 (2022-05-05)

### Breaking Changes
* None.

### Enhancements
* None.

### Fixed
* Fix crash in list notification listener (Issue [#827](https://github.com/realm/realm-kotlin/issues/827), since 0.11.0)

### Compatibility
* This release is compatible with:
  * Kotlin 1.6.10 and above.
  * Coroutines 1.6.0-native-mt. Also compatible with Coroutines 1.6.0 but requires enabling of the new memory model and disabling of freezing, see https://github.com/realm/realm-kotlin#kotlin-memory-model-and-coroutine-compatibility for details on that.
  * AtomicFu 0.17.0.
* Minimum Gradle version: 6.1.1.  
* Minimum Android Gradle Plugin version: 4.0.0.
* Minimum Android SDK: 16.

### Internal
* None.


## 0.11.0 (2022-04-29)

### Breaking Changes
* [Sync] `SyncConfiguration` and `SyncSession` have been moved to `io.realm.mongodb.sync`.
* [Sync] `EmailPasswordAuth` has been movedto `io.realm.mongodb.auth`.
* [Sync] Improved exception hierarchy for App and Sync exceptions. All sync/app exceptions now use `io.realm.mongodb.exceptions.AppException` as their top-level exception type. Many methods have more specialized exceptions for common errors that can be caught and reacted to. See `AppException` documentation for more details.
* [Sync] `SyncConfiguration.directory` is no longer available.
* [Sync] Removed `SyncConfiguration.partitionValue` as it exposed internal implementation details. It will be reintroduced at a later date.

### Enhancements
* [Sync] `EmailPasswordAuth` has been extended with support for: `confirmUser()`, `resendConfirmationEmail()`, `retryCustomConfirmation()`, `sendResetPasswordEmail()` and `resetPassword()`.
* [Sync] Support for new types of `Credentials`: `apiKey`, `apple`, `facebook`, `google` and `jwt`.
* [Sync] Support for the extension property `Realm.syncSession`, which returns the sync session associated with the realm.
* [Sync] Support for `SyncSession.downloadAllServerChanges()` and `SyncSession.uploadAllLocalChanges()`.
* [Sync] Support for `App.allUsers()`.
* [Sync] Support for `SyncConfiguration.with()`.
* [Sync] Support for `null` and `Integer` (along side already existing `String` and `Long`) partition values when using Partion-based Sync.
* [Sync] Support for `User.remove()`.
* [Sync] `AppConfiguration.syncRootDirectory` has been added to allow users to set the root folder containing all files used for data synchronization between the device and MongoDB Realm. (Issue [#795](https://github.com/realm/realm-kotlin/issues/795))
* Encrypted Realms now use OpenSSL 1.1.1n, up from v1.1.1g.

### Fixed
* Fix duplication of list object references when importing existing objects with `copyToRealm(..., updatePolicy = UpdatePolicy.ALL)` (Issue [#805](https://github.com/realm/realm-kotlin/issues/805))
* Bug in the encryption layer that could result in corrupted Realm files. (Realm Core Issue [#5360](https://github.com/realm/realm-core/issues/5360), since 0.10.0)

### Compatibility
* This release is compatible with:
  * Kotlin 1.6.10 and above.
  * Coroutines 1.6.0-native-mt. Also compatible with Coroutines 1.6.0 but requires enabling of the new memory model and disabling of freezing, see https://github.com/realm/realm-kotlin#kotlin-memory-model-and-coroutine-compatibility for details on that.
  * AtomicFu 0.17.0.
* Minimum Gradle version: 6.1.1.  
* Minimum Android Gradle Plugin version: 4.0.0.
* Minimum Android SDK: 16.

### Internal
* Updated to Realm Core 11.15.0, commit 9544b48e52c49e0267c3424b0b92c2f5efd5e2b9.
* Updated to Ktor 1.6.8.
* Updated to Ktlint 0.45.2.
* Rename internal synthetic variables prefix to `io_realm_kotlin_`, so deprecated prefix `$realm$` is avoided.
* Using latest Kotlin version (EAP) for the `kmm-sample` app to test compatibility with the latest/upcoming Kotlin version.


## 0.10.2 (2022-04-01)

### Breaking Changes
* None.

### Enhancements
* None.

### Fixed
* Fix query syntax errors of seemingly correct query (Issue [#683](https://github.com/realm/realm-kotlin/issues/683))
* Fix error when importing lists with existing objects through `copyToRealm` with `UpdatePolicy.ALL` (Issue [#771](https://github.com/realm/realm-kotlin/issues/771))

### Compatibility
* This release is compatible with:
  * Kotlin 1.6.10.
  * Coroutines 1.6.0-native-mt. Also compatible with Coroutines 1.6.0 but requires enabling of the new memory model and disabling of freezing, see https://github.com/realm/realm-kotlin#kotlin-memory-model-and-coroutine-compatibility for details on that.
  * AtomicFu 0.17.0.
* Minimum Gradle version: 6.1.1.  
* Minimum Android Gradle Plugin version: 4.0.0.
* Minimum Android SDK: 16.

### Internal
* None.

## 0.10.1 (2022-03-24)

### Breaking Changes
* None.

### Enhancements
* Reducing the binary size for Android dependency. (Issue [#216](https://github.com/realm/realm-kotlin/issues/216)).
* Using static c++ runtime library (stl) for Android. (Issue [#694](https://github.com/realm/realm-kotlin/issues/694)).

### Fixed
* Fix assignments to `RealmList`-properties on managed objects (Issue [#718](https://github.com/realm/realm-kotlin/issues/718))
* `iosSimulatorArm64` and `iosX64` cinterop dependencies were compiled with unnecessary additional architectures, causing a fat framework to fail with (Issue [#722](https://github.com/realm/realm-kotlin/issues/722))

### Compatibility
* This release is compatible with:
  * Kotlin 1.6.10.
  * Coroutines 1.6.0-native-mt. Also compatible with Coroutines 1.6.0 but requires enabling of the new memory model and disabling of freezing, see https://github.com/realm/realm-kotlin#kotlin-memory-model-and-coroutine-compatibility for details on that.
  * AtomicFu 0.17.0.
* Minimum Gradle version: 6.1.1.  
* Minimum Android Gradle Plugin version: 4.0.0.
* Minimum Android SDK: 16.

### Internal
* None.


## 0.10.0 (2022-03-04)

### Breaking Changes
* `RealmConfiguration.Builder.path()` has been replaced by `RealmConfiguration.Builder.directory()`, which can be combined with `RealmConfiguration.Builder.name()` to form the full path. (Issue [#346](https://github.com/realm/realm-kotlin/issues/346))
* `Realm.observe()` and `RealmObject.observe()` have been renamed to `asFlow()`.
* `RealmObject.asFlow` will throw `UnsupportedOperationException` instead of `IllegalStateException` if called on a live or dynamic object in a write transaction or in a migration.
* `RealmObject.asFlow` will throw `UnsupportedOperationException` instead of `IllegalStateException` if called on a live or dynamic object in a write transaction or in a migration.
* Removed `RealmObject.delete()` and `RealmResults.delete()`. All objects, objects specified by queries and results must be delete through `MutableRealm.delete(...)` and `DynamicMutableRealm.delete(...).
* Removed default empty schema argument for `RealmConfiguration.Builder(schema = ... )` and `SyncConfiguration.Builder(..., schema= ... )` as all configuraitons require a non-empty schema.
* Removed `RealmConfiguration.Builder.schema()`. `RealmConfiguration.Builder(schema = ...)` should be used instead.

### Enhancements
* Add support for Gradle Configuration Cache.
* Improved exception message when attempting to delete frozen objects. (Issue [#616](https://github.com/realm/realm-kotlin/issues/616))
* Added `RealmConfiguration.Builder.compactOnLaunch()`, which can be used to control if a Realm file should be compacted when opened.
* A better error message if a data class was used as model classes. (Issue [#684](https://github.com/realm/realm-kotlin/issues/684))
* A better error message if the Realm plugin was not applied to the module containing model classes. (Issue [#676](https://github.com/realm/realm-kotlin/issues/676))
* A better error message if a class is used that is not part of the schema. (Issue [#680](https://github.com/realm/realm-kotlin/issues/680))
* Add support for fine-grained notification on Realm instances. `Realm.asFlow()` yields `RealmChange` that represent the `InitialRealm` or `UpdatedRealm` states.
* Add support for fine-grained notification on Realm objects. `RealmObject.asFlow()` yields `ObjectChange` that represent the `InitialObject`, `UpdatedObject` or `DeletedObject` states.
* Add support for fine-grained notification on Realm lists. `RealmList.asFlow()` yields `ListChange` that represent the `InitialList`, `UpdatedList` or `DeletedList` states.
* Add support for fine-grained notifications on Realm query results. `RealmResults.asFlow()` yields `ResultsChange` that represent the `InitialResults` or `UpdatedResults` states.
* Add support for fine-grained notifications on `RealmSingleQuery`. `RealmSingleQuery.asFlow()` yields `SingleQueryChange` that represent the `PendingObject`, `InitialObject`, `UpdatedObject` or `DeletedObject` states.
* Add support for data migration as part of an automatic schema upgrade through `RealmConfiguration.Builder.migration(RealmMigration)` (Issue [#87](https://github.com/realm/realm-kotlin/issues/87))
* Added ability to delete objects specified by a `RealmQuery` or `RealmResults` through `MutableRealm.delete(...)` and `DynamicMutableRealm.delete(...).
* Add support for updating existing objects through `copyToRealm`. This requires them having a primary key. (Issue [#564](https://github.com/realm/realm-kotlin/issues/564))
* Added `Realm.deleteRealm(RealmConfiguration)` function that deletes the Realm files from the filesystem (Issue [#95](https://github.com/realm/realm-kotlin/issues/95)).


### Fixed
* Intermittent `ConcurrentModificationException` when running parallel builds. (Issue [#626](https://github.com/realm/realm-kotlin/issues/626))
* Refactor the compiler plugin to use API's compatible with Kotlin `1.6.20`. (Issue ([#619](https://github.com/realm/realm-kotlin/issues/619)).
* `RealmConfiguration.path` should report the full Realm path. (Issue ([#605](https://github.com/realm/realm-kotlin/issues/605)).
* Support multiple constructors in model definition (one zero arg constructor is required though). (Issue ([#184](https://github.com/realm/realm-kotlin/issues/184)).
* Boolean argument substitution in queries on iOS/macOS would crash the query. (Issue [#691](https://github.com/realm/realm-kotlin/issues/691))
* Support 32-bit Android (x86 and armeabi-v7a). (Issue ([#109](https://github.com/realm/realm-kotlin/issues/109)).
* Make updates of primary key properties throw IllegalStateException (Issue [#353](https://github.com/realm/realm-kotlin/issues/353))


### Compatibility
* This release is compatible with:
  * Kotlin 1.6.10.
  * Coroutines 1.6.0-native-mt. Also compatible with Coroutines 1.6.0 but requires enabling of the new memory model and disabling of freezing, see https://github.com/realm/realm-kotlin#kotlin-memory-model-and-coroutine-compatibility for details on that.
  * AtomicFu 0.17.0.
* Minimum Gradle version: 6.1.1.  
* Minimum Android Gradle Plugin version: 4.0.0.
* Minimum Android SDK: 16.

### Internal
* Downgraded to Gradle 7.2 as a work-around for https://youtrack.jetbrains.com/issue/KT-51325.
* Updated to Realm Core 11.10.0, commit: ad2b6aeb1fd58135a2d9bf463011e26f934390ea.


## 0.9.0 (2022-01-28)

### Breaking Changes
* `RealmResults.observe()` and `RealmList.observe()` have been renamed to `asFlow()`.
* Querying via `Realm.objects(...)` is no longer supported. Use `Realm.query(...)` instead.

### Enhancements
* Added API for inspecting the schema of the realm with `BaseRealm.schema()` ([#238](https://github.com/realm/realm-kotlin/issues/238)).
* Added support for `RealmQuery` through `Realm.query(...)` ([#84](https://github.com/realm/realm-kotlin/issues/84)).
* Added source code link to model definition compiler errors. ([#173](https://github.com/realm/realm-kotlin/issues/173))
* Support Kotlin's new memory model. Enabled in consuming project with the following gradle properties `kotlin.native.binary.memoryModel=experimental`.
* Add support for JVM on M1 (in case we're running outside Rosetta compatibility mode, example when using Azul JVM which is compiled against `aarch64`) [#629](https://github.com/realm/realm-kotlin/issues/629).

### Fixed
* Sync on jvm targets on Windows/Linux crashes with unavailable scheduler ([#655](https://github.com/realm/realm-kotlin/issues/655)).

### Compatibility
* This release is compatible with:
  * Kotlin 1.6.10.
  * Coroutines 1.6.0-native-mt. Also compatible with Coroutines 1.6.0 but requires enabling of the new memory model and disabling of freezing, see https://github.com/realm/realm-kotlin#kotlin-memory-model-and-coroutine-compatibility for details on that.
  * AtomicFu 0.17.0.
* Minimum Gradle version: 6.1.1.  
* Minimum Android Gradle Plugin version: 4.0.0.
* Minimum Android SDK: 16.

### Internal
* Updated to Gradle 7.3.3.
* Updated to Android Gradle Plugin 7.1.0.
* Updated to AndroidX JUnit 1.1.3.
* Updated to AndroidX Test 1.4.0.


## 0.8.2 (2022-01-20)

### Breaking Changes
* None.

### Enhancements
* None.

### Fixed
* The `library-base` module would try to initialize a number of `library-sync` classes for JNI lookups. These and `RealmObjectCompanion` were not being excluded from Proguard obfuscation causing release builds to crash when initializing JNI [#643](https://github.com/realm/realm-kotlin/issues/643).

### Compatibility
* This release is compatible with:
  * Kotlin 1.6.10.
  * Coroutines 1.5.2-native-mt.
  * AtomicFu 0.17.0.
* Minimum Gradle version: 6.1.1.
* Minimum Android Gradle Plugin version: 4.0.0.
* Minimum Android SDK: 16.

### Internal
* None.


## 0.8.1 (2022-01-18)

### Breaking Changes
* None.

### Enhancements
* None.

### Fixed
* Using a custom module name to fix [#621](https://github.com/realm/realm-kotlin/issues/621).
* Synchronously process project configurations to avoid exceptions when running parallel builds [#626](https://github.com/realm/realm-kotlin/issues/626).
* Update to Kotlin 1.6.10. The `Compatibility` entry for 0.8.0 stating that the project had been updated to Kotlin 1.6.10 was not correct [#640](https://github.com/realm/realm-kotlin/issues/640).

### Compatibility
* This release is compatible with:
  * Kotlin 1.6.10.
  * Coroutines 1.5.2-native-mt.
  * AtomicFu 0.17.0.
* Minimum Gradle version: 6.1.1.  
* Minimum Android Gradle Plugin version: 4.0.0.
* Minimum Android SDK: 16.

### Internal
* Updated to Kotlin 1.6.10.


## 0.8.0 (2021-12-17)

### Breaking Changes
* Reworked configuration hierarchy:
  * Separated common parts of `RealmConfiguraion` and `SyncConfiguration` into `io.realm.Configuration` to avoid polluting the base configuration with local-only options.
  * Changed `Realm.open(RealmConfiguration)` to accept new base configuration with `Realm.open(Configuration)`.
  * Removed option to build `SyncConfiguration`s with `deleteRealmIfMigrationNeeded` option.

### Enhancements
* [Sync] Added support for `User.logOut()` ([#245](https://github.com/realm/realm-kotlin/issues/245)).
* Added support for dates through a new property type: `RealmInstant`.
* Allow to pass schema as a variable containing the involved `KClass`es and build configurations non-fluently ([#389](https://github.com/realm/realm-kotlin/issues/389)).
* Added M1 support for `library-base` variant ([#483](https://github.com/realm/realm-kotlin/issues/483)).

### Fixed
* Gradle metadata for pure Android projects. Now using `io.realm.kotlin:library-base:<VERSION>` should work correctly.
* Compiler plugin symbol lookup happens only on Sourset using Realm ([#544](https://github.com/realm/realm-kotlin/issues/544)).
* Fixed migration exception when opening a synced realm that is already stored in the backend for the first time ([#601](https://github.com/realm/realm-kotlin/issues/604)).

### Compatibility
* This release is compatible with:
  * Kotlin 1.6.10.
  * Coroutines 1.5.2-native-mt.
  * AtomicFu 0.17.0.
* Minimum Gradle version: 6.1.1.  
* Minimum Android Gradle Plugin version: 4.0.0.
* Minimum Android SDK: 16.

### Internal
* Updated to Ktor 1.6.5.
* Updated to AndroidX Startup 1.1.0.
* Updated to Gradle 7.2.
* Updated to Android Gradle Plugin 7.1.0-beta05.
* Updated to NDK 23.1.7779620.
* Updated to Android targetSdk 31.
* Updated to Android compileSdk 31.
* Updated to Android Build Tools 31.0.0.
* Updated to Ktlint version 0.43.0.
* Updated to Ktlint Gradle Plugin 10.2.0.
* Updated to Kotlin Serialization 1.3.0.
* Updated to Detekt 1.19.0-RC1.
* Updated to Dokka 1.6.0.
* Updated to AtomicFu 0.17.0.
* Updated to Realm Core 11.7.0, commit: 5903577608d202ad88f375c1bb2ceedb831f6d7b.


## 0.7.0 (2021-10-31)

### Breaking Changes
* None.

### Enhancements
* Basic MongoDB Realm sync support:
  * Enabled by using library dependency `io.realm.kotlin:library-sync:<VERSION>`
  * Build `AppConfiguration`s through `AppConfiguration.Builder(appId).build()`
  * Linking your app with a MongoDB Realm App through `App.create(appConfiguration)`
  * Log in to a MongoDB Realm App through `App.login(credentials)`. Currently only supports `Credentials.anonymous()` and `Credentials.emailPassword(...)`
  * Create `SyncConfiguration`s through `SyncConfiguration.Builder(user, partitionValue, schema).build()`
  * Create synchronized realm by `Realm.open(syncConfiguration)`

### Fixed
* None.

### Compatibility
* This release is compatible with:
  * Kotlin 1.5.31
  * Coroutines 1.5.2-native-mt
  * AtomicFu 0.16.3

### Internal
* Updated to Realm Core commit: ecfc1bbb734a8520d08f04f12f083641309799b3
* Updated to Ktor 1.6.4.


## 0.6.0 (2021-10-15)

### Breaking Changes
* Rename library dependency from `io.realm.kotlin:library:<VERSION>` to `io.realm.kotlin:library-base:<VERSION>`
* Abstracted public API into interfaces. The interfaces have kept the name of the previous classes so only differences are:
  - Opening a realm: `Realm(configuration)` has changed to `Realm.open(configuration)`
  - Easy construction of simple configurations: `RealmConfiguration(schema = ...)` has changed to `RealmConfiguration.with(schema = ...)`
  - Instantiating a `RealmList` is now done through `realmListOf(...)` or by `Iterable<T>.toRealmList()`
* Make argument to `findLatest` non-nullable: `MutableRealm.findLatest(obj: T?): T?` has changed to `MutableRealm.findLatest(obj: T): T?`
* Allow query arguments to be `null`: `RealmResult.query(query: String = "TRUEPREDICATE", vararg args: Any): RealmResults<T>` has change to `RealmResult.query(query: String = "TRUEPREDICATE", vararg args: Any?): RealmResults<T>`
* Moved `objects(KClass<T>)` and `<reified T> objects()` methods from `BaseRealm` to `TypedRealm`
* Changed `RealmObject.version` into method `RealmObject.version()`.
* Replaced `RuntimeException`s by the explicit exceptions: `IllegalArgumentException`, `IllegalStateException` and `IndexOutOfBoundsException`.
* Throw `Error` an unrecoverable Realm problem happen in the underlying storage engine.
* Removed optional arguments to `RealmConfiguration.with(...)` and `RealmConfiguration.Builder(...)`. Name and path can now only be set through the builder methods.

### Enhancements
* Add support for [JVM target](https://github.com/realm/realm-kotlin/issues/62) supported platforms are: Linux (since Centos7 x86_64), Windows (since 8.1 x86_64) and Macos (x86_64).
* Added support for marking a field as indexed with `@Index`

### Fixed
* Fixed null pointer exceptions when returning an unmanaged object from `MutableRealm.write/writeBlocking`.
* Fixed premature closing of underlying realm of frozen objects returned from `MutableRealm.write/writeBlocking`. (Issue [#477](https://github.com/realm/realm-kotlin/issues/477))

### Compatibility
* This release is compatible with:
  * Kotlin 1.5.31
  * Coroutines 1.5.2-native-mt
  * AtomicFu 0.16.3

### Internal
* Updated to Realm Core commit: 028626880253a62d1c936eed4ef73af80b64b71
* Updated to Kotlin 1.5.31.


## 0.5.0 (2021-08-20)

### Breaking Changes
* Moved `@PrimaryKey` annotation from `io.realm.PrimaryKey` to `io.realm.annotations.PrimaryKey`.

### Enhancements
* Add support for excluding properties from the Realm schema. This is done by either using JVM `@Transient` or the newly added `@io.realm.kotlin.Ignore` annotation. (Issue [#278](https://github.com/realm/realm-kotlin/issues/278)).
* Add support for encrypted Realms. Encryption can be enabled by passing a 64-byte encryption key to the configuration builder. (Issue [#227](https://github.com/realm/realm-kotlin/issues/227))
* Add support for `RealmList` notifications using Kotlin `Flow`s. (Issue [#359](https://github.com/realm/realm-kotlin/issues/359))
* Unmanaged `RealmObject`s can now be added directly to `RealmList`s without having to copy them to Realm beforehand.

### Fixed
* Throw exception when violating primary key uniqueness constraint when importing objects with `copyToRealm`.
* Fix crash caused by premature release of frozen versions (`java.lang.RuntimeException: [18]: Access to invalidated Results objects`)
* Fix optimizations bypassing our custom getter and setter from within a class (Issue [#375](https://github.com/realm/realm-kotlin/issues/375)).

### Compatibility
* This release is compatible with Kotlin 1.5.21 and Coroutines 1.5.0.

### Internal
* Updated to Kotlin 1.5.21.
* Updated Gradle to 7.1.1.
* Updated Android Gradle Plugin to 4.1.0.
* Updated to Android Build Tools 30.0.2.
* Updated to targetSdk 30 for Android.
* Now uses Java 11 to build the project.


## 0.4.1 (2021-07-16)

### Breaking Changes
* None.

### Enhancements
* None.

### Fixed
* Throw exception when violating primary key uniqueness constraint when importing objects with `copyToRealm`.
* Fix crash caused by premature release of frozen versions (`java.lang.RuntimeException: [18]: Access to invalidated Results objects`)

### Compatibility
* This release is compatible with Kotlin 1.5.10 and Coroutines 1.5.0.

### Internal
* None.


## 0.4.0 (2021-07-13)

This release contains a big departure in the architectural design of how Realm is currently implemented. At a high level it moves from "Thread-confined, Live Objects" to "Frozen Objects". The reasons for this shift are discussed [here](https://docs.google.com/document/d/1bGfjbKLD6DSBpTiVwyorSBcMqkUQWedAmmS_VAhL8QU/edit#heading=h.fzlh39twuifc).

At a high level this has a number of implications:

    1. Only one Realm instance (per `RealmConfiguration`) is needed across the entire application.
    2. The only reason for closing the Realm instance is if the Realm file itself needs to be deleted or compacted.
    3. Realm objects can be freely moved and read across threads.
    4. Changes to objects can only be observed through Kotlin Flows. Standard change listener support will come in a future release.
    5. In order to modify Realm Objects, they need to be "live". It is possible to convert a frozen object to a live object inside a
       write transaction using the `MutableRealm.findLatest(obj)` API. Live objects are not accessible outside write transactions.

This new architecture is intended to make it easier to consume and work with Realm, but at the same time, it also introduces a few caveats:

    1. Storing a strong reference to a Realm Object can cause an issue known as "Version pinning". Realm tracks the "distance" between the oldest known version and the latest. So if you store a reference for too long, when other writes are happening, Realm might run out of native memory and crash, or it can lead to an increased file size. It is possible to detect this problem by setting `RealmConfiguration.Builder.maxNumberOfActiveVersions()`. It can be worked around by copying the data out of the Realm and store that instead.

    2. With multiple versions being accessible across threads, it is possible to accidentally compare data from different versions. This could be a potential problem for certain business logic if two objects do not agree on a particular state. If you suspect this is an issue, a `version()` method has been added to all Realm Objects, so it can be inspected for debugging. Previously, Realms thread-confined objects guaranteed this would not happen.

    3. Since the threading model has changed, there is no longer a guarantee that running the same query twice in a row will return the same result. E.g. if a background write is executed between them, the result might change. Previously, this would have resulted in the same result as the Realm state for a particular thread would only update as part of the event loop.


### Breaking Changes
* The Realm instance itself is now thread safe and can be accessed from any thread.
* Objects queried outside write transactions are now frozen by default and can be freely read from any thread.
* As a consequence of the above, when a change listener fires, the changed data can only be observed in the new object received, not in the original, which was possible before this release.
* Removed `Realm.open(configuration: RealmConfiguration)`. Use the interchangeable `Realm(configuration: RealmConfiguration)`-constructor instead.
* Removed all `MutableRealm.create(...)`-variants. Use `MutableRealm.copyToRealm(instance: T): T` instead.

### Enhancements
* A `version()` method has been added to `Realm`, `RealmResults` and `RealmObject`. This returns the version of the data contained. New versions are obtained by observing changes to the object.
* `Realm.observe()`, `RealmResults.observe()` and `RealmObject.observe()` have been added and expose a Flow of updates to the object.
* Add support for suspending writes executed on the Realm Write Dispatcher with `suspend fun <R> write(block: MutableRealm.() -> R): R`
* Add support for setting background write and notification dispatchers with `RealmConfigruation.Builder.notificationDispatcher(dispatcher: CoroutineDispatcher)` and `RealmConfiguration.Builder.writeDispatcher(dispatcher: CoroutineDispatcher)`
* Add support for retrieving the latest version of an object inside a write transaction with `<T : RealmObject> MutableRealm.findLatests(obj: T?): T?`

### Fixed
* None.

### Compatibility
* This release is compatible with Kotlin 1.5.10 and Coroutines 1.5.0.

### Internal
* Updated `com.gradle.plugin-publish` to 0.15.0.
* Updated to Realm Core commit: 4cf63d689ba099057345f122265cbb880a8eb19d.
* Updated to Android NDK: 22.1.7171670.
* Introduced usage of `kotlinx.atomicfu`: 0.16.1.


## 0.3.2 (2021-07-06)

### Breaking Changes
* None.

### Enhancements
* None.

### Fixed
* [Bug](https://github.com/realm/realm-kotlin/issues/334) in `copyToRealm` causing a `RealmList` not to be saved as part of the model.

### Compatibility
* This release is compatible with Kotlin 1.5.10 and Coroutines 1.5.0.

### Internal
* None.


## 0.3.1 (2021-07-02)

### Breaking Changes
* None.

### Enhancements
* None.

### Fixed
* Android Release build variant (AAR) was stripped from all classes due to presence of `isMinifyEnabled` flag in the library module. The flag is removed now.


### Compatibility
* This release is compatible with Kotlin 1.5.10 and Coroutines 1.5.0.

### Internal
* None.


## 0.3.0 (2021-07-01)

### Breaking Changes
* None.

### Enhancements
* [Support Apple Release builds](https://github.com/realm/realm-kotlin/issues/142).
* Enabling [shrinker](https://github.com/realm/realm-kotlin/issues/293) for Android Release builds.
* Added support for `RealmList` as supported field in model classes. A `RealmList` is used to model one-to-many relationships in a Realm object.
* Schema migration is handled automatically when adding or removing a property or class to the model without specifying a `schemaVersion`.
If a class or column is renamed you need to set a greater `schemaVersion` to migrate the Realm (note: currently renaming will not copy data to the new column). Alternatively `deleteRealmIfMigrationNeeded` could be set to (without setting `schemaVersion`) to delete the Realm file if an automatic migration is not possible. Fixes [#284](https://github.com/realm/realm-kotlin/issues/284).

### Fixed
* None.

### Compatibility
* This release is compatible with Kotlin 1.5.10 and Coroutines 1.5.0.

### Internal
* None.


## 0.2.0 (2021-06-09)

### Breaking Changes
* The Realm Kotlin Gradle plugin has changed name from `realm-kotlin` to `io.realm.kotlin` to align with Gradle Plugin Portal requirements.

### Enhancements
* The Realm Kotlin Gradle plugin is now available on Gradle Plugin Portal and can be used with the Plugin DSL and `gradlePluginPortal()` as the buildscript repository. A minimal setup of using this approach can be found [here](https://plugins.gradle.org/plugin/io.realm.kotlin).

### Fixed
* None.

### Compatibility
* This release is compatible with Kotlin 1.5.10 and Coroutines 1.5.0.

### Internal
* Updated to Realm Core commit: ed9fbb907e0b5e97e0e2d5b8efdc0951b2eb980c.


## 0.1.0 (2021-05-07)

This is the first public Alpha release of the Realm Kotlin SDK for Android and Kotlin Multiplatform.

A minimal setup for including this library looks like this:

```
// Top-level build.gradle file
buildscript {
    repositories {
        mavenCentral()
    }
    dependencies {
        classpath("io.realm.kotlin:gradle-plugin:0.1.0")
    }
}

allprojects {
    repositories {
    	mavenCentral()
    }
}

// Project build.gradle file
// Only include multiplatform if building a multiplatform project.
plugins {
	kotlin("multiplatform")
	id("com.android.library")
	id("realm-kotlin")
}
```

See the [README](https://github.com/realm/realm-kotlin#readme) for more information.

Please report any issues [here](https://github.com/realm/realm-kotlin/issues/new).<|MERGE_RESOLUTION|>--- conflicted
+++ resolved
@@ -1,4 +1,3 @@
-<<<<<<< HEAD
 ## 1.6.0 (YYYY-MM-DD)
 
 This release will bump the Realm file format from version 22 to 23. Opening a file with an older format will automatically upgrade it. Downgrading to a previous file format is not possible.
@@ -41,10 +40,7 @@
 * `io.realm.kotlin.types.ObjectId` now delegates all responsibility to `org.mongodb.kbson.ObjectId` while maintaining the interface.
 
 
-## 1.5.1 (YYYY-MM-DD)
-=======
 ## 1.5.1 (2022-12-12)
->>>>>>> 39f4962c
 
 ### Breaking Changes
 * None.
