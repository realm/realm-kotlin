## 1.12.0-SNAPSHOT (YYYY-MM-DD)

This release will bump the Realm file format from version 23 to 24. Opening a file with an older format will automatically upgrade it. Downgrading to a previous file format is not possible.

### Breaking Changes
* None.

### Enhancements
<<<<<<< HEAD
* Support for RealmLists, RealmSets and RealmDictionaries in `RealmAny`. This is only supported in the local database, Device Sync support will come in a future release. (Issue [#1434](https://github.com/realm/realm-kotlin/issues/1434))
=======
* Realm will no longer set the JVM bytecode to 1.8 when applying the Realm plugin. ([#1513](https://github.com/realm/realm-kotlin/issues/1513))
>>>>>>> 1e6ffa16

### Fixed
* [Sync] If calling a function on App Services that resulted in a redirect, it would only redirect for GET requests. (Issue [#1517](https://github.com/realm/realm-kotlin/pull/1517))

### Compatibility
* File format: Generates Realms with file format v23.
* Realm Studio 13.0.0 or above is required to open Realms created by this version.
* This release is compatible with the following Kotlin releases:
  * Kotlin 1.8.0 and above. The K2 compiler is not supported yet.
  * Ktor 2.1.2 and above.
  * Coroutines 1.7.0 and above.
  * AtomicFu 0.18.3 and above.
  * The new memory model only. See https://github.com/realm/realm-kotlin#kotlin-memory-model-and-coroutine-compatibility
* Minimum Kbson 0.3.0.
* Minimum Gradle version: 6.8.3.
* Minimum Android Gradle Plugin version: 4.1.3.
* Minimum Android SDK: 16.

### Internal
* Updated to Realm Core `next-major`, commit 0da737b699bf4bcfc1a3772385cd49cd9eb9cad9.


## 1.11.1 (2023-09-07)

### Enhancements
* None.

### Fixed
* Opening a Realm would crash with `No built-in scheduler implementation for this platform` on Linux (JVM) and Windows. (Issue [#1502](https://github.com/realm/realm-kotlin/issues/1502), since 1.11.0)

### Compatibility
* File format: Generates Realms with file format v23.
* Realm Studio 13.0.0 or above is required to open Realms created by this version.
* This release is compatible with the following Kotlin releases:
  * Kotlin 1.8.0 and above. The K2 compiler is not supported yet.
  * Ktor 2.1.2 and above.
  * Coroutines 1.7.0 and above.
  * AtomicFu 0.18.3 and above.
  * The new memory model only. See https://github.com/realm/realm-kotlin#kotlin-memory-model-and-coroutine-compatibility
* Minimum Kbson 0.3.0.
* Minimum Gradle version: 6.8.3.
* Minimum Android Gradle Plugin version: 4.1.3.
* Minimum Android SDK: 16.

### Internal
* None.


## 1.11.0 (2023-09-01)

### Breaking Changes
* `BaseRealmObject.equals()` has changed from being identity-based only (===) to instead return `true` if two objects come from the same Realm version. This e.g means that reading the same object property twice will now be identical. Note, two Realm objects, even with identical values will not be considered equal if they belong to different versions.

```
val childA: Child = realm.query<Child>().first().find()!!
val childB: Child = realm.query<Child>().first().find()!!

// This behavior is the same both before 1.11.0 and before
childA === childB // false

// This will return true in 1.11.0 and onwards. Before it will return false
childA == childB

realm.writeBlocking { /* Do a write */ }
val childC = realm.query<Child>().first().find()!!

// This will return false because childA belong to version 1, while childC belong to version 2.
// Override equals/hashCode if value semantics are wanted.
childA == childC
```

### Enhancements
* Fulltext queries now support prefix search by using the * operator, like `description TEXT 'alex*'`. (Core issue [#6860](https://github.com/realm/realm-core/issues/6860))
* Realm model classes now generate custom `toString`, `equals` and `hashCode` implementations. This makes it possible to compare by object reference across multiple collections. Note that two objects at different versions will not be considered equal, even 
if the content is the same. Custom implementations of these methods will be respected if they are present. (Issue [#1097](https://github.com/realm/realm-kotlin/issues/1097)) 
* Support for performing geospatial queries using the new classes: `GeoPoint`, `GeoCircle`, `GeoBox`, and `GeoPolygon`. See `GeoPoint` documentation on how to persist locations. (Issue [#1403](https://github.com/realm/realm-kotlin/pull/1403))
* Support for automatic resolution of embedded object constraints during migration through `RealmConfiguration.Builder.migration(migration: AutomaticSchemaMigration, resolveEmbeddedObjectConstraints: Boolean)`. (Issue [#1464](https://github.com/realm/realm-kotlin/issues/1464)
* [Sync] Add support for customizing authorization headers and adding additional custom headers to all Atlas App service requests with `AppConfiguration.Builder.authorizationHeaderName()` and `AppConfiguration.Builder.addCustomRequestHeader(...)`. (Issue [#1453](https://github.com/realm/realm-kotlin/pull/1453))
* [Sync] Added support for manually triggering a reconnect attempt for Device Sync. This is done through a new `App.Sync.reconnect()` method. This method is also now called automatically when a mobile device toggles off airplane mode. (Issue [#1479](https://github.com/realm/realm-kotlin/issues/1479))

### Fixed
* Rare corruption causing 'Invalid streaming format cookie'-exception. Typically following compact, convert or copying to a new file. (Issue [#1440](https://github.com/realm/realm-kotlin/issues/1440))
* Compiler error when using Kotlin 1.9.0 and backlinks. (Issue [#1469](https://github.com/realm/realm-kotlin/issues/1469))
* Leaking `JVMScheduler` instances. In certain circumstances, it could lead to a JNI crash. (Issue [#1463](https://github.com/realm/realm-kotlin/pull/1463))
* [Sync] Changing a subscriptions query type or query itself will now trigger the `WaitForSync.FIRST_TIME` behaviour, rather than only checking changes to the name. (Issues [#1466](https://github.com/realm/realm-kotlin/issues/1466))

### Compatibility
* File format: Generates Realms with file format v23.
* Realm Studio 13.0.0 or above is required to open Realms created by this version.
* This release is compatible with the following Kotlin releases:
  * Kotlin 1.8.0 and above. The K2 compiler is not supported yet.
  * Ktor 2.1.2 and above.
  * Coroutines 1.7.0 and above.
  * AtomicFu 0.18.3 and above.
  * The new memory model only. See https://github.com/realm/realm-kotlin#kotlin-memory-model-and-coroutine-compatibility
* Minimum Kbson 0.3.0.
* Minimum Gradle version: 6.8.3.
* Minimum Android Gradle Plugin version: 4.1.3.
* Minimum Android SDK: 16.

### Internal
* Updated to Realm Core 13.20.0, commit c258e2681bca5fb33bbd23c112493817b43bfa86.


## 1.10.2 (2023-07-21)

### Breaking Changes
* None.

### Enhancements
* None.

### Fixed
* `RealmInstant` could be instantiated with invalid arguments. (Issue [#1443](https://github.com/realm/realm-kotlin/issues/1443))
* `equals` and `hashCode` on unmanaged `RealmList` and `RealmSet` resulted in incorrect values. (Issue [#1454](https://github.com/realm/realm-kotlin/pull/1454))
* [Sync] HTTP requests were not logged when the log level was set in `RealmLog.level`. (Issue [#1456](https://github.com/realm/realm-kotlin/pull/1456))
* [Sync] `RealmLog.level` is set to `WARN` after creating an `App` or `Realm` configuration. (Issue [#1456](https://github.com/realm/realm-kotlin/pull/1459))

### Compatibility
* File format: Generates Realms with file format v23.
* Realm Studio 13.0.0 or above is required to open Realms created by this version.
* This release is compatible with the following Kotlin releases:
  * Kotlin 1.8.0 and above. The K2 compiler is not supported yet.
  * Ktor 2.1.2 and above.
  * Coroutines 1.7.0 and above.
  * AtomicFu 0.18.3 and above.
  * The new memory model only. See https://github.com/realm/realm-kotlin#kotlin-memory-model-and-coroutine-compatibility
* Minimum Kbson 0.3.0.
* Minimum Gradle version: 6.8.3.
* Minimum Android Gradle Plugin version: 4.1.3.
* Minimum Android SDK: 16.

### Internal
* Updated to Realm Core 13.17.0, commit f1e962cd447f8b69f8f7cf46a188b1c6246923c5.


## 1.10.1 (2023-06-30)

### Breaking Changes
* None.

### Enhancements
* [Sync] Optimized the opening of Flexible Sync Realms when `waitForInitialRemoteData` is used. (Issue [#1438](https://github.com/realm/realm-kotlin/issues/1438))

### Fixed
* [Sync] Using `SyncConfiguration.waitForInitialRemoteData()` would require a network connection, even after opening the realm file for the first time. (Issue [#1439](https://github.com/realm/realm-kotlin/pull/1439)) 

### Compatibility
* File format: Generates Realms with file format v23.
* Realm Studio 13.0.0 or above is required to open Realms created by this version.
* This release is compatible with the following Kotlin releases:
  * Kotlin 1.8.0 and above. The K2 compiler is not supported yet.
  * Ktor 2.1.2 and above.
  * Coroutines 1.7.0 and above.
  * AtomicFu 0.18.3 and above.
  * The new memory model only. See https://github.com/realm/realm-kotlin#kotlin-memory-model-and-coroutine-compatibility
* Minimum Kbson 0.3.0.
* Minimum Gradle version: 6.8.3.
* Minimum Android Gradle Plugin version: 4.1.3.
* Minimum Android SDK: 16.

### Internal
* None.


## 1.10.0 (2023-06-28)

### Breaking Changes
* Generic arguments have been cleaned up. In a lot of places, `BaseRealmObject` was accepted as input. This was too broad and could result in runtime exceptions. In those places the argument has been restricted to the correct `TypedRealmObject`.

### Enhancements
* Loading the native library on Android above API 22 is no longer using Relinker, but now uses the normal `System.loadLibrary()`.
* Running Android Unit tests on the JVM is now supported instead of throwing `java.lang.NullPointerException`. This includes both pure Android projects (in the `/test` directory) and common tests in Multiplatform projects.
* Support for passing list, sets or iterable arguments to queries with `IN`-operators, e.g. `query<TYPE>("<field> IN $0", listOf(1,2,3))`. (Issue [#929](https://github.com/realm/realm-kotlin/issues/929))
* [Sync] Support for `RealmQuery.subscribe()` and `RealmResults.subscribe()` as an easy way to create subscriptions in the background while continuing to use the query result. This API is experimental. (Issue [#1363](https://github.com/realm/realm-kotlin/issues/1363))
* [Sync] Support for "write-only" objects which can be written to MongoDB time-series collections. This can be useful for e.g. telemetry data. Use this by creating a model classes that inherit from the new `AsymmetricRealmObject` base class. See this class for more information. (Issue [#1420](https://github.com/realm/realm-kotlin/pull/1420))

### Fixed
* None

### Compatibility
* File format: Generates Realms with file format v23.
* Realm Studio 13.0.0 or above is required to open Realms created by this version.
* This release is compatible with the following Kotlin releases:
  * Kotlin 1.8.0 and above. The K2 compiler is not supported yet.
  * Ktor 2.1.2 and above.
  * Coroutines 1.7.0 and above.
  * AtomicFu 0.18.3 and above.
  * The new memory model only. See https://github.com/realm/realm-kotlin#kotlin-memory-model-and-coroutine-compatibility
* Minimum Kbson 0.3.0.
* Minimum Gradle version: 6.8.3.
* Minimum Android Gradle Plugin version: 4.1.3.
* Minimum Android SDK: 16.

### Internal
* Updated to Realm Core 13.15.2, commit b8f3244a316f512ad48c761e11e4a135f729ad23.
* Bumped Android Gradle Version to 7.3.1.
* Add bundle ID sync connection parameter.
* Enabled profiling for unit test modules.


## 1.9.1 (2023-06-08)

### Breaking Changes
* None.

### Enhancements
* None.

### Fixed
* Deleting `RealmResults` created by `by backlinks()` would crash with `Cannot delete custom Deleteable objects: ObjectBoundRealmResults`. (Issue [#1413](https://github.com/realm/realm-kotlin/issues/1413)) 
* Incremental compilation in combination with `@PersistedName` on model class names could result in schema errors when opening the Realm (Issue [#1401](https://github.com/realm/realm-kotlin/issues/1401)).
* [Sync] Native crash if a server error was reported while using `SyncConfiguration.waitForInitialRemoteData()`. (Issue [#1401](https://github.com/realm/realm-kotlin/issues/1401))

### Compatibility
* File format: Generates Realms with file format v23.
* Realm Studio 13.0.0 or above is required to open Realms created by this version.
* This release is compatible with the following Kotlin releases:
  * Kotlin 1.8.0 and above. The K2 compiler is not supported yet.
  * Ktor 2.1.2 and above.
  * Coroutines 1.6.4 and above.
  * AtomicFu 0.18.3 and above.
  * The new memory model only. See https://github.com/realm/realm-kotlin#kotlin-memory-model-and-coroutine-compatibility
* Minimum Kbson 0.3.0.
* Minimum Gradle version: 6.8.3.
* Minimum Android Gradle Plugin version: 4.1.3.
* Minimum Android SDK: 16.

### Internal
* None.


## 1.9.0 (2023-05-23)

This release bumps the minimum supported version of Kotlin from 1.7.20 to 1.8.0. This also impact the minimum supported version of the Android Gradle Plugin and Gradle. See the Compatibility seection for more information.

### Breaking Changes
* None.

### Enhancements
* Realm objects now support ignoring delegated properties. (Issue [#1377](https://github.com/realm/realm-kotlin/pull/1386))
* Support for simple token full-text search using `@FullText` on `String` properties. Read the documentation on `@FullText` for more info. (Issue [#1368](https://github.com/realm/realm-kotlin/pull/1368))
* Support for initialization of a realm file with a bundled realm through `RealmConfiguration.Builder(...).initialRealmFile(...)` and `SyncConfiguration.Builder(...).initialRealmFile(...)`. (Issue [#577](https://github.com/realm/realm-kotlin/issues/577))
* [Sync] The new sync exception `CompensatingWriteException` will be thrown in the `SyncSession.ErrorHandler` when the server undoes one or more client writes. (Issue [#1372](https://github.com/realm/realm-kotlin/issues/1372))
* [Sync] Added experimental full document serialization support on Credentials with a Custom Function, App Services Function calls, user profile, and custom data. (Issue [#1355](https://github.com/realm/realm-kotlin/pull/1355))

### Fixed
* User exceptions now propagate correctly out from `RealmMigration` and `CompactOnLaunchCallback` instead of just resulting in a generic *User-provided callback failed* `RuntimeException`. (Issue [#1228](https://github.com/realm/realm-kotlin/issues/1228))
* The default compact-on-launch callback trigger 50% or more of the space could be reclaimed was reversed. (Issue [#1380](https://github.com/realm/realm-kotlin/issues/1380))
* Objects that were renamed using `@PersistedName` couldn't be referenced as a direct link in a model class. (Issue [#1377](https://github.com/realm/realm-kotlin/issues/1377))
* [Sync] `BsonEncoder` now allows converting numerical values with precision loss.

### Compatibility
* File format: Generates Realms with file format v23.
* Realm Studio 13.0.0 or above is required to open Realms created by this version.
* This release is compatible with the following Kotlin releases:
  * Kotlin 1.8.0 and above. The K2 compiler is not supported yet.
  * Ktor 2.1.2 and above.
  * Coroutines 1.6.4 and above.
  * AtomicFu 0.18.3 and above.
  * The new memory model only. See https://github.com/realm/realm-kotlin#kotlin-memory-model-and-coroutine-compatibility
* Minimum Kbson 0.3.0.
* Minimum Gradle version: 6.8.3.
* Minimum Android Gradle Plugin version: 4.1.3.
* Minimum Android SDK: 16.

### Internal
* Updated to Realm Core 13.11.0, commit d8721d7baec39571e7e5373c3f407a50d144307e.
* Updated to Sync Protocol version 9. 
* Updated BAAS test server to v2023-05-15.
* Updated R8 used by tests to 4.0.48.

### Contributors
*  [Tim Klingeleers](https://github.com/Mardaneus86) for fixing the default `compactOnLaunch` logic. 


## 1.8.0 (2023-05-01)

### Breaking Changes
* `RealmLog` is now a global singleton shared between all Realm API's. Previously log configuration happened using the `log` builder method on `AppConfiguration`, `SyncConfiguration` or `RealmConfiguration`. These API's are still present and for apps only using a single Atlas App ID, the behaviour is the same. For apps that have configured multiple Atlas App ID's, it will no longer be possible to configure different log levels and loggers for each app. Instead, the last `AppConfiguration` created will override the logger configuration from other `AppConfiguration`s.

### Enhancements
* Multiple processes can now access the same encrypted Realm instead of throwing `Encrypted interprocess sharing is currently unsupported`. (Core Issue [#1845](https://github.com/realm/realm-core/issues/1845))
* Added a public `RealmLog` class that replaces `AppConfiguration.Builder.log()`. (Issue [#1347](https://github.com/realm/realm-kotlin/pull/1347))
* Realm logs will now contain more debug information from the underlying database when `LogLevel.DEBUG` or below is enabled.
* Avoid tracking unreferenced realm versions through the garbage collector. (Issue [#1234](https://github.com/realm/realm-kotlin/issues/1234))
* `Realm.compactRealm(configuration)` has been added as way to compact a Realm file without having to open it. (Issue [#571](https://github.com/realm/realm-kotlin/issues/571))
* `@PersistedName` is now also supported on model classes. (Issue [#1138](https://github.com/realm/realm-kotlin/issues/1138))
* [Sync] All tokens, passwords and custom function arguments are now obfuscated by default, even if `LogLevel` is set to DEBUG, TRACE or ALL. (Issue [#410](https://github.com/realm/realm-kotlin/issues/410))
* [Sync] Add support for `App.authenticationChangeAsFlow()` which make it possible to listen to authentication changes like "LoggedIn", "LoggedOut" and "Removed" across all users of the app. (Issue [#749](https://github.com/realm/realm-kotlin/issues/749)).
* [Sync] Support for migrating from Partition-based to Flexible Sync automatically on the device if the server has migrated to Flexible Sync. ([Core Issue #6554](https://github.com/realm/realm-core/issues/6554))

### Fixed
* Querying a `RealmList` or `RealmSet` with more than eight entries with a list of values could result in a SIGABRT. (Issue [#1183](https://github.com/realm/realm-kotlin/issues/1183))

### Compatibility
* File format: Generates Realms with file format v23.
* Realm Studio 13.0.0 or above is required to open Realms created by this version.
* This release is compatible with the following Kotlin releases:
  * Kotlin 1.7.20 and above.
  * Ktor 2.1.2 and above.
  * Coroutines 1.6.4 and above.
  * AtomicFu 0.18.3 and above.
  * The new memory model only. See https://github.com/realm/realm-kotlin#kotlin-memory-model-and-coroutine-compatibility
* Minimum Gradle version: 6.7.1.
* Minimum Android Gradle Plugin version: 4.0.0.
* Minimum Android SDK: 16.

### Internal
* Updated to Realm Core 13.10.0, commit 7b9ab24d631437364dbe955ac3ea1f550b26cf10.


## 1.7.1 (2023-04-19)

### Breaking Changes
* None.

### Enhancements
* None.
 
### Fixed
* Fix compilation issue with Kotlin 1.8.20. (Issue [1346](https://github.com/realm/realm-kotlin/issues/1346))
* [Sync] Client Reset on JVM on Linux would crash with `No built-in scheduler implementation for this platform. Register your own with Scheduler::set_default_factory()`
* [Sync] Return correct provider for JWT-authenticated users. (Issue [#1350](https://github.com/realm/realm-kotlin/issues/1350))

### Compatibility
* File format: Generates Realms with file format v23.
* Realm Studio 13.0.0 or above is required to open Realms created by this version.
* This release is compatible with the following Kotlin releases:
  * Kotlin 1.7.20 and above.
  * Ktor 2.1.2 and above.
  * Coroutines 1.6.4 and above.
  * AtomicFu 0.18.3 and above.
  * The new memory model only. See https://github.com/realm/realm-kotlin#kotlin-memory-model-and-coroutine-compatibility
* Minimum Gradle version: 6.7.1.
* Minimum Android Gradle Plugin version: 4.0.0.
* Minimum Android SDK: 16.

### Internal
* None.


## 1.7.0 (2023-03-15)

### Breaking Changes
* None.

### Enhancements
* Upgrade OpenSSL from 3.0.7 to 3.0.8.
* Model classes with types not supported by Realm will now fail at compile time instead of logging a debug message. This error can be suppressed by using the `@Ignore` annotation. (Issue [#1226](https://github.com/realm/realm-kotlin/issues/1226))
* Wrong use of `val` for persisted properties will now throw a compiler time error, instead of crashing at runtime. (Issue [#1306](https://github.com/realm/realm-kotlin/issues/1306))
* Add support for querying on RealmSets containing objects with `RealmSet.query(...)`.  (Issue [#1037](https://github.com/realm/realm-kotlin/issues/1258))
* Added support for `RealmDictionary` in model classes. `RealmDictionary` is a `Map` of strings to values. Contrary to `RealmSet` and `RealmList` it is possible to store nullable objects/embedded objects in this data structure. See the class documentation for more details. (Issue [#537](https://github.com/realm/realm-kotlin/issues/537))
* Add Realm datatypes serialization support with `Kserializer`. Serializers can be found in `io.realm.kotlin.serializers`. (Issue [#1283](https://github.com/realm/realm-kotlin/pull/1283))
* [Sync] Add support for setting App Services connection identifiers through `AppConfiguration.appName` and `AppConfiguration.appVersion`, making it easier to identify connections in the server logs. (Issue (#407)[https://github.com/realm/realm-kotlin/issues/407])
* [Sync] Added `RecoverUnsyncedChangesStrategy`, an alternative automatic client reset strategy that tries to automatically recover any unsynced data from the client.
* [Sync] Added `RecoverOrDiscardUnsyncedChangesStrategy`, an alternative automatic client reset strategy that tries to automatically recover any unsynced data from the client, and discards any unsynced data if recovery is not possible. This is now the default policy.
 
### Fixed
* Fixed implementation of `RealmSet.iterator()` to throw `ConcurrentModificationException`s when the underlying set has been modified while iterating over it. (Issue [#1220](https://github.com/realm/realm-kotlin/issues/1220))
* Accessing an invalidated `RealmResults` now throws an `IllegalStateException` instead of a `RealmException`. (Issue [#1188](https://github.com/realm/realm-kotlin/pull/1188))
* Opening a Realm with a wrong encryption key or corrupted now throws an `IllegalStateException` instead of a `IllegalArgumentException`. (Issue [#1188](https://github.com/realm/realm-kotlin/pull/1188))
* Trying to convert to a Flexible Sync Realm with Flexible Sync disabled throws a `IllegalStateException` instead of a `IllegalArgumentException`. (Issue [#1188](https://github.com/realm/realm-kotlin/pull/1188))
* Fix missing initial flow events when registering for events while updating the realm. (Issue [#1151](https://github.com/realm/realm-kotlin/issues/1151))
* Emit deletion events and terminate flow when registering for notifications on outdated entities instead of throwing. (Issue [#1233](https://github.com/realm/realm-kotlin/issues/1233))
* [Sync] Close the thread associated with the Device Sync connection when closing the Realm. (Issue (https://github.com/realm/realm-kotlin/issues/1290)[#1290])

### Compatibility
* File format: Generates Realms with file format v23.
* Realm Studio 13.0.0 or above is required to open Realms created by this version.
* This release is compatible with the following Kotlin releases:
  * Kotlin 1.7.20 and above.
  * Ktor 2.1.2 and above.
  * Coroutines 1.6.4 and above.
  * AtomicFu 0.18.3 and above.
  * Kotlin Serialization 1.4.0 and above
  * The new memory model only. See https://github.com/realm/realm-kotlin#kotlin-memory-model-and-coroutine-compatibility
* Minimum Gradle version: 6.7.1.
* Minimum Android Gradle Plugin version: 4.0.0.
* Minimum Android SDK: 16.

### Internal
* Updated to Realm Core 13.5.0, commit 37cc58865648f343f7d6e538d45980e7f2351211.


## 1.6.2 (2023-03-14)

### Breaking Changes
* None.

### Enhancements
* None.

### Fixed
* Returning invalid objects from `Realm.write` would throw an `IllegalStateException`. (Issue [#1300](https://github.com/realm/realm-kotlin/issues/1300))
* Compatibility with Realm Java when using the `io.realm.RealmObject` abstract class. (Issue [#1278](https://github.com/realm/realm-kotlin/issues/1278))
* Compiler error when multiple fields have `@PersistedName`-annotations that match they Kotlin name. (Issue [#1240](https://github.com/realm/realm-kotlin/issues/1240))
* RealmUUID would throw an `ClassCastException` when comparing with an object instance of a different type. (Issue [#1288](https://github.com/realm/realm-kotlin/issues/1288))
* Compiler error when using Kotlin 1.8.0 and Compose for desktop 1.3.0. (Issue [#1296](https://github.com/realm/realm-kotlin/issues/1296))
* [Sync] `SyncSession.downloadAllServerChange()` and `SyncSession.uploadAllLocalChanges()` was reversed.

### Compatibility
* File format: Generates Realms with file format v23.
* Realm Studio 13.0.0 or above is required to open Realms created by this version.
* This release is compatible with the following Kotlin releases:
  * Kotlin 1.7.20 and above.
  * Ktor 2.1.2 and above.
  * Coroutines 1.6.4 and above.
  * AtomicFu 0.18.3 and above.
  * The new memory model only. See https://github.com/realm/realm-kotlin#kotlin-memory-model-and-coroutine-compatibility
* Minimum Gradle version: 6.7.1.
* Minimum Android Gradle Plugin version: 4.0.0.
* Minimum Android SDK: 16.

### Internal
* None.


## 1.6.1 (2023-02-02)

### Breaking Changes
* None.

### Enhancements
* None.

### Fixed
* Allow defining properties with the field name as the persisted name. ([#1240](https://github.com/realm/realm-kotlin/issues/1240))
* Fix compilation error when accessing Realm Kotlin model classes from Java code. ([#1256](https://github.com/realm/realm-kotlin/issues/1256))

### Compatibility
* File format: Generates Realms with file format v23.
* Realm Studio 13.0.0 or above is required to open Realms created by this version.
* This release is compatible with the following Kotlin releases:
  * Kotlin 1.7.20 and above.
  * Ktor 2.1.2 and above.
  * Coroutines 1.6.4 and above.
  * AtomicFu 0.18.3 and above.
  * The new memory model only. See https://github.com/realm/realm-kotlin#kotlin-memory-model-and-coroutine-compatibility
* Minimum Gradle version: 6.7.1.
* Minimum Android Gradle Plugin version: 4.0.0.
* Minimum Android SDK: 16.

### Internal
* None.


## 1.6.0 (2023-01-25)

This release will bump the Realm file format from version 22 to 23. Opening a file with an older format will automatically upgrade it. Downgrading to a previous file format is not possible.

### Breaking Changes
* None.

### Enhancements
* OpenSSL has been upgraded from from 1.1.1n to 3.0.7.
* Added support for `RealmAny` as supported field in model classes. A `RealmAny` is used to represent a polymorphic Realm value or Realm Object, is indexable but cannot be used as a primary key.
* Add support for `Decimal128` as supported field in model classes. (Issue [#653](https://github.com/realm/realm-kotlin/issues/653))
* Realm will now use a lot less memory and disk space when different versions of realm objects are used. ([Core Issue #5440](https://github.com/realm/realm-core/pull/5440))
* Realm will now continuously track and reduce the size of the Realm file when it is in use rather that only when opening the file with `Configuration.compactOnLaunch` enabled. ([Core Issue #5754](https://github.com/realm/realm-core/issues/5754))
* Add support for `Realm.copyFromRealm()`. All RealmObjects, RealmResults, RealmList and RealmSets now also have a `copyFromRealm()` extension method.
* Add support for querying on RealmLists containing objects with `RealmList.query(...)`.  (Issue [#1037](https://github.com/realm/realm-kotlin/issues/1037))
* Add better error messages when inheriting `RealmObject` with unsupported class types. (Issue [#1086](https://github.com/realm/realm-kotlin/issues/1086))
* Added support for reverse relationships on Embedded objects through the `EmbeddedRealmObject.parent()` extension function. (Issue [#1141](https://github.com/realm/realm-kotlin/pull/1141))
* Added support for reverse relationships through the `backlinks` delegate on `EmbeddedObjects`. See the function documentation for more details. (Issue [#1134](https://github.com/realm/realm-kotlin/issues/1134))
* Added support for `@PersistedName` annotations for mapping a Kotlin field name to the underlying field name persisted in the Realm. (Issue [#590](https://github.com/realm/realm-kotlin/issues/590))
* [Sync] `App.close()` have been added so it is possible to close underlying ressources used by the app instance.
* [Sync] Add support for progress listeners with `SyncSession.progressAsFlow(...)`. (Issue [#428](https://github.com/realm/realm-kotlin/issues/428))lin/issues/1086))
* [Sync] `Realm.writeCopyTo(syncConfig)` now support copying a Flexible Sync Realm to another Flexible Sync Realm. 
* [Sync] Added support for App functions, see documentation for more details. (Issue [#1110](https://github.com/realm/realm-kotlin/pull/1110))
* [Sync] Added support for custom App Services Function authentication. (Issue [#741](https://github.com/realm/realm-kotlin/issues/741))
* [Sync] Add support for accessing user auth profile metadata and custom data through the extension functions 'User.profileAsBsonDocument()' and 'User.customDataAsBsonDocument()'. (Issue [#750](https://github.com/realm/realm-kotlin/pull/750))
* [Sync] Add support for `App.callResetPasswordFunction` (Issue [#744](https://github.com/realm/realm-kotlin/issues/744))
* [Sync] Add support for connection state and connection state change listerners with `SyncSession.connectionState` and `SyncSession.connectionStateAsFlow(). (Issue [#429](https://github.com/realm/realm-kotlin/issues/429))

### Fixed
* Fix missing `Realm.asFlow()`-events from remote updates on synced realms. (Issue [#1070](https://github.com/realm/realm-kotlin/issues/1070))
* Windows binaries for JVM did not statically link the C++ runtime, which could lead to crashes if it wasn't preinstalled. (Issue [#1211](https://github.com/realm/realm-kotlin/pull/1211))
* Internal dispatcher threads would leak when closing Realms. (Issue [#818](https://github.com/realm/realm-kotlin/issues/818))
* Realm finalizer thread would prevent JVM main thread from exiting. (Issue [#818](https://github.com/realm/realm-kotlin/issues/818))
* `RealmUUID` did not calculate the correct `hashCode`, so putting it in a `HashSet` resulted in duplicates.
* JVM apps on Mac and Linux would use a native file built in debug mode, making it slower than needed. The correct native binary built in release mode is now used. Windows was not affected. (Issue [#1124](https://github.com/realm/realm-kotlin/pull/1124))
* `RealmUUID.random()` would generate the same values when an app was re-launched from Android Studio during development. (Issue [#1123](https://github.com/realm/realm-kotlin/pull/1123)) 
* Complete flows with an IllegalStateException instead of crashing when notifications cannot be delivered due to insufficient channel capacity (Issue [#1147](https://github.com/realm/realm-kotlin/issues/1147))
* Prevent "Cannot listen for changes on a deleted Realm reference"-exceptions when notifier is not up-to-date with newest updates from write transaction.
* [Sync] Custom loggers now correctly see both normal and sync events. Before, sync events were just logged directly to LogCat/StdOut.
* [Sync] When a `SyncSession` was paused using `SyncSession.pause()`, it would sometimes automatically resume the session. `SyncSession.State.PAUSED` has been added, making it explicit when a session is paused. (Core Issue [#6085](https://github.com/realm/realm-core/issues/6085))

### Compatibility
* File format: Generates Realms with file format v23.
* Realm Studio 13.0.0 or above is required to open Realms created by this version.
* This release is compatible with the following Kotlin releases:
  * Kotlin 1.7.20 and above.
  * Ktor 2.1.2 and above.
  * Coroutines 1.6.4 and above.
  * AtomicFu 0.18.3 and above.
  * The new memory model only. See https://github.com/realm/realm-kotlin#kotlin-memory-model-and-coroutine-compatibility
* Minimum Gradle version: 6.7.1.
* Minimum Android Gradle Plugin version: 4.0.0.
* Minimum Android SDK: 16.

### Internal
* Updated to Realm Core 13.2.0, commit 5a119d8cb2eaac60c298532af2c9ae789af0c9e6.
* Updated to require Swig 4.1.0.
* Updated AndroidxStartup to 1.1.1.
* Updated to Kbson 0.2.0.
* `io.realm.kotlin.types.ObjectId` now delegates all responsibility to `org.mongodb.kbson.ObjectId` while maintaining the interface.
* Added JVM test wrapper as a workaround for https://youtrack.jetbrains.com/issue/KT-54634
* Use Relinker when loading native libs on Android.


## 1.5.2 (2023-01-10)

### Breaking Changes
* None.

### Enhancements
* None.

### Fixed
* Fixed various proguard issues. (Issue [#1150](https://github.com/realm/realm-kotlin/issues/1150))
* Fixed bug when creating `RealmInstant` instaces with `RealmInstant.now()` in Kotlin Native. (Issue [#1182](https://github.com/realm/realm-kotlin/issues/1182))
* Allow `@Index` on `Boolean` fields. (Issue [#1193](https://github.com/realm/realm-kotlin/issues/1193))
* Fixed issue with spaces in realm file path on iOS (Issue [#1194](https://github.com/realm/realm-kotlin/issues/1194))

### Compatibility
* This release is compatible with the following Kotlin releases:
  * Kotlin 1.7.20 and above.
  * Ktor 2.1.2 and above.
  * Coroutines 1.6.4 and above.
  * AtomicFu 0.18.3 and above.
  * The new memory model only. See https://github.com/realm/realm-kotlin#kotlin-memory-model-and-coroutine-compatibility
* Minimum Gradle version: 6.7.1.
* Minimum Android Gradle Plugin version: 4.0.0.
* Minimum Android SDK: 16.

### Internal
* Updated to Gradle 7.6.


## 1.5.1 (2022-12-12)

### Breaking Changes
* None.

### Enhancements
* None.

### Fixed
* Fixed problem with KBSON using reservered keywords in Swift. (Issue [#1153](https://github.com/realm/realm-kotlin/issues/))
* Fixed database corruption and encryption issues on apple platforms. (Issue [#5076](https://github.com/realm/realm-js/issues/5076))
* Fixed 1.8.0-Beta/RC compatibility. (Issue [#1159](https://github.com/realm/realm-kotlin/issues/1159)
* [Sync] Bootstraps will not be applied in a single write transaction - they will be applied 1MB of changesets at a time. (Issue [#5999](https://github.com/realm/realm-core/pull/5999)).
* [Sync] Fixed a race condition which could result in operation cancelled errors being delivered to `Realm.open` rather than the actual sync error which caused things to fail. (Issue [#5968](https://github.com/realm/realm-core/pull/5968)).

### Compatibility
* This release is compatible with the following Kotlin releases:
  * Kotlin 1.7.20 and above.
  * Ktor 2.1.2 and above.
  * Coroutines 1.6.4 and above.
  * AtomicFu 0.18.3 and above.
  * The new memory model only. See https://github.com/realm/realm-kotlin#kotlin-memory-model-and-coroutine-compatibility
* Minimum Gradle version: 6.7.1.
* Minimum Android Gradle Plugin version: 4.0.0.
* Minimum Android SDK: 16.

### Internal
* Updated to Realm Core 12.12.0, commit 292f534a8ae687a86d799b14e06a94985e49c3c6.
* Updated to KBSON 0.2.0
* Updated to require Swig 4.1.0.


## 1.5.0 (2022-11-11)

### Breaking Changes
* None.

### Enhancements
* Fixed error when using Realm object as query argument. Issue[#1098](https://github.com/realm/realm-kotlin/issues/1098)
* Realm will now use `System.loadLibrary()` first when loading native code on JVM, adding support for 3rd party JVM installers. If this fails, it will fallback to the current method of extracting and loading the native library from the JAR file. (Issue [#1105](https://github.com/realm/realm-kotlin/issues/1105)).
* Added support for in-memory Realms.
* Added support for reverse relationships through the `backlinks` delegate. See the function documentation for more details. (Issue [#1021](https://github.com/realm/realm-kotlin/pull/1021))
* Added support for `BsonObjectId` and its typealias `org.mongodb.kbson.ObjectId` as a replacement for `ObjectId`. `io.realm.kotlin.types.ObjectId` is still functional but has been marked as deprecated.
* [Sync] Added support for `BsonObjectId` as partition value.
* [Sync] Exposed `configuration` and `user` on `SyncSession`. (Issue [#431](https://github.com/realm/realm-kotlin/issues/431))
* [Sync] Added support for encrypting the user metadata used by Sync. (Issue [#413](https://github.com/realm/realm-kotlin/issues/413))
* [Sync] Added support for API key authentication. (Issue [#432](https://github.com/realm/realm-kotlin/issues/432))

### Fixed
* Close underlying realm if it is no longer referenced by any Kotlin object. (Issue [#671](https://github.com/realm/realm-kotlin/issues/671))
* Fixes crash during migration if Proguard was enabled. (Issue [#1106](https://github.com/realm/realm-kotlin/issues/1106))
* Adds missing Proguard rules for Embedded objects. (Issue [#1106](https://github.com/realm/realm-kotlin/issues/1107))

### Compatibility
* This release is compatible with the following Kotlin releases:
  * Kotlin 1.7.20 and above.
  * Ktor 2.1.2 and above.
  * Coroutines 1.6.4 and above.
  * AtomicFu 0.18.3 and above.
  * The new memory model only. See https://github.com/realm/realm-kotlin#kotlin-memory-model-and-coroutine-compatibility
* Minimum Gradle version: 6.7.1.
* Minimum Android Gradle Plugin version: 4.0.0.
* Minimum Android SDK: 16.

### Internal
* Added dependency Kbson 0.1.0.
* Updated to use hierarchical multi platform project structure.
* Updated to Realm Core 12.11.0, commit 3d5ff9b5e47c5664c4c5611cdfd22fd15e451b55.
* Updated to Detekt 1.22.0-RC2.


## 1.4.0 (2022-10-17)

### Breaking Changes
* Minimum Kotlin version has been raised from 1.6.10 to 1.7.20.
* Support for the original (old) memory model on Kotlin Native has been dropped. Only the new Kotlin Native memory model is supported.  
* Minimum Gradle version has been raised from 6.1.1 to 6.7.1.
* Minimum Ktor version has been raised from 1.6.8 to 2.1.2.

### Enhancements
* [Sync] The sync variant `io.realm.kotlin:library-sync:1.4.0`, now support Apple Silicon targets, ie. `macosArm64()`, `iosArm64()` and `iosSimulatorArm64`.

### Fixed
* [Sync] Using the SyncSession after receiving changes from the server would sometimes crash. Issue [#1068](https://github.com/realm/realm-kotlin/issues/1068)

### Compatibility
* This release is compatible with the following Kotlin releases:
  * Kotlin 1.7.20 and above.
  * Ktor 2.1.2 and above.
  * Coroutines 1.6.4 and above.
  * AtomicFu 0.18.3 and above.
  * The new memory model only. See https://github.com/realm/realm-kotlin#kotlin-memory-model-and-coroutine-compatibility
* Minimum Gradle version: 6.7.1.
* Minimum Android Gradle Plugin version: 4.0.0.
* Minimum Android SDK: 16.

### Internal
* Updated to Kotlin 1.7.20.
* Updated to Coroutines 1.6.4.
* Updated to AtomicFu 0.18.3.
* Updated to Kotlin Serialization 1.4.0.
* Updated to KotlinX DateTime 0.4.0.
* Updated to okio 3.2.0.
* Ktor now uses the OkHttp engine on Android/JVM.
* Ktor now uses the Darwin engine on Native.


## 1.3.0 (2022-10-10)

### Breaking Changes
* None.

### Enhancements
* Support for `MutableRealm.deleteAll()`.
* Support for `MutableRealm.delete(KClass)`.
* Support for `DynamicMutableRealm.deleteAll()`.
* Support for `DynamicMutableRealm.delete(className)`.
* Support for `RealmInstant.now()`
* [Sync] Support for `User.getProviderType()`.
* [Sync] Support for `User.getAccessToken()`.
* [Sync] Support for `User.getRefreshToken()`.
* [Sync] Support for `User.getDeviceId()`.

### Fixed
* [Sync] Using `SyncConfiguration.Builder.waitForInitialRemoteDataOpen()` is now much faster if the server realm contains a lot of data. Issue [])_

### Compatibility
* This release is compatible with:
  * Kotlin 1.6.10 - 1.7.10. 1.7.20 support is tracked here: https://github.com/realm/realm-kotlin/issues/1024
  * Ktor 1.6.8. Ktor 2 support is tracked here: https://github.com/realm/realm-kotlin/issues/788
  * Coroutines 1.6.0-native-mt. Also compatible with Coroutines 1.6.0 but requires enabling of the new memory model and disabling of freezing, see https://github.com/realm/realm-kotlin#kotlin-memory-model-and-coroutine-compatibility for details on that.
  * AtomicFu 0.17.0 and above.
* Minimum Gradle version: 6.1.1.
* Minimum Android Gradle Plugin version: 4.0.0.
* Minimum Android SDK: 16.

### Internal
* None.


## 1.2.0 (2022-09-30)

### Breaking Changes
* `RealmResults.query()` now returns a `RealmQuery` instead of a `RealmResults`.

### Enhancements
* Added support for `MutableRealmInt` in model classes. The new type behaves like a reference to a `Long`, but also supports `increment` and `decrement` methods. These methods implement a conflict-free replicated data type, whose value will converge even when changed across distributed devices with poor connections.
* [Sync] Support for `User.linkCredentials()`.
* [Sync] Support for `User.identities`, which will return all login types available to the user.
* [Sync] `User.id` as a replacement for `User.identity`. `User.identity` has been marked as deprecated.

### Fixed
* Classes using `RealmObject` or `EmbeddedRealmObject` as a generics type would be modified by the compiler plugin causing compilation errors. (Issue [981] (https://github.com/realm/realm-kotlin/issues/981))
* Ordering not respected for `RealmQuery.first()`. (Issue [#953](https://github.com/realm/realm-kotlin/issues/953))
* Sub-querying on a RealmResults ignored the original filter. (Issue [#998](https://github.com/realm/realm-kotlin/pull/998))
* `RealmResults.query()` semantic returning `RealmResults` was wrong, the return type should be a `RealmQuery`. (Issue [#1013](https://github.com/realm/realm-kotlin/pull/1013))
* Crash when logging messages with formatting specifiers. (Issue [#1034](https://github.com/realm/realm-kotlin/issues/1034))

### Compatibility
* This release is compatible with:
  * Kotlin 1.6.10 - 1.7.10. 1.7.20 support is tracked here: https://github.com/realm/realm-kotlin/issues/1024
  * Ktor 1.6.8. Ktor 2 support is tracked here: https://github.com/realm/realm-kotlin/issues/788
  * Coroutines 1.6.0-native-mt. Also compatible with Coroutines 1.6.0 but requires enabling of the new memory model and disabling of freezing, see https://github.com/realm/realm-kotlin#kotlin-memory-model-and-coroutine-compatibility for details on that.
  * AtomicFu 0.17.0 and above.
* Minimum Gradle version: 6.1.1.
* Minimum Android Gradle Plugin version: 4.0.0.
* Minimum Android SDK: 16.

### Internal
* Updated to Realm Core 12.7.0, commit 18abbb4e9dc268620fa499923a92921bf26db8c6.
* Updated to Kotlin Compile Testing 1.4.9.


## 1.1.0 (2022-08-23)

### Breaking Changes
* None.

### Enhancements
* Added support for `RealmSet` in model classes. `RealmSet` is a collection of unique elements. See the class documentation for more details.
* Added support for `UUID` through a new property type: `RealmUUID`.
* Support for `Realm.writeCopyTo(configuration)`.
* [Sync] Add support for `User.delete()`, making it possible to delete user data on the server side (Issue [#491](https://github.com/realm/realm-kotlin/issues/491)).
* [Sync] It is now possible to create multiple anonymous users by specifying `Credentials.anonymous(reuseExisting = false)` when logging in to an App.

### Fixed
* `Realm.deleteRealm(config)` would throw an exception if the file didn't exist.
* Returning deleted objects from `Realm.write` and `Realm.writeBlocking` threw a non-sensical `NullPointerException`. Returning such a value is not allowed and now throws an `IllegalStateException`. (Issue [#965](https://github.com/realm/realm-kotlin/issues/965))
* [Sync] AppErrors and SyncErrors with unmapped category or error codes caused a crash. (Issue [951] (https://github.com/realm/realm-kotlin/pull/951))

### Compatibility
* This release is compatible with:
  * Kotlin 1.6.10 and above.
  * Coroutines 1.6.0-native-mt. Also compatible with Coroutines 1.6.0 but requires enabling of the new memory model and disabling of freezing, see https://github.com/realm/realm-kotlin#kotlin-memory-model-and-coroutine-compatibility for details on that.
  * AtomicFu 0.17.0.
* Minimum Gradle version: 6.1.1.  
* Minimum Android Gradle Plugin version: 4.0.0.
* Minimum Android SDK: 16.

### Internal
* Updated to Realm Core 12.5.1, commit 6f6a0f415bd33cf2ced4467e36a47f7c84f0a1d7.
* Updated to Gradle 7.5.1.
* Updated to Android Gradle Plugin 7.2.2.
* Updated to CMake 3.22.1
* Updated to Android targetSdk 33.
* Updated to Android compileSdkVersion 33.
* Updated to Android Build Tools 33.0.0.
* Updated to Android NDK 23.2.8568313.


## 1.0.2 (2022-08-05)

### Breaking Changes
* None.

### Enhancements
* None.

### Fixed
* Missing proguard configuration for `CoreErrorUtils`. (Issue [#942](https://github.com/realm/realm-kotlin/issues/942))
* [Sync] Embedded Objects could not be added to the schema for `SyncConfiguration`s. (Issue [#945](https://github.com/realm/realm-kotlin/issues/945)).

### Compatibility
* This release is compatible with:
  * Kotlin 1.6.10 and above.
  * Coroutines 1.6.0-native-mt. Also compatible with Coroutines 1.6.0 but requires enabling of the new memory model and disabling of freezing, see https://github.com/realm/realm-kotlin#kotlin-memory-model-and-coroutine-compatibility for details on that.
  * AtomicFu 0.17.0.
* Minimum Gradle version: 6.1.1.  
* Minimum Android Gradle Plugin version: 4.0.0.
* Minimum Android SDK: 16.

### Internal
* None.


## 1.0.1 (2022-07-07)

### Breaking Changes
* None.

### Enhancements
* Added support for `ByteArray`. ([#584](https://github.com/realm/realm-kotlin/issues/584))

### Fixed
* Fixed JVM memory leak when passing string to C-API. (Issue [#890](https://github.com/realm/realm-kotlin/issues/890))
* Fixed crash present on release-mode apps using Sync due to missing Proguard exception for `ResponseCallback`.
* The compiler plugin did not set the generic parameter correctly for an internal field inside model classes. This could result in other libraries that operated on the source code throwing an error of the type: `undeclared type variable: T`. (Issue [#901](https://github.com/realm/realm-kotlin/issues/901))
* String read from a realm was mistakenly treated as zero-terminated, resulting in strings with `\0`-characters to be truncated when read. Inserting data worked correctly. (Issue [#911](https://github.com/realm/realm-kotlin/issues/911))
* [Sync] Fix internal ordering of `EmailPasswordAuth.resetPassword(...)` arguments. (Issue [#885](https://github.com/realm/realm-kotlin/issues/885))
* [Sync] Sync error events not requiring a Client Reset incorrectly assumed they had to include a path to a recovery Realm file. (Issue [#895](https://github.com/realm/realm-kotlin/issues/895))

### Compatibility
* This release is compatible with:
  * Kotlin 1.6.10 and above.
  * Coroutines 1.6.0-native-mt. Also compatible with Coroutines 1.6.0 but requires enabling of the new memory model and disabling of freezing, see https://github.com/realm/realm-kotlin#kotlin-memory-model-and-coroutine-compatibility for details on that.
  * AtomicFu 0.17.0.
* Minimum Gradle version: 6.1.1.  
* Minimum Android Gradle Plugin version: 4.0.0.
* Minimum Android SDK: 16.

### Internal
* None.


## 1.0.0 (2022-06-07)

### Breaking Changes
* Move all classes from package `io.realm` to `io.realm.kotlin`. This allows Realm Java and Realm Kotlin to be included in the same app without having class name conflicts. *WARNING:* While both libraries can be configured to open the same file, doing so concurrently is currently not supported and can lead to corrupted realm files.
* Updated default behavior for implicit import APIs (realm objects setters and list add/insert/set-operations) to update existing objects with similar primary key instead of throwing. (Issue [#849](https://github.com/realm/realm-kotlin/issues/849))
* Introduced `BaseRealmObject` as base interface of `RealmObject` and `DynamicRealmObject` to prepare for future embedded object support.
  * Most APIs accepts `BaseRealmObject` instead of `RealmObject`.
  * `DynamicRealmObject` no longer implements `RealmObject` but only `BaseRealmObject`
  * Besides the changes of base class of `DynamicRealmObject`, this should not require and code changes.
* Moved all modeling defining types to `io.realm.kotlin.types`
  * Moved `BaseRealmObject`, `RealmObject`, `EmbeddedObject`, `RealmList`, `RealmInstant` and `ObjectId` from `io.realm` to `io.realm.kotlin.types`
* Moved `RealmResults` from `io.realm` to `io.realm.kotlin.query`
* Reworked API for dynamic objects.
  * Support for unmanaged dynamic objects through `DynamicMutableRealmObject.create()`.
  * Replaced `DynamicMutableRealm.create()` with `DynamicMutableRealm.copyToRealm()` similar to `MutableRealm.copyToRealm()`.
* Moved `io.realm.MutableRealm.UpdatePolicy` to top-level class `io.realm.kotlin.UpdatePolicy` as it now also applies to `DynamicMutableRealm.copyToRealm()`.
* Deleted `Queryable`-interface and removed it from `RealmResults`.
* Moved extension methods on `BaseRealmObject`, `MutableRealm`, `TypedRealm`, `Realm` and `Iterable` from `io.realm` to `io.realm.kotlin.ext`
* Moved `io.realm.MutableRealm.UpdatePolicy` to top-level class `io.realm.UpdatePolicy` as it now also applies to `DynamicMutableRealm.copyToRealm()`
* All exceptions from Realm now has `RealmException` as their base class instead of `RealmCoreException` or `Exception`.
* Aligned factory methods naming. (Issue [#835](https://github.com/realm/realm-kotlin/issues/835))
  * Renamed `RealmConfiguration.with(...)` to `RealmConfiguration.create(...)`
  * Renamed `SyncConfiguration.with(...)` to `SyncConfiguration.create(...)`
  * Renamed `RealmInstant.fromEpochSeconds(...)` to `RealmInstant.from(...)`
* Reduced `DynamicMutableRealm` APIs (`copyToRealm()` and `findLatest()`) to only allow import and lookup of `DynamicRealmObject`s.

### Enhancements
* [Sync] Support for Flexible Sync through `Realm.subscriptions`. (Issue [#824](https://github.com/realm/realm-kotlin/pull/824))
* [Sync] Added support for `ObjectId` ([#652](https://github.com/realm/realm-kotlin/issues/652)). `ObjectId` can be used as a primary key in model definition.
* [Sync] Support for `SyncConfiguration.Builder.InitialData()`. (Issue [#422](https://github.com/realm/realm-kotlin/issues/422))
* [Sync] Support for `SyncConfiguration.Builder.initialSubscriptions()`. (Issue [#831](https://github.com/realm/realm-kotlin/issues/831))
* [Sync] Support for `SyncConfiguration.Builder.waitForInitialRemoteData()`. (Issue [#821](https://github.com/realm/realm-kotlin/issues/821))
* [Sync] Support for accessing and controlling the session state through `SyncSession.state`, `SyncSession.pause()` and `SyncSession.resume()`.
* [Sync] Added `SyncConfiguration.syncClientResetStrategy` which enables support for client reset via `DiscardUnsyncedChangesStrategy` for partition-based realms and `ManuallyRecoverUnsyncedChangesStrategy` for Flexible Sync realms.
* [Sync] Support `ObjectId` as a partition key.
* Support for embedded objects. (Issue [#551](https://github.com/realm/realm-kotlin/issues/551))
* Support for `RealmConfiguration.Builder.initialData()`. (Issue [#579](https://github.com/realm/realm-kotlin/issues/579))
* Preparing the compiler plugin to be compatible with Kotlin `1.7.0-RC`. (Issue [#843](https://github.com/realm/realm-kotlin/issues/843))
* Added `AppConfiguration.create(...)` as convenience method for `AppConfiguration.Builder(...).build()` (Issue [#835](https://github.com/realm/realm-kotlin/issues/835))

### Fixed
* Fix missing symbol (`___bid_IDEC_glbround`) on Apple silicon
* Creating a `RealmConfiguration` off the main thread on Kotlin Native could crash with `IncorrectDereferenceException`. (Issue [#799](https://github.com/realm/realm-kotlin/issues/799))
* Compiler error when using cyclic references in compiled module. (Issue [#339](https://github.com/realm/realm-kotlin/issues/339))

### Compatibility
* This release is compatible with:
  * Kotlin 1.6.10 and above.
  * Coroutines 1.6.0-native-mt. Also compatible with Coroutines 1.6.0 but requires enabling of the new memory model and disabling of freezing, see https://github.com/realm/realm-kotlin#kotlin-memory-model-and-coroutine-compatibility for details on that.
  * AtomicFu 0.17.0.
* Minimum Gradle version: 6.1.1.  
* Minimum Android Gradle Plugin version: 4.0.0.
* Minimum Android SDK: 16.

### Internal
* Updated to Realm Core 12.1.0, commit f8f6b3730e32dcc5b6564ebbfa5626a640cdb52a.


## 0.11.1 (2022-05-05)

### Breaking Changes
* None.

### Enhancements
* None.

### Fixed
* Fix crash in list notification listener (Issue [#827](https://github.com/realm/realm-kotlin/issues/827), since 0.11.0)

### Compatibility
* This release is compatible with:
  * Kotlin 1.6.10 and above.
  * Coroutines 1.6.0-native-mt. Also compatible with Coroutines 1.6.0 but requires enabling of the new memory model and disabling of freezing, see https://github.com/realm/realm-kotlin#kotlin-memory-model-and-coroutine-compatibility for details on that.
  * AtomicFu 0.17.0.
* Minimum Gradle version: 6.1.1.  
* Minimum Android Gradle Plugin version: 4.0.0.
* Minimum Android SDK: 16.

### Internal
* None.


## 0.11.0 (2022-04-29)

### Breaking Changes
* [Sync] `SyncConfiguration` and `SyncSession` have been moved to `io.realm.mongodb.sync`.
* [Sync] `EmailPasswordAuth` has been movedto `io.realm.mongodb.auth`.
* [Sync] Improved exception hierarchy for App and Sync exceptions. All sync/app exceptions now use `io.realm.mongodb.exceptions.AppException` as their top-level exception type. Many methods have more specialized exceptions for common errors that can be caught and reacted to. See `AppException` documentation for more details.
* [Sync] `SyncConfiguration.directory` is no longer available.
* [Sync] Removed `SyncConfiguration.partitionValue` as it exposed internal implementation details. It will be reintroduced at a later date.

### Enhancements
* [Sync] `EmailPasswordAuth` has been extended with support for: `confirmUser()`, `resendConfirmationEmail()`, `retryCustomConfirmation()`, `sendResetPasswordEmail()` and `resetPassword()`.
* [Sync] Support for new types of `Credentials`: `apiKey`, `apple`, `facebook`, `google` and `jwt`.
* [Sync] Support for the extension property `Realm.syncSession`, which returns the sync session associated with the realm.
* [Sync] Support for `SyncSession.downloadAllServerChanges()` and `SyncSession.uploadAllLocalChanges()`.
* [Sync] Support for `App.allUsers()`.
* [Sync] Support for `SyncConfiguration.with()`.
* [Sync] Support for `null` and `Integer` (along side already existing `String` and `Long`) partition values when using Partion-based Sync.
* [Sync] Support for `User.remove()`.
* [Sync] `AppConfiguration.syncRootDirectory` has been added to allow users to set the root folder containing all files used for data synchronization between the device and MongoDB Realm. (Issue [#795](https://github.com/realm/realm-kotlin/issues/795))
* Encrypted Realms now use OpenSSL 1.1.1n, up from v1.1.1g.

### Fixed
* Fix duplication of list object references when importing existing objects with `copyToRealm(..., updatePolicy = UpdatePolicy.ALL)` (Issue [#805](https://github.com/realm/realm-kotlin/issues/805))
* Bug in the encryption layer that could result in corrupted Realm files. (Realm Core Issue [#5360](https://github.com/realm/realm-core/issues/5360), since 0.10.0)

### Compatibility
* This release is compatible with:
  * Kotlin 1.6.10 and above.
  * Coroutines 1.6.0-native-mt. Also compatible with Coroutines 1.6.0 but requires enabling of the new memory model and disabling of freezing, see https://github.com/realm/realm-kotlin#kotlin-memory-model-and-coroutine-compatibility for details on that.
  * AtomicFu 0.17.0.
* Minimum Gradle version: 6.1.1.  
* Minimum Android Gradle Plugin version: 4.0.0.
* Minimum Android SDK: 16.

### Internal
* Updated to Realm Core 11.15.0, commit 9544b48e52c49e0267c3424b0b92c2f5efd5e2b9.
* Updated to Ktor 1.6.8.
* Updated to Ktlint 0.45.2.
* Rename internal synthetic variables prefix to `io_realm_kotlin_`, so deprecated prefix `$realm$` is avoided.
* Using latest Kotlin version (EAP) for the `kmm-sample` app to test compatibility with the latest/upcoming Kotlin version.


## 0.10.2 (2022-04-01)

### Breaking Changes
* None.

### Enhancements
* None.

### Fixed
* Fix query syntax errors of seemingly correct query (Issue [#683](https://github.com/realm/realm-kotlin/issues/683))
* Fix error when importing lists with existing objects through `copyToRealm` with `UpdatePolicy.ALL` (Issue [#771](https://github.com/realm/realm-kotlin/issues/771))

### Compatibility
* This release is compatible with:
  * Kotlin 1.6.10.
  * Coroutines 1.6.0-native-mt. Also compatible with Coroutines 1.6.0 but requires enabling of the new memory model and disabling of freezing, see https://github.com/realm/realm-kotlin#kotlin-memory-model-and-coroutine-compatibility for details on that.
  * AtomicFu 0.17.0.
* Minimum Gradle version: 6.1.1.  
* Minimum Android Gradle Plugin version: 4.0.0.
* Minimum Android SDK: 16.

### Internal
* None.

## 0.10.1 (2022-03-24)

### Breaking Changes
* None.

### Enhancements
* Reducing the binary size for Android dependency. (Issue [#216](https://github.com/realm/realm-kotlin/issues/216)).
* Using static c++ runtime library (stl) for Android. (Issue [#694](https://github.com/realm/realm-kotlin/issues/694)).

### Fixed
* Fix assignments to `RealmList`-properties on managed objects (Issue [#718](https://github.com/realm/realm-kotlin/issues/718))
* `iosSimulatorArm64` and `iosX64` cinterop dependencies were compiled with unnecessary additional architectures, causing a fat framework to fail with (Issue [#722](https://github.com/realm/realm-kotlin/issues/722))

### Compatibility
* This release is compatible with:
  * Kotlin 1.6.10.
  * Coroutines 1.6.0-native-mt. Also compatible with Coroutines 1.6.0 but requires enabling of the new memory model and disabling of freezing, see https://github.com/realm/realm-kotlin#kotlin-memory-model-and-coroutine-compatibility for details on that.
  * AtomicFu 0.17.0.
* Minimum Gradle version: 6.1.1.  
* Minimum Android Gradle Plugin version: 4.0.0.
* Minimum Android SDK: 16.

### Internal
* None.


## 0.10.0 (2022-03-04)

### Breaking Changes
* `RealmConfiguration.Builder.path()` has been replaced by `RealmConfiguration.Builder.directory()`, which can be combined with `RealmConfiguration.Builder.name()` to form the full path. (Issue [#346](https://github.com/realm/realm-kotlin/issues/346))
* `Realm.observe()` and `RealmObject.observe()` have been renamed to `asFlow()`.
* `RealmObject.asFlow` will throw `UnsupportedOperationException` instead of `IllegalStateException` if called on a live or dynamic object in a write transaction or in a migration.
* `RealmObject.asFlow` will throw `UnsupportedOperationException` instead of `IllegalStateException` if called on a live or dynamic object in a write transaction or in a migration.
* Removed `RealmObject.delete()` and `RealmResults.delete()`. All objects, objects specified by queries and results must be delete through `MutableRealm.delete(...)` and `DynamicMutableRealm.delete(...).
* Removed default empty schema argument for `RealmConfiguration.Builder(schema = ... )` and `SyncConfiguration.Builder(..., schema= ... )` as all configuraitons require a non-empty schema.
* Removed `RealmConfiguration.Builder.schema()`. `RealmConfiguration.Builder(schema = ...)` should be used instead.

### Enhancements
* Add support for Gradle Configuration Cache.
* Improved exception message when attempting to delete frozen objects. (Issue [#616](https://github.com/realm/realm-kotlin/issues/616))
* Added `RealmConfiguration.Builder.compactOnLaunch()`, which can be used to control if a Realm file should be compacted when opened.
* A better error message if a data class was used as model classes. (Issue [#684](https://github.com/realm/realm-kotlin/issues/684))
* A better error message if the Realm plugin was not applied to the module containing model classes. (Issue [#676](https://github.com/realm/realm-kotlin/issues/676))
* A better error message if a class is used that is not part of the schema. (Issue [#680](https://github.com/realm/realm-kotlin/issues/680))
* Add support for fine-grained notification on Realm instances. `Realm.asFlow()` yields `RealmChange` that represent the `InitialRealm` or `UpdatedRealm` states.
* Add support for fine-grained notification on Realm objects. `RealmObject.asFlow()` yields `ObjectChange` that represent the `InitialObject`, `UpdatedObject` or `DeletedObject` states.
* Add support for fine-grained notification on Realm lists. `RealmList.asFlow()` yields `ListChange` that represent the `InitialList`, `UpdatedList` or `DeletedList` states.
* Add support for fine-grained notifications on Realm query results. `RealmResults.asFlow()` yields `ResultsChange` that represent the `InitialResults` or `UpdatedResults` states.
* Add support for fine-grained notifications on `RealmSingleQuery`. `RealmSingleQuery.asFlow()` yields `SingleQueryChange` that represent the `PendingObject`, `InitialObject`, `UpdatedObject` or `DeletedObject` states.
* Add support for data migration as part of an automatic schema upgrade through `RealmConfiguration.Builder.migration(RealmMigration)` (Issue [#87](https://github.com/realm/realm-kotlin/issues/87))
* Added ability to delete objects specified by a `RealmQuery` or `RealmResults` through `MutableRealm.delete(...)` and `DynamicMutableRealm.delete(...).
* Add support for updating existing objects through `copyToRealm`. This requires them having a primary key. (Issue [#564](https://github.com/realm/realm-kotlin/issues/564))
* Added `Realm.deleteRealm(RealmConfiguration)` function that deletes the Realm files from the filesystem (Issue [#95](https://github.com/realm/realm-kotlin/issues/95)).


### Fixed
* Intermittent `ConcurrentModificationException` when running parallel builds. (Issue [#626](https://github.com/realm/realm-kotlin/issues/626))
* Refactor the compiler plugin to use API's compatible with Kotlin `1.6.20`. (Issue ([#619](https://github.com/realm/realm-kotlin/issues/619)).
* `RealmConfiguration.path` should report the full Realm path. (Issue ([#605](https://github.com/realm/realm-kotlin/issues/605)).
* Support multiple constructors in model definition (one zero arg constructor is required though). (Issue ([#184](https://github.com/realm/realm-kotlin/issues/184)).
* Boolean argument substitution in queries on iOS/macOS would crash the query. (Issue [#691](https://github.com/realm/realm-kotlin/issues/691))
* Support 32-bit Android (x86 and armeabi-v7a). (Issue ([#109](https://github.com/realm/realm-kotlin/issues/109)).
* Make updates of primary key properties throw IllegalStateException (Issue [#353](https://github.com/realm/realm-kotlin/issues/353))


### Compatibility
* This release is compatible with:
  * Kotlin 1.6.10.
  * Coroutines 1.6.0-native-mt. Also compatible with Coroutines 1.6.0 but requires enabling of the new memory model and disabling of freezing, see https://github.com/realm/realm-kotlin#kotlin-memory-model-and-coroutine-compatibility for details on that.
  * AtomicFu 0.17.0.
* Minimum Gradle version: 6.1.1.  
* Minimum Android Gradle Plugin version: 4.0.0.
* Minimum Android SDK: 16.

### Internal
* Downgraded to Gradle 7.2 as a work-around for https://youtrack.jetbrains.com/issue/KT-51325.
* Updated to Realm Core 11.10.0, commit: ad2b6aeb1fd58135a2d9bf463011e26f934390ea.


## 0.9.0 (2022-01-28)

### Breaking Changes
* `RealmResults.observe()` and `RealmList.observe()` have been renamed to `asFlow()`.
* Querying via `Realm.objects(...)` is no longer supported. Use `Realm.query(...)` instead.

### Enhancements
* Added API for inspecting the schema of the realm with `BaseRealm.schema()` ([#238](https://github.com/realm/realm-kotlin/issues/238)).
* Added support for `RealmQuery` through `Realm.query(...)` ([#84](https://github.com/realm/realm-kotlin/issues/84)).
* Added source code link to model definition compiler errors. ([#173](https://github.com/realm/realm-kotlin/issues/173))
* Support Kotlin's new memory model. Enabled in consuming project with the following gradle properties `kotlin.native.binary.memoryModel=experimental`.
* Add support for JVM on M1 (in case we're running outside Rosetta compatibility mode, example when using Azul JVM which is compiled against `aarch64`) [#629](https://github.com/realm/realm-kotlin/issues/629).

### Fixed
* Sync on jvm targets on Windows/Linux crashes with unavailable scheduler ([#655](https://github.com/realm/realm-kotlin/issues/655)).

### Compatibility
* This release is compatible with:
  * Kotlin 1.6.10.
  * Coroutines 1.6.0-native-mt. Also compatible with Coroutines 1.6.0 but requires enabling of the new memory model and disabling of freezing, see https://github.com/realm/realm-kotlin#kotlin-memory-model-and-coroutine-compatibility for details on that.
  * AtomicFu 0.17.0.
* Minimum Gradle version: 6.1.1.  
* Minimum Android Gradle Plugin version: 4.0.0.
* Minimum Android SDK: 16.

### Internal
* Updated to Gradle 7.3.3.
* Updated to Android Gradle Plugin 7.1.0.
* Updated to AndroidX JUnit 1.1.3.
* Updated to AndroidX Test 1.4.0.


## 0.8.2 (2022-01-20)

### Breaking Changes
* None.

### Enhancements
* None.

### Fixed
* The `library-base` module would try to initialize a number of `library-sync` classes for JNI lookups. These and `RealmObjectCompanion` were not being excluded from Proguard obfuscation causing release builds to crash when initializing JNI [#643](https://github.com/realm/realm-kotlin/issues/643).

### Compatibility
* This release is compatible with:
  * Kotlin 1.6.10.
  * Coroutines 1.5.2-native-mt.
  * AtomicFu 0.17.0.
* Minimum Gradle version: 6.1.1.
* Minimum Android Gradle Plugin version: 4.0.0.
* Minimum Android SDK: 16.

### Internal
* None.


## 0.8.1 (2022-01-18)

### Breaking Changes
* None.

### Enhancements
* None.

### Fixed
* Using a custom module name to fix [#621](https://github.com/realm/realm-kotlin/issues/621).
* Synchronously process project configurations to avoid exceptions when running parallel builds [#626](https://github.com/realm/realm-kotlin/issues/626).
* Update to Kotlin 1.6.10. The `Compatibility` entry for 0.8.0 stating that the project had been updated to Kotlin 1.6.10 was not correct [#640](https://github.com/realm/realm-kotlin/issues/640).

### Compatibility
* This release is compatible with:
  * Kotlin 1.6.10.
  * Coroutines 1.5.2-native-mt.
  * AtomicFu 0.17.0.
* Minimum Gradle version: 6.1.1.  
* Minimum Android Gradle Plugin version: 4.0.0.
* Minimum Android SDK: 16.

### Internal
* Updated to Kotlin 1.6.10.


## 0.8.0 (2021-12-17)

### Breaking Changes
* Reworked configuration hierarchy:
  * Separated common parts of `RealmConfiguraion` and `SyncConfiguration` into `io.realm.Configuration` to avoid polluting the base configuration with local-only options.
  * Changed `Realm.open(RealmConfiguration)` to accept new base configuration with `Realm.open(Configuration)`.
  * Removed option to build `SyncConfiguration`s with `deleteRealmIfMigrationNeeded` option.

### Enhancements
* [Sync] Added support for `User.logOut()` ([#245](https://github.com/realm/realm-kotlin/issues/245)).
* Added support for dates through a new property type: `RealmInstant`.
* Allow to pass schema as a variable containing the involved `KClass`es and build configurations non-fluently ([#389](https://github.com/realm/realm-kotlin/issues/389)).
* Added M1 support for `library-base` variant ([#483](https://github.com/realm/realm-kotlin/issues/483)).

### Fixed
* Gradle metadata for pure Android projects. Now using `io.realm.kotlin:library-base:<VERSION>` should work correctly.
* Compiler plugin symbol lookup happens only on Sourset using Realm ([#544](https://github.com/realm/realm-kotlin/issues/544)).
* Fixed migration exception when opening a synced realm that is already stored in the backend for the first time ([#601](https://github.com/realm/realm-kotlin/issues/604)).

### Compatibility
* This release is compatible with:
  * Kotlin 1.6.10.
  * Coroutines 1.5.2-native-mt.
  * AtomicFu 0.17.0.
* Minimum Gradle version: 6.1.1.  
* Minimum Android Gradle Plugin version: 4.0.0.
* Minimum Android SDK: 16.

### Internal
* Updated to Ktor 1.6.5.
* Updated to AndroidX Startup 1.1.0.
* Updated to Gradle 7.2.
* Updated to Android Gradle Plugin 7.1.0-beta05.
* Updated to NDK 23.1.7779620.
* Updated to Android targetSdk 31.
* Updated to Android compileSdk 31.
* Updated to Android Build Tools 31.0.0.
* Updated to Ktlint version 0.43.0.
* Updated to Ktlint Gradle Plugin 10.2.0.
* Updated to Kotlin Serialization 1.3.0.
* Updated to Detekt 1.19.0-RC1.
* Updated to Dokka 1.6.0.
* Updated to AtomicFu 0.17.0.
* Updated to Realm Core 11.7.0, commit: 5903577608d202ad88f375c1bb2ceedb831f6d7b.


## 0.7.0 (2021-10-31)

### Breaking Changes
* None.

### Enhancements
* Basic MongoDB Realm sync support:
  * Enabled by using library dependency `io.realm.kotlin:library-sync:<VERSION>`
  * Build `AppConfiguration`s through `AppConfiguration.Builder(appId).build()`
  * Linking your app with a MongoDB Realm App through `App.create(appConfiguration)`
  * Log in to a MongoDB Realm App through `App.login(credentials)`. Currently only supports `Credentials.anonymous()` and `Credentials.emailPassword(...)`
  * Create `SyncConfiguration`s through `SyncConfiguration.Builder(user, partitionValue, schema).build()`
  * Create synchronized realm by `Realm.open(syncConfiguration)`

### Fixed
* None.

### Compatibility
* This release is compatible with:
  * Kotlin 1.5.31
  * Coroutines 1.5.2-native-mt
  * AtomicFu 0.16.3

### Internal
* Updated to Realm Core commit: ecfc1bbb734a8520d08f04f12f083641309799b3
* Updated to Ktor 1.6.4.


## 0.6.0 (2021-10-15)

### Breaking Changes
* Rename library dependency from `io.realm.kotlin:library:<VERSION>` to `io.realm.kotlin:library-base:<VERSION>`
* Abstracted public API into interfaces. The interfaces have kept the name of the previous classes so only differences are:
  - Opening a realm: `Realm(configuration)` has changed to `Realm.open(configuration)`
  - Easy construction of simple configurations: `RealmConfiguration(schema = ...)` has changed to `RealmConfiguration.with(schema = ...)`
  - Instantiating a `RealmList` is now done through `realmListOf(...)` or by `Iterable<T>.toRealmList()`
* Make argument to `findLatest` non-nullable: `MutableRealm.findLatest(obj: T?): T?` has changed to `MutableRealm.findLatest(obj: T): T?`
* Allow query arguments to be `null`: `RealmResult.query(query: String = "TRUEPREDICATE", vararg args: Any): RealmResults<T>` has change to `RealmResult.query(query: String = "TRUEPREDICATE", vararg args: Any?): RealmResults<T>`
* Moved `objects(KClass<T>)` and `<reified T> objects()` methods from `BaseRealm` to `TypedRealm`
* Changed `RealmObject.version` into method `RealmObject.version()`.
* Replaced `RuntimeException`s by the explicit exceptions: `IllegalArgumentException`, `IllegalStateException` and `IndexOutOfBoundsException`.
* Throw `Error` an unrecoverable Realm problem happen in the underlying storage engine.
* Removed optional arguments to `RealmConfiguration.with(...)` and `RealmConfiguration.Builder(...)`. Name and path can now only be set through the builder methods.

### Enhancements
* Add support for [JVM target](https://github.com/realm/realm-kotlin/issues/62) supported platforms are: Linux (since Centos7 x86_64), Windows (since 8.1 x86_64) and Macos (x86_64).
* Added support for marking a field as indexed with `@Index`

### Fixed
* Fixed null pointer exceptions when returning an unmanaged object from `MutableRealm.write/writeBlocking`.
* Fixed premature closing of underlying realm of frozen objects returned from `MutableRealm.write/writeBlocking`. (Issue [#477](https://github.com/realm/realm-kotlin/issues/477))

### Compatibility
* This release is compatible with:
  * Kotlin 1.5.31
  * Coroutines 1.5.2-native-mt
  * AtomicFu 0.16.3

### Internal
* Updated to Realm Core commit: 028626880253a62d1c936eed4ef73af80b64b71
* Updated to Kotlin 1.5.31.


## 0.5.0 (2021-08-20)

### Breaking Changes
* Moved `@PrimaryKey` annotation from `io.realm.PrimaryKey` to `io.realm.annotations.PrimaryKey`.

### Enhancements
* Add support for excluding properties from the Realm schema. This is done by either using JVM `@Transient` or the newly added `@io.realm.kotlin.Ignore` annotation. (Issue [#278](https://github.com/realm/realm-kotlin/issues/278)).
* Add support for encrypted Realms. Encryption can be enabled by passing a 64-byte encryption key to the configuration builder. (Issue [#227](https://github.com/realm/realm-kotlin/issues/227))
* Add support for `RealmList` notifications using Kotlin `Flow`s. (Issue [#359](https://github.com/realm/realm-kotlin/issues/359))
* Unmanaged `RealmObject`s can now be added directly to `RealmList`s without having to copy them to Realm beforehand.

### Fixed
* Throw exception when violating primary key uniqueness constraint when importing objects with `copyToRealm`.
* Fix crash caused by premature release of frozen versions (`java.lang.RuntimeException: [18]: Access to invalidated Results objects`)
* Fix optimizations bypassing our custom getter and setter from within a class (Issue [#375](https://github.com/realm/realm-kotlin/issues/375)).

### Compatibility
* This release is compatible with Kotlin 1.5.21 and Coroutines 1.5.0.

### Internal
* Updated to Kotlin 1.5.21.
* Updated Gradle to 7.1.1.
* Updated Android Gradle Plugin to 4.1.0.
* Updated to Android Build Tools 30.0.2.
* Updated to targetSdk 30 for Android.
* Now uses Java 11 to build the project.


## 0.4.1 (2021-07-16)

### Breaking Changes
* None.

### Enhancements
* None.

### Fixed
* Throw exception when violating primary key uniqueness constraint when importing objects with `copyToRealm`.
* Fix crash caused by premature release of frozen versions (`java.lang.RuntimeException: [18]: Access to invalidated Results objects`)

### Compatibility
* This release is compatible with Kotlin 1.5.10 and Coroutines 1.5.0.

### Internal
* None.


## 0.4.0 (2021-07-13)

This release contains a big departure in the architectural design of how Realm is currently implemented. At a high level it moves from "Thread-confined, Live Objects" to "Frozen Objects". The reasons for this shift are discussed [here](https://docs.google.com/document/d/1bGfjbKLD6DSBpTiVwyorSBcMqkUQWedAmmS_VAhL8QU/edit#heading=h.fzlh39twuifc).

At a high level this has a number of implications:

    1. Only one Realm instance (per `RealmConfiguration`) is needed across the entire application.
    2. The only reason for closing the Realm instance is if the Realm file itself needs to be deleted or compacted.
    3. Realm objects can be freely moved and read across threads.
    4. Changes to objects can only be observed through Kotlin Flows. Standard change listener support will come in a future release.
    5. In order to modify Realm Objects, they need to be "live". It is possible to convert a frozen object to a live object inside a
       write transaction using the `MutableRealm.findLatest(obj)` API. Live objects are not accessible outside write transactions.

This new architecture is intended to make it easier to consume and work with Realm, but at the same time, it also introduces a few caveats:

    1. Storing a strong reference to a Realm Object can cause an issue known as "Version pinning". Realm tracks the "distance" between the oldest known version and the latest. So if you store a reference for too long, when other writes are happening, Realm might run out of native memory and crash, or it can lead to an increased file size. It is possible to detect this problem by setting `RealmConfiguration.Builder.maxNumberOfActiveVersions()`. It can be worked around by copying the data out of the Realm and store that instead.

    2. With multiple versions being accessible across threads, it is possible to accidentally compare data from different versions. This could be a potential problem for certain business logic if two objects do not agree on a particular state. If you suspect this is an issue, a `version()` method has been added to all Realm Objects, so it can be inspected for debugging. Previously, Realms thread-confined objects guaranteed this would not happen.

    3. Since the threading model has changed, there is no longer a guarantee that running the same query twice in a row will return the same result. E.g. if a background write is executed between them, the result might change. Previously, this would have resulted in the same result as the Realm state for a particular thread would only update as part of the event loop.


### Breaking Changes
* The Realm instance itself is now thread safe and can be accessed from any thread.
* Objects queried outside write transactions are now frozen by default and can be freely read from any thread.
* As a consequence of the above, when a change listener fires, the changed data can only be observed in the new object received, not in the original, which was possible before this release.
* Removed `Realm.open(configuration: RealmConfiguration)`. Use the interchangeable `Realm(configuration: RealmConfiguration)`-constructor instead.
* Removed all `MutableRealm.create(...)`-variants. Use `MutableRealm.copyToRealm(instance: T): T` instead.

### Enhancements
* A `version()` method has been added to `Realm`, `RealmResults` and `RealmObject`. This returns the version of the data contained. New versions are obtained by observing changes to the object.
* `Realm.observe()`, `RealmResults.observe()` and `RealmObject.observe()` have been added and expose a Flow of updates to the object.
* Add support for suspending writes executed on the Realm Write Dispatcher with `suspend fun <R> write(block: MutableRealm.() -> R): R`
* Add support for setting background write and notification dispatchers with `RealmConfigruation.Builder.notificationDispatcher(dispatcher: CoroutineDispatcher)` and `RealmConfiguration.Builder.writeDispatcher(dispatcher: CoroutineDispatcher)`
* Add support for retrieving the latest version of an object inside a write transaction with `<T : RealmObject> MutableRealm.findLatests(obj: T?): T?`

### Fixed
* None.

### Compatibility
* This release is compatible with Kotlin 1.5.10 and Coroutines 1.5.0.

### Internal
* Updated `com.gradle.plugin-publish` to 0.15.0.
* Updated to Realm Core commit: 4cf63d689ba099057345f122265cbb880a8eb19d.
* Updated to Android NDK: 22.1.7171670.
* Introduced usage of `kotlinx.atomicfu`: 0.16.1.


## 0.3.2 (2021-07-06)

### Breaking Changes
* None.

### Enhancements
* None.

### Fixed
* [Bug](https://github.com/realm/realm-kotlin/issues/334) in `copyToRealm` causing a `RealmList` not to be saved as part of the model.

### Compatibility
* This release is compatible with Kotlin 1.5.10 and Coroutines 1.5.0.

### Internal
* None.


## 0.3.1 (2021-07-02)

### Breaking Changes
* None.

### Enhancements
* None.

### Fixed
* Android Release build variant (AAR) was stripped from all classes due to presence of `isMinifyEnabled` flag in the library module. The flag is removed now.


### Compatibility
* This release is compatible with Kotlin 1.5.10 and Coroutines 1.5.0.

### Internal
* None.


## 0.3.0 (2021-07-01)

### Breaking Changes
* None.

### Enhancements
* [Support Apple Release builds](https://github.com/realm/realm-kotlin/issues/142).
* Enabling [shrinker](https://github.com/realm/realm-kotlin/issues/293) for Android Release builds.
* Added support for `RealmList` as supported field in model classes. A `RealmList` is used to model one-to-many relationships in a Realm object.
* Schema migration is handled automatically when adding or removing a property or class to the model without specifying a `schemaVersion`.
If a class or column is renamed you need to set a greater `schemaVersion` to migrate the Realm (note: currently renaming will not copy data to the new column). Alternatively `deleteRealmIfMigrationNeeded` could be set to (without setting `schemaVersion`) to delete the Realm file if an automatic migration is not possible. Fixes [#284](https://github.com/realm/realm-kotlin/issues/284).

### Fixed
* None.

### Compatibility
* This release is compatible with Kotlin 1.5.10 and Coroutines 1.5.0.

### Internal
* None.


## 0.2.0 (2021-06-09)

### Breaking Changes
* The Realm Kotlin Gradle plugin has changed name from `realm-kotlin` to `io.realm.kotlin` to align with Gradle Plugin Portal requirements.

### Enhancements
* The Realm Kotlin Gradle plugin is now available on Gradle Plugin Portal and can be used with the Plugin DSL and `gradlePluginPortal()` as the buildscript repository. A minimal setup of using this approach can be found [here](https://plugins.gradle.org/plugin/io.realm.kotlin).

### Fixed
* None.

### Compatibility
* This release is compatible with Kotlin 1.5.10 and Coroutines 1.5.0.

### Internal
* Updated to Realm Core commit: ed9fbb907e0b5e97e0e2d5b8efdc0951b2eb980c.


## 0.1.0 (2021-05-07)

This is the first public Alpha release of the Realm Kotlin SDK for Android and Kotlin Multiplatform.

A minimal setup for including this library looks like this:

```
// Top-level build.gradle file
buildscript {
    repositories {
        mavenCentral()
    }
    dependencies {
        classpath("io.realm.kotlin:gradle-plugin:0.1.0")
    }
}

allprojects {
    repositories {
    	mavenCentral()
    }
}

// Project build.gradle file
// Only include multiplatform if building a multiplatform project.
plugins {
	kotlin("multiplatform")
	id("com.android.library")
	id("realm-kotlin")
}
```

See the [README](https://github.com/realm/realm-kotlin#readme) for more information.

Please report any issues [here](https://github.com/realm/realm-kotlin/issues/new).<|MERGE_RESOLUTION|>--- conflicted
+++ resolved
@@ -6,11 +6,8 @@
 * None.
 
 ### Enhancements
-<<<<<<< HEAD
 * Support for RealmLists, RealmSets and RealmDictionaries in `RealmAny`. This is only supported in the local database, Device Sync support will come in a future release. (Issue [#1434](https://github.com/realm/realm-kotlin/issues/1434))
-=======
 * Realm will no longer set the JVM bytecode to 1.8 when applying the Realm plugin. ([#1513](https://github.com/realm/realm-kotlin/issues/1513))
->>>>>>> 1e6ffa16
 
 ### Fixed
 * [Sync] If calling a function on App Services that resulted in a redirect, it would only redirect for GET requests. (Issue [#1517](https://github.com/realm/realm-kotlin/pull/1517))
