--- conflicted
+++ resolved
@@ -10,12 +10,9 @@
 * Realm will now continuously track and reduce the size of the Realm file when it is in use rather that only when opening the file with `Configuration.compactOnLaunch` enabled. ([Core Issue #5754](https://github.com/realm/realm-core/issues/5754))
 * Add support for `Realm.copyFromRealm()`. All RealmObjects, RealmResults, RealmList and RealmSets now also have a `copyFromRealm()` extension method.
 * [Sync] `App.close()` have been added so it is possible to close underlying ressources used by the app instance.
-<<<<<<< HEAD
-* [Sync] Added support for App functions, see documentation for more details. (Issue [#1110](https://github.com/realm/realm-kotlin/pull/1110))
-=======
 * [Sync] Add support for progress listeners with `SyncSession.progress`. (Issue [#428](https://github.com/realm/realm-kotlin/issues/428))
 * Add better error messages when inheriting `RealmObject` with unsupported class types. (Issue [#1086](https://github.com/realm/realm-kotlin/issues/1086))
->>>>>>> b870358b
+* [Sync] Added support for App functions, see documentation for more details. (Issue [#1110](https://github.com/realm/realm-kotlin/pull/1110))
 
 ### Fixed
 * Internal dispatcher threads would leak when closing Realms. (Issue [#818](https://github.com/realm/realm-kotlin/issues/818))
@@ -42,11 +39,8 @@
 ### Internal
 * Updated to Realm Core 13.0.0, commit f3d022476fb28eef41763a333730331e67decd00.
 * Updated to require Swig 4.1.0.
-<<<<<<< HEAD
-* Added dependency Kbson 0.2.0-SNAPSHOT.
-=======
+* Updated to Kbson 0.2.0.
 * `io.realm.kotlin.types.ObjectId` now delegates all responsibility to `org.mongodb.kbson.ObjectId` while maintaining the interface.
->>>>>>> b870358b
 
 
 ## 1.5.1 (YYYY-MM-DD)
