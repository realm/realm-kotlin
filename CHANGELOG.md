--- conflicted
+++ resolved
@@ -4,11 +4,8 @@
 * None.
 
 ### Enhancements
-<<<<<<< HEAD
+* Running Android Unit tests on the JVM is now supported instead of throwing `java.lang.NullPointerException`. This includes both pure Android projects (in the `/test` directory) and common tests in Multiplatform projects.
 * Support for passing list, sets or iterable arguments to queries with `IN`-operators, e.g. `query<TYPE>("<field> IN $0", listOf(1,2,3))`. (Issue [#929](https://github.com/realm/realm-kotlin/issues/929))
-=======
-* Running Android Unit tests on the JVM is now supported instead of throwing `java.lang.NullPointerException`. This includes both pure Android projects (in the `/test` directory) and common tests in Multiplatform projects.
->>>>>>> 057daa75
 
 ### Fixed
 * None
