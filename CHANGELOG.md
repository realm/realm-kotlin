--- conflicted
+++ resolved
@@ -10,17 +10,22 @@
 * None.
 
 ### Compatibility
-* This release is compatible with:
-  * Kotlin 1.6.10 - 1.7.10. 1.7.20 support is tracked here: https://github.com/realm/realm-kotlin/issues/1024
-  * Ktor 1.6.8. Ktor 2 support is tracked here: https://github.com/realm/realm-kotlin/issues/788
-  * Coroutines 1.6.0-native-mt. Also compatible with Coroutines 1.6.0 but requires enabling of the new memory model and disabling of freezing, see https://github.com/realm/realm-kotlin#kotlin-memory-model-and-coroutine-compatibility for details on that.
-  * AtomicFu 0.17.0 and above.
-* Minimum Gradle version: 6.1.1.
-* Minimum Android Gradle Plugin version: 4.0.0.
-* Minimum Android SDK: 16.
-
-### Internal
-* None.
+* This release is compatible with the following Kotlin releases:
+  * Kotlin 1.7.20 and above.
+  * Ktor 1.6.8.
+  * Coroutines 1.6.4 and above. 
+  * AtomicFu 0.18.3 and above.
+  * The new memory model only. See https://github.com/realm/realm-kotlin#kotlin-memory-model-and-coroutine-compatibility
+* Minimum Gradle version: 6.7.1.
+* Minimum Android Gradle Plugin version: 4.0.0.
+* Minimum Android SDK: 16.
+
+### Internal
+* Updated to Kotlin 1.7.20.
+* Updated to Coroutines 1.6.4.
+* Updated to AtomicFu 0.18.3.
+* Updated to Kotlin Serialization 1.4.0.
+* Updated to KotlinX DateTime 0.4.0.
 
 
 ## 1.3.0 (2022-10-10)
@@ -43,35 +48,17 @@
 * [Sync] Using `SyncConfiguration.Builder.waitForInitialRemoteDataOpen()` is now much faster if the server realm contains a lot of data. Issue [])_
 
 ### Compatibility
-<<<<<<< HEAD
-* This release is compatible with the following Kotlin releases:
-  * Kotlin 1.7.20 and above.
-  * Ktor 1.6.8.
-  * Coroutines 1.6.4 and above. 
-  * AtomicFu 0.18.3 and above.
-  * The new memory model only. See https://github.com/realm/realm-kotlin#kotlin-memory-model-and-coroutine-compatibility
-* Minimum Gradle version: 6.7.1.
-=======
 * This release is compatible with:
   * Kotlin 1.6.10 - 1.7.10. 1.7.20 support is tracked here: https://github.com/realm/realm-kotlin/issues/1024
   * Ktor 1.6.8. Ktor 2 support is tracked here: https://github.com/realm/realm-kotlin/issues/788
   * Coroutines 1.6.0-native-mt. Also compatible with Coroutines 1.6.0 but requires enabling of the new memory model and disabling of freezing, see https://github.com/realm/realm-kotlin#kotlin-memory-model-and-coroutine-compatibility for details on that.
   * AtomicFu 0.17.0 and above.
 * Minimum Gradle version: 6.1.1.
->>>>>>> 907f07d6
-* Minimum Android Gradle Plugin version: 4.0.0.
-* Minimum Android SDK: 16.
-
-### Internal
-<<<<<<< HEAD
-* Updated to Kotlin 1.7.20.
-* Updated to Coroutines 1.6.4.
-* Updated to AtomicFu 0.18.3.
-* Updated to Kotlin Serialization 1.4.0.
-* Updated to KotlinX DateTime 0.4.0.
-=======
-* None.
->>>>>>> 907f07d6
+* Minimum Android Gradle Plugin version: 4.0.0.
+* Minimum Android SDK: 16.
+
+### Internal
+* None.
 
 
 ## 1.2.0 (2022-09-30)
