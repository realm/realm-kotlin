--- conflicted
+++ resolved
@@ -4,13 +4,10 @@
 * None.
 
 ### Enhancements
-<<<<<<< HEAD
+* Realm will no longer set the JVM bytecode to 1.8 when applying the Realm plugin. (Issue [#1513](https://github.com/realm/realm-kotlin/issues/1513))
+* The Realm Gradle Plugin no longer has a dependency on KAPT. (Issue [#1513](https://github.com/realm/realm-kotlin/issues/1513))
 * Realm will no longer set the JVM bytecode to 1.8 when applying the Realm plugin. ([#1513](https://github.com/realm/realm-kotlin/issues/1513))
 * Support for experimental K2 compilation. (Issue [#1483](https://github.com/realm/realm-kotlin/issues/1483))
-=======
-* Realm will no longer set the JVM bytecode to 1.8 when applying the Realm plugin. (Issue [#1513](https://github.com/realm/realm-kotlin/issues/1513))
-* The Realm Gradle Plugin no longer has a dependency on KAPT. (Issue [#1513](https://github.com/realm/realm-kotlin/issues/1513))
->>>>>>> 0cc98c0e
 
 ### Fixed
 * `Realm.close()` is now idempotent.
