## 2.1.0-SNAPSHOT (YYYY-MM-DD)

### Breaking Changes
- None.

### Enhancements
<<<<<<< HEAD
* Improved mechanism for unpacking of JVM native libs suitable for local development. (Issue [#1715](https://github.com/realm/realm-kotlin/issues/1715) [JIRA](https://jira.mongodb.org/browse/RKOTLIN-1065)).

* Support Android 15 page size 16 KB. (Issue [#1787](https://github.com/realm/realm-kotlin/issues/1787) [JIRA](https://jira.mongodb.org/browse/RKOTLIN-1105)).

=======
- Avoid exporting Core's symbols so we can statically build the Kotlin SDK with other SDKs like Swift in the same project. (Issue [JIRA](https://jira.mongodb.org/browse/RKOTLIN-877)).
- Improved mechanism for unpacking of JVM native libs suitable for local development. (Issue [#1715](https://github.com/realm/realm-kotlin/issues/1715) [JIRA](https://jira.mongodb.org/browse/RKOTLIN-1065)).
>>>>>>> fb796f09

### Fixed
- None.

### Compatibility
* File format: Generates Realms with file format v24 (reads and upgrades file format v10 or later).
* Realm Studio 15.0.0 or above is required to open Realms created by this version.
* This release is compatible with the following Kotlin releases:
  * Kotlin 2.0.0 and above. Support for experimental K2-compilation with `kotlin.experimental.tryK2=true`.
  * Ktor 2.1.2 and above.
  * Coroutines 1.7.0 and above.
  * AtomicFu 0.18.3 and above.
  * The new memory model only. See https://github.com/realm/realm-kotlin#kotlin-memory-model-and-coroutine-compatibility
* Minimum Kbson 0.4.0.
* Minimum Gradle version: 7.2.
* Minimum Android Gradle Plugin version: 7.1.3.
* Minimum Android SDK: 16.
* Minimum R8: 8.0.34.

### Internal
- Reworked test app initializer framework.


## 2.0.1-SNAPSHOT (YYYY-MM-DD)

### Breaking changes
* None.

### Enhancements
* None.

### Fixed
* [Sync] Fatal sync exceptions are now thrown as `UnrecoverableSyncException`. (Issue [#1767](https://github.com/realm/realm-kotlin/issues/1767) [RKOTLIN-1096](https://jira.mongodb.org/browse/RKOTLIN-1096)).
* [Sync] Fix `NullPointerException` in `SubscriptionSet.waitForSynchronization`. (Issue [#1777](https://github.com/realm/realm-kotlin/issues/1777) [RKOTLIN-1102](https://jira.mongodb.org/browse/RKOTLIN-1102)).

### Compatibility
* File format: Generates Realms with file format v24 (reads and upgrades file format v10 or later).
* Realm Studio 15.0.0 or above is required to open Realms created by this version.
* This release is compatible with the following Kotlin releases:
  * Kotlin 2.0.0 and above. Support for experimental K2-compilation with `kotlin.experimental.tryK2=true`.
  * Ktor 2.1.2 and above.
  * Coroutines 1.7.0 and above.
  * AtomicFu 0.18.3 and above.
  * The new memory model only. See https://github.com/realm/realm-kotlin#kotlin-memory-model-and-coroutine-compatibility
* Minimum Kbson 0.4.0.
* Minimum Gradle version: 7.2.
* Minimum Android Gradle Plugin version: 7.1.3.
* Minimum Android SDK: 16.
* Minimum R8: 8.0.34.

### Internal
- None.

## 2.0.0 (2024-06-03)

> [!NOTE]
> This release will bump the Realm file format 24. Opening a file with an older format will automatically upgrade it from file format v10. If you want to upgrade from an earlier file format version you will have to use Realm Kotlin v1.13.1 or earlier. Downgrading to a previous file format is not possible.

### Breaking changes
* Removed property `RealmLog.level`. Log levels can be set with `RealmLog.setLevel`. (Issue [#1691](https://github.com/realm/realm-kotlin/issues/1691) [JIRA](https://jira.mongodb.org/browse/RKOTLIN-1038))
* Removed `LogConfiguration`. Log levels and custom loggers can be set with `RealmLog`. (Issue [#1691](https://github.com/realm/realm-kotlin/issues/1691) [JIRA](https://jira.mongodb.org/browse/RKOTLIN-1038))
* Removed deprecated `io.realm.kotlin.types.ObjectId`. Use `org.mongodb.kbson.BsonObjectId` or its type alias `org.mongodb.kbson.ObjectId` instead. (Issue [#1749](https://github.com/realm/realm-kotlin/issues/1749) [JIRA](https://jira.mongodb.org/browse/RKOTLIN-1082))
* Removed deprecated `RealmClass.isEmbedded`. Class embeddeness can be check with `RealmClassKind.EMBEDDED`. (Issue [#1753](https://github.com/realm/realm-kotlin/issues/1753) [JIRA](https://jira.mongodb.org/browse/RKOTLIN-1080))
* Some authentication related operations will no longer throw specialized `InvalidCredentialsException` and `CredentialsCannotBeLinkedException` but the more general `AuthException` and `ServiceException`. (Issue [#1763](https://github.com/realm/realm-kotlin/issues/1763)/[RKOTLIN-1091](https://jira.mongodb.org/browse/RKOTLIN-1091))
* [Sync] Removed deprecated methods `User.identity` and `User.provider`, user identities can be accessed with the already existing `User.identities`. (Issue [#1751](https://github.com/realm/realm-kotlin/issues/1751) [JIRA](https://jira.mongodb.org/browse/RKOTLIN-1083))
* [Sync] `App.allUsers` does no longer return a map, but only a list of users known locally. (Issue [#1751](https://github.com/realm/realm-kotlin/issues/1751) [JIRA](https://jira.mongodb.org/browse/RKOTLIN-1083))
* [Sync] Removed deprecated `DiscardUnsyncedChangesStrategy.onError`. (Issue [#1755](https://github.com/realm/realm-kotlin/issues/1755) [JIRA](https://jira.mongodb.org/browse/RKOTLIN-1085))
* [Sync] Sync progress notifications now reports an estimate ranged from `0.0` to `1.0` with `Progress.estimate` instead of `transferredBytes` and `totalBytes`. (Issue [#1744](https://github.com/realm/realm-kotlin/issues/1744)/[RKOTLIN-1079](https://jira.mongodb.org/browse/RKOTLIN-1079)).

### Enhancements
* Support for RealmLists and RealmDictionaries in `RealmAny`. (Issue [#1434](https://github.com/realm/realm-kotlin/issues/1434))
* Optimized `RealmList.indexOf()` and `RealmList.contains()` using Core implementation of operations instead of iterating elements and comparing them in Kotlin. (Issue [#1625](https://github.com/realm/realm-kotlin/pull/1666) [RKOTLIN-995](https://jira.mongodb.org/browse/RKOTLIN-995)).
* Add support for filtering logs by category. (Issue [#1691](https://github.com/realm/realm-kotlin/issues/1691) [JIRA](https://jira.mongodb.org/browse/RKOTLIN-1038))
* [Sync] Add Mongo Client API to access Atlas App Service collections. It can be accessed through `User.mongoClient`. (Issue [#972](https://github.com/realm/realm-kotlin/issues/972)/[RKOTLIN-612](https://jira.mongodb.org/browse/RKOTLIN-612))
* [Sync] Sync progress notifications is now also supported for flexible sync configurations. (Issue [#1744](https://github.com/realm/realm-kotlin/issues/1744) [RKOTLIN-1079](https://jira.mongodb.org/browse/RKOTLIN-1079)).

### Fixed
* Inserting the same typed link to the same key in a dictionary more than once would incorrectly create multiple backlinks to the object. This did not appear to cause any crashes later, but would have affecting explicit backlink count queries (eg: `...@links.@count`) and possibly notifications (Core Issue [realm/realm-core#7676](https://github.com/realm/realm-core/issues/7676) since v1.16.0).
* [Sync] Automatic client reset recovery would crash when recovering AddInteger instructions on a Mixed property if its type was changed to non-integer (Core issue [realm/realm-core#7683](https://github.com/realm/realm-core/pull/7683), since v0.11.0).
* [Sync] Typos [SubscriptionSetState.SUPERSEDED], [SyncTimeoutOptions.pingKeepalivePeriod] and [SyncTimeoutOptions.pongKeepalivePeriod]. (Issue [#1754](https://github.com/realm/realm-kotlin/pull/1754)

### Compatibility
* File format: Generates Realms with file format v24 (reads and upgrades file format v10 or later).
* Realm Studio 15.0.0 or above is required to open Realms created by this version.
* This release is compatible with the following Kotlin releases:
  * Kotlin 2.0.0 and above. Support for experimental K2-compilation with `kotlin.experimental.tryK2=true`.
  * Ktor 2.1.2 and above.
  * Coroutines 1.7.0 and above.
  * AtomicFu 0.18.3 and above.
  * The new memory model only. See https://github.com/realm/realm-kotlin#kotlin-memory-model-and-coroutine-compatibility
* Minimum Kbson 0.4.0.
* Minimum Gradle version: 7.2.
* Minimum Android Gradle Plugin version: 7.1.3.
* Minimum Android SDK: 16.
* Minimum R8: 8.3.37.

### Internal
* Updated to Realm Core 14.7.0 commit c280bdb17522323d5c30dc32a2b9efc9dc80ca3b.
* Changed Kotlin compiler testing framework to https://github.com/zacsweers/kotlin-compile-testing
* Updated to Detekt 1.23.6.


## 1.16.0 (2024-05-01)

> [!NOTE]
> This release will bump the Realm file format from version 23 to 24. Opening a file with an older format will automatically upgrade it from file format v10. If you want to upgrade from an earlier file format version you will have to use Realm Kotlin v1.13.1 or earlier. Downgrading to a previous file format is not possible.

### Breaking changes
* None.

### Enhancements
* Add support for changing the App Services base URL. It allows to roam between Atlas and Edge Server. Changing the url would trigger a client reset. (Issue [#1659](https://github.com/realm/realm-kotlin/issues/1659)/[RKOTLIN-1013](https://jira.mongodb.org/browse/RKOTLIN-1023))

### Fixed
* Fixed a bug when running a IN query (or a query of the pattern `x == 1 OR x == 2 OR x == 3`) when evaluating on a string property with an empty string in the search condition. Matches with an empty string would have been evaluated as if searching for a null string instead. (Core issue [realm/realm-core#7628](https://github.com/realm/realm-core/pull/7628) since Core v10.0.0-beta.9)
* Fixed several issues around encrypted file portability (copying a "bundled" encrypted Realm from one device to another). (Core issues [realm/realm-core#7322](https://github.com/realm/realm-core/issues/7322) and [realm/realm-core#7319](https://github.com/realm/realm-core/issues/7319))
* Queries using query paths on Mixed values returns inconsistent results (Core issue [realm/realm-core#7587](https://github.com/realm/realm-core/issues/7587), since Core v14.0.0)
* [Sync] `App.allUsers()` included logged out users only if they were logged out while the App instance existed. It now always includes all logged out users. (Core issue [realm/realm-core#7300](https://github.com/realm/realm-core/pull/7300))
* [Sync] Deleting the active user left the active user unset rather than selecting another logged-in user as the active user like logging out and removing users did. (Core issue [realm/realm-core#7300](https://github.com/realm/realm-core/pull/7300))
* [Sync] Schema initialization could hit an assertion failure if the sync client applied a downloaded changeset while the Realm file was in the process of being opened (Core issue [realm/realm-core#7041](https://github.com/realm/realm-core/issues/7041), since Core v11.4.0).

### Known issues
* Missing initial download progress notification when there is no active downloads. (Issue [realm/realm-core#7627](https://github.com/realm/realm-core/issues/7627), since 1.15.1)

### Compatibility
* File format: Generates Realms with file format v24 (reads and upgrades file format v10 or later).
* Realm Studio 15.0.0 or above is required to open Realms created by this version.
* This release is compatible with the following Kotlin releases:
  * Kotlin 1.9.0 and above. Support for experimental K2-compilation with `kotlin.experimental.tryK2=true`.
  * Ktor 2.1.2 and above.
  * Coroutines 1.7.0 and above.
  * AtomicFu 0.18.3 and above.
  * The new memory model only. See https://github.com/realm/realm-kotlin#kotlin-memory-model-and-coroutine-compatibility
* Minimum Kbson 0.3.0.
* Minimum Gradle version: 6.8.3.
* Minimum Android Gradle Plugin version: 4.1.3.
* Minimum Android SDK: 16.
* Minimum R8: 8.0.34.

### Internal
* Updated to Realm Core 14.6.1 commit cde3adb7649d3361806dbbae0cf353b8fdc4d54e.


## 1.15.0 (2024-04-17)

> [!NOTE]
> This release will bump the Realm file format from version 23 to 24. Opening a file with an older format will automatically upgrade it from file format v10. If you want to upgrade from an earlier file format version you will have to use Realm Kotlin v1.13.1 or earlier. Downgrading to a previous file format is not possible.

### Breaking changes
* If you want to query using `@type` operation, you must use 'objectlink' to match links to objects. 'object' is reserved for dictionary types.
* Binary data and String data are now strongly typed for comparisons and queries. This change is especially relevant when querying for a string constant on a RealmAny property, as now only strings will be returned. If searching for Binary data is desired, then that type must be specified by the constant. In RQL the new way to specify a binary constant is to use `mixed = bin('xyz')` or `mixed = binary('xyz')`. (Core issue [realm/realm-core#6407](https://github.com/realm/realm-core/issues/6407)).

### Enhancements
* Add support for using aggregate operations on RealmAny properties in queries  (Core issue [realm/realm-core#7398](https://github.com/realm/realm-core/pull/7398))
* Property keypath in RQL can be substituted with value given as argument. Use `$P<i>` in query string. (Core issue [realm/realm-core#7033](https://github.com/realm/realm-core/issues/7033))
* You can now use query substitution for the @type argument (Core issue [realm/realm-core#7289](https://github.com/realm/realm-core/issues/7289))
* Storage of Decimal128 properties has been optimised so that the individual values will take up 0 bits (if all nulls), 32 bits, 64 bits or 128 bits depending on what is needed. (Core issue [realm/realm-core#6111](https://github.com/realm/realm-core/pull/6111))
* Querying a specific entry in a collection (in particular 'first and 'last') is supported. (Core issue [realm/realm-core#4269](https://github.com/realm/realm-core/issues/4269))
* Index on list of strings property now supported (Core issue [realm/realm-core#7142](https://github.com/realm/realm-core/pull/7142))
* Improved performance of RQL (parsed) queries on a non-linked string property using: >, >=, <, <=, operators and fixed behaviour that a null string should be evaulated as less than everything, previously nulls were not matched. (Core issue [realm/realm-core#3939](https://github.com/realm/realm-core/issues/3939).
* Updated bundled OpenSSL version to 3.2.0 (Core issue [realm/realm-core#7303](https://github.com/realm/realm-core/pull/7303))
* [Sync] The default base url in `AppConfiguration` has been updated to point to `services.cloud.mongodb.com`. See https://www.mongodb.com/docs/atlas/app-services/domain-migration/ for more information. (Issue [#1685](https://github.com/realm/realm-kotlin/issues/1685))

### Fixed
* Sorting order of strings has changed to use standard unicode codepoint order instead of grouping similar english letters together. A noticeable change will be from "aAbBzZ" to "ABZabz". (Core issue [realm/realm-core#2573](https://github.com/realm/realm-core/issues/2573))
* `@count`/`@size` is now supported for `RealmAny` properties (Core issue [realm/realm-core#7280](https://github.com/realm/realm-core/issues/7280), since v10.0.0)
* Fixed equality queries on a `RealmAny` property with an index possibly returning the wrong result if values of different types happened to have the same StringIndex hash. (Core issue [realm/realm-core6407](https://github.com/realm/realm-core/issues/6407), since v11.0.0-beta.5).
* If you have more than 8388606 links pointing to one specific object, the program will crash. (Core issue [realm/realm-core#6577](https://github.com/realm/realm-core/issues/6577), since v6.0.0)
* Query for NULL value in `RealmAny<RealmAny>` would give wrong results (Core issue [realm/realm-core6748])(https://github.com/realm/realm-core/issues/6748), since v10.0.0)
* Fixed queries like `indexed_property == NONE {x}` which mistakenly matched on only x instead of not x. This only applies when an indexed property with equality (==, or IN) matches with `NONE` on a list of one item. If the constant list contained more than one value then it was working correctly. (Core issue [realm/realm-core#7777](https://github.com/realm/realm-java/issues/7862), since v12.5.0)
* Uploading the changesets recovered during an automatic client reset recovery may lead to 'Bad server version' errors and a new client reset. (Core issue [realm/realm-core7279](https://github.com/realm/realm-core/issues/7279), since v13.24.1)
* Fixed crash in fulltext index using prefix search with no matches (Core issue [realm/realm-core#7309](https://github.com/realm/realm-core/issues/7309), since v13.18.0)
* Fix a minor race condition when backing up Realm files before a client reset which could have lead to overwriting an existing file. (Core issue [realm/realm-core#7341](https://github.com/realm/realm-core/pull/7341)).
* Fix opening realm with cached user while offline results in fatal error and session does not retry connection. (Core issue [realm/realm-core#7349](https://github.com/realm/realm-core/issues/7349), since v13.26.0)
* Fixed conflict resolution bug which may result in an crash when the AddInteger instruction on Mixed properties is merged against updates to a non-integer type (Core issue [realm/realm-code#7353](https://github.com/realm/realm-core/pull/7353))
* Fix a spurious crash related to opening a Realm on background thread while the process was in the middle of exiting (Core issue [realm/realm-core#7420](https://github.com/realm/realm-core/issues/7420))


### Compatibility
* File format: Generates Realms with file format v24 (reads and upgrades file format v10 or later).
* Realm Studio 15.0.0 or above is required to open Realms created by this version.
* This release is compatible with the following Kotlin releases:
  * Kotlin 1.9.0 and above. Support for experimental K2-compilation with `kotlin.experimental.tryK2=true`.
  * Ktor 2.1.2 and above.
  * Coroutines 1.7.0 and above.
  * AtomicFu 0.18.3 and above.
  * The new memory model only. See https://github.com/realm/realm-kotlin#kotlin-memory-model-and-coroutine-compatibility
* Minimum Kbson 0.3.0.
* Minimum Gradle version: 6.8.3.
* Minimum Android Gradle Plugin version: 4.1.3.
* Minimum Android SDK: 16.
* Minimum R8: 8.0.34.

### Internal
* Updated to Realm Core 14.5.1 commit 316889b967f845fbc10b4422f96c7eadd47136f2.
* Deprecated Jenkins and switching to Github Action ([JIRA]https://jira.mongodb.org/browse/RKOTLIN-825).
- Remove CMake required version.
* Updated URL to documentation.
* Refactored to allow compilation with Kotlin 2.0



## 1.14.1 (2024-03-19)

### Breaking Changes
- None.

### Enhancements
- Fixes missing binaries files for Windows and Linux platforms when releasing. (Issue [#1671](https://github.com/realm/realm-kotlin/issues/1690) [JIRA](https://jira.mongodb.org/browse/RKOTLIN-1037))

### Fixed
- None.

### Compatibility
- File format: Generates Realms with file format v23.
- Realm Studio 13.0.0 or above is required to open Realms created by this version.
- This release is compatible with the following Kotlin releases:
  - Kotlin 1.9.0 and above. Support for experimental K2-compilation with `kotlin.experimental.tryK2=true`.
  - Ktor 2.1.2 and above.
  - Coroutines 1.7.0 and above.
  - AtomicFu 0.18.3 and above.
  - The new memory model only. See https://github.com/realm/realm-kotlin#kotlin-memory-model-and-coroutine-compatibility
- Minimum Kbson 0.3.0.
- Minimum Gradle version: 6.8.3.
- Minimum Android Gradle Plugin version: 4.1.3.
- Minimum Android SDK: 16.
- Minimum R8: 8.0.34.

### Internal
- Deprecated Jenkins and switching to Github Action ([JIRA]https://jira.mongodb.org/browse/RKOTLIN-825).


## 1.14.0 (2024-03-08)

### Breaking Changes
* None.

### Enhancements
* The Unpacking of JVM native library will use the current library version instead of a calculated hash for the path. (Issue [#1617](https://github.com/realm/realm-kotlin/issues/1617)).
* [Sync] Added option to use managed WebSockets via OkHttp instead of Realm's built-in WebSocket client for Sync traffic (Only Android and JVM targets for now). Managed WebSockets offer improved support for proxies and firewalls that require authentication. This feature is currently opt-in and can be enabled by using `AppConfiguration.usePlatformNetworking()`. Managed WebSockets will become the default in a future version. (PR [#1528](https://github.com/realm/realm-kotlin/pull/1528)).
* [Sync] `AutoClientResetFailed` exception now reports as the throwable cause any user exceptions that might occur during a client reset. (Issue [#1580](https://github.com/realm/realm-kotlin/issues/1580))

### Fixed
* Cache notification callback JNI references at startup to ensure that symbols can be resolved in core callbacks. (Issue [#1577](https://github.com/realm/realm-kotlin/issues/1577))
* Using `Realm.asFlow()` could miss an update if a write was started right after opening the Realm. (Issue [#1582](https://github.com/realm/realm-kotlin/issues/1582))
* Guarded analytic errors so that they do not fail user builds.
* Using keypaths in Flows could sometimes throw `java.lang.IllegalStateException: [RLM_ERR_WRONG_THREAD]: Realm accessed from incorrect thread.`. (Issue [#1594](https://github.com/realm/realm-kotlin/pull/1594, since 1.13.0)
* Non-`IllegalStateExceptions` in a `write`-block would not cancel transactions, but leave it open. (Issue [#1615](https://github.com/realm/realm-kotlin/issues/1615)).
* [Sync] `NullPointerException` while waiting for the synchronization of a subscription set if the client was set in `AwaitingMark` state. (Issue [#1671](https://github.com/realm/realm-kotlin/issues/1671) [JIRA](https://jira.mongodb.org/browse/RKOTLIN-1027))
* Github Action: Snapshot publishing with Github Action. (Issue [#1654](https://github.com/realm/realm-kotlin/issues/1654) [JIRA](https://jira.mongodb.org/browse/RKOTLIN-1018))
* Github Action: automate release process to Maven Central. (Issue [JIRA](https://jira.mongodb.org/browse/RKOTLIN-709))

### Compatibility
* File format: Generates Realms with file format v23.
* Realm Studio 13.0.0 or above is required to open Realms created by this version.
* This release is compatible with the following Kotlin releases:
  * Kotlin 1.9.0 and above. Support for experimental K2-compilation with `kotlin.experimental.tryK2=true`.
  * Ktor 2.1.2 and above.
  * Coroutines 1.7.0 and above.
  * AtomicFu 0.18.3 and above.
  * The new memory model only. See https://github.com/realm/realm-kotlin#kotlin-memory-model-and-coroutine-compatibility
* Minimum Kbson 0.3.0.
* Minimum Gradle version: 6.8.3.
* Minimum Android Gradle Plugin version: 4.1.3.
* Minimum Android SDK: 16.
* Minimum R8: 8.0.34.

### Internal
* Update to Ktor 2.3.4.
* Updated to CMake 3.27.7
* Updated to Realm Core 13.26.0, commit 5533505d18fda93a7a971d58a191db5005583c92.
* Adding Sync tests via Github Action.
* Updated to Swig 4.2.0. (Issue [GitHub #1632](https://github.com/realm/realm-kotlin/issues/1632) [JIRA RKOTLIN-1001](https://jira.mongodb.org/browse/RKOTLIN-1001))


## 1.13.0 (2023-12-01)

### Breaking Changes
* None.

### Enhancements
* Support for experimental K2-compilation with `kotlin.experimental.tryK2=true`. (Issue [#1483](https://github.com/realm/realm-kotlin/issues/1483))
* Added support for keypaths in `asFlow()` methods on objects and queries. This makes it possible to control which properties will trigger change events, including properties on objects below the default nested limit of 4. (Issue [#661](https://github.com/realm/realm-kotlin/issues/661))
* [Sync] Added support for multiplexing sync connections. When enabled, a single
  connection is used per sync user rather than one per synchronized Realm. This
  reduces resource consumption when multiple Realms are opened and will
  typically improve performance. The behavior can be controlled through [AppConfiguration.Builder.enableSessionMultiplexing]. It will be made the default
  in a future release. (Issue [#1578](https://github.com/realm/realm-kotlin/pull/1578))
* [Sync] Various sync timeout options can now be configured through `AppConfiguration.Builder.syncTimeouts()`. (Issue [#971](https://github.com/realm/realm-kotlin/issues/971)).

### Fixed
* `RealmInstant.now` used an API (`java.time.Clock.systemUTC().instant()`) introduced in API 26, current minSDK is 16. (Issue [#1564](https://github.com/realm/realm-kotlin/issues/1564))
* Fix compiler crash caused by a change in Kotlin 1.9.20 ((toIrConst moved under common IrUtils)[https://github.com/JetBrains/kotlin/commit/ca8db7d0b83f6dfd6afcea7a5fe7556d38f325d8]). (Issue [#1566](https://github.com/realm/realm-kotlin/issues/1566))
* Fix craches caused by posting to a released scheduler. (Issue [#1543](https://github.com/realm/realm-kotlin/issues/1543))
* Fix NPE when applying query aggregators on classes annotated with `@PersistedName`. (Issue [1569](https://github.com/realm/realm-kotlin/pull/1569))
* [Sync] Fix crash when syncing data if the log level was set to `LogLevel.TRACE` or `LogLevel.ALL`. (Issue [#1560](https://github.com/realm/realm-kotlin/pull/1560))

### Compatibility
* File format: Generates Realms with file format v23.
* Realm Studio 13.0.0 or above is required to open Realms created by this version.
* This release is compatible with the following Kotlin releases:
  * Kotlin 1.9.0 and above. Support for experimental K2-compilation with `kotlin.experimental.tryK2=true`.
  * Ktor 2.1.2 and above.
  * Coroutines 1.7.0 and above.
  * AtomicFu 0.18.3 and above.
  * The new memory model only. See https://github.com/realm/realm-kotlin#kotlin-memory-model-and-coroutine-compatibility
* Minimum Kbson 0.3.0.
* Minimum Gradle version: 6.8.3.
* Minimum Android Gradle Plugin version: 4.1.3.
* Minimum Android SDK: 16.
* Minimum R8: 8.0.34.

### Internal
* Updated to Realm Core 13.24.0, commit e593a5f19d0dc205db931ec5618a8c10c95cac90.


## 1.12.0 (2023-11-02)

This release upgrades the Sync metadata in a way that is not compatible with older versions. To downgrade a Sync app from this version, you'll need to manually delete the metadata folder located at `$[SYNC-ROOT-DIRECTORY]/mongodb-realm/[APP-ID]/server-utility/metadata/`. This will log out all users.

### Breaking Changes
* None.

### Enhancements
* Realm will no longer set the JVM bytecode to 1.8 when applying the Realm plugin. (Issue [#1513](https://github.com/realm/realm-kotlin/issues/1513))
* The Realm Gradle Plugin no longer has a dependency on KAPT. (Issue [#1513](https://github.com/realm/realm-kotlin/issues/1513))

### Fixed
* `Realm.getNumberOfActiveVersions` now returns the actual number of active versions. (Core issue [#6960](https://github.com/realm/realm-core/pull/6960))
* Fixed memory leak on Darwin caused by a reference cycle between resources and the GC cleaner. (Issue [#1530](https://github.com/realm/realm-kotlin/pull/1530))
* Fixed memory leaks on the JVM platform, see PR for more information. (Issue [#1526](https://github.com/realm/realm-kotlin/pull/1526))
* Removed pin on the initial realm version after opening a Realm. (Issue [#1519](https://github.com/realm/realm-kotlin/pull/1519))
* `Realm.close()` is now idempotent.
* Fix error in `RealmAny.equals` that would sometimes return `true` when comparing RealmAnys wrapping same type but different values. (Issue [#1523](https://github.com/realm/realm-kotlin/pull/1523))
* [Sync] If calling a function on App Services that resulted in a redirect, it would only redirect for GET requests. (Issue [#1517](https://github.com/realm/realm-kotlin/pull/1517))
* [Sync] Manual client reset on Windows would not trigger correctly when run inside `onManualResetFallback`. (Issue [#1515](https://github.com/realm/realm-kotlin/pull/1515))
* [Sync] `ClientResetRequiredException.executeClientReset()` now returns a boolean indicating if the manual reset fully succeeded or not. (Issue [#1515](https://github.com/realm/realm-kotlin/pull/1515))
* [Sync] If calling a function on App Services that resulted in a redirect, it would only redirect for
GET requests. (Issue [#1517](https://github.com/realm/realm-kotlin/pull/1517))
* [Sync] If calling a function on App Services that resulted in a redirect, it would only redirect for GET requests. (Issue [#1517](https://github.com/realm/realm-kotlin/pull/1517))

### Compatibility
* File format: Generates Realms with file format v23.
* Realm Studio 13.0.0 or above is required to open Realms created by this version.
* This release is compatible with the following Kotlin releases:
  * Kotlin 1.8.20 and above. The K2 compiler is not supported yet.
  * Ktor 2.1.2 and above.
  * Coroutines 1.7.0 and above.
  * AtomicFu 0.18.3 and above.
  * The new memory model only. See https://github.com/realm/realm-kotlin#kotlin-memory-model-and-coroutine-compatibility
* Minimum Kbson 0.3.0.
* Minimum Gradle version: 6.8.3.
* Minimum Android Gradle Plugin version: 4.1.3.
* Minimum Android SDK: 16.

### Internal
* Updated to Realm Core 13.23.2, commit e6271d72308b40399890060f58a88cf568c2ee22.


## 1.11.1 (2023-09-07)

### Enhancements
* None.

### Fixed
* Opening a Realm would crash with `No built-in scheduler implementation for this platform` on Linux (JVM) and Windows. (Issue [#1502](https://github.com/realm/realm-kotlin/issues/1502), since 1.11.0)

### Compatibility
* File format: Generates Realms with file format v23.
* Realm Studio 13.0.0 or above is required to open Realms created by this version.
* This release is compatible with the following Kotlin releases:
  * Kotlin 1.8.0 and above. The K2 compiler is not supported yet.
  * Ktor 2.1.2 and above.
  * Coroutines 1.7.0 and above.
  * AtomicFu 0.18.3 and above.
  * The new memory model only. See https://github.com/realm/realm-kotlin#kotlin-memory-model-and-coroutine-compatibility
* Minimum Kbson 0.3.0.
* Minimum Gradle version: 6.8.3.
* Minimum Android Gradle Plugin version: 4.1.3.
* Minimum Android SDK: 16.

### Internal
* None.


## 1.11.0 (2023-09-01)

### Breaking Changes
* `BaseRealmObject.equals()` has changed from being identity-based only (===) to instead return `true` if two objects come from the same Realm version. This e.g means that reading the same object property twice will now be identical. Note, two Realm objects, even with identical values will not be considered equal if they belong to different versions.

```
val childA: Child = realm.query<Child>().first().find()!!
val childB: Child = realm.query<Child>().first().find()!!

// This behavior is the same both before 1.11.0 and before
childA === childB // false

// This will return true in 1.11.0 and onwards. Before it will return false
childA == childB

realm.writeBlocking { /* Do a write */ }
val childC = realm.query<Child>().first().find()!!

// This will return false because childA belong to version 1, while childC belong to version 2.
// Override equals/hashCode if value semantics are wanted.
childA == childC
```

### Enhancements
* Fulltext queries now support prefix search by using the * operator, like `description TEXT 'alex*'`. (Core issue [#6860](https://github.com/realm/realm-core/issues/6860))
* Realm model classes now generate custom `toString`, `equals` and `hashCode` implementations. This makes it possible to compare by object reference across multiple collections. Note that two objects at different versions will not be considered equal, even
if the content is the same. Custom implementations of these methods will be respected if they are present. (Issue [#1097](https://github.com/realm/realm-kotlin/issues/1097))
* Support for performing geospatial queries using the new classes: `GeoPoint`, `GeoCircle`, `GeoBox`, and `GeoPolygon`. See `GeoPoint` documentation on how to persist locations. (Issue [#1403](https://github.com/realm/realm-kotlin/pull/1403))
* Support for automatic resolution of embedded object constraints during migration through `RealmConfiguration.Builder.migration(migration: AutomaticSchemaMigration, resolveEmbeddedObjectConstraints: Boolean)`. (Issue [#1464](https://github.com/realm/realm-kotlin/issues/1464)
* [Sync] Add support for customizing authorization headers and adding additional custom headers to all Atlas App service requests with `AppConfiguration.Builder.authorizationHeaderName()` and `AppConfiguration.Builder.addCustomRequestHeader(...)`. (Issue [#1453](https://github.com/realm/realm-kotlin/pull/1453))
* [Sync] Added support for manually triggering a reconnect attempt for Device Sync. This is done through a new `App.Sync.reconnect()` method. This method is also now called automatically when a mobile device toggles off airplane mode. (Issue [#1479](https://github.com/realm/realm-kotlin/issues/1479))

### Fixed
* Rare corruption causing 'Invalid streaming format cookie'-exception. Typically following compact, convert or copying to a new file. (Issue [#1440](https://github.com/realm/realm-kotlin/issues/1440))
* Compiler error when using Kotlin 1.9.0 and backlinks. (Issue [#1469](https://github.com/realm/realm-kotlin/issues/1469))
* Leaking `JVMScheduler` instances. In certain circumstances, it could lead to a JNI crash. (Issue [#1463](https://github.com/realm/realm-kotlin/pull/1463))
* [Sync] Changing a subscriptions query type or query itself will now trigger the `WaitForSync.FIRST_TIME` behaviour, rather than only checking changes to the name. (Issues [#1466](https://github.com/realm/realm-kotlin/issues/1466))

### Compatibility
* File format: Generates Realms with file format v23.
* Realm Studio 13.0.0 or above is required to open Realms created by this version.
* This release is compatible with the following Kotlin releases:
  * Kotlin 1.8.0 and above. The K2 compiler is not supported yet.
  * Ktor 2.1.2 and above.
  * Coroutines 1.7.0 and above.
  * AtomicFu 0.18.3 and above.
  * The new memory model only. See https://github.com/realm/realm-kotlin#kotlin-memory-model-and-coroutine-compatibility
* Minimum Kbson 0.3.0.
* Minimum Gradle version: 6.8.3.
* Minimum Android Gradle Plugin version: 4.1.3.
* Minimum Android SDK: 16.

### Internal
* Updated to Realm Core 13.20.0, commit c258e2681bca5fb33bbd23c112493817b43bfa86.


## 1.10.2 (2023-07-21)

### Breaking Changes
* None.

### Enhancements
* None.

### Fixed
* `RealmInstant` could be instantiated with invalid arguments. (Issue [#1443](https://github.com/realm/realm-kotlin/issues/1443))
* `equals` and `hashCode` on unmanaged `RealmList` and `RealmSet` resulted in incorrect values. (Issue [#1454](https://github.com/realm/realm-kotlin/pull/1454))
* [Sync] HTTP requests were not logged when the log level was set in `RealmLog.level`. (Issue [#1456](https://github.com/realm/realm-kotlin/pull/1456))
* [Sync] `RealmLog.level` is set to `WARN` after creating an `App` or `Realm` configuration. (Issue [#1456](https://github.com/realm/realm-kotlin/pull/1459))

### Compatibility
* File format: Generates Realms with file format v23.
* Realm Studio 13.0.0 or above is required to open Realms created by this version.
* This release is compatible with the following Kotlin releases:
  * Kotlin 1.8.0 and above. The K2 compiler is not supported yet.
  * Ktor 2.1.2 and above.
  * Coroutines 1.7.0 and above.
  * AtomicFu 0.18.3 and above.
  * The new memory model only. See https://github.com/realm/realm-kotlin#kotlin-memory-model-and-coroutine-compatibility
* Minimum Kbson 0.3.0.
* Minimum Gradle version: 6.8.3.
* Minimum Android Gradle Plugin version: 4.1.3.
* Minimum Android SDK: 16.

### Internal
* Updated to Realm Core 13.17.0, commit f1e962cd447f8b69f8f7cf46a188b1c6246923c5.


## 1.10.1 (2023-06-30)

### Breaking Changes
* None.

### Enhancements
* [Sync] Optimized the opening of Flexible Sync Realms when `waitForInitialRemoteData` is used. (Issue [#1438](https://github.com/realm/realm-kotlin/issues/1438))

### Fixed
* [Sync] Using `SyncConfiguration.waitForInitialRemoteData()` would require a network connection, even after opening the realm file for the first time. (Issue [#1439](https://github.com/realm/realm-kotlin/pull/1439))

### Compatibility
* File format: Generates Realms with file format v23.
* Realm Studio 13.0.0 or above is required to open Realms created by this version.
* This release is compatible with the following Kotlin releases:
  * Kotlin 1.8.0 and above. The K2 compiler is not supported yet.
  * Ktor 2.1.2 and above.
  * Coroutines 1.7.0 and above.
  * AtomicFu 0.18.3 and above.
  * The new memory model only. See https://github.com/realm/realm-kotlin#kotlin-memory-model-and-coroutine-compatibility
* Minimum Kbson 0.3.0.
* Minimum Gradle version: 6.8.3.
* Minimum Android Gradle Plugin version: 4.1.3.
* Minimum Android SDK: 16.

### Internal
* None.


## 1.10.0 (2023-06-28)

### Breaking Changes
* Generic arguments have been cleaned up. In a lot of places, `BaseRealmObject` was accepted as input. This was too broad and could result in runtime exceptions. In those places the argument has been restricted to the correct `TypedRealmObject`.

### Enhancements
* Loading the native library on Android above API 22 is no longer using Relinker, but now uses the normal `System.loadLibrary()`.
* Running Android Unit tests on the JVM is now supported instead of throwing `java.lang.NullPointerException`. This includes both pure Android projects (in the `/test` directory) and common tests in Multiplatform projects.
* Support for passing list, sets or iterable arguments to queries with `IN`-operators, e.g. `query<TYPE>("<field> IN $0", listOf(1,2,3))`. (Issue [#929](https://github.com/realm/realm-kotlin/issues/929))
* [Sync] Support for `RealmQuery.subscribe()` and `RealmResults.subscribe()` as an easy way to create subscriptions in the background while continuing to use the query result. This API is experimental. (Issue [#1363](https://github.com/realm/realm-kotlin/issues/1363))
* [Sync] Support for "write-only" objects which can be written to MongoDB time-series collections. This can be useful for e.g. telemetry data. Use this by creating a model classes that inherit from the new `AsymmetricRealmObject` base class. See this class for more information. (Issue [#1420](https://github.com/realm/realm-kotlin/pull/1420))

### Fixed
* None

### Compatibility
* File format: Generates Realms with file format v23.
* Realm Studio 13.0.0 or above is required to open Realms created by this version.
* This release is compatible with the following Kotlin releases:
  * Kotlin 1.8.0 and above. The K2 compiler is not supported yet.
  * Ktor 2.1.2 and above.
  * Coroutines 1.7.0 and above.
  * AtomicFu 0.18.3 and above.
  * The new memory model only. See https://github.com/realm/realm-kotlin#kotlin-memory-model-and-coroutine-compatibility
* Minimum Kbson 0.3.0.
* Minimum Gradle version: 6.8.3.
* Minimum Android Gradle Plugin version: 4.1.3.
* Minimum Android SDK: 16.

### Internal
* Updated to Realm Core 13.15.2, commit b8f3244a316f512ad48c761e11e4a135f729ad23.
* Bumped Android Gradle Version to 7.3.1.
* Add bundle ID sync connection parameter.
* Enabled profiling for unit test modules.


## 1.9.1 (2023-06-08)

### Breaking Changes
* None.

### Enhancements
* None.

### Fixed
* Deleting `RealmResults` created by `by backlinks()` would crash with `Cannot delete custom Deleteable objects: ObjectBoundRealmResults`. (Issue [#1413](https://github.com/realm/realm-kotlin/issues/1413))
* Incremental compilation in combination with `@PersistedName` on model class names could result in schema errors when opening the Realm (Issue [#1401](https://github.com/realm/realm-kotlin/issues/1401)).
* [Sync] Native crash if a server error was reported while using `SyncConfiguration.waitForInitialRemoteData()`. (Issue [#1401](https://github.com/realm/realm-kotlin/issues/1401))

### Compatibility
* File format: Generates Realms with file format v23.
* Realm Studio 13.0.0 or above is required to open Realms created by this version.
* This release is compatible with the following Kotlin releases:
  * Kotlin 1.8.0 and above. The K2 compiler is not supported yet.
  * Ktor 2.1.2 and above.
  * Coroutines 1.6.4 and above.
  * AtomicFu 0.18.3 and above.
  * The new memory model only. See https://github.com/realm/realm-kotlin#kotlin-memory-model-and-coroutine-compatibility
* Minimum Kbson 0.3.0.
* Minimum Gradle version: 6.8.3.
* Minimum Android Gradle Plugin version: 4.1.3.
* Minimum Android SDK: 16.

### Internal
* None.


## 1.9.0 (2023-05-23)

This release bumps the minimum supported version of Kotlin from 1.7.20 to 1.8.0. This also impact the minimum supported version of the Android Gradle Plugin and Gradle. See the Compatibility seection for more information.

### Breaking Changes
* None.

### Enhancements
* Realm objects now support ignoring delegated properties. (Issue [#1377](https://github.com/realm/realm-kotlin/pull/1386))
* Support for simple token full-text search using `@FullText` on `String` properties. Read the documentation on `@FullText` for more info. (Issue [#1368](https://github.com/realm/realm-kotlin/pull/1368))
* Support for initialization of a realm file with a bundled realm through `RealmConfiguration.Builder(...).initialRealmFile(...)` and `SyncConfiguration.Builder(...).initialRealmFile(...)`. (Issue [#577](https://github.com/realm/realm-kotlin/issues/577))
* [Sync] The new sync exception `CompensatingWriteException` will be thrown in the `SyncSession.ErrorHandler` when the server undoes one or more client writes. (Issue [#1372](https://github.com/realm/realm-kotlin/issues/1372))
* [Sync] Added experimental full document serialization support on Credentials with a Custom Function, App Services Function calls, user profile, and custom data. (Issue [#1355](https://github.com/realm/realm-kotlin/pull/1355))

### Fixed
* User exceptions now propagate correctly out from `RealmMigration` and `CompactOnLaunchCallback` instead of just resulting in a generic *User-provided callback failed* `RuntimeException`. (Issue [#1228](https://github.com/realm/realm-kotlin/issues/1228))
* The default compact-on-launch callback trigger 50% or more of the space could be reclaimed was reversed. (Issue [#1380](https://github.com/realm/realm-kotlin/issues/1380))
* Objects that were renamed using `@PersistedName` couldn't be referenced as a direct link in a model class. (Issue [#1377](https://github.com/realm/realm-kotlin/issues/1377))
* [Sync] `BsonEncoder` now allows converting numerical values with precision loss.

### Compatibility
* File format: Generates Realms with file format v23.
* Realm Studio 13.0.0 or above is required to open Realms created by this version.
* This release is compatible with the following Kotlin releases:
  * Kotlin 1.8.0 and above. The K2 compiler is not supported yet.
  * Ktor 2.1.2 and above.
  * Coroutines 1.6.4 and above.
  * AtomicFu 0.18.3 and above.
  * The new memory model only. See https://github.com/realm/realm-kotlin#kotlin-memory-model-and-coroutine-compatibility
* Minimum Kbson 0.3.0.
* Minimum Gradle version: 6.8.3.
* Minimum Android Gradle Plugin version: 4.1.3.
* Minimum Android SDK: 16.

### Internal
* Updated to Realm Core 13.11.0, commit d8721d7baec39571e7e5373c3f407a50d144307e.
* Updated to Sync Protocol version 9.
* Updated BAAS test server to v2023-05-15.
* Updated R8 used by tests to 4.0.48.

### Contributors
*  [Tim Klingeleers](https://github.com/Mardaneus86) for fixing the default `compactOnLaunch` logic.


## 1.8.0 (2023-05-01)

### Breaking Changes
* `RealmLog` is now a global singleton shared between all Realm API's. Previously log configuration happened using the `log` builder method on `AppConfiguration`, `SyncConfiguration` or `RealmConfiguration`. These API's are still present and for apps only using a single Atlas App ID, the behaviour is the same. For apps that have configured multiple Atlas App ID's, it will no longer be possible to configure different log levels and loggers for each app. Instead, the last `AppConfiguration` created will override the logger configuration from other `AppConfiguration`s.

### Enhancements
* Multiple processes can now access the same encrypted Realm instead of throwing `Encrypted interprocess sharing is currently unsupported`. (Core Issue [#1845](https://github.com/realm/realm-core/issues/1845))
* Added a public `RealmLog` class that replaces `AppConfiguration.Builder.log()`. (Issue [#1347](https://github.com/realm/realm-kotlin/pull/1347))
* Realm logs will now contain more debug information from the underlying database when `LogLevel.DEBUG` or below is enabled.
* Avoid tracking unreferenced realm versions through the garbage collector. (Issue [#1234](https://github.com/realm/realm-kotlin/issues/1234))
* `Realm.compactRealm(configuration)` has been added as way to compact a Realm file without having to open it. (Issue [#571](https://github.com/realm/realm-kotlin/issues/571))
* `@PersistedName` is now also supported on model classes. (Issue [#1138](https://github.com/realm/realm-kotlin/issues/1138))
* [Sync] All tokens, passwords and custom function arguments are now obfuscated by default, even if `LogLevel` is set to DEBUG, TRACE or ALL. (Issue [#410](https://github.com/realm/realm-kotlin/issues/410))
* [Sync] Add support for `App.authenticationChangeAsFlow()` which make it possible to listen to authentication changes like "LoggedIn", "LoggedOut" and "Removed" across all users of the app. (Issue [#749](https://github.com/realm/realm-kotlin/issues/749)).
* [Sync] Support for migrating from Partition-based to Flexible Sync automatically on the device if the server has migrated to Flexible Sync. ([Core Issue #6554](https://github.com/realm/realm-core/issues/6554))

### Fixed
* Querying a `RealmList` or `RealmSet` with more than eight entries with a list of values could result in a SIGABRT. (Issue [#1183](https://github.com/realm/realm-kotlin/issues/1183))

### Compatibility
* File format: Generates Realms with file format v23.
* Realm Studio 13.0.0 or above is required to open Realms created by this version.
* This release is compatible with the following Kotlin releases:
  * Kotlin 1.7.20 and above.
  * Ktor 2.1.2 and above.
  * Coroutines 1.6.4 and above.
  * AtomicFu 0.18.3 and above.
  * The new memory model only. See https://github.com/realm/realm-kotlin#kotlin-memory-model-and-coroutine-compatibility
* Minimum Gradle version: 6.7.1.
* Minimum Android Gradle Plugin version: 4.0.0.
* Minimum Android SDK: 16.

### Internal
* Updated to Realm Core 13.10.0, commit 7b9ab24d631437364dbe955ac3ea1f550b26cf10.


## 1.7.1 (2023-04-19)

### Breaking Changes
* None.

### Enhancements
* None.

### Fixed
* Fix compilation issue with Kotlin 1.8.20. (Issue [1346](https://github.com/realm/realm-kotlin/issues/1346))
* [Sync] Client Reset on JVM on Linux would crash with `No built-in scheduler implementation for this platform. Register your own with Scheduler::set_default_factory()`
* [Sync] Return correct provider for JWT-authenticated users. (Issue [#1350](https://github.com/realm/realm-kotlin/issues/1350))

### Compatibility
* File format: Generates Realms with file format v23.
* Realm Studio 13.0.0 or above is required to open Realms created by this version.
* This release is compatible with the following Kotlin releases:
  * Kotlin 1.7.20 and above.
  * Ktor 2.1.2 and above.
  * Coroutines 1.6.4 and above.
  * AtomicFu 0.18.3 and above.
  * The new memory model only. See https://github.com/realm/realm-kotlin#kotlin-memory-model-and-coroutine-compatibility
* Minimum Gradle version: 6.7.1.
* Minimum Android Gradle Plugin version: 4.0.0.
* Minimum Android SDK: 16.

### Internal
* None.


## 1.7.0 (2023-03-15)

### Breaking Changes
* None.

### Enhancements
* Upgrade OpenSSL from 3.0.7 to 3.0.8.
* Model classes with types not supported by Realm will now fail at compile time instead of logging a debug message. This error can be suppressed by using the `@Ignore` annotation. (Issue [#1226](https://github.com/realm/realm-kotlin/issues/1226))
* Wrong use of `val` for persisted properties will now throw a compiler time error, instead of crashing at runtime. (Issue [#1306](https://github.com/realm/realm-kotlin/issues/1306))
* Add support for querying on RealmSets containing objects with `RealmSet.query(...)`.  (Issue [#1037](https://github.com/realm/realm-kotlin/issues/1258))
* Added support for `RealmDictionary` in model classes. `RealmDictionary` is a `Map` of strings to values. Contrary to `RealmSet` and `RealmList` it is possible to store nullable objects/embedded objects in this data structure. See the class documentation for more details. (Issue [#537](https://github.com/realm/realm-kotlin/issues/537))
* Add Realm datatypes serialization support with `Kserializer`. Serializers can be found in `io.realm.kotlin.serializers`. (Issue [#1283](https://github.com/realm/realm-kotlin/pull/1283))
* [Sync] Add support for setting App Services connection identifiers through `AppConfiguration.appName` and `AppConfiguration.appVersion`, making it easier to identify connections in the server logs. (Issue (#407)[https://github.com/realm/realm-kotlin/issues/407])
* [Sync] Added `RecoverUnsyncedChangesStrategy`, an alternative automatic client reset strategy that tries to automatically recover any unsynced data from the client.
* [Sync] Added `RecoverOrDiscardUnsyncedChangesStrategy`, an alternative automatic client reset strategy that tries to automatically recover any unsynced data from the client, and discards any unsynced data if recovery is not possible. This is now the default policy.

### Fixed
* Fixed implementation of `RealmSet.iterator()` to throw `ConcurrentModificationException`s when the underlying set has been modified while iterating over it. (Issue [#1220](https://github.com/realm/realm-kotlin/issues/1220))
* Accessing an invalidated `RealmResults` now throws an `IllegalStateException` instead of a `RealmException`. (Issue [#1188](https://github.com/realm/realm-kotlin/pull/1188))
* Opening a Realm with a wrong encryption key or corrupted now throws an `IllegalStateException` instead of a `IllegalArgumentException`. (Issue [#1188](https://github.com/realm/realm-kotlin/pull/1188))
* Trying to convert to a Flexible Sync Realm with Flexible Sync disabled throws a `IllegalStateException` instead of a `IllegalArgumentException`. (Issue [#1188](https://github.com/realm/realm-kotlin/pull/1188))
* Fix missing initial flow events when registering for events while updating the realm. (Issue [#1151](https://github.com/realm/realm-kotlin/issues/1151))
* Emit deletion events and terminate flow when registering for notifications on outdated entities instead of throwing. (Issue [#1233](https://github.com/realm/realm-kotlin/issues/1233))
* [Sync] Close the thread associated with the Device Sync connection when closing the Realm. (Issue (https://github.com/realm/realm-kotlin/issues/1290)[#1290])

### Compatibility
* File format: Generates Realms with file format v23.
* Realm Studio 13.0.0 or above is required to open Realms created by this version.
* This release is compatible with the following Kotlin releases:
  * Kotlin 1.7.20 and above.
  * Ktor 2.1.2 and above.
  * Coroutines 1.6.4 and above.
  * AtomicFu 0.18.3 and above.
  * Kotlin Serialization 1.4.0 and above
  * The new memory model only. See https://github.com/realm/realm-kotlin#kotlin-memory-model-and-coroutine-compatibility
* Minimum Gradle version: 6.7.1.
* Minimum Android Gradle Plugin version: 4.0.0.
* Minimum Android SDK: 16.

### Internal
* Updated to Realm Core 13.5.0, commit 37cc58865648f343f7d6e538d45980e7f2351211.


## 1.6.2 (2023-03-14)

### Breaking Changes
* None.

### Enhancements
* None.

### Fixed
* Returning invalid objects from `Realm.write` would throw an `IllegalStateException`. (Issue [#1300](https://github.com/realm/realm-kotlin/issues/1300))
* Compatibility with Realm Java when using the `io.realm.RealmObject` abstract class. (Issue [#1278](https://github.com/realm/realm-kotlin/issues/1278))
* Compiler error when multiple fields have `@PersistedName`-annotations that match they Kotlin name. (Issue [#1240](https://github.com/realm/realm-kotlin/issues/1240))
* RealmUUID would throw an `ClassCastException` when comparing with an object instance of a different type. (Issue [#1288](https://github.com/realm/realm-kotlin/issues/1288))
* Compiler error when using Kotlin 1.8.0 and Compose for desktop 1.3.0. (Issue [#1296](https://github.com/realm/realm-kotlin/issues/1296))
* [Sync] `SyncSession.downloadAllServerChange()` and `SyncSession.uploadAllLocalChanges()` was reversed.

### Compatibility
* File format: Generates Realms with file format v23.
* Realm Studio 13.0.0 or above is required to open Realms created by this version.
* This release is compatible with the following Kotlin releases:
  * Kotlin 1.7.20 and above.
  * Ktor 2.1.2 and above.
  * Coroutines 1.6.4 and above.
  * AtomicFu 0.18.3 and above.
  * The new memory model only. See https://github.com/realm/realm-kotlin#kotlin-memory-model-and-coroutine-compatibility
* Minimum Gradle version: 6.7.1.
* Minimum Android Gradle Plugin version: 4.0.0.
* Minimum Android SDK: 16.

### Internal
* None.


## 1.6.1 (2023-02-02)

### Breaking Changes
* None.

### Enhancements
* None.

### Fixed
* Allow defining properties with the field name as the persisted name. ([#1240](https://github.com/realm/realm-kotlin/issues/1240))
* Fix compilation error when accessing Realm Kotlin model classes from Java code. ([#1256](https://github.com/realm/realm-kotlin/issues/1256))

### Compatibility
* File format: Generates Realms with file format v23.
* Realm Studio 13.0.0 or above is required to open Realms created by this version.
* This release is compatible with the following Kotlin releases:
  * Kotlin 1.7.20 and above.
  * Ktor 2.1.2 and above.
  * Coroutines 1.6.4 and above.
  * AtomicFu 0.18.3 and above.
  * The new memory model only. See https://github.com/realm/realm-kotlin#kotlin-memory-model-and-coroutine-compatibility
* Minimum Gradle version: 6.7.1.
* Minimum Android Gradle Plugin version: 4.0.0.
* Minimum Android SDK: 16.

### Internal
* None.


## 1.6.0 (2023-01-25)

This release will bump the Realm file format from version 22 to 23. Opening a file with an older format will automatically upgrade it. Downgrading to a previous file format is not possible.

### Breaking Changes
* None.

### Enhancements
* OpenSSL has been upgraded from from 1.1.1n to 3.0.7.
* Added support for `RealmAny` as supported field in model classes. A `RealmAny` is used to represent a polymorphic Realm value or Realm Object, is indexable but cannot be used as a primary key.
* Add support for `Decimal128` as supported field in model classes. (Issue [#653](https://github.com/realm/realm-kotlin/issues/653))
* Realm will now use a lot less memory and disk space when different versions of realm objects are used. ([Core Issue #5440](https://github.com/realm/realm-core/pull/5440))
* Realm will now continuously track and reduce the size of the Realm file when it is in use rather that only when opening the file with `Configuration.compactOnLaunch` enabled. ([Core Issue #5754](https://github.com/realm/realm-core/issues/5754))
* Add support for `Realm.copyFromRealm()`. All RealmObjects, RealmResults, RealmList and RealmSets now also have a `copyFromRealm()` extension method.
* Add support for querying on RealmLists containing objects with `RealmList.query(...)`.  (Issue [#1037](https://github.com/realm/realm-kotlin/issues/1037))
* Add better error messages when inheriting `RealmObject` with unsupported class types. (Issue [#1086](https://github.com/realm/realm-kotlin/issues/1086))
* Added support for reverse relationships on Embedded objects through the `EmbeddedRealmObject.parent()` extension function. (Issue [#1141](https://github.com/realm/realm-kotlin/pull/1141))
* Added support for reverse relationships through the `backlinks` delegate on `EmbeddedObjects`. See the function documentation for more details. (Issue [#1134](https://github.com/realm/realm-kotlin/issues/1134))
* Added support for `@PersistedName` annotations for mapping a Kotlin field name to the underlying field name persisted in the Realm. (Issue [#590](https://github.com/realm/realm-kotlin/issues/590))
* [Sync] `App.close()` have been added so it is possible to close underlying ressources used by the app instance.
* [Sync] Add support for progress listeners with `SyncSession.progressAsFlow(...)`. (Issue [#428](https://github.com/realm/realm-kotlin/issues/428))lin/issues/1086))
* [Sync] `Realm.writeCopyTo(syncConfig)` now support copying a Flexible Sync Realm to another Flexible Sync Realm.
* [Sync] Added support for App functions, see documentation for more details. (Issue [#1110](https://github.com/realm/realm-kotlin/pull/1110))
* [Sync] Added support for custom App Services Function authentication. (Issue [#741](https://github.com/realm/realm-kotlin/issues/741))
* [Sync] Add support for accessing user auth profile metadata and custom data through the extension functions 'User.profileAsBsonDocument()' and 'User.customDataAsBsonDocument()'. (Issue [#750](https://github.com/realm/realm-kotlin/pull/750))
* [Sync] Add support for `App.callResetPasswordFunction` (Issue [#744](https://github.com/realm/realm-kotlin/issues/744))
* [Sync] Add support for connection state and connection state change listerners with `SyncSession.connectionState` and `SyncSession.connectionStateAsFlow(). (Issue [#429](https://github.com/realm/realm-kotlin/issues/429))

### Fixed
* Fix missing `Realm.asFlow()`-events from remote updates on synced realms. (Issue [#1070](https://github.com/realm/realm-kotlin/issues/1070))
* Windows binaries for JVM did not statically link the C++ runtime, which could lead to crashes if it wasn't preinstalled. (Issue [#1211](https://github.com/realm/realm-kotlin/pull/1211))
* Internal dispatcher threads would leak when closing Realms. (Issue [#818](https://github.com/realm/realm-kotlin/issues/818))
* Realm finalizer thread would prevent JVM main thread from exiting. (Issue [#818](https://github.com/realm/realm-kotlin/issues/818))
* `RealmUUID` did not calculate the correct `hashCode`, so putting it in a `HashSet` resulted in duplicates.
* JVM apps on Mac and Linux would use a native file built in debug mode, making it slower than needed. The correct native binary built in release mode is now used. Windows was not affected. (Issue [#1124](https://github.com/realm/realm-kotlin/pull/1124))
* `RealmUUID.random()` would generate the same values when an app was re-launched from Android Studio during development. (Issue [#1123](https://github.com/realm/realm-kotlin/pull/1123))
* Complete flows with an IllegalStateException instead of crashing when notifications cannot be delivered due to insufficient channel capacity (Issue [#1147](https://github.com/realm/realm-kotlin/issues/1147))
* Prevent "Cannot listen for changes on a deleted Realm reference"-exceptions when notifier is not up-to-date with newest updates from write transaction.
* [Sync] Custom loggers now correctly see both normal and sync events. Before, sync events were just logged directly to LogCat/StdOut.
* [Sync] When a `SyncSession` was paused using `SyncSession.pause()`, it would sometimes automatically resume the session. `SyncSession.State.PAUSED` has been added, making it explicit when a session is paused. (Core Issue [#6085](https://github.com/realm/realm-core/issues/6085))

### Compatibility
* File format: Generates Realms with file format v23.
* Realm Studio 13.0.0 or above is required to open Realms created by this version.
* This release is compatible with the following Kotlin releases:
  * Kotlin 1.7.20 and above.
  * Ktor 2.1.2 and above.
  * Coroutines 1.6.4 and above.
  * AtomicFu 0.18.3 and above.
  * The new memory model only. See https://github.com/realm/realm-kotlin#kotlin-memory-model-and-coroutine-compatibility
* Minimum Gradle version: 6.7.1.
* Minimum Android Gradle Plugin version: 4.0.0.
* Minimum Android SDK: 16.

### Internal
* Updated to Realm Core 13.2.0, commit 5a119d8cb2eaac60c298532af2c9ae789af0c9e6.
* Updated to require Swig 4.1.0.
* Updated AndroidxStartup to 1.1.1.
* Updated to Kbson 0.2.0.
* `io.realm.kotlin.types.ObjectId` now delegates all responsibility to `org.mongodb.kbson.ObjectId` while maintaining the interface.
* Added JVM test wrapper as a workaround for https://youtrack.jetbrains.com/issue/KT-54634
* Use Relinker when loading native libs on Android.


## 1.5.2 (2023-01-10)

### Breaking Changes
* None.

### Enhancements
* None.

### Fixed
* Fixed various proguard issues. (Issue [#1150](https://github.com/realm/realm-kotlin/issues/1150))
* Fixed bug when creating `RealmInstant` instaces with `RealmInstant.now()` in Kotlin Native. (Issue [#1182](https://github.com/realm/realm-kotlin/issues/1182))
* Allow `@Index` on `Boolean` fields. (Issue [#1193](https://github.com/realm/realm-kotlin/issues/1193))
* Fixed issue with spaces in realm file path on iOS (Issue [#1194](https://github.com/realm/realm-kotlin/issues/1194))

### Compatibility
* This release is compatible with the following Kotlin releases:
  * Kotlin 1.7.20 and above.
  * Ktor 2.1.2 and above.
  * Coroutines 1.6.4 and above.
  * AtomicFu 0.18.3 and above.
  * The new memory model only. See https://github.com/realm/realm-kotlin#kotlin-memory-model-and-coroutine-compatibility
* Minimum Gradle version: 6.7.1.
* Minimum Android Gradle Plugin version: 4.0.0.
* Minimum Android SDK: 16.

### Internal
* Updated to Gradle 7.6.


## 1.5.1 (2022-12-12)

### Breaking Changes
* None.

### Enhancements
* None.

### Fixed
* Fixed problem with KBSON using reservered keywords in Swift. (Issue [#1153](https://github.com/realm/realm-kotlin/issues/))
* Fixed database corruption and encryption issues on apple platforms. (Issue [#5076](https://github.com/realm/realm-js/issues/5076))
* Fixed 1.8.0-Beta/RC compatibility. (Issue [#1159](https://github.com/realm/realm-kotlin/issues/1159)
* [Sync] Bootstraps will not be applied in a single write transaction - they will be applied 1MB of changesets at a time. (Issue [#5999](https://github.com/realm/realm-core/pull/5999)).
* [Sync] Fixed a race condition which could result in operation cancelled errors being delivered to `Realm.open` rather than the actual sync error which caused things to fail. (Issue [#5968](https://github.com/realm/realm-core/pull/5968)).

### Compatibility
* This release is compatible with the following Kotlin releases:
  * Kotlin 1.7.20 and above.
  * Ktor 2.1.2 and above.
  * Coroutines 1.6.4 and above.
  * AtomicFu 0.18.3 and above.
  * The new memory model only. See https://github.com/realm/realm-kotlin#kotlin-memory-model-and-coroutine-compatibility
* Minimum Gradle version: 6.7.1.
* Minimum Android Gradle Plugin version: 4.0.0.
* Minimum Android SDK: 16.

### Internal
* Updated to Realm Core 12.12.0, commit 292f534a8ae687a86d799b14e06a94985e49c3c6.
* Updated to KBSON 0.2.0
* Updated to require Swig 4.1.0.


## 1.5.0 (2022-11-11)

### Breaking Changes
* None.

### Enhancements
* Fixed error when using Realm object as query argument. Issue[#1098](https://github.com/realm/realm-kotlin/issues/1098)
* Realm will now use `System.loadLibrary()` first when loading native code on JVM, adding support for 3rd party JVM installers. If this fails, it will fallback to the current method of extracting and loading the native library from the JAR file. (Issue [#1105](https://github.com/realm/realm-kotlin/issues/1105)).
* Added support for in-memory Realms.
* Added support for reverse relationships through the `backlinks` delegate. See the function documentation for more details. (Issue [#1021](https://github.com/realm/realm-kotlin/pull/1021))
* Added support for `BsonObjectId` and its typealias `org.mongodb.kbson.ObjectId` as a replacement for `ObjectId`. `io.realm.kotlin.types.ObjectId` is still functional but has been marked as deprecated.
* [Sync] Added support for `BsonObjectId` as partition value.
* [Sync] Exposed `configuration` and `user` on `SyncSession`. (Issue [#431](https://github.com/realm/realm-kotlin/issues/431))
* [Sync] Added support for encrypting the user metadata used by Sync. (Issue [#413](https://github.com/realm/realm-kotlin/issues/413))
* [Sync] Added support for API key authentication. (Issue [#432](https://github.com/realm/realm-kotlin/issues/432))

### Fixed
* Close underlying realm if it is no longer referenced by any Kotlin object. (Issue [#671](https://github.com/realm/realm-kotlin/issues/671))
* Fixes crash during migration if Proguard was enabled. (Issue [#1106](https://github.com/realm/realm-kotlin/issues/1106))
* Adds missing Proguard rules for Embedded objects. (Issue [#1106](https://github.com/realm/realm-kotlin/issues/1107))

### Compatibility
* This release is compatible with the following Kotlin releases:
  * Kotlin 1.7.20 and above.
  * Ktor 2.1.2 and above.
  * Coroutines 1.6.4 and above.
  * AtomicFu 0.18.3 and above.
  * The new memory model only. See https://github.com/realm/realm-kotlin#kotlin-memory-model-and-coroutine-compatibility
* Minimum Gradle version: 6.7.1.
* Minimum Android Gradle Plugin version: 4.0.0.
* Minimum Android SDK: 16.

### Internal
* Added dependency Kbson 0.1.0.
* Updated to use hierarchical multi platform project structure.
* Updated to Realm Core 12.11.0, commit 3d5ff9b5e47c5664c4c5611cdfd22fd15e451b55.
* Updated to Detekt 1.22.0-RC2.


## 1.4.0 (2022-10-17)

### Breaking Changes
* Minimum Kotlin version has been raised from 1.6.10 to 1.7.20.
* Support for the original (old) memory model on Kotlin Native has been dropped. Only the new Kotlin Native memory model is supported.
* Minimum Gradle version has been raised from 6.1.1 to 6.7.1.
* Minimum Ktor version has been raised from 1.6.8 to 2.1.2.

### Enhancements
* [Sync] The sync variant `io.realm.kotlin:library-sync:1.4.0`, now support Apple Silicon targets, ie. `macosArm64()`, `iosArm64()` and `iosSimulatorArm64`.

### Fixed
* [Sync] Using the SyncSession after receiving changes from the server would sometimes crash. Issue [#1068](https://github.com/realm/realm-kotlin/issues/1068)

### Compatibility
* This release is compatible with the following Kotlin releases:
  * Kotlin 1.7.20 and above.
  * Ktor 2.1.2 and above.
  * Coroutines 1.6.4 and above.
  * AtomicFu 0.18.3 and above.
  * The new memory model only. See https://github.com/realm/realm-kotlin#kotlin-memory-model-and-coroutine-compatibility
* Minimum Gradle version: 6.7.1.
* Minimum Android Gradle Plugin version: 4.0.0.
* Minimum Android SDK: 16.

### Internal
* Updated to Kotlin 1.7.20.
* Updated to Coroutines 1.6.4.
* Updated to AtomicFu 0.18.3.
* Updated to Kotlin Serialization 1.4.0.
* Updated to KotlinX DateTime 0.4.0.
* Updated to okio 3.2.0.
* Ktor now uses the OkHttp engine on Android/JVM.
* Ktor now uses the Darwin engine on Native.


## 1.3.0 (2022-10-10)

### Breaking Changes
* None.

### Enhancements
* Support for `MutableRealm.deleteAll()`.
* Support for `MutableRealm.delete(KClass)`.
* Support for `DynamicMutableRealm.deleteAll()`.
* Support for `DynamicMutableRealm.delete(className)`.
* Support for `RealmInstant.now()`
* [Sync] Support for `User.getProviderType()`.
* [Sync] Support for `User.getAccessToken()`.
* [Sync] Support for `User.getRefreshToken()`.
* [Sync] Support for `User.getDeviceId()`.

### Fixed
* [Sync] Using `SyncConfiguration.Builder.waitForInitialRemoteDataOpen()` is now much faster if the server realm contains a lot of data. Issue [])_

### Compatibility
* This release is compatible with:
  * Kotlin 1.6.10 - 1.7.10. 1.7.20 support is tracked here: https://github.com/realm/realm-kotlin/issues/1024
  * Ktor 1.6.8. Ktor 2 support is tracked here: https://github.com/realm/realm-kotlin/issues/788
  * Coroutines 1.6.0-native-mt. Also compatible with Coroutines 1.6.0 but requires enabling of the new memory model and disabling of freezing, see https://github.com/realm/realm-kotlin#kotlin-memory-model-and-coroutine-compatibility for details on that.
  * AtomicFu 0.17.0 and above.
* Minimum Gradle version: 6.1.1.
* Minimum Android Gradle Plugin version: 4.0.0.
* Minimum Android SDK: 16.

### Internal
* None.


## 1.2.0 (2022-09-30)

### Breaking Changes
* `RealmResults.query()` now returns a `RealmQuery` instead of a `RealmResults`.

### Enhancements
* Added support for `MutableRealmInt` in model classes. The new type behaves like a reference to a `Long`, but also supports `increment` and `decrement` methods. These methods implement a conflict-free replicated data type, whose value will converge even when changed across distributed devices with poor connections.
* [Sync] Support for `User.linkCredentials()`.
* [Sync] Support for `User.identities`, which will return all login types available to the user.
* [Sync] `User.id` as a replacement for `User.identity`. `User.identity` has been marked as deprecated.

### Fixed
* Classes using `RealmObject` or `EmbeddedRealmObject` as a generics type would be modified by the compiler plugin causing compilation errors. (Issue [981] (https://github.com/realm/realm-kotlin/issues/981))
* Ordering not respected for `RealmQuery.first()`. (Issue [#953](https://github.com/realm/realm-kotlin/issues/953))
* Sub-querying on a RealmResults ignored the original filter. (Issue [#998](https://github.com/realm/realm-kotlin/pull/998))
* `RealmResults.query()` semantic returning `RealmResults` was wrong, the return type should be a `RealmQuery`. (Issue [#1013](https://github.com/realm/realm-kotlin/pull/1013))
* Crash when logging messages with formatting specifiers. (Issue [#1034](https://github.com/realm/realm-kotlin/issues/1034))

### Compatibility
* This release is compatible with:
  * Kotlin 1.6.10 - 1.7.10. 1.7.20 support is tracked here: https://github.com/realm/realm-kotlin/issues/1024
  * Ktor 1.6.8. Ktor 2 support is tracked here: https://github.com/realm/realm-kotlin/issues/788
  * Coroutines 1.6.0-native-mt. Also compatible with Coroutines 1.6.0 but requires enabling of the new memory model and disabling of freezing, see https://github.com/realm/realm-kotlin#kotlin-memory-model-and-coroutine-compatibility for details on that.
  * AtomicFu 0.17.0 and above.
* Minimum Gradle version: 6.1.1.
* Minimum Android Gradle Plugin version: 4.0.0.
* Minimum Android SDK: 16.

### Internal
* Updated to Realm Core 12.7.0, commit 18abbb4e9dc268620fa499923a92921bf26db8c6.
* Updated to Kotlin Compile Testing 1.4.9.


## 1.1.0 (2022-08-23)

### Breaking Changes
* None.

### Enhancements
* Added support for `RealmSet` in model classes. `RealmSet` is a collection of unique elements. See the class documentation for more details.
* Added support for `UUID` through a new property type: `RealmUUID`.
* Support for `Realm.writeCopyTo(configuration)`.
* [Sync] Add support for `User.delete()`, making it possible to delete user data on the server side (Issue [#491](https://github.com/realm/realm-kotlin/issues/491)).
* [Sync] It is now possible to create multiple anonymous users by specifying `Credentials.anonymous(reuseExisting = false)` when logging in to an App.

### Fixed
* `Realm.deleteRealm(config)` would throw an exception if the file didn't exist.
* Returning deleted objects from `Realm.write` and `Realm.writeBlocking` threw a non-sensical `NullPointerException`. Returning such a value is not allowed and now throws an `IllegalStateException`. (Issue [#965](https://github.com/realm/realm-kotlin/issues/965))
* [Sync] AppErrors and SyncErrors with unmapped category or error codes caused a crash. (Issue [951] (https://github.com/realm/realm-kotlin/pull/951))

### Compatibility
* This release is compatible with:
  * Kotlin 1.6.10 and above.
  * Coroutines 1.6.0-native-mt. Also compatible with Coroutines 1.6.0 but requires enabling of the new memory model and disabling of freezing, see https://github.com/realm/realm-kotlin#kotlin-memory-model-and-coroutine-compatibility for details on that.
  * AtomicFu 0.17.0.
* Minimum Gradle version: 6.1.1.
* Minimum Android Gradle Plugin version: 4.0.0.
* Minimum Android SDK: 16.

### Internal
* Updated to Realm Core 12.5.1, commit 6f6a0f415bd33cf2ced4467e36a47f7c84f0a1d7.
* Updated to Gradle 7.5.1.
* Updated to Android Gradle Plugin 7.2.2.
* Updated to CMake 3.22.1
* Updated to Android targetSdk 33.
* Updated to Android compileSdkVersion 33.
* Updated to Android Build Tools 33.0.0.
* Updated to Android NDK 23.2.8568313.


## 1.0.2 (2022-08-05)

### Breaking Changes
* None.

### Enhancements
* None.

### Fixed
* Missing proguard configuration for `CoreErrorUtils`. (Issue [#942](https://github.com/realm/realm-kotlin/issues/942))
* [Sync] Embedded Objects could not be added to the schema for `SyncConfiguration`s. (Issue [#945](https://github.com/realm/realm-kotlin/issues/945)).

### Compatibility
* This release is compatible with:
  * Kotlin 1.6.10 and above.
  * Coroutines 1.6.0-native-mt. Also compatible with Coroutines 1.6.0 but requires enabling of the new memory model and disabling of freezing, see https://github.com/realm/realm-kotlin#kotlin-memory-model-and-coroutine-compatibility for details on that.
  * AtomicFu 0.17.0.
* Minimum Gradle version: 6.1.1.
* Minimum Android Gradle Plugin version: 4.0.0.
* Minimum Android SDK: 16.

### Internal
* None.


## 1.0.1 (2022-07-07)

### Breaking Changes
* None.

### Enhancements
* Added support for `ByteArray`. ([#584](https://github.com/realm/realm-kotlin/issues/584))

### Fixed
* Fixed JVM memory leak when passing string to C-API. (Issue [#890](https://github.com/realm/realm-kotlin/issues/890))
* Fixed crash present on release-mode apps using Sync due to missing Proguard exception for `ResponseCallback`.
* The compiler plugin did not set the generic parameter correctly for an internal field inside model classes. This could result in other libraries that operated on the source code throwing an error of the type: `undeclared type variable: T`. (Issue [#901](https://github.com/realm/realm-kotlin/issues/901))
* String read from a realm was mistakenly treated as zero-terminated, resulting in strings with `\0`-characters to be truncated when read. Inserting data worked correctly. (Issue [#911](https://github.com/realm/realm-kotlin/issues/911))
* [Sync] Fix internal ordering of `EmailPasswordAuth.resetPassword(...)` arguments. (Issue [#885](https://github.com/realm/realm-kotlin/issues/885))
* [Sync] Sync error events not requiring a Client Reset incorrectly assumed they had to include a path to a recovery Realm file. (Issue [#895](https://github.com/realm/realm-kotlin/issues/895))

### Compatibility
* This release is compatible with:
  * Kotlin 1.6.10 and above.
  * Coroutines 1.6.0-native-mt. Also compatible with Coroutines 1.6.0 but requires enabling of the new memory model and disabling of freezing, see https://github.com/realm/realm-kotlin#kotlin-memory-model-and-coroutine-compatibility for details on that.
  * AtomicFu 0.17.0.
* Minimum Gradle version: 6.1.1.
* Minimum Android Gradle Plugin version: 4.0.0.
* Minimum Android SDK: 16.

### Internal
* None.


## 1.0.0 (2022-06-07)

### Breaking Changes
* Move all classes from package `io.realm` to `io.realm.kotlin`. This allows Realm Java and Realm Kotlin to be included in the same app without having class name conflicts. *WARNING:* While both libraries can be configured to open the same file, doing so concurrently is currently not supported and can lead to corrupted realm files.
* Updated default behavior for implicit import APIs (realm objects setters and list add/insert/set-operations) to update existing objects with similar primary key instead of throwing. (Issue [#849](https://github.com/realm/realm-kotlin/issues/849))
* Introduced `BaseRealmObject` as base interface of `RealmObject` and `DynamicRealmObject` to prepare for future embedded object support.
  * Most APIs accepts `BaseRealmObject` instead of `RealmObject`.
  * `DynamicRealmObject` no longer implements `RealmObject` but only `BaseRealmObject`
  * Besides the changes of base class of `DynamicRealmObject`, this should not require and code changes.
* Moved all modeling defining types to `io.realm.kotlin.types`
  * Moved `BaseRealmObject`, `RealmObject`, `EmbeddedObject`, `RealmList`, `RealmInstant` and `ObjectId` from `io.realm` to `io.realm.kotlin.types`
* Moved `RealmResults` from `io.realm` to `io.realm.kotlin.query`
* Reworked API for dynamic objects.
  * Support for unmanaged dynamic objects through `DynamicMutableRealmObject.create()`.
  * Replaced `DynamicMutableRealm.create()` with `DynamicMutableRealm.copyToRealm()` similar to `MutableRealm.copyToRealm()`.
* Moved `io.realm.MutableRealm.UpdatePolicy` to top-level class `io.realm.kotlin.UpdatePolicy` as it now also applies to `DynamicMutableRealm.copyToRealm()`.
* Deleted `Queryable`-interface and removed it from `RealmResults`.
* Moved extension methods on `BaseRealmObject`, `MutableRealm`, `TypedRealm`, `Realm` and `Iterable` from `io.realm` to `io.realm.kotlin.ext`
* Moved `io.realm.MutableRealm.UpdatePolicy` to top-level class `io.realm.UpdatePolicy` as it now also applies to `DynamicMutableRealm.copyToRealm()`
* All exceptions from Realm now has `RealmException` as their base class instead of `RealmCoreException` or `Exception`.
* Aligned factory methods naming. (Issue [#835](https://github.com/realm/realm-kotlin/issues/835))
  * Renamed `RealmConfiguration.with(...)` to `RealmConfiguration.create(...)`
  * Renamed `SyncConfiguration.with(...)` to `SyncConfiguration.create(...)`
  * Renamed `RealmInstant.fromEpochSeconds(...)` to `RealmInstant.from(...)`
* Reduced `DynamicMutableRealm` APIs (`copyToRealm()` and `findLatest()`) to only allow import and lookup of `DynamicRealmObject`s.

### Enhancements
* [Sync] Support for Flexible Sync through `Realm.subscriptions`. (Issue [#824](https://github.com/realm/realm-kotlin/pull/824))
* [Sync] Added support for `ObjectId` ([#652](https://github.com/realm/realm-kotlin/issues/652)). `ObjectId` can be used as a primary key in model definition.
* [Sync] Support for `SyncConfiguration.Builder.InitialData()`. (Issue [#422](https://github.com/realm/realm-kotlin/issues/422))
* [Sync] Support for `SyncConfiguration.Builder.initialSubscriptions()`. (Issue [#831](https://github.com/realm/realm-kotlin/issues/831))
* [Sync] Support for `SyncConfiguration.Builder.waitForInitialRemoteData()`. (Issue [#821](https://github.com/realm/realm-kotlin/issues/821))
* [Sync] Support for accessing and controlling the session state through `SyncSession.state`, `SyncSession.pause()` and `SyncSession.resume()`.
* [Sync] Added `SyncConfiguration.syncClientResetStrategy` which enables support for client reset via `DiscardUnsyncedChangesStrategy` for partition-based realms and `ManuallyRecoverUnsyncedChangesStrategy` for Flexible Sync realms.
* [Sync] Support `ObjectId` as a partition key.
* Support for embedded objects. (Issue [#551](https://github.com/realm/realm-kotlin/issues/551))
* Support for `RealmConfiguration.Builder.initialData()`. (Issue [#579](https://github.com/realm/realm-kotlin/issues/579))
* Preparing the compiler plugin to be compatible with Kotlin `1.7.0-RC`. (Issue [#843](https://github.com/realm/realm-kotlin/issues/843))
* Added `AppConfiguration.create(...)` as convenience method for `AppConfiguration.Builder(...).build()` (Issue [#835](https://github.com/realm/realm-kotlin/issues/835))

### Fixed
* Fix missing symbol (`___bid_IDEC_glbround`) on Apple silicon
* Creating a `RealmConfiguration` off the main thread on Kotlin Native could crash with `IncorrectDereferenceException`. (Issue [#799](https://github.com/realm/realm-kotlin/issues/799))
* Compiler error when using cyclic references in compiled module. (Issue [#339](https://github.com/realm/realm-kotlin/issues/339))

### Compatibility
* This release is compatible with:
  * Kotlin 1.6.10 and above.
  * Coroutines 1.6.0-native-mt. Also compatible with Coroutines 1.6.0 but requires enabling of the new memory model and disabling of freezing, see https://github.com/realm/realm-kotlin#kotlin-memory-model-and-coroutine-compatibility for details on that.
  * AtomicFu 0.17.0.
* Minimum Gradle version: 6.1.1.
* Minimum Android Gradle Plugin version: 4.0.0.
* Minimum Android SDK: 16.

### Internal
* Updated to Realm Core 12.1.0, commit f8f6b3730e32dcc5b6564ebbfa5626a640cdb52a.


## 0.11.1 (2022-05-05)

### Breaking Changes
* None.

### Enhancements
* None.

### Fixed
* Fix crash in list notification listener (Issue [#827](https://github.com/realm/realm-kotlin/issues/827), since 0.11.0)

### Compatibility
* This release is compatible with:
  * Kotlin 1.6.10 and above.
  * Coroutines 1.6.0-native-mt. Also compatible with Coroutines 1.6.0 but requires enabling of the new memory model and disabling of freezing, see https://github.com/realm/realm-kotlin#kotlin-memory-model-and-coroutine-compatibility for details on that.
  * AtomicFu 0.17.0.
* Minimum Gradle version: 6.1.1.
* Minimum Android Gradle Plugin version: 4.0.0.
* Minimum Android SDK: 16.

### Internal
* None.


## 0.11.0 (2022-04-29)

### Breaking Changes
* [Sync] `SyncConfiguration` and `SyncSession` have been moved to `io.realm.mongodb.sync`.
* [Sync] `EmailPasswordAuth` has been movedto `io.realm.mongodb.auth`.
* [Sync] Improved exception hierarchy for App and Sync exceptions. All sync/app exceptions now use `io.realm.mongodb.exceptions.AppException` as their top-level exception type. Many methods have more specialized exceptions for common errors that can be caught and reacted to. See `AppException` documentation for more details.
* [Sync] `SyncConfiguration.directory` is no longer available.
* [Sync] Removed `SyncConfiguration.partitionValue` as it exposed internal implementation details. It will be reintroduced at a later date.

### Enhancements
* [Sync] `EmailPasswordAuth` has been extended with support for: `confirmUser()`, `resendConfirmationEmail()`, `retryCustomConfirmation()`, `sendResetPasswordEmail()` and `resetPassword()`.
* [Sync] Support for new types of `Credentials`: `apiKey`, `apple`, `facebook`, `google` and `jwt`.
* [Sync] Support for the extension property `Realm.syncSession`, which returns the sync session associated with the realm.
* [Sync] Support for `SyncSession.downloadAllServerChanges()` and `SyncSession.uploadAllLocalChanges()`.
* [Sync] Support for `App.allUsers()`.
* [Sync] Support for `SyncConfiguration.with()`.
* [Sync] Support for `null` and `Integer` (along side already existing `String` and `Long`) partition values when using Partion-based Sync.
* [Sync] Support for `User.remove()`.
* [Sync] `AppConfiguration.syncRootDirectory` has been added to allow users to set the root folder containing all files used for data synchronization between the device and MongoDB Realm. (Issue [#795](https://github.com/realm/realm-kotlin/issues/795))
* Encrypted Realms now use OpenSSL 1.1.1n, up from v1.1.1g.

### Fixed
* Fix duplication of list object references when importing existing objects with `copyToRealm(..., updatePolicy = UpdatePolicy.ALL)` (Issue [#805](https://github.com/realm/realm-kotlin/issues/805))
* Bug in the encryption layer that could result in corrupted Realm files. (Realm Core Issue [#5360](https://github.com/realm/realm-core/issues/5360), since 0.10.0)

### Compatibility
* This release is compatible with:
  * Kotlin 1.6.10 and above.
  * Coroutines 1.6.0-native-mt. Also compatible with Coroutines 1.6.0 but requires enabling of the new memory model and disabling of freezing, see https://github.com/realm/realm-kotlin#kotlin-memory-model-and-coroutine-compatibility for details on that.
  * AtomicFu 0.17.0.
* Minimum Gradle version: 6.1.1.
* Minimum Android Gradle Plugin version: 4.0.0.
* Minimum Android SDK: 16.

### Internal
* Updated to Realm Core 11.15.0, commit 9544b48e52c49e0267c3424b0b92c2f5efd5e2b9.
* Updated to Ktor 1.6.8.
* Updated to Ktlint 0.45.2.
* Rename internal synthetic variables prefix to `io_realm_kotlin_`, so deprecated prefix `$realm$` is avoided.
* Using latest Kotlin version (EAP) for the `kmm-sample` app to test compatibility with the latest/upcoming Kotlin version.


## 0.10.2 (2022-04-01)

### Breaking Changes
* None.

### Enhancements
* None.

### Fixed
* Fix query syntax errors of seemingly correct query (Issue [#683](https://github.com/realm/realm-kotlin/issues/683))
* Fix error when importing lists with existing objects through `copyToRealm` with `UpdatePolicy.ALL` (Issue [#771](https://github.com/realm/realm-kotlin/issues/771))

### Compatibility
* This release is compatible with:
  * Kotlin 1.6.10.
  * Coroutines 1.6.0-native-mt. Also compatible with Coroutines 1.6.0 but requires enabling of the new memory model and disabling of freezing, see https://github.com/realm/realm-kotlin#kotlin-memory-model-and-coroutine-compatibility for details on that.
  * AtomicFu 0.17.0.
* Minimum Gradle version: 6.1.1.
* Minimum Android Gradle Plugin version: 4.0.0.
* Minimum Android SDK: 16.

### Internal
* None.

## 0.10.1 (2022-03-24)

### Breaking Changes
* None.

### Enhancements
* Reducing the binary size for Android dependency. (Issue [#216](https://github.com/realm/realm-kotlin/issues/216)).
* Using static c++ runtime library (stl) for Android. (Issue [#694](https://github.com/realm/realm-kotlin/issues/694)).

### Fixed
* Fix assignments to `RealmList`-properties on managed objects (Issue [#718](https://github.com/realm/realm-kotlin/issues/718))
* `iosSimulatorArm64` and `iosX64` cinterop dependencies were compiled with unnecessary additional architectures, causing a fat framework to fail with (Issue [#722](https://github.com/realm/realm-kotlin/issues/722))

### Compatibility
* This release is compatible with:
  * Kotlin 1.6.10.
  * Coroutines 1.6.0-native-mt. Also compatible with Coroutines 1.6.0 but requires enabling of the new memory model and disabling of freezing, see https://github.com/realm/realm-kotlin#kotlin-memory-model-and-coroutine-compatibility for details on that.
  * AtomicFu 0.17.0.
* Minimum Gradle version: 6.1.1.
* Minimum Android Gradle Plugin version: 4.0.0.
* Minimum Android SDK: 16.

### Internal
* None.


## 0.10.0 (2022-03-04)

### Breaking Changes
* `RealmConfiguration.Builder.path()` has been replaced by `RealmConfiguration.Builder.directory()`, which can be combined with `RealmConfiguration.Builder.name()` to form the full path. (Issue [#346](https://github.com/realm/realm-kotlin/issues/346))
* `Realm.observe()` and `RealmObject.observe()` have been renamed to `asFlow()`.
* `RealmObject.asFlow` will throw `UnsupportedOperationException` instead of `IllegalStateException` if called on a live or dynamic object in a write transaction or in a migration.
* `RealmObject.asFlow` will throw `UnsupportedOperationException` instead of `IllegalStateException` if called on a live or dynamic object in a write transaction or in a migration.
* Removed `RealmObject.delete()` and `RealmResults.delete()`. All objects, objects specified by queries and results must be delete through `MutableRealm.delete(...)` and `DynamicMutableRealm.delete(...).
* Removed default empty schema argument for `RealmConfiguration.Builder(schema = ... )` and `SyncConfiguration.Builder(..., schema= ... )` as all configuraitons require a non-empty schema.
* Removed `RealmConfiguration.Builder.schema()`. `RealmConfiguration.Builder(schema = ...)` should be used instead.

### Enhancements
* Add support for Gradle Configuration Cache.
* Improved exception message when attempting to delete frozen objects. (Issue [#616](https://github.com/realm/realm-kotlin/issues/616))
* Added `RealmConfiguration.Builder.compactOnLaunch()`, which can be used to control if a Realm file should be compacted when opened.
* A better error message if a data class was used as model classes. (Issue [#684](https://github.com/realm/realm-kotlin/issues/684))
* A better error message if the Realm plugin was not applied to the module containing model classes. (Issue [#676](https://github.com/realm/realm-kotlin/issues/676))
* A better error message if a class is used that is not part of the schema. (Issue [#680](https://github.com/realm/realm-kotlin/issues/680))
* Add support for fine-grained notification on Realm instances. `Realm.asFlow()` yields `RealmChange` that represent the `InitialRealm` or `UpdatedRealm` states.
* Add support for fine-grained notification on Realm objects. `RealmObject.asFlow()` yields `ObjectChange` that represent the `InitialObject`, `UpdatedObject` or `DeletedObject` states.
* Add support for fine-grained notification on Realm lists. `RealmList.asFlow()` yields `ListChange` that represent the `InitialList`, `UpdatedList` or `DeletedList` states.
* Add support for fine-grained notifications on Realm query results. `RealmResults.asFlow()` yields `ResultsChange` that represent the `InitialResults` or `UpdatedResults` states.
* Add support for fine-grained notifications on `RealmSingleQuery`. `RealmSingleQuery.asFlow()` yields `SingleQueryChange` that represent the `PendingObject`, `InitialObject`, `UpdatedObject` or `DeletedObject` states.
* Add support for data migration as part of an automatic schema upgrade through `RealmConfiguration.Builder.migration(RealmMigration)` (Issue [#87](https://github.com/realm/realm-kotlin/issues/87))
* Added ability to delete objects specified by a `RealmQuery` or `RealmResults` through `MutableRealm.delete(...)` and `DynamicMutableRealm.delete(...).
* Add support for updating existing objects through `copyToRealm`. This requires them having a primary key. (Issue [#564](https://github.com/realm/realm-kotlin/issues/564))
* Added `Realm.deleteRealm(RealmConfiguration)` function that deletes the Realm files from the filesystem (Issue [#95](https://github.com/realm/realm-kotlin/issues/95)).


### Fixed
* Intermittent `ConcurrentModificationException` when running parallel builds. (Issue [#626](https://github.com/realm/realm-kotlin/issues/626))
* Refactor the compiler plugin to use API's compatible with Kotlin `1.6.20`. (Issue ([#619](https://github.com/realm/realm-kotlin/issues/619)).
* `RealmConfiguration.path` should report the full Realm path. (Issue ([#605](https://github.com/realm/realm-kotlin/issues/605)).
* Support multiple constructors in model definition (one zero arg constructor is required though). (Issue ([#184](https://github.com/realm/realm-kotlin/issues/184)).
* Boolean argument substitution in queries on iOS/macOS would crash the query. (Issue [#691](https://github.com/realm/realm-kotlin/issues/691))
* Support 32-bit Android (x86 and armeabi-v7a). (Issue ([#109](https://github.com/realm/realm-kotlin/issues/109)).
* Make updates of primary key properties throw IllegalStateException (Issue [#353](https://github.com/realm/realm-kotlin/issues/353))


### Compatibility
* This release is compatible with:
  * Kotlin 1.6.10.
  * Coroutines 1.6.0-native-mt. Also compatible with Coroutines 1.6.0 but requires enabling of the new memory model and disabling of freezing, see https://github.com/realm/realm-kotlin#kotlin-memory-model-and-coroutine-compatibility for details on that.
  * AtomicFu 0.17.0.
* Minimum Gradle version: 6.1.1.
* Minimum Android Gradle Plugin version: 4.0.0.
* Minimum Android SDK: 16.

### Internal
* Downgraded to Gradle 7.2 as a work-around for https://youtrack.jetbrains.com/issue/KT-51325.
* Updated to Realm Core 11.10.0, commit: ad2b6aeb1fd58135a2d9bf463011e26f934390ea.


## 0.9.0 (2022-01-28)

### Breaking Changes
* `RealmResults.observe()` and `RealmList.observe()` have been renamed to `asFlow()`.
* Querying via `Realm.objects(...)` is no longer supported. Use `Realm.query(...)` instead.

### Enhancements
* Added API for inspecting the schema of the realm with `BaseRealm.schema()` ([#238](https://github.com/realm/realm-kotlin/issues/238)).
* Added support for `RealmQuery` through `Realm.query(...)` ([#84](https://github.com/realm/realm-kotlin/issues/84)).
* Added source code link to model definition compiler errors. ([#173](https://github.com/realm/realm-kotlin/issues/173))
* Support Kotlin's new memory model. Enabled in consuming project with the following gradle properties `kotlin.native.binary.memoryModel=experimental`.
* Add support for JVM on M1 (in case we're running outside Rosetta compatibility mode, example when using Azul JVM which is compiled against `aarch64`) [#629](https://github.com/realm/realm-kotlin/issues/629).

### Fixed
* Sync on jvm targets on Windows/Linux crashes with unavailable scheduler ([#655](https://github.com/realm/realm-kotlin/issues/655)).

### Compatibility
* This release is compatible with:
  * Kotlin 1.6.10.
  * Coroutines 1.6.0-native-mt. Also compatible with Coroutines 1.6.0 but requires enabling of the new memory model and disabling of freezing, see https://github.com/realm/realm-kotlin#kotlin-memory-model-and-coroutine-compatibility for details on that.
  * AtomicFu 0.17.0.
* Minimum Gradle version: 6.1.1.
* Minimum Android Gradle Plugin version: 4.0.0.
* Minimum Android SDK: 16.

### Internal
* Updated to Gradle 7.3.3.
* Updated to Android Gradle Plugin 7.1.0.
* Updated to AndroidX JUnit 1.1.3.
* Updated to AndroidX Test 1.4.0.


## 0.8.2 (2022-01-20)

### Breaking Changes
* None.

### Enhancements
* None.

### Fixed
* The `library-base` module would try to initialize a number of `library-sync` classes for JNI lookups. These and `RealmObjectCompanion` were not being excluded from Proguard obfuscation causing release builds to crash when initializing JNI [#643](https://github.com/realm/realm-kotlin/issues/643).

### Compatibility
* This release is compatible with:
  * Kotlin 1.6.10.
  * Coroutines 1.5.2-native-mt.
  * AtomicFu 0.17.0.
* Minimum Gradle version: 6.1.1.
* Minimum Android Gradle Plugin version: 4.0.0.
* Minimum Android SDK: 16.

### Internal
* None.


## 0.8.1 (2022-01-18)

### Breaking Changes
* None.

### Enhancements
* None.

### Fixed
* Using a custom module name to fix [#621](https://github.com/realm/realm-kotlin/issues/621).
* Synchronously process project configurations to avoid exceptions when running parallel builds [#626](https://github.com/realm/realm-kotlin/issues/626).
* Update to Kotlin 1.6.10. The `Compatibility` entry for 0.8.0 stating that the project had been updated to Kotlin 1.6.10 was not correct [#640](https://github.com/realm/realm-kotlin/issues/640).

### Compatibility
* This release is compatible with:
  * Kotlin 1.6.10.
  * Coroutines 1.5.2-native-mt.
  * AtomicFu 0.17.0.
* Minimum Gradle version: 6.1.1.
* Minimum Android Gradle Plugin version: 4.0.0.
* Minimum Android SDK: 16.

### Internal
* Updated to Kotlin 1.6.10.


## 0.8.0 (2021-12-17)

### Breaking Changes
* Reworked configuration hierarchy:
  * Separated common parts of `RealmConfiguraion` and `SyncConfiguration` into `io.realm.Configuration` to avoid polluting the base configuration with local-only options.
  * Changed `Realm.open(RealmConfiguration)` to accept new base configuration with `Realm.open(Configuration)`.
  * Removed option to build `SyncConfiguration`s with `deleteRealmIfMigrationNeeded` option.

### Enhancements
* [Sync] Added support for `User.logOut()` ([#245](https://github.com/realm/realm-kotlin/issues/245)).
* Added support for dates through a new property type: `RealmInstant`.
* Allow to pass schema as a variable containing the involved `KClass`es and build configurations non-fluently ([#389](https://github.com/realm/realm-kotlin/issues/389)).
* Added M1 support for `library-base` variant ([#483](https://github.com/realm/realm-kotlin/issues/483)).

### Fixed
* Gradle metadata for pure Android projects. Now using `io.realm.kotlin:library-base:<VERSION>` should work correctly.
* Compiler plugin symbol lookup happens only on Sourset using Realm ([#544](https://github.com/realm/realm-kotlin/issues/544)).
* Fixed migration exception when opening a synced realm that is already stored in the backend for the first time ([#601](https://github.com/realm/realm-kotlin/issues/604)).

### Compatibility
* This release is compatible with:
  * Kotlin 1.6.10.
  * Coroutines 1.5.2-native-mt.
  * AtomicFu 0.17.0.
* Minimum Gradle version: 6.1.1.
* Minimum Android Gradle Plugin version: 4.0.0.
* Minimum Android SDK: 16.

### Internal
* Updated to Ktor 1.6.5.
* Updated to AndroidX Startup 1.1.0.
* Updated to Gradle 7.2.
* Updated to Android Gradle Plugin 7.1.0-beta05.
* Updated to NDK 23.1.7779620.
* Updated to Android targetSdk 31.
* Updated to Android compileSdk 31.
* Updated to Android Build Tools 31.0.0.
* Updated to Ktlint version 0.43.0.
* Updated to Ktlint Gradle Plugin 10.2.0.
* Updated to Kotlin Serialization 1.3.0.
* Updated to Detekt 1.19.0-RC1.
* Updated to Dokka 1.6.0.
* Updated to AtomicFu 0.17.0.
* Updated to Realm Core 11.7.0, commit: 5903577608d202ad88f375c1bb2ceedb831f6d7b.


## 0.7.0 (2021-10-31)

### Breaking Changes
* None.

### Enhancements
* Basic MongoDB Realm sync support:
  * Enabled by using library dependency `io.realm.kotlin:library-sync:<VERSION>`
  * Build `AppConfiguration`s through `AppConfiguration.Builder(appId).build()`
  * Linking your app with a MongoDB Realm App through `App.create(appConfiguration)`
  * Log in to a MongoDB Realm App through `App.login(credentials)`. Currently only supports `Credentials.anonymous()` and `Credentials.emailPassword(...)`
  * Create `SyncConfiguration`s through `SyncConfiguration.Builder(user, partitionValue, schema).build()`
  * Create synchronized realm by `Realm.open(syncConfiguration)`

### Fixed
* None.

### Compatibility
* This release is compatible with:
  * Kotlin 1.5.31
  * Coroutines 1.5.2-native-mt
  * AtomicFu 0.16.3

### Internal
* Updated to Realm Core commit: ecfc1bbb734a8520d08f04f12f083641309799b3
* Updated to Ktor 1.6.4.


## 0.6.0 (2021-10-15)

### Breaking Changes
* Rename library dependency from `io.realm.kotlin:library:<VERSION>` to `io.realm.kotlin:library-base:<VERSION>`
* Abstracted public API into interfaces. The interfaces have kept the name of the previous classes so only differences are:
  - Opening a realm: `Realm(configuration)` has changed to `Realm.open(configuration)`
  - Easy construction of simple configurations: `RealmConfiguration(schema = ...)` has changed to `RealmConfiguration.with(schema = ...)`
  - Instantiating a `RealmList` is now done through `realmListOf(...)` or by `Iterable<T>.toRealmList()`
* Make argument to `findLatest` non-nullable: `MutableRealm.findLatest(obj: T?): T?` has changed to `MutableRealm.findLatest(obj: T): T?`
* Allow query arguments to be `null`: `RealmResult.query(query: String = "TRUEPREDICATE", vararg args: Any): RealmResults<T>` has change to `RealmResult.query(query: String = "TRUEPREDICATE", vararg args: Any?): RealmResults<T>`
* Moved `objects(KClass<T>)` and `<reified T> objects()` methods from `BaseRealm` to `TypedRealm`
* Changed `RealmObject.version` into method `RealmObject.version()`.
* Replaced `RuntimeException`s by the explicit exceptions: `IllegalArgumentException`, `IllegalStateException` and `IndexOutOfBoundsException`.
* Throw `Error` an unrecoverable Realm problem happen in the underlying storage engine.
* Removed optional arguments to `RealmConfiguration.with(...)` and `RealmConfiguration.Builder(...)`. Name and path can now only be set through the builder methods.

### Enhancements
* Add support for [JVM target](https://github.com/realm/realm-kotlin/issues/62) supported platforms are: Linux (since Centos7 x86_64), Windows (since 8.1 x86_64) and Macos (x86_64).
* Added support for marking a field as indexed with `@Index`

### Fixed
* Fixed null pointer exceptions when returning an unmanaged object from `MutableRealm.write/writeBlocking`.
* Fixed premature closing of underlying realm of frozen objects returned from `MutableRealm.write/writeBlocking`. (Issue [#477](https://github.com/realm/realm-kotlin/issues/477))

### Compatibility
* This release is compatible with:
  * Kotlin 1.5.31
  * Coroutines 1.5.2-native-mt
  * AtomicFu 0.16.3

### Internal
* Updated to Realm Core commit: 028626880253a62d1c936eed4ef73af80b64b71
* Updated to Kotlin 1.5.31.


## 0.5.0 (2021-08-20)

### Breaking Changes
* Moved `@PrimaryKey` annotation from `io.realm.PrimaryKey` to `io.realm.annotations.PrimaryKey`.

### Enhancements
* Add support for excluding properties from the Realm schema. This is done by either using JVM `@Transient` or the newly added `@io.realm.kotlin.Ignore` annotation. (Issue [#278](https://github.com/realm/realm-kotlin/issues/278)).
* Add support for encrypted Realms. Encryption can be enabled by passing a 64-byte encryption key to the configuration builder. (Issue [#227](https://github.com/realm/realm-kotlin/issues/227))
* Add support for `RealmList` notifications using Kotlin `Flow`s. (Issue [#359](https://github.com/realm/realm-kotlin/issues/359))
* Unmanaged `RealmObject`s can now be added directly to `RealmList`s without having to copy them to Realm beforehand.

### Fixed
* Throw exception when violating primary key uniqueness constraint when importing objects with `copyToRealm`.
* Fix crash caused by premature release of frozen versions (`java.lang.RuntimeException: [18]: Access to invalidated Results objects`)
* Fix optimizations bypassing our custom getter and setter from within a class (Issue [#375](https://github.com/realm/realm-kotlin/issues/375)).

### Compatibility
* This release is compatible with Kotlin 1.5.21 and Coroutines 1.5.0.

### Internal
* Updated to Kotlin 1.5.21.
* Updated Gradle to 7.1.1.
* Updated Android Gradle Plugin to 4.1.0.
* Updated to Android Build Tools 30.0.2.
* Updated to targetSdk 30 for Android.
* Now uses Java 11 to build the project.


## 0.4.1 (2021-07-16)

### Breaking Changes
* None.

### Enhancements
* None.

### Fixed
* Throw exception when violating primary key uniqueness constraint when importing objects with `copyToRealm`.
* Fix crash caused by premature release of frozen versions (`java.lang.RuntimeException: [18]: Access to invalidated Results objects`)

### Compatibility
* This release is compatible with Kotlin 1.5.10 and Coroutines 1.5.0.

### Internal
* None.


## 0.4.0 (2021-07-13)

This release contains a big departure in the architectural design of how Realm is currently implemented. At a high level it moves from "Thread-confined, Live Objects" to "Frozen Objects". The reasons for this shift are discussed [here](https://docs.google.com/document/d/1bGfjbKLD6DSBpTiVwyorSBcMqkUQWedAmmS_VAhL8QU/edit#heading=h.fzlh39twuifc).

At a high level this has a number of implications:

    1. Only one Realm instance (per `RealmConfiguration`) is needed across the entire application.
    2. The only reason for closing the Realm instance is if the Realm file itself needs to be deleted or compacted.
    3. Realm objects can be freely moved and read across threads.
    4. Changes to objects can only be observed through Kotlin Flows. Standard change listener support will come in a future release.
    5. In order to modify Realm Objects, they need to be "live". It is possible to convert a frozen object to a live object inside a
       write transaction using the `MutableRealm.findLatest(obj)` API. Live objects are not accessible outside write transactions.

This new architecture is intended to make it easier to consume and work with Realm, but at the same time, it also introduces a few caveats:

    1. Storing a strong reference to a Realm Object can cause an issue known as "Version pinning". Realm tracks the "distance" between the oldest known version and the latest. So if you store a reference for too long, when other writes are happening, Realm might run out of native memory and crash, or it can lead to an increased file size. It is possible to detect this problem by setting `RealmConfiguration.Builder.maxNumberOfActiveVersions()`. It can be worked around by copying the data out of the Realm and store that instead.

    2. With multiple versions being accessible across threads, it is possible to accidentally compare data from different versions. This could be a potential problem for certain business logic if two objects do not agree on a particular state. If you suspect this is an issue, a `version()` method has been added to all Realm Objects, so it can be inspected for debugging. Previously, Realms thread-confined objects guaranteed this would not happen.

    3. Since the threading model has changed, there is no longer a guarantee that running the same query twice in a row will return the same result. E.g. if a background write is executed between them, the result might change. Previously, this would have resulted in the same result as the Realm state for a particular thread would only update as part of the event loop.


### Breaking Changes
* The Realm instance itself is now thread safe and can be accessed from any thread.
* Objects queried outside write transactions are now frozen by default and can be freely read from any thread.
* As a consequence of the above, when a change listener fires, the changed data can only be observed in the new object received, not in the original, which was possible before this release.
* Removed `Realm.open(configuration: RealmConfiguration)`. Use the interchangeable `Realm(configuration: RealmConfiguration)`-constructor instead.
* Removed all `MutableRealm.create(...)`-variants. Use `MutableRealm.copyToRealm(instance: T): T` instead.

### Enhancements
* A `version()` method has been added to `Realm`, `RealmResults` and `RealmObject`. This returns the version of the data contained. New versions are obtained by observing changes to the object.
* `Realm.observe()`, `RealmResults.observe()` and `RealmObject.observe()` have been added and expose a Flow of updates to the object.
* Add support for suspending writes executed on the Realm Write Dispatcher with `suspend fun <R> write(block: MutableRealm.() -> R): R`
* Add support for setting background write and notification dispatchers with `RealmConfigruation.Builder.notificationDispatcher(dispatcher: CoroutineDispatcher)` and `RealmConfiguration.Builder.writeDispatcher(dispatcher: CoroutineDispatcher)`
* Add support for retrieving the latest version of an object inside a write transaction with `<T : RealmObject> MutableRealm.findLatests(obj: T?): T?`

### Fixed
* None.

### Compatibility
* This release is compatible with Kotlin 1.5.10 and Coroutines 1.5.0.

### Internal
* Updated `com.gradle.plugin-publish` to 0.15.0.
* Updated to Realm Core commit: 4cf63d689ba099057345f122265cbb880a8eb19d.
* Updated to Android NDK: 22.1.7171670.
* Introduced usage of `kotlinx.atomicfu`: 0.16.1.


## 0.3.2 (2021-07-06)

### Breaking Changes
* None.

### Enhancements
* None.

### Fixed
* [Bug](https://github.com/realm/realm-kotlin/issues/334) in `copyToRealm` causing a `RealmList` not to be saved as part of the model.

### Compatibility
* This release is compatible with Kotlin 1.5.10 and Coroutines 1.5.0.

### Internal
* None.


## 0.3.1 (2021-07-02)

### Breaking Changes
* None.

### Enhancements
* None.

### Fixed
* Android Release build variant (AAR) was stripped from all classes due to presence of `isMinifyEnabled` flag in the library module. The flag is removed now.


### Compatibility
* This release is compatible with Kotlin 1.5.10 and Coroutines 1.5.0.

### Internal
* None.


## 0.3.0 (2021-07-01)

### Breaking Changes
* None.

### Enhancements
* [Support Apple Release builds](https://github.com/realm/realm-kotlin/issues/142).
* Enabling [shrinker](https://github.com/realm/realm-kotlin/issues/293) for Android Release builds.
* Added support for `RealmList` as supported field in model classes. A `RealmList` is used to model one-to-many relationships in a Realm object.
* Schema migration is handled automatically when adding or removing a property or class to the model without specifying a `schemaVersion`.
If a class or column is renamed you need to set a greater `schemaVersion` to migrate the Realm (note: currently renaming will not copy data to the new column). Alternatively `deleteRealmIfMigrationNeeded` could be set to (without setting `schemaVersion`) to delete the Realm file if an automatic migration is not possible. Fixes [#284](https://github.com/realm/realm-kotlin/issues/284).

### Fixed
* None.

### Compatibility
* This release is compatible with Kotlin 1.5.10 and Coroutines 1.5.0.

### Internal
* None.


## 0.2.0 (2021-06-09)

### Breaking Changes
* The Realm Kotlin Gradle plugin has changed name from `realm-kotlin` to `io.realm.kotlin` to align with Gradle Plugin Portal requirements.

### Enhancements
* The Realm Kotlin Gradle plugin is now available on Gradle Plugin Portal and can be used with the Plugin DSL and `gradlePluginPortal()` as the buildscript repository. A minimal setup of using this approach can be found [here](https://plugins.gradle.org/plugin/io.realm.kotlin).

### Fixed
* None.

### Compatibility
* This release is compatible with Kotlin 1.5.10 and Coroutines 1.5.0.

### Internal
* Updated to Realm Core commit: ed9fbb907e0b5e97e0e2d5b8efdc0951b2eb980c.


## 0.1.0 (2021-05-07)

This is the first public Alpha release of the Realm Kotlin SDK for Android and Kotlin Multiplatform.

A minimal setup for including this library looks like this:

```
// Top-level build.gradle file
buildscript {
    repositories {
        mavenCentral()
    }
    dependencies {
        classpath("io.realm.kotlin:gradle-plugin:0.1.0")
    }
}

allprojects {
    repositories {
    	mavenCentral()
    }
}

// Project build.gradle file
// Only include multiplatform if building a multiplatform project.
plugins {
	kotlin("multiplatform")
	id("com.android.library")
	id("realm-kotlin")
}
```

See the [README](https://github.com/realm/realm-kotlin#readme) for more information.

Please report any issues [here](https://github.com/realm/realm-kotlin/issues/new).<|MERGE_RESOLUTION|>--- conflicted
+++ resolved
@@ -4,15 +4,11 @@
 - None.
 
 ### Enhancements
-<<<<<<< HEAD
 * Improved mechanism for unpacking of JVM native libs suitable for local development. (Issue [#1715](https://github.com/realm/realm-kotlin/issues/1715) [JIRA](https://jira.mongodb.org/browse/RKOTLIN-1065)).
 
 * Support Android 15 page size 16 KB. (Issue [#1787](https://github.com/realm/realm-kotlin/issues/1787) [JIRA](https://jira.mongodb.org/browse/RKOTLIN-1105)).
 
-=======
-- Avoid exporting Core's symbols so we can statically build the Kotlin SDK with other SDKs like Swift in the same project. (Issue [JIRA](https://jira.mongodb.org/browse/RKOTLIN-877)).
-- Improved mechanism for unpacking of JVM native libs suitable for local development. (Issue [#1715](https://github.com/realm/realm-kotlin/issues/1715) [JIRA](https://jira.mongodb.org/browse/RKOTLIN-1065)).
->>>>>>> fb796f09
+* Avoid exporting Core's symbols so we can statically build the Kotlin SDK with other SDKs like Swift in the same project. (Issue [JIRA](https://jira.mongodb.org/browse/RKOTLIN-877)).
 
 ### Fixed
 - None.
