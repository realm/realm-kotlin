--- conflicted
+++ resolved
@@ -1,17 +1,14 @@
 ## 1.4.0 (YYYY-MM-DD)
 
 ### Breaking Changes
-<<<<<<< HEAD
-* None
-=======
 * Minimum Kotlin version has been raised from 1.6.10 to 1.7.20.
 * Support for the original (old) memory model on Kotlin Native has been dropped. Only the new Kotlin Native memory model is supported.  
 * Minimum Gradle version has been raised from 6.1.1 to 6.7.1.
 * Minimum Ktor version has been raised from 1.6.8 to 2.1.2.
->>>>>>> 7d3ff0e4
 
 ### Enhancements
 * [Sync] The sync variant `io.realm.kotlin:library-sync:1.4.0`, now support Apple Silicon targets, ie. `macosArm64()`, `iosArm64()` and `iosSimulatorArm64`.
+* Added support for reverse relationships through the `linkingObjects` delegate. See the class documentation for more details.
 
 ### Fixed
 * None.
@@ -36,6 +33,7 @@
 * Updated to okio 3.2.0.
 * Ktor now uses the OkHttp engine on Android/JVM.
 * Ktor now uses the Darwin engine on Native.
+* Updated to Realm Core 12.9.0, commit f6bbd45cbb6cfb3a2d4212eeba59b4a46bca22d6.
 
 
 ## 1.3.0 (2022-10-10)
@@ -53,16 +51,9 @@
 * [Sync] Support for `User.getAccessToken()`.
 * [Sync] Support for `User.getRefreshToken()`.
 * [Sync] Support for `User.getDeviceId()`.
-<<<<<<< HEAD
-* Added support for reverse relationships through the `linkingObjects` delegate. See the class documentation for more details.
-
-### Fixed
-* None
-=======
 
 ### Fixed
 * [Sync] Using `SyncConfiguration.Builder.waitForInitialRemoteDataOpen()` is now much faster if the server realm contains a lot of data. Issue [])_
->>>>>>> 7d3ff0e4
 
 ### Compatibility
 * This release is compatible with:
@@ -75,12 +66,8 @@
 * Minimum Android SDK: 16.
 
 ### Internal
-<<<<<<< HEAD
-* Updated to Realm Core 12.9.0, commit f6bbd45cbb6cfb3a2d4212eeba59b4a46bca22d6.
-=======
-* None.
-
->>>>>>> 7d3ff0e4
+* None.
+
 
 ## 1.2.0 (2022-09-30)
 
