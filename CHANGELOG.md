<<<<<<< HEAD
## 1.10.3 (YYYY-MM-DD)
=======
## 1.10.3-SNAPSHOT (YYYY-MM-DD)
>>>>>>> 80313b90

### Breaking Changes
* None.

### Enhancements
* None.

### Fixed
<<<<<<< HEAD
* Compiler error when using Kotlin 1.9.0 and backlinks. (Issue [#1469](https://github.com/realm/realm-kotlin/issues/1469))
=======
* Rare corruption causing 'Invalid streaming format cookie'-exception. Typically following compact, convert or copying to a new file. (Issue [#1440](https://github.com/realm/realm-kotlin/issues/1440))
>>>>>>> 80313b90

### Compatibility
* File format: Generates Realms with file format v23.
* Realm Studio 13.0.0 or above is required to open Realms created by this version.
* This release is compatible with the following Kotlin releases:
  * Kotlin 1.8.0 and above. The K2 compiler is not supported yet.
  * Ktor 2.1.2 and above.
  * Coroutines 1.7.0 and above.
  * AtomicFu 0.18.3 and above.
  * The new memory model only. See https://github.com/realm/realm-kotlin#kotlin-memory-model-and-coroutine-compatibility
* Minimum Kbson 0.3.0.
* Minimum Gradle version: 6.8.3.
* Minimum Android Gradle Plugin version: 4.1.3.
* Minimum Android SDK: 16.

### Internal
<<<<<<< HEAD
* None.
=======
* Updated to Realm Core 13.17.1, commit fb5bdccba1daad0bd6e65757a6a1596dc98cebf4.
>>>>>>> 80313b90


## 1.10.2 (2023-07-21)

### Breaking Changes
* None.

### Enhancements
* None.

### Fixed
* `RealmInstant` could be instantiated with invalid arguments. (Issue [#1443](https://github.com/realm/realm-kotlin/issues/1443))
* `equals` and `hashCode` on unmanaged `RealmList` and `RealmSet` resulted in incorrect values. (Issue [#1454](https://github.com/realm/realm-kotlin/pull/1454))
* [Sync] HTTP requests were not logged when the log level was set in `RealmLog.level`. (Issue [#1456](https://github.com/realm/realm-kotlin/pull/1456))
* [Sync] `RealmLog.level` is set to `WARN` after creating an `App` or `Realm` configuration. (Issue [#1456](https://github.com/realm/realm-kotlin/pull/1459))

### Compatibility
* File format: Generates Realms with file format v23.
* Realm Studio 13.0.0 or above is required to open Realms created by this version.
* This release is compatible with the following Kotlin releases:
  * Kotlin 1.8.0 and above. The K2 compiler is not supported yet.
  * Ktor 2.1.2 and above.
  * Coroutines 1.7.0 and above.
  * AtomicFu 0.18.3 and above.
  * The new memory model only. See https://github.com/realm/realm-kotlin#kotlin-memory-model-and-coroutine-compatibility
* Minimum Kbson 0.3.0.
* Minimum Gradle version: 6.8.3.
* Minimum Android Gradle Plugin version: 4.1.3.
* Minimum Android SDK: 16.

### Internal
* Updated to Realm Core 13.17.0, commit f1e962cd447f8b69f8f7cf46a188b1c6246923c5.


## 1.10.1 (2023-06-30)

### Breaking Changes
* None.

### Enhancements
* [Sync] Optimized the opening of Flexible Sync Realms when `waitForInitialRemoteData` is used. (Issue [#1438](https://github.com/realm/realm-kotlin/issues/1438))

### Fixed
* [Sync] Using `SyncConfiguration.waitForInitialRemoteData()` would require a network connection, even after opening the realm file for the first time. (Issue [#1439](https://github.com/realm/realm-kotlin/pull/1439)) 

### Compatibility
* File format: Generates Realms with file format v23.
* Realm Studio 13.0.0 or above is required to open Realms created by this version.
* This release is compatible with the following Kotlin releases:
  * Kotlin 1.8.0 and above. The K2 compiler is not supported yet.
  * Ktor 2.1.2 and above.
  * Coroutines 1.7.0 and above.
  * AtomicFu 0.18.3 and above.
  * The new memory model only. See https://github.com/realm/realm-kotlin#kotlin-memory-model-and-coroutine-compatibility
* Minimum Kbson 0.3.0.
* Minimum Gradle version: 6.8.3.
* Minimum Android Gradle Plugin version: 4.1.3.
* Minimum Android SDK: 16.

### Internal
* None.


## 1.10.0 (2023-06-28)

### Breaking Changes
* Generic arguments have been cleaned up. In a lot of places, `BaseRealmObject` was accepted as input. This was too broad and could result in runtime exceptions. In those places the argument has been restricted to the correct `TypedRealmObject`.

### Enhancements
* Loading the native library on Android above API 22 is no longer using Relinker, but now uses the normal `System.loadLibrary()`.
* Running Android Unit tests on the JVM is now supported instead of throwing `java.lang.NullPointerException`. This includes both pure Android projects (in the `/test` directory) and common tests in Multiplatform projects.
* Support for passing list, sets or iterable arguments to queries with `IN`-operators, e.g. `query<TYPE>("<field> IN $0", listOf(1,2,3))`. (Issue [#929](https://github.com/realm/realm-kotlin/issues/929))
* [Sync] Support for `RealmQuery.subscribe()` and `RealmResults.subscribe()` as an easy way to create subscriptions in the background while continuing to use the query result. This API is experimental. (Issue [#1363](https://github.com/realm/realm-kotlin/issues/1363))
* [Sync] Support for "write-only" objects which can be written to MongoDB time-series collections. This can be useful for e.g. telemetry data. Use this by creating a model classes that inherit from the new `AsymmetricRealmObject` base class. See this class for more information. (Issue [#1420](https://github.com/realm/realm-kotlin/pull/1420))

### Fixed
* None

### Compatibility
* File format: Generates Realms with file format v23.
* Realm Studio 13.0.0 or above is required to open Realms created by this version.
* This release is compatible with the following Kotlin releases:
  * Kotlin 1.8.0 and above. The K2 compiler is not supported yet.
  * Ktor 2.1.2 and above.
  * Coroutines 1.7.0 and above.
  * AtomicFu 0.18.3 and above.
  * The new memory model only. See https://github.com/realm/realm-kotlin#kotlin-memory-model-and-coroutine-compatibility
* Minimum Kbson 0.3.0.
* Minimum Gradle version: 6.8.3.
* Minimum Android Gradle Plugin version: 4.1.3.
* Minimum Android SDK: 16.

### Internal
* Updated to Realm Core 13.15.2, commit b8f3244a316f512ad48c761e11e4a135f729ad23.
* Bumped Android Gradle Version to 7.3.1.
* Add bundle ID sync connection parameter.
* Enabled profiling for unit test modules.


## 1.9.1 (2023-06-08)

### Breaking Changes
* None.

### Enhancements
* None.

### Fixed
* Deleting `RealmResults` created by `by backlinks()` would crash with `Cannot delete custom Deleteable objects: ObjectBoundRealmResults`. (Issue [#1413](https://github.com/realm/realm-kotlin/issues/1413)) 
* Incremental compilation in combination with `@PersistedName` on model class names could result in schema errors when opening the Realm (Issue [#1401](https://github.com/realm/realm-kotlin/issues/1401)).
* [Sync] Native crash if a server error was reported while using `SyncConfiguration.waitForInitialRemoteData()`. (Issue [#1401](https://github.com/realm/realm-kotlin/issues/1401))

### Compatibility
* File format: Generates Realms with file format v23.
* Realm Studio 13.0.0 or above is required to open Realms created by this version.
* This release is compatible with the following Kotlin releases:
  * Kotlin 1.8.0 and above. The K2 compiler is not supported yet.
  * Ktor 2.1.2 and above.
  * Coroutines 1.6.4 and above.
  * AtomicFu 0.18.3 and above.
  * The new memory model only. See https://github.com/realm/realm-kotlin#kotlin-memory-model-and-coroutine-compatibility
* Minimum Kbson 0.3.0.
* Minimum Gradle version: 6.8.3.
* Minimum Android Gradle Plugin version: 4.1.3.
* Minimum Android SDK: 16.

### Internal
* None.


## 1.9.0 (2023-05-23)

This release bumps the minimum supported version of Kotlin from 1.7.20 to 1.8.0. This also impact the minimum supported version of the Android Gradle Plugin and Gradle. See the Compatibility seection for more information.

### Breaking Changes
* None.

### Enhancements
* Realm objects now support ignoring delegated properties. (Issue [#1377](https://github.com/realm/realm-kotlin/pull/1386))
* Support for simple token full-text search using `@FullText` on `String` properties. Read the documentation on `@FullText` for more info. (Issue [#1368](https://github.com/realm/realm-kotlin/pull/1368))
* Support for initialization of a realm file with a bundled realm through `RealmConfiguration.Builder(...).initialRealmFile(...)` and `SyncConfiguration.Builder(...).initialRealmFile(...)`. (Issue [#577](https://github.com/realm/realm-kotlin/issues/577))
* [Sync] The new sync exception `CompensatingWriteException` will be thrown in the `SyncSession.ErrorHandler` when the server undoes one or more client writes. (Issue [#1372](https://github.com/realm/realm-kotlin/issues/1372))
* [Sync] Added experimental full document serialization support on Credentials with a Custom Function, App Services Function calls, user profile, and custom data. (Issue [#1355](https://github.com/realm/realm-kotlin/pull/1355))

### Fixed
* User exceptions now propagate correctly out from `RealmMigration` and `CompactOnLaunchCallback` instead of just resulting in a generic *User-provided callback failed* `RuntimeException`. (Issue [#1228](https://github.com/realm/realm-kotlin/issues/1228))
* The default compact-on-launch callback trigger 50% or more of the space could be reclaimed was reversed. (Issue [#1380](https://github.com/realm/realm-kotlin/issues/1380))
* Objects that were renamed using `@PersistedName` couldn't be referenced as a direct link in a model class. (Issue [#1377](https://github.com/realm/realm-kotlin/issues/1377))
* [Sync] `BsonEncoder` now allows converting numerical values with precision loss.

### Compatibility
* File format: Generates Realms with file format v23.
* Realm Studio 13.0.0 or above is required to open Realms created by this version.
* This release is compatible with the following Kotlin releases:
  * Kotlin 1.8.0 and above. The K2 compiler is not supported yet.
  * Ktor 2.1.2 and above.
  * Coroutines 1.6.4 and above.
  * AtomicFu 0.18.3 and above.
  * The new memory model only. See https://github.com/realm/realm-kotlin#kotlin-memory-model-and-coroutine-compatibility
* Minimum Kbson 0.3.0.
* Minimum Gradle version: 6.8.3.
* Minimum Android Gradle Plugin version: 4.1.3.
* Minimum Android SDK: 16.

### Internal
* Updated to Realm Core 13.11.0, commit d8721d7baec39571e7e5373c3f407a50d144307e.
* Updated to Sync Protocol version 9. 
* Updated BAAS test server to v2023-05-15.
* Updated R8 used by tests to 4.0.48.

### Contributors
*  [Tim Klingeleers](https://github.com/Mardaneus86) for fixing the default `compactOnLaunch` logic. 


## 1.8.0 (2023-05-01)

### Breaking Changes
* `RealmLog` is now a global singleton shared between all Realm API's. Previously log configuration happened using the `log` builder method on `AppConfiguration`, `SyncConfiguration` or `RealmConfiguration`. These API's are still present and for apps only using a single Atlas App ID, the behaviour is the same. For apps that have configured multiple Atlas App ID's, it will no longer be possible to configure different log levels and loggers for each app. Instead, the last `AppConfiguration` created will override the logger configuration from other `AppConfiguration`s.

### Enhancements
* Multiple processes can now access the same encrypted Realm instead of throwing `Encrypted interprocess sharing is currently unsupported`. (Core Issue [#1845](https://github.com/realm/realm-core/issues/1845))
* Added a public `RealmLog` class that replaces `AppConfiguration.Builder.log()`. (Issue [#1347](https://github.com/realm/realm-kotlin/pull/1347))
* Realm logs will now contain more debug information from the underlying database when `LogLevel.DEBUG` or below is enabled.
* Avoid tracking unreferenced realm versions through the garbage collector. (Issue [#1234](https://github.com/realm/realm-kotlin/issues/1234))
* `Realm.compactRealm(configuration)` has been added as way to compact a Realm file without having to open it. (Issue [#571](https://github.com/realm/realm-kotlin/issues/571))
* `@PersistedName` is now also supported on model classes. (Issue [#1138](https://github.com/realm/realm-kotlin/issues/1138))
* [Sync] All tokens, passwords and custom function arguments are now obfuscated by default, even if `LogLevel` is set to DEBUG, TRACE or ALL. (Issue [#410](https://github.com/realm/realm-kotlin/issues/410))
* [Sync] Add support for `App.authenticationChangeAsFlow()` which make it possible to listen to authentication changes like "LoggedIn", "LoggedOut" and "Removed" across all users of the app. (Issue [#749](https://github.com/realm/realm-kotlin/issues/749)).
* [Sync] Support for migrating from Partition-based to Flexible Sync automatically on the device if the server has migrated to Flexible Sync. ([Core Issue #6554](https://github.com/realm/realm-core/issues/6554))

### Fixed
* Querying a `RealmList` or `RealmSet` with more than eight entries with a list of values could result in a SIGABRT. (Issue [#1183](https://github.com/realm/realm-kotlin/issues/1183))

### Compatibility
* File format: Generates Realms with file format v23.
* Realm Studio 13.0.0 or above is required to open Realms created by this version.
* This release is compatible with the following Kotlin releases:
  * Kotlin 1.7.20 and above.
  * Ktor 2.1.2 and above.
  * Coroutines 1.6.4 and above.
  * AtomicFu 0.18.3 and above.
  * The new memory model only. See https://github.com/realm/realm-kotlin#kotlin-memory-model-and-coroutine-compatibility
* Minimum Gradle version: 6.7.1.
* Minimum Android Gradle Plugin version: 4.0.0.
* Minimum Android SDK: 16.

### Internal
* Updated to Realm Core 13.10.0, commit 7b9ab24d631437364dbe955ac3ea1f550b26cf10.


## 1.7.1 (2023-04-19)

### Breaking Changes
* None.

### Enhancements
* None.
 
### Fixed
* Fix compilation issue with Kotlin 1.8.20. (Issue [1346](https://github.com/realm/realm-kotlin/issues/1346))
* [Sync] Client Reset on JVM on Linux would crash with `No built-in scheduler implementation for this platform. Register your own with Scheduler::set_default_factory()`
* [Sync] Return correct provider for JWT-authenticated users. (Issue [#1350](https://github.com/realm/realm-kotlin/issues/1350))

### Compatibility
* File format: Generates Realms with file format v23.
* Realm Studio 13.0.0 or above is required to open Realms created by this version.
* This release is compatible with the following Kotlin releases:
  * Kotlin 1.7.20 and above.
  * Ktor 2.1.2 and above.
  * Coroutines 1.6.4 and above.
  * AtomicFu 0.18.3 and above.
  * The new memory model only. See https://github.com/realm/realm-kotlin#kotlin-memory-model-and-coroutine-compatibility
* Minimum Gradle version: 6.7.1.
* Minimum Android Gradle Plugin version: 4.0.0.
* Minimum Android SDK: 16.

### Internal
* None.


## 1.7.0 (2023-03-15)

### Breaking Changes
* None.

### Enhancements
* Upgrade OpenSSL from 3.0.7 to 3.0.8.
* Model classes with types not supported by Realm will now fail at compile time instead of logging a debug message. This error can be suppressed by using the `@Ignore` annotation. (Issue [#1226](https://github.com/realm/realm-kotlin/issues/1226))
* Wrong use of `val` for persisted properties will now throw a compiler time error, instead of crashing at runtime. (Issue [#1306](https://github.com/realm/realm-kotlin/issues/1306))
* Add support for querying on RealmSets containing objects with `RealmSet.query(...)`.  (Issue [#1037](https://github.com/realm/realm-kotlin/issues/1258))
* Added support for `RealmDictionary` in model classes. `RealmDictionary` is a `Map` of strings to values. Contrary to `RealmSet` and `RealmList` it is possible to store nullable objects/embedded objects in this data structure. See the class documentation for more details. (Issue [#537](https://github.com/realm/realm-kotlin/issues/537))
* Add Realm datatypes serialization support with `Kserializer`. Serializers can be found in `io.realm.kotlin.serializers`. (Issue [#1283](https://github.com/realm/realm-kotlin/pull/1283))
* [Sync] Add support for setting App Services connection identifiers through `AppConfiguration.appName` and `AppConfiguration.appVersion`, making it easier to identify connections in the server logs. (Issue (#407)[https://github.com/realm/realm-kotlin/issues/407])
* [Sync] Added `RecoverUnsyncedChangesStrategy`, an alternative automatic client reset strategy that tries to automatically recover any unsynced data from the client.
* [Sync] Added `RecoverOrDiscardUnsyncedChangesStrategy`, an alternative automatic client reset strategy that tries to automatically recover any unsynced data from the client, and discards any unsynced data if recovery is not possible. This is now the default policy.
 
### Fixed
* Fixed implementation of `RealmSet.iterator()` to throw `ConcurrentModificationException`s when the underlying set has been modified while iterating over it. (Issue [#1220](https://github.com/realm/realm-kotlin/issues/1220))
* Accessing an invalidated `RealmResults` now throws an `IllegalStateException` instead of a `RealmException`. (Issue [#1188](https://github.com/realm/realm-kotlin/pull/1188))
* Opening a Realm with a wrong encryption key or corrupted now throws an `IllegalStateException` instead of a `IllegalArgumentException`. (Issue [#1188](https://github.com/realm/realm-kotlin/pull/1188))
* Trying to convert to a Flexible Sync Realm with Flexible Sync disabled throws a `IllegalStateException` instead of a `IllegalArgumentException`. (Issue [#1188](https://github.com/realm/realm-kotlin/pull/1188))
* Fix missing initial flow events when registering for events while updating the realm. (Issue [#1151](https://github.com/realm/realm-kotlin/issues/1151))
* Emit deletion events and terminate flow when registering for notifications on outdated entities instead of throwing. (Issue [#1233](https://github.com/realm/realm-kotlin/issues/1233))
* [Sync] Close the thread associated with the Device Sync connection when closing the Realm. (Issue (https://github.com/realm/realm-kotlin/issues/1290)[#1290])

### Compatibility
* File format: Generates Realms with file format v23.
* Realm Studio 13.0.0 or above is required to open Realms created by this version.
* This release is compatible with the following Kotlin releases:
  * Kotlin 1.7.20 and above.
  * Ktor 2.1.2 and above.
  * Coroutines 1.6.4 and above.
  * AtomicFu 0.18.3 and above.
  * Kotlin Serialization 1.4.0 and above
  * The new memory model only. See https://github.com/realm/realm-kotlin#kotlin-memory-model-and-coroutine-compatibility
* Minimum Gradle version: 6.7.1.
* Minimum Android Gradle Plugin version: 4.0.0.
* Minimum Android SDK: 16.

### Internal
* Updated to Realm Core 13.5.0, commit 37cc58865648f343f7d6e538d45980e7f2351211.


## 1.6.2 (2023-03-14)

### Breaking Changes
* None.

### Enhancements
* None.

### Fixed
* Returning invalid objects from `Realm.write` would throw an `IllegalStateException`. (Issue [#1300](https://github.com/realm/realm-kotlin/issues/1300))
* Compatibility with Realm Java when using the `io.realm.RealmObject` abstract class. (Issue [#1278](https://github.com/realm/realm-kotlin/issues/1278))
* Compiler error when multiple fields have `@PersistedName`-annotations that match they Kotlin name. (Issue [#1240](https://github.com/realm/realm-kotlin/issues/1240))
* RealmUUID would throw an `ClassCastException` when comparing with an object instance of a different type. (Issue [#1288](https://github.com/realm/realm-kotlin/issues/1288))
* Compiler error when using Kotlin 1.8.0 and Compose for desktop 1.3.0. (Issue [#1296](https://github.com/realm/realm-kotlin/issues/1296))
* [Sync] `SyncSession.downloadAllServerChange()` and `SyncSession.uploadAllLocalChanges()` was reversed.

### Compatibility
* File format: Generates Realms with file format v23.
* Realm Studio 13.0.0 or above is required to open Realms created by this version.
* This release is compatible with the following Kotlin releases:
  * Kotlin 1.7.20 and above.
  * Ktor 2.1.2 and above.
  * Coroutines 1.6.4 and above.
  * AtomicFu 0.18.3 and above.
  * The new memory model only. See https://github.com/realm/realm-kotlin#kotlin-memory-model-and-coroutine-compatibility
* Minimum Gradle version: 6.7.1.
* Minimum Android Gradle Plugin version: 4.0.0.
* Minimum Android SDK: 16.

### Internal
* None.


## 1.6.1 (2023-02-02)

### Breaking Changes
* None.

### Enhancements
* None.

### Fixed
* Allow defining properties with the field name as the persisted name. ([#1240](https://github.com/realm/realm-kotlin/issues/1240))
* Fix compilation error when accessing Realm Kotlin model classes from Java code. ([#1256](https://github.com/realm/realm-kotlin/issues/1256))

### Compatibility
* File format: Generates Realms with file format v23.
* Realm Studio 13.0.0 or above is required to open Realms created by this version.
* This release is compatible with the following Kotlin releases:
  * Kotlin 1.7.20 and above.
  * Ktor 2.1.2 and above.
  * Coroutines 1.6.4 and above.
  * AtomicFu 0.18.3 and above.
  * The new memory model only. See https://github.com/realm/realm-kotlin#kotlin-memory-model-and-coroutine-compatibility
* Minimum Gradle version: 6.7.1.
* Minimum Android Gradle Plugin version: 4.0.0.
* Minimum Android SDK: 16.

### Internal
* None.


## 1.6.0 (2023-01-25)

This release will bump the Realm file format from version 22 to 23. Opening a file with an older format will automatically upgrade it. Downgrading to a previous file format is not possible.

### Breaking Changes
* None.

### Enhancements
* OpenSSL has been upgraded from from 1.1.1n to 3.0.7.
* Added support for `RealmAny` as supported field in model classes. A `RealmAny` is used to represent a polymorphic Realm value or Realm Object, is indexable but cannot be used as a primary key.
* Add support for `Decimal128` as supported field in model classes. (Issue [#653](https://github.com/realm/realm-kotlin/issues/653))
* Realm will now use a lot less memory and disk space when different versions of realm objects are used. ([Core Issue #5440](https://github.com/realm/realm-core/pull/5440))
* Realm will now continuously track and reduce the size of the Realm file when it is in use rather that only when opening the file with `Configuration.compactOnLaunch` enabled. ([Core Issue #5754](https://github.com/realm/realm-core/issues/5754))
* Add support for `Realm.copyFromRealm()`. All RealmObjects, RealmResults, RealmList and RealmSets now also have a `copyFromRealm()` extension method.
* Add support for querying on RealmLists containing objects with `RealmList.query(...)`.  (Issue [#1037](https://github.com/realm/realm-kotlin/issues/1037))
* Add better error messages when inheriting `RealmObject` with unsupported class types. (Issue [#1086](https://github.com/realm/realm-kotlin/issues/1086))
* Added support for reverse relationships on Embedded objects through the `EmbeddedRealmObject.parent()` extension function. (Issue [#1141](https://github.com/realm/realm-kotlin/pull/1141))
* Added support for reverse relationships through the `backlinks` delegate on `EmbeddedObjects`. See the function documentation for more details. (Issue [#1134](https://github.com/realm/realm-kotlin/issues/1134))
* Added support for `@PersistedName` annotations for mapping a Kotlin field name to the underlying field name persisted in the Realm. (Issue [#590](https://github.com/realm/realm-kotlin/issues/590))
* [Sync] `App.close()` have been added so it is possible to close underlying ressources used by the app instance.
* [Sync] Add support for progress listeners with `SyncSession.progressAsFlow(...)`. (Issue [#428](https://github.com/realm/realm-kotlin/issues/428))lin/issues/1086))
* [Sync] `Realm.writeCopyTo(syncConfig)` now support copying a Flexible Sync Realm to another Flexible Sync Realm. 
* [Sync] Added support for App functions, see documentation for more details. (Issue [#1110](https://github.com/realm/realm-kotlin/pull/1110))
* [Sync] Added support for custom App Services Function authentication. (Issue [#741](https://github.com/realm/realm-kotlin/issues/741))
* [Sync] Add support for accessing user auth profile metadata and custom data through the extension functions 'User.profileAsBsonDocument()' and 'User.customDataAsBsonDocument()'. (Issue [#750](https://github.com/realm/realm-kotlin/pull/750))
* [Sync] Add support for `App.callResetPasswordFunction` (Issue [#744](https://github.com/realm/realm-kotlin/issues/744))
* [Sync] Add support for connection state and connection state change listerners with `SyncSession.connectionState` and `SyncSession.connectionStateAsFlow(). (Issue [#429](https://github.com/realm/realm-kotlin/issues/429))

### Fixed
* Fix missing `Realm.asFlow()`-events from remote updates on synced realms. (Issue [#1070](https://github.com/realm/realm-kotlin/issues/1070))
* Windows binaries for JVM did not statically link the C++ runtime, which could lead to crashes if it wasn't preinstalled. (Issue [#1211](https://github.com/realm/realm-kotlin/pull/1211))
* Internal dispatcher threads would leak when closing Realms. (Issue [#818](https://github.com/realm/realm-kotlin/issues/818))
* Realm finalizer thread would prevent JVM main thread from exiting. (Issue [#818](https://github.com/realm/realm-kotlin/issues/818))
* `RealmUUID` did not calculate the correct `hashCode`, so putting it in a `HashSet` resulted in duplicates.
* JVM apps on Mac and Linux would use a native file built in debug mode, making it slower than needed. The correct native binary built in release mode is now used. Windows was not affected. (Issue [#1124](https://github.com/realm/realm-kotlin/pull/1124))
* `RealmUUID.random()` would generate the same values when an app was re-launched from Android Studio during development. (Issue [#1123](https://github.com/realm/realm-kotlin/pull/1123)) 
* Complete flows with an IllegalStateException instead of crashing when notifications cannot be delivered due to insufficient channel capacity (Issue [#1147](https://github.com/realm/realm-kotlin/issues/1147))
* Prevent "Cannot listen for changes on a deleted Realm reference"-exceptions when notifier is not up-to-date with newest updates from write transaction.
* [Sync] Custom loggers now correctly see both normal and sync events. Before, sync events were just logged directly to LogCat/StdOut.
* [Sync] When a `SyncSession` was paused using `SyncSession.pause()`, it would sometimes automatically resume the session. `SyncSession.State.PAUSED` has been added, making it explicit when a session is paused. (Core Issue [#6085](https://github.com/realm/realm-core/issues/6085))

### Compatibility
* File format: Generates Realms with file format v23.
* Realm Studio 13.0.0 or above is required to open Realms created by this version.
* This release is compatible with the following Kotlin releases:
  * Kotlin 1.7.20 and above.
  * Ktor 2.1.2 and above.
  * Coroutines 1.6.4 and above.
  * AtomicFu 0.18.3 and above.
  * The new memory model only. See https://github.com/realm/realm-kotlin#kotlin-memory-model-and-coroutine-compatibility
* Minimum Gradle version: 6.7.1.
* Minimum Android Gradle Plugin version: 4.0.0.
* Minimum Android SDK: 16.

### Internal
* Updated to Realm Core 13.2.0, commit 5a119d8cb2eaac60c298532af2c9ae789af0c9e6.
* Updated to require Swig 4.1.0.
* Updated AndroidxStartup to 1.1.1.
* Updated to Kbson 0.2.0.
* `io.realm.kotlin.types.ObjectId` now delegates all responsibility to `org.mongodb.kbson.ObjectId` while maintaining the interface.
* Added JVM test wrapper as a workaround for https://youtrack.jetbrains.com/issue/KT-54634
* Use Relinker when loading native libs on Android.


## 1.5.2 (2023-01-10)

### Breaking Changes
* None.

### Enhancements
* None.

### Fixed
* Fixed various proguard issues. (Issue [#1150](https://github.com/realm/realm-kotlin/issues/1150))
* Fixed bug when creating `RealmInstant` instaces with `RealmInstant.now()` in Kotlin Native. (Issue [#1182](https://github.com/realm/realm-kotlin/issues/1182))
* Allow `@Index` on `Boolean` fields. (Issue [#1193](https://github.com/realm/realm-kotlin/issues/1193))
* Fixed issue with spaces in realm file path on iOS (Issue [#1194](https://github.com/realm/realm-kotlin/issues/1194))

### Compatibility
* This release is compatible with the following Kotlin releases:
  * Kotlin 1.7.20 and above.
  * Ktor 2.1.2 and above.
  * Coroutines 1.6.4 and above.
  * AtomicFu 0.18.3 and above.
  * The new memory model only. See https://github.com/realm/realm-kotlin#kotlin-memory-model-and-coroutine-compatibility
* Minimum Gradle version: 6.7.1.
* Minimum Android Gradle Plugin version: 4.0.0.
* Minimum Android SDK: 16.

### Internal
* Updated to Gradle 7.6.


## 1.5.1 (2022-12-12)

### Breaking Changes
* None.

### Enhancements
* None.

### Fixed
* Fixed problem with KBSON using reservered keywords in Swift. (Issue [#1153](https://github.com/realm/realm-kotlin/issues/))
* Fixed database corruption and encryption issues on apple platforms. (Issue [#5076](https://github.com/realm/realm-js/issues/5076))
* Fixed 1.8.0-Beta/RC compatibility. (Issue [#1159](https://github.com/realm/realm-kotlin/issues/1159)
* [Sync] Bootstraps will not be applied in a single write transaction - they will be applied 1MB of changesets at a time. (Issue [#5999](https://github.com/realm/realm-core/pull/5999)).
* [Sync] Fixed a race condition which could result in operation cancelled errors being delivered to `Realm.open` rather than the actual sync error which caused things to fail. (Issue [#5968](https://github.com/realm/realm-core/pull/5968)).

### Compatibility
* This release is compatible with the following Kotlin releases:
  * Kotlin 1.7.20 and above.
  * Ktor 2.1.2 and above.
  * Coroutines 1.6.4 and above.
  * AtomicFu 0.18.3 and above.
  * The new memory model only. See https://github.com/realm/realm-kotlin#kotlin-memory-model-and-coroutine-compatibility
* Minimum Gradle version: 6.7.1.
* Minimum Android Gradle Plugin version: 4.0.0.
* Minimum Android SDK: 16.

### Internal
* Updated to Realm Core 12.12.0, commit 292f534a8ae687a86d799b14e06a94985e49c3c6.
* Updated to KBSON 0.2.0
* Updated to require Swig 4.1.0.


## 1.5.0 (2022-11-11)

### Breaking Changes
* None.

### Enhancements
* Fixed error when using Realm object as query argument. Issue[#1098](https://github.com/realm/realm-kotlin/issues/1098)
* Realm will now use `System.loadLibrary()` first when loading native code on JVM, adding support for 3rd party JVM installers. If this fails, it will fallback to the current method of extracting and loading the native library from the JAR file. (Issue [#1105](https://github.com/realm/realm-kotlin/issues/1105)).
* Added support for in-memory Realms.
* Added support for reverse relationships through the `backlinks` delegate. See the function documentation for more details. (Issue [#1021](https://github.com/realm/realm-kotlin/pull/1021))
* Added support for `BsonObjectId` and its typealias `org.mongodb.kbson.ObjectId` as a replacement for `ObjectId`. `io.realm.kotlin.types.ObjectId` is still functional but has been marked as deprecated.
* [Sync] Added support for `BsonObjectId` as partition value.
* [Sync] Exposed `configuration` and `user` on `SyncSession`. (Issue [#431](https://github.com/realm/realm-kotlin/issues/431))
* [Sync] Added support for encrypting the user metadata used by Sync. (Issue [#413](https://github.com/realm/realm-kotlin/issues/413))
* [Sync] Added support for API key authentication. (Issue [#432](https://github.com/realm/realm-kotlin/issues/432))

### Fixed
* Close underlying realm if it is no longer referenced by any Kotlin object. (Issue [#671](https://github.com/realm/realm-kotlin/issues/671))
* Fixes crash during migration if Proguard was enabled. (Issue [#1106](https://github.com/realm/realm-kotlin/issues/1106))
* Adds missing Proguard rules for Embedded objects. (Issue [#1106](https://github.com/realm/realm-kotlin/issues/1107))

### Compatibility
* This release is compatible with the following Kotlin releases:
  * Kotlin 1.7.20 and above.
  * Ktor 2.1.2 and above.
  * Coroutines 1.6.4 and above.
  * AtomicFu 0.18.3 and above.
  * The new memory model only. See https://github.com/realm/realm-kotlin#kotlin-memory-model-and-coroutine-compatibility
* Minimum Gradle version: 6.7.1.
* Minimum Android Gradle Plugin version: 4.0.0.
* Minimum Android SDK: 16.

### Internal
* Added dependency Kbson 0.1.0.
* Updated to use hierarchical multi platform project structure.
* Updated to Realm Core 12.11.0, commit 3d5ff9b5e47c5664c4c5611cdfd22fd15e451b55.
* Updated to Detekt 1.22.0-RC2.


## 1.4.0 (2022-10-17)

### Breaking Changes
* Minimum Kotlin version has been raised from 1.6.10 to 1.7.20.
* Support for the original (old) memory model on Kotlin Native has been dropped. Only the new Kotlin Native memory model is supported.  
* Minimum Gradle version has been raised from 6.1.1 to 6.7.1.
* Minimum Ktor version has been raised from 1.6.8 to 2.1.2.

### Enhancements
* [Sync] The sync variant `io.realm.kotlin:library-sync:1.4.0`, now support Apple Silicon targets, ie. `macosArm64()`, `iosArm64()` and `iosSimulatorArm64`.

### Fixed
* [Sync] Using the SyncSession after receiving changes from the server would sometimes crash. Issue [#1068](https://github.com/realm/realm-kotlin/issues/1068)

### Compatibility
* This release is compatible with the following Kotlin releases:
  * Kotlin 1.7.20 and above.
  * Ktor 2.1.2 and above.
  * Coroutines 1.6.4 and above.
  * AtomicFu 0.18.3 and above.
  * The new memory model only. See https://github.com/realm/realm-kotlin#kotlin-memory-model-and-coroutine-compatibility
* Minimum Gradle version: 6.7.1.
* Minimum Android Gradle Plugin version: 4.0.0.
* Minimum Android SDK: 16.

### Internal
* Updated to Kotlin 1.7.20.
* Updated to Coroutines 1.6.4.
* Updated to AtomicFu 0.18.3.
* Updated to Kotlin Serialization 1.4.0.
* Updated to KotlinX DateTime 0.4.0.
* Updated to okio 3.2.0.
* Ktor now uses the OkHttp engine on Android/JVM.
* Ktor now uses the Darwin engine on Native.


## 1.3.0 (2022-10-10)

### Breaking Changes
* None.

### Enhancements
* Support for `MutableRealm.deleteAll()`.
* Support for `MutableRealm.delete(KClass)`.
* Support for `DynamicMutableRealm.deleteAll()`.
* Support for `DynamicMutableRealm.delete(className)`.
* Support for `RealmInstant.now()`
* [Sync] Support for `User.getProviderType()`.
* [Sync] Support for `User.getAccessToken()`.
* [Sync] Support for `User.getRefreshToken()`.
* [Sync] Support for `User.getDeviceId()`.

### Fixed
* [Sync] Using `SyncConfiguration.Builder.waitForInitialRemoteDataOpen()` is now much faster if the server realm contains a lot of data. Issue [])_

### Compatibility
* This release is compatible with:
  * Kotlin 1.6.10 - 1.7.10. 1.7.20 support is tracked here: https://github.com/realm/realm-kotlin/issues/1024
  * Ktor 1.6.8. Ktor 2 support is tracked here: https://github.com/realm/realm-kotlin/issues/788
  * Coroutines 1.6.0-native-mt. Also compatible with Coroutines 1.6.0 but requires enabling of the new memory model and disabling of freezing, see https://github.com/realm/realm-kotlin#kotlin-memory-model-and-coroutine-compatibility for details on that.
  * AtomicFu 0.17.0 and above.
* Minimum Gradle version: 6.1.1.
* Minimum Android Gradle Plugin version: 4.0.0.
* Minimum Android SDK: 16.

### Internal
* None.


## 1.2.0 (2022-09-30)

### Breaking Changes
* `RealmResults.query()` now returns a `RealmQuery` instead of a `RealmResults`.

### Enhancements
* Added support for `MutableRealmInt` in model classes. The new type behaves like a reference to a `Long`, but also supports `increment` and `decrement` methods. These methods implement a conflict-free replicated data type, whose value will converge even when changed across distributed devices with poor connections.
* [Sync] Support for `User.linkCredentials()`.
* [Sync] Support for `User.identities`, which will return all login types available to the user.
* [Sync] `User.id` as a replacement for `User.identity`. `User.identity` has been marked as deprecated.

### Fixed
* Classes using `RealmObject` or `EmbeddedRealmObject` as a generics type would be modified by the compiler plugin causing compilation errors. (Issue [981] (https://github.com/realm/realm-kotlin/issues/981))
* Ordering not respected for `RealmQuery.first()`. (Issue [#953](https://github.com/realm/realm-kotlin/issues/953))
* Sub-querying on a RealmResults ignored the original filter. (Issue [#998](https://github.com/realm/realm-kotlin/pull/998))
* `RealmResults.query()` semantic returning `RealmResults` was wrong, the return type should be a `RealmQuery`. (Issue [#1013](https://github.com/realm/realm-kotlin/pull/1013))
* Crash when logging messages with formatting specifiers. (Issue [#1034](https://github.com/realm/realm-kotlin/issues/1034))

### Compatibility
* This release is compatible with:
  * Kotlin 1.6.10 - 1.7.10. 1.7.20 support is tracked here: https://github.com/realm/realm-kotlin/issues/1024
  * Ktor 1.6.8. Ktor 2 support is tracked here: https://github.com/realm/realm-kotlin/issues/788
  * Coroutines 1.6.0-native-mt. Also compatible with Coroutines 1.6.0 but requires enabling of the new memory model and disabling of freezing, see https://github.com/realm/realm-kotlin#kotlin-memory-model-and-coroutine-compatibility for details on that.
  * AtomicFu 0.17.0 and above.
* Minimum Gradle version: 6.1.1.
* Minimum Android Gradle Plugin version: 4.0.0.
* Minimum Android SDK: 16.

### Internal
* Updated to Realm Core 12.7.0, commit 18abbb4e9dc268620fa499923a92921bf26db8c6.
* Updated to Kotlin Compile Testing 1.4.9.


## 1.1.0 (2022-08-23)

### Breaking Changes
* None.

### Enhancements
* Added support for `RealmSet` in model classes. `RealmSet` is a collection of unique elements. See the class documentation for more details.
* Added support for `UUID` through a new property type: `RealmUUID`.
* Support for `Realm.writeCopyTo(configuration)`.
* [Sync] Add support for `User.delete()`, making it possible to delete user data on the server side (Issue [#491](https://github.com/realm/realm-kotlin/issues/491)).
* [Sync] It is now possible to create multiple anonymous users by specifying `Credentials.anonymous(reuseExisting = false)` when logging in to an App.

### Fixed
* `Realm.deleteRealm(config)` would throw an exception if the file didn't exist.
* Returning deleted objects from `Realm.write` and `Realm.writeBlocking` threw a non-sensical `NullPointerException`. Returning such a value is not allowed and now throws an `IllegalStateException`. (Issue [#965](https://github.com/realm/realm-kotlin/issues/965))
* [Sync] AppErrors and SyncErrors with unmapped category or error codes caused a crash. (Issue [951] (https://github.com/realm/realm-kotlin/pull/951))

### Compatibility
* This release is compatible with:
  * Kotlin 1.6.10 and above.
  * Coroutines 1.6.0-native-mt. Also compatible with Coroutines 1.6.0 but requires enabling of the new memory model and disabling of freezing, see https://github.com/realm/realm-kotlin#kotlin-memory-model-and-coroutine-compatibility for details on that.
  * AtomicFu 0.17.0.
* Minimum Gradle version: 6.1.1.  
* Minimum Android Gradle Plugin version: 4.0.0.
* Minimum Android SDK: 16.

### Internal
* Updated to Realm Core 12.5.1, commit 6f6a0f415bd33cf2ced4467e36a47f7c84f0a1d7.
* Updated to Gradle 7.5.1.
* Updated to Android Gradle Plugin 7.2.2.
* Updated to CMake 3.22.1
* Updated to Android targetSdk 33.
* Updated to Android compileSdkVersion 33.
* Updated to Android Build Tools 33.0.0.
* Updated to Android NDK 23.2.8568313.


## 1.0.2 (2022-08-05)

### Breaking Changes
* None.

### Enhancements
* None.

### Fixed
* Missing proguard configuration for `CoreErrorUtils`. (Issue [#942](https://github.com/realm/realm-kotlin/issues/942))
* [Sync] Embedded Objects could not be added to the schema for `SyncConfiguration`s. (Issue [#945](https://github.com/realm/realm-kotlin/issues/945)).

### Compatibility
* This release is compatible with:
  * Kotlin 1.6.10 and above.
  * Coroutines 1.6.0-native-mt. Also compatible with Coroutines 1.6.0 but requires enabling of the new memory model and disabling of freezing, see https://github.com/realm/realm-kotlin#kotlin-memory-model-and-coroutine-compatibility for details on that.
  * AtomicFu 0.17.0.
* Minimum Gradle version: 6.1.1.  
* Minimum Android Gradle Plugin version: 4.0.0.
* Minimum Android SDK: 16.

### Internal
* None.


## 1.0.1 (2022-07-07)

### Breaking Changes
* None.

### Enhancements
* Added support for `ByteArray`. ([#584](https://github.com/realm/realm-kotlin/issues/584))

### Fixed
* Fixed JVM memory leak when passing string to C-API. (Issue [#890](https://github.com/realm/realm-kotlin/issues/890))
* Fixed crash present on release-mode apps using Sync due to missing Proguard exception for `ResponseCallback`.
* The compiler plugin did not set the generic parameter correctly for an internal field inside model classes. This could result in other libraries that operated on the source code throwing an error of the type: `undeclared type variable: T`. (Issue [#901](https://github.com/realm/realm-kotlin/issues/901))
* String read from a realm was mistakenly treated as zero-terminated, resulting in strings with `\0`-characters to be truncated when read. Inserting data worked correctly. (Issue [#911](https://github.com/realm/realm-kotlin/issues/911))
* [Sync] Fix internal ordering of `EmailPasswordAuth.resetPassword(...)` arguments. (Issue [#885](https://github.com/realm/realm-kotlin/issues/885))
* [Sync] Sync error events not requiring a Client Reset incorrectly assumed they had to include a path to a recovery Realm file. (Issue [#895](https://github.com/realm/realm-kotlin/issues/895))

### Compatibility
* This release is compatible with:
  * Kotlin 1.6.10 and above.
  * Coroutines 1.6.0-native-mt. Also compatible with Coroutines 1.6.0 but requires enabling of the new memory model and disabling of freezing, see https://github.com/realm/realm-kotlin#kotlin-memory-model-and-coroutine-compatibility for details on that.
  * AtomicFu 0.17.0.
* Minimum Gradle version: 6.1.1.  
* Minimum Android Gradle Plugin version: 4.0.0.
* Minimum Android SDK: 16.

### Internal
* None.


## 1.0.0 (2022-06-07)

### Breaking Changes
* Move all classes from package `io.realm` to `io.realm.kotlin`. This allows Realm Java and Realm Kotlin to be included in the same app without having class name conflicts. *WARNING:* While both libraries can be configured to open the same file, doing so concurrently is currently not supported and can lead to corrupted realm files.
* Updated default behavior for implicit import APIs (realm objects setters and list add/insert/set-operations) to update existing objects with similar primary key instead of throwing. (Issue [#849](https://github.com/realm/realm-kotlin/issues/849))
* Introduced `BaseRealmObject` as base interface of `RealmObject` and `DynamicRealmObject` to prepare for future embedded object support.
  * Most APIs accepts `BaseRealmObject` instead of `RealmObject`.
  * `DynamicRealmObject` no longer implements `RealmObject` but only `BaseRealmObject`
  * Besides the changes of base class of `DynamicRealmObject`, this should not require and code changes.
* Moved all modeling defining types to `io.realm.kotlin.types`
  * Moved `BaseRealmObject`, `RealmObject`, `EmbeddedObject`, `RealmList`, `RealmInstant` and `ObjectId` from `io.realm` to `io.realm.kotlin.types`
* Moved `RealmResults` from `io.realm` to `io.realm.kotlin.query`
* Reworked API for dynamic objects.
  * Support for unmanaged dynamic objects through `DynamicMutableRealmObject.create()`.
  * Replaced `DynamicMutableRealm.create()` with `DynamicMutableRealm.copyToRealm()` similar to `MutableRealm.copyToRealm()`.
* Moved `io.realm.MutableRealm.UpdatePolicy` to top-level class `io.realm.kotlin.UpdatePolicy` as it now also applies to `DynamicMutableRealm.copyToRealm()`.
* Deleted `Queryable`-interface and removed it from `RealmResults`.
* Moved extension methods on `BaseRealmObject`, `MutableRealm`, `TypedRealm`, `Realm` and `Iterable` from `io.realm` to `io.realm.kotlin.ext`
* Moved `io.realm.MutableRealm.UpdatePolicy` to top-level class `io.realm.UpdatePolicy` as it now also applies to `DynamicMutableRealm.copyToRealm()`
* All exceptions from Realm now has `RealmException` as their base class instead of `RealmCoreException` or `Exception`.
* Aligned factory methods naming. (Issue [#835](https://github.com/realm/realm-kotlin/issues/835))
  * Renamed `RealmConfiguration.with(...)` to `RealmConfiguration.create(...)`
  * Renamed `SyncConfiguration.with(...)` to `SyncConfiguration.create(...)`
  * Renamed `RealmInstant.fromEpochSeconds(...)` to `RealmInstant.from(...)`
* Reduced `DynamicMutableRealm` APIs (`copyToRealm()` and `findLatest()`) to only allow import and lookup of `DynamicRealmObject`s.

### Enhancements
* [Sync] Support for Flexible Sync through `Realm.subscriptions`. (Issue [#824](https://github.com/realm/realm-kotlin/pull/824))
* [Sync] Added support for `ObjectId` ([#652](https://github.com/realm/realm-kotlin/issues/652)). `ObjectId` can be used as a primary key in model definition.
* [Sync] Support for `SyncConfiguration.Builder.InitialData()`. (Issue [#422](https://github.com/realm/realm-kotlin/issues/422))
* [Sync] Support for `SyncConfiguration.Builder.initialSubscriptions()`. (Issue [#831](https://github.com/realm/realm-kotlin/issues/831))
* [Sync] Support for `SyncConfiguration.Builder.waitForInitialRemoteData()`. (Issue [#821](https://github.com/realm/realm-kotlin/issues/821))
* [Sync] Support for accessing and controlling the session state through `SyncSession.state`, `SyncSession.pause()` and `SyncSession.resume()`.
* [Sync] Added `SyncConfiguration.syncClientResetStrategy` which enables support for client reset via `DiscardUnsyncedChangesStrategy` for partition-based realms and `ManuallyRecoverUnsyncedChangesStrategy` for Flexible Sync realms.
* [Sync] Support `ObjectId` as a partition key.
* Support for embedded objects. (Issue [#551](https://github.com/realm/realm-kotlin/issues/551))
* Support for `RealmConfiguration.Builder.initialData()`. (Issue [#579](https://github.com/realm/realm-kotlin/issues/579))
* Preparing the compiler plugin to be compatible with Kotlin `1.7.0-RC`. (Issue [#843](https://github.com/realm/realm-kotlin/issues/843))
* Added `AppConfiguration.create(...)` as convenience method for `AppConfiguration.Builder(...).build()` (Issue [#835](https://github.com/realm/realm-kotlin/issues/835))

### Fixed
* Fix missing symbol (`___bid_IDEC_glbround`) on Apple silicon
* Creating a `RealmConfiguration` off the main thread on Kotlin Native could crash with `IncorrectDereferenceException`. (Issue [#799](https://github.com/realm/realm-kotlin/issues/799))
* Compiler error when using cyclic references in compiled module. (Issue [#339](https://github.com/realm/realm-kotlin/issues/339))

### Compatibility
* This release is compatible with:
  * Kotlin 1.6.10 and above.
  * Coroutines 1.6.0-native-mt. Also compatible with Coroutines 1.6.0 but requires enabling of the new memory model and disabling of freezing, see https://github.com/realm/realm-kotlin#kotlin-memory-model-and-coroutine-compatibility for details on that.
  * AtomicFu 0.17.0.
* Minimum Gradle version: 6.1.1.  
* Minimum Android Gradle Plugin version: 4.0.0.
* Minimum Android SDK: 16.

### Internal
* Updated to Realm Core 12.1.0, commit f8f6b3730e32dcc5b6564ebbfa5626a640cdb52a.


## 0.11.1 (2022-05-05)

### Breaking Changes
* None.

### Enhancements
* None.

### Fixed
* Fix crash in list notification listener (Issue [#827](https://github.com/realm/realm-kotlin/issues/827), since 0.11.0)

### Compatibility
* This release is compatible with:
  * Kotlin 1.6.10 and above.
  * Coroutines 1.6.0-native-mt. Also compatible with Coroutines 1.6.0 but requires enabling of the new memory model and disabling of freezing, see https://github.com/realm/realm-kotlin#kotlin-memory-model-and-coroutine-compatibility for details on that.
  * AtomicFu 0.17.0.
* Minimum Gradle version: 6.1.1.  
* Minimum Android Gradle Plugin version: 4.0.0.
* Minimum Android SDK: 16.

### Internal
* None.


## 0.11.0 (2022-04-29)

### Breaking Changes
* [Sync] `SyncConfiguration` and `SyncSession` have been moved to `io.realm.mongodb.sync`.
* [Sync] `EmailPasswordAuth` has been movedto `io.realm.mongodb.auth`.
* [Sync] Improved exception hierarchy for App and Sync exceptions. All sync/app exceptions now use `io.realm.mongodb.exceptions.AppException` as their top-level exception type. Many methods have more specialized exceptions for common errors that can be caught and reacted to. See `AppException` documentation for more details.
* [Sync] `SyncConfiguration.directory` is no longer available.
* [Sync] Removed `SyncConfiguration.partitionValue` as it exposed internal implementation details. It will be reintroduced at a later date.

### Enhancements
* [Sync] `EmailPasswordAuth` has been extended with support for: `confirmUser()`, `resendConfirmationEmail()`, `retryCustomConfirmation()`, `sendResetPasswordEmail()` and `resetPassword()`.
* [Sync] Support for new types of `Credentials`: `apiKey`, `apple`, `facebook`, `google` and `jwt`.
* [Sync] Support for the extension property `Realm.syncSession`, which returns the sync session associated with the realm.
* [Sync] Support for `SyncSession.downloadAllServerChanges()` and `SyncSession.uploadAllLocalChanges()`.
* [Sync] Support for `App.allUsers()`.
* [Sync] Support for `SyncConfiguration.with()`.
* [Sync] Support for `null` and `Integer` (along side already existing `String` and `Long`) partition values when using Partion-based Sync.
* [Sync] Support for `User.remove()`.
* [Sync] `AppConfiguration.syncRootDirectory` has been added to allow users to set the root folder containing all files used for data synchronization between the device and MongoDB Realm. (Issue [#795](https://github.com/realm/realm-kotlin/issues/795))
* Encrypted Realms now use OpenSSL 1.1.1n, up from v1.1.1g.

### Fixed
* Fix duplication of list object references when importing existing objects with `copyToRealm(..., updatePolicy = UpdatePolicy.ALL)` (Issue [#805](https://github.com/realm/realm-kotlin/issues/805))
* Bug in the encryption layer that could result in corrupted Realm files. (Realm Core Issue [#5360](https://github.com/realm/realm-core/issues/5360), since 0.10.0)

### Compatibility
* This release is compatible with:
  * Kotlin 1.6.10 and above.
  * Coroutines 1.6.0-native-mt. Also compatible with Coroutines 1.6.0 but requires enabling of the new memory model and disabling of freezing, see https://github.com/realm/realm-kotlin#kotlin-memory-model-and-coroutine-compatibility for details on that.
  * AtomicFu 0.17.0.
* Minimum Gradle version: 6.1.1.  
* Minimum Android Gradle Plugin version: 4.0.0.
* Minimum Android SDK: 16.

### Internal
* Updated to Realm Core 11.15.0, commit 9544b48e52c49e0267c3424b0b92c2f5efd5e2b9.
* Updated to Ktor 1.6.8.
* Updated to Ktlint 0.45.2.
* Rename internal synthetic variables prefix to `io_realm_kotlin_`, so deprecated prefix `$realm$` is avoided.
* Using latest Kotlin version (EAP) for the `kmm-sample` app to test compatibility with the latest/upcoming Kotlin version.


## 0.10.2 (2022-04-01)

### Breaking Changes
* None.

### Enhancements
* None.

### Fixed
* Fix query syntax errors of seemingly correct query (Issue [#683](https://github.com/realm/realm-kotlin/issues/683))
* Fix error when importing lists with existing objects through `copyToRealm` with `UpdatePolicy.ALL` (Issue [#771](https://github.com/realm/realm-kotlin/issues/771))

### Compatibility
* This release is compatible with:
  * Kotlin 1.6.10.
  * Coroutines 1.6.0-native-mt. Also compatible with Coroutines 1.6.0 but requires enabling of the new memory model and disabling of freezing, see https://github.com/realm/realm-kotlin#kotlin-memory-model-and-coroutine-compatibility for details on that.
  * AtomicFu 0.17.0.
* Minimum Gradle version: 6.1.1.  
* Minimum Android Gradle Plugin version: 4.0.0.
* Minimum Android SDK: 16.

### Internal
* None.

## 0.10.1 (2022-03-24)

### Breaking Changes
* None.

### Enhancements
* Reducing the binary size for Android dependency. (Issue [#216](https://github.com/realm/realm-kotlin/issues/216)).
* Using static c++ runtime library (stl) for Android. (Issue [#694](https://github.com/realm/realm-kotlin/issues/694)).

### Fixed
* Fix assignments to `RealmList`-properties on managed objects (Issue [#718](https://github.com/realm/realm-kotlin/issues/718))
* `iosSimulatorArm64` and `iosX64` cinterop dependencies were compiled with unnecessary additional architectures, causing a fat framework to fail with (Issue [#722](https://github.com/realm/realm-kotlin/issues/722))

### Compatibility
* This release is compatible with:
  * Kotlin 1.6.10.
  * Coroutines 1.6.0-native-mt. Also compatible with Coroutines 1.6.0 but requires enabling of the new memory model and disabling of freezing, see https://github.com/realm/realm-kotlin#kotlin-memory-model-and-coroutine-compatibility for details on that.
  * AtomicFu 0.17.0.
* Minimum Gradle version: 6.1.1.  
* Minimum Android Gradle Plugin version: 4.0.0.
* Minimum Android SDK: 16.

### Internal
* None.


## 0.10.0 (2022-03-04)

### Breaking Changes
* `RealmConfiguration.Builder.path()` has been replaced by `RealmConfiguration.Builder.directory()`, which can be combined with `RealmConfiguration.Builder.name()` to form the full path. (Issue [#346](https://github.com/realm/realm-kotlin/issues/346))
* `Realm.observe()` and `RealmObject.observe()` have been renamed to `asFlow()`.
* `RealmObject.asFlow` will throw `UnsupportedOperationException` instead of `IllegalStateException` if called on a live or dynamic object in a write transaction or in a migration.
* `RealmObject.asFlow` will throw `UnsupportedOperationException` instead of `IllegalStateException` if called on a live or dynamic object in a write transaction or in a migration.
* Removed `RealmObject.delete()` and `RealmResults.delete()`. All objects, objects specified by queries and results must be delete through `MutableRealm.delete(...)` and `DynamicMutableRealm.delete(...).
* Removed default empty schema argument for `RealmConfiguration.Builder(schema = ... )` and `SyncConfiguration.Builder(..., schema= ... )` as all configuraitons require a non-empty schema.
* Removed `RealmConfiguration.Builder.schema()`. `RealmConfiguration.Builder(schema = ...)` should be used instead.

### Enhancements
* Add support for Gradle Configuration Cache.
* Improved exception message when attempting to delete frozen objects. (Issue [#616](https://github.com/realm/realm-kotlin/issues/616))
* Added `RealmConfiguration.Builder.compactOnLaunch()`, which can be used to control if a Realm file should be compacted when opened.
* A better error message if a data class was used as model classes. (Issue [#684](https://github.com/realm/realm-kotlin/issues/684))
* A better error message if the Realm plugin was not applied to the module containing model classes. (Issue [#676](https://github.com/realm/realm-kotlin/issues/676))
* A better error message if a class is used that is not part of the schema. (Issue [#680](https://github.com/realm/realm-kotlin/issues/680))
* Add support for fine-grained notification on Realm instances. `Realm.asFlow()` yields `RealmChange` that represent the `InitialRealm` or `UpdatedRealm` states.
* Add support for fine-grained notification on Realm objects. `RealmObject.asFlow()` yields `ObjectChange` that represent the `InitialObject`, `UpdatedObject` or `DeletedObject` states.
* Add support for fine-grained notification on Realm lists. `RealmList.asFlow()` yields `ListChange` that represent the `InitialList`, `UpdatedList` or `DeletedList` states.
* Add support for fine-grained notifications on Realm query results. `RealmResults.asFlow()` yields `ResultsChange` that represent the `InitialResults` or `UpdatedResults` states.
* Add support for fine-grained notifications on `RealmSingleQuery`. `RealmSingleQuery.asFlow()` yields `SingleQueryChange` that represent the `PendingObject`, `InitialObject`, `UpdatedObject` or `DeletedObject` states.
* Add support for data migration as part of an automatic schema upgrade through `RealmConfiguration.Builder.migration(RealmMigration)` (Issue [#87](https://github.com/realm/realm-kotlin/issues/87))
* Added ability to delete objects specified by a `RealmQuery` or `RealmResults` through `MutableRealm.delete(...)` and `DynamicMutableRealm.delete(...).
* Add support for updating existing objects through `copyToRealm`. This requires them having a primary key. (Issue [#564](https://github.com/realm/realm-kotlin/issues/564))
* Added `Realm.deleteRealm(RealmConfiguration)` function that deletes the Realm files from the filesystem (Issue [#95](https://github.com/realm/realm-kotlin/issues/95)).


### Fixed
* Intermittent `ConcurrentModificationException` when running parallel builds. (Issue [#626](https://github.com/realm/realm-kotlin/issues/626))
* Refactor the compiler plugin to use API's compatible with Kotlin `1.6.20`. (Issue ([#619](https://github.com/realm/realm-kotlin/issues/619)).
* `RealmConfiguration.path` should report the full Realm path. (Issue ([#605](https://github.com/realm/realm-kotlin/issues/605)).
* Support multiple constructors in model definition (one zero arg constructor is required though). (Issue ([#184](https://github.com/realm/realm-kotlin/issues/184)).
* Boolean argument substitution in queries on iOS/macOS would crash the query. (Issue [#691](https://github.com/realm/realm-kotlin/issues/691))
* Support 32-bit Android (x86 and armeabi-v7a). (Issue ([#109](https://github.com/realm/realm-kotlin/issues/109)).
* Make updates of primary key properties throw IllegalStateException (Issue [#353](https://github.com/realm/realm-kotlin/issues/353))


### Compatibility
* This release is compatible with:
  * Kotlin 1.6.10.
  * Coroutines 1.6.0-native-mt. Also compatible with Coroutines 1.6.0 but requires enabling of the new memory model and disabling of freezing, see https://github.com/realm/realm-kotlin#kotlin-memory-model-and-coroutine-compatibility for details on that.
  * AtomicFu 0.17.0.
* Minimum Gradle version: 6.1.1.  
* Minimum Android Gradle Plugin version: 4.0.0.
* Minimum Android SDK: 16.

### Internal
* Downgraded to Gradle 7.2 as a work-around for https://youtrack.jetbrains.com/issue/KT-51325.
* Updated to Realm Core 11.10.0, commit: ad2b6aeb1fd58135a2d9bf463011e26f934390ea.


## 0.9.0 (2022-01-28)

### Breaking Changes
* `RealmResults.observe()` and `RealmList.observe()` have been renamed to `asFlow()`.
* Querying via `Realm.objects(...)` is no longer supported. Use `Realm.query(...)` instead.

### Enhancements
* Added API for inspecting the schema of the realm with `BaseRealm.schema()` ([#238](https://github.com/realm/realm-kotlin/issues/238)).
* Added support for `RealmQuery` through `Realm.query(...)` ([#84](https://github.com/realm/realm-kotlin/issues/84)).
* Added source code link to model definition compiler errors. ([#173](https://github.com/realm/realm-kotlin/issues/173))
* Support Kotlin's new memory model. Enabled in consuming project with the following gradle properties `kotlin.native.binary.memoryModel=experimental`.
* Add support for JVM on M1 (in case we're running outside Rosetta compatibility mode, example when using Azul JVM which is compiled against `aarch64`) [#629](https://github.com/realm/realm-kotlin/issues/629).

### Fixed
* Sync on jvm targets on Windows/Linux crashes with unavailable scheduler ([#655](https://github.com/realm/realm-kotlin/issues/655)).

### Compatibility
* This release is compatible with:
  * Kotlin 1.6.10.
  * Coroutines 1.6.0-native-mt. Also compatible with Coroutines 1.6.0 but requires enabling of the new memory model and disabling of freezing, see https://github.com/realm/realm-kotlin#kotlin-memory-model-and-coroutine-compatibility for details on that.
  * AtomicFu 0.17.0.
* Minimum Gradle version: 6.1.1.  
* Minimum Android Gradle Plugin version: 4.0.0.
* Minimum Android SDK: 16.

### Internal
* Updated to Gradle 7.3.3.
* Updated to Android Gradle Plugin 7.1.0.
* Updated to AndroidX JUnit 1.1.3.
* Updated to AndroidX Test 1.4.0.


## 0.8.2 (2022-01-20)

### Breaking Changes
* None.

### Enhancements
* None.

### Fixed
* The `library-base` module would try to initialize a number of `library-sync` classes for JNI lookups. These and `RealmObjectCompanion` were not being excluded from Proguard obfuscation causing release builds to crash when initializing JNI [#643](https://github.com/realm/realm-kotlin/issues/643).

### Compatibility
* This release is compatible with:
  * Kotlin 1.6.10.
  * Coroutines 1.5.2-native-mt.
  * AtomicFu 0.17.0.
* Minimum Gradle version: 6.1.1.
* Minimum Android Gradle Plugin version: 4.0.0.
* Minimum Android SDK: 16.

### Internal
* None.


## 0.8.1 (2022-01-18)

### Breaking Changes
* None.

### Enhancements
* None.

### Fixed
* Using a custom module name to fix [#621](https://github.com/realm/realm-kotlin/issues/621).
* Synchronously process project configurations to avoid exceptions when running parallel builds [#626](https://github.com/realm/realm-kotlin/issues/626).
* Update to Kotlin 1.6.10. The `Compatibility` entry for 0.8.0 stating that the project had been updated to Kotlin 1.6.10 was not correct [#640](https://github.com/realm/realm-kotlin/issues/640).

### Compatibility
* This release is compatible with:
  * Kotlin 1.6.10.
  * Coroutines 1.5.2-native-mt.
  * AtomicFu 0.17.0.
* Minimum Gradle version: 6.1.1.  
* Minimum Android Gradle Plugin version: 4.0.0.
* Minimum Android SDK: 16.

### Internal
* Updated to Kotlin 1.6.10.


## 0.8.0 (2021-12-17)

### Breaking Changes
* Reworked configuration hierarchy:
  * Separated common parts of `RealmConfiguraion` and `SyncConfiguration` into `io.realm.Configuration` to avoid polluting the base configuration with local-only options.
  * Changed `Realm.open(RealmConfiguration)` to accept new base configuration with `Realm.open(Configuration)`.
  * Removed option to build `SyncConfiguration`s with `deleteRealmIfMigrationNeeded` option.

### Enhancements
* [Sync] Added support for `User.logOut()` ([#245](https://github.com/realm/realm-kotlin/issues/245)).
* Added support for dates through a new property type: `RealmInstant`.
* Allow to pass schema as a variable containing the involved `KClass`es and build configurations non-fluently ([#389](https://github.com/realm/realm-kotlin/issues/389)).
* Added M1 support for `library-base` variant ([#483](https://github.com/realm/realm-kotlin/issues/483)).

### Fixed
* Gradle metadata for pure Android projects. Now using `io.realm.kotlin:library-base:<VERSION>` should work correctly.
* Compiler plugin symbol lookup happens only on Sourset using Realm ([#544](https://github.com/realm/realm-kotlin/issues/544)).
* Fixed migration exception when opening a synced realm that is already stored in the backend for the first time ([#601](https://github.com/realm/realm-kotlin/issues/604)).

### Compatibility
* This release is compatible with:
  * Kotlin 1.6.10.
  * Coroutines 1.5.2-native-mt.
  * AtomicFu 0.17.0.
* Minimum Gradle version: 6.1.1.  
* Minimum Android Gradle Plugin version: 4.0.0.
* Minimum Android SDK: 16.

### Internal
* Updated to Ktor 1.6.5.
* Updated to AndroidX Startup 1.1.0.
* Updated to Gradle 7.2.
* Updated to Android Gradle Plugin 7.1.0-beta05.
* Updated to NDK 23.1.7779620.
* Updated to Android targetSdk 31.
* Updated to Android compileSdk 31.
* Updated to Android Build Tools 31.0.0.
* Updated to Ktlint version 0.43.0.
* Updated to Ktlint Gradle Plugin 10.2.0.
* Updated to Kotlin Serialization 1.3.0.
* Updated to Detekt 1.19.0-RC1.
* Updated to Dokka 1.6.0.
* Updated to AtomicFu 0.17.0.
* Updated to Realm Core 11.7.0, commit: 5903577608d202ad88f375c1bb2ceedb831f6d7b.


## 0.7.0 (2021-10-31)

### Breaking Changes
* None.

### Enhancements
* Basic MongoDB Realm sync support:
  * Enabled by using library dependency `io.realm.kotlin:library-sync:<VERSION>`
  * Build `AppConfiguration`s through `AppConfiguration.Builder(appId).build()`
  * Linking your app with a MongoDB Realm App through `App.create(appConfiguration)`
  * Log in to a MongoDB Realm App through `App.login(credentials)`. Currently only supports `Credentials.anonymous()` and `Credentials.emailPassword(...)`
  * Create `SyncConfiguration`s through `SyncConfiguration.Builder(user, partitionValue, schema).build()`
  * Create synchronized realm by `Realm.open(syncConfiguration)`

### Fixed
* None.

### Compatibility
* This release is compatible with:
  * Kotlin 1.5.31
  * Coroutines 1.5.2-native-mt
  * AtomicFu 0.16.3

### Internal
* Updated to Realm Core commit: ecfc1bbb734a8520d08f04f12f083641309799b3
* Updated to Ktor 1.6.4.


## 0.6.0 (2021-10-15)

### Breaking Changes
* Rename library dependency from `io.realm.kotlin:library:<VERSION>` to `io.realm.kotlin:library-base:<VERSION>`
* Abstracted public API into interfaces. The interfaces have kept the name of the previous classes so only differences are:
  - Opening a realm: `Realm(configuration)` has changed to `Realm.open(configuration)`
  - Easy construction of simple configurations: `RealmConfiguration(schema = ...)` has changed to `RealmConfiguration.with(schema = ...)`
  - Instantiating a `RealmList` is now done through `realmListOf(...)` or by `Iterable<T>.toRealmList()`
* Make argument to `findLatest` non-nullable: `MutableRealm.findLatest(obj: T?): T?` has changed to `MutableRealm.findLatest(obj: T): T?`
* Allow query arguments to be `null`: `RealmResult.query(query: String = "TRUEPREDICATE", vararg args: Any): RealmResults<T>` has change to `RealmResult.query(query: String = "TRUEPREDICATE", vararg args: Any?): RealmResults<T>`
* Moved `objects(KClass<T>)` and `<reified T> objects()` methods from `BaseRealm` to `TypedRealm`
* Changed `RealmObject.version` into method `RealmObject.version()`.
* Replaced `RuntimeException`s by the explicit exceptions: `IllegalArgumentException`, `IllegalStateException` and `IndexOutOfBoundsException`.
* Throw `Error` an unrecoverable Realm problem happen in the underlying storage engine.
* Removed optional arguments to `RealmConfiguration.with(...)` and `RealmConfiguration.Builder(...)`. Name and path can now only be set through the builder methods.

### Enhancements
* Add support for [JVM target](https://github.com/realm/realm-kotlin/issues/62) supported platforms are: Linux (since Centos7 x86_64), Windows (since 8.1 x86_64) and Macos (x86_64).
* Added support for marking a field as indexed with `@Index`

### Fixed
* Fixed null pointer exceptions when returning an unmanaged object from `MutableRealm.write/writeBlocking`.
* Fixed premature closing of underlying realm of frozen objects returned from `MutableRealm.write/writeBlocking`. (Issue [#477](https://github.com/realm/realm-kotlin/issues/477))

### Compatibility
* This release is compatible with:
  * Kotlin 1.5.31
  * Coroutines 1.5.2-native-mt
  * AtomicFu 0.16.3

### Internal
* Updated to Realm Core commit: 028626880253a62d1c936eed4ef73af80b64b71
* Updated to Kotlin 1.5.31.


## 0.5.0 (2021-08-20)

### Breaking Changes
* Moved `@PrimaryKey` annotation from `io.realm.PrimaryKey` to `io.realm.annotations.PrimaryKey`.

### Enhancements
* Add support for excluding properties from the Realm schema. This is done by either using JVM `@Transient` or the newly added `@io.realm.kotlin.Ignore` annotation. (Issue [#278](https://github.com/realm/realm-kotlin/issues/278)).
* Add support for encrypted Realms. Encryption can be enabled by passing a 64-byte encryption key to the configuration builder. (Issue [#227](https://github.com/realm/realm-kotlin/issues/227))
* Add support for `RealmList` notifications using Kotlin `Flow`s. (Issue [#359](https://github.com/realm/realm-kotlin/issues/359))
* Unmanaged `RealmObject`s can now be added directly to `RealmList`s without having to copy them to Realm beforehand.

### Fixed
* Throw exception when violating primary key uniqueness constraint when importing objects with `copyToRealm`.
* Fix crash caused by premature release of frozen versions (`java.lang.RuntimeException: [18]: Access to invalidated Results objects`)
* Fix optimizations bypassing our custom getter and setter from within a class (Issue [#375](https://github.com/realm/realm-kotlin/issues/375)).

### Compatibility
* This release is compatible with Kotlin 1.5.21 and Coroutines 1.5.0.

### Internal
* Updated to Kotlin 1.5.21.
* Updated Gradle to 7.1.1.
* Updated Android Gradle Plugin to 4.1.0.
* Updated to Android Build Tools 30.0.2.
* Updated to targetSdk 30 for Android.
* Now uses Java 11 to build the project.


## 0.4.1 (2021-07-16)

### Breaking Changes
* None.

### Enhancements
* None.

### Fixed
* Throw exception when violating primary key uniqueness constraint when importing objects with `copyToRealm`.
* Fix crash caused by premature release of frozen versions (`java.lang.RuntimeException: [18]: Access to invalidated Results objects`)

### Compatibility
* This release is compatible with Kotlin 1.5.10 and Coroutines 1.5.0.

### Internal
* None.


## 0.4.0 (2021-07-13)

This release contains a big departure in the architectural design of how Realm is currently implemented. At a high level it moves from "Thread-confined, Live Objects" to "Frozen Objects". The reasons for this shift are discussed [here](https://docs.google.com/document/d/1bGfjbKLD6DSBpTiVwyorSBcMqkUQWedAmmS_VAhL8QU/edit#heading=h.fzlh39twuifc).

At a high level this has a number of implications:

    1. Only one Realm instance (per `RealmConfiguration`) is needed across the entire application.
    2. The only reason for closing the Realm instance is if the Realm file itself needs to be deleted or compacted.
    3. Realm objects can be freely moved and read across threads.
    4. Changes to objects can only be observed through Kotlin Flows. Standard change listener support will come in a future release.
    5. In order to modify Realm Objects, they need to be "live". It is possible to convert a frozen object to a live object inside a
       write transaction using the `MutableRealm.findLatest(obj)` API. Live objects are not accessible outside write transactions.

This new architecture is intended to make it easier to consume and work with Realm, but at the same time, it also introduces a few caveats:

    1. Storing a strong reference to a Realm Object can cause an issue known as "Version pinning". Realm tracks the "distance" between the oldest known version and the latest. So if you store a reference for too long, when other writes are happening, Realm might run out of native memory and crash, or it can lead to an increased file size. It is possible to detect this problem by setting `RealmConfiguration.Builder.maxNumberOfActiveVersions()`. It can be worked around by copying the data out of the Realm and store that instead.

    2. With multiple versions being accessible across threads, it is possible to accidentally compare data from different versions. This could be a potential problem for certain business logic if two objects do not agree on a particular state. If you suspect this is an issue, a `version()` method has been added to all Realm Objects, so it can be inspected for debugging. Previously, Realms thread-confined objects guaranteed this would not happen.

    3. Since the threading model has changed, there is no longer a guarantee that running the same query twice in a row will return the same result. E.g. if a background write is executed between them, the result might change. Previously, this would have resulted in the same result as the Realm state for a particular thread would only update as part of the event loop.


### Breaking Changes
* The Realm instance itself is now thread safe and can be accessed from any thread.
* Objects queried outside write transactions are now frozen by default and can be freely read from any thread.
* As a consequence of the above, when a change listener fires, the changed data can only be observed in the new object received, not in the original, which was possible before this release.
* Removed `Realm.open(configuration: RealmConfiguration)`. Use the interchangeable `Realm(configuration: RealmConfiguration)`-constructor instead.
* Removed all `MutableRealm.create(...)`-variants. Use `MutableRealm.copyToRealm(instance: T): T` instead.

### Enhancements
* A `version()` method has been added to `Realm`, `RealmResults` and `RealmObject`. This returns the version of the data contained. New versions are obtained by observing changes to the object.
* `Realm.observe()`, `RealmResults.observe()` and `RealmObject.observe()` have been added and expose a Flow of updates to the object.
* Add support for suspending writes executed on the Realm Write Dispatcher with `suspend fun <R> write(block: MutableRealm.() -> R): R`
* Add support for setting background write and notification dispatchers with `RealmConfigruation.Builder.notificationDispatcher(dispatcher: CoroutineDispatcher)` and `RealmConfiguration.Builder.writeDispatcher(dispatcher: CoroutineDispatcher)`
* Add support for retrieving the latest version of an object inside a write transaction with `<T : RealmObject> MutableRealm.findLatests(obj: T?): T?`

### Fixed
* None.

### Compatibility
* This release is compatible with Kotlin 1.5.10 and Coroutines 1.5.0.

### Internal
* Updated `com.gradle.plugin-publish` to 0.15.0.
* Updated to Realm Core commit: 4cf63d689ba099057345f122265cbb880a8eb19d.
* Updated to Android NDK: 22.1.7171670.
* Introduced usage of `kotlinx.atomicfu`: 0.16.1.


## 0.3.2 (2021-07-06)

### Breaking Changes
* None.

### Enhancements
* None.

### Fixed
* [Bug](https://github.com/realm/realm-kotlin/issues/334) in `copyToRealm` causing a `RealmList` not to be saved as part of the model.

### Compatibility
* This release is compatible with Kotlin 1.5.10 and Coroutines 1.5.0.

### Internal
* None.


## 0.3.1 (2021-07-02)

### Breaking Changes
* None.

### Enhancements
* None.

### Fixed
* Android Release build variant (AAR) was stripped from all classes due to presence of `isMinifyEnabled` flag in the library module. The flag is removed now.


### Compatibility
* This release is compatible with Kotlin 1.5.10 and Coroutines 1.5.0.

### Internal
* None.


## 0.3.0 (2021-07-01)

### Breaking Changes
* None.

### Enhancements
* [Support Apple Release builds](https://github.com/realm/realm-kotlin/issues/142).
* Enabling [shrinker](https://github.com/realm/realm-kotlin/issues/293) for Android Release builds.
* Added support for `RealmList` as supported field in model classes. A `RealmList` is used to model one-to-many relationships in a Realm object.
* Schema migration is handled automatically when adding or removing a property or class to the model without specifying a `schemaVersion`.
If a class or column is renamed you need to set a greater `schemaVersion` to migrate the Realm (note: currently renaming will not copy data to the new column). Alternatively `deleteRealmIfMigrationNeeded` could be set to (without setting `schemaVersion`) to delete the Realm file if an automatic migration is not possible. Fixes [#284](https://github.com/realm/realm-kotlin/issues/284).

### Fixed
* None.

### Compatibility
* This release is compatible with Kotlin 1.5.10 and Coroutines 1.5.0.

### Internal
* None.


## 0.2.0 (2021-06-09)

### Breaking Changes
* The Realm Kotlin Gradle plugin has changed name from `realm-kotlin` to `io.realm.kotlin` to align with Gradle Plugin Portal requirements.

### Enhancements
* The Realm Kotlin Gradle plugin is now available on Gradle Plugin Portal and can be used with the Plugin DSL and `gradlePluginPortal()` as the buildscript repository. A minimal setup of using this approach can be found [here](https://plugins.gradle.org/plugin/io.realm.kotlin).

### Fixed
* None.

### Compatibility
* This release is compatible with Kotlin 1.5.10 and Coroutines 1.5.0.

### Internal
* Updated to Realm Core commit: ed9fbb907e0b5e97e0e2d5b8efdc0951b2eb980c.


## 0.1.0 (2021-05-07)

This is the first public Alpha release of the Realm Kotlin SDK for Android and Kotlin Multiplatform.

A minimal setup for including this library looks like this:

```
// Top-level build.gradle file
buildscript {
    repositories {
        mavenCentral()
    }
    dependencies {
        classpath("io.realm.kotlin:gradle-plugin:0.1.0")
    }
}

allprojects {
    repositories {
    	mavenCentral()
    }
}

// Project build.gradle file
// Only include multiplatform if building a multiplatform project.
plugins {
	kotlin("multiplatform")
	id("com.android.library")
	id("realm-kotlin")
}
```

See the [README](https://github.com/realm/realm-kotlin#readme) for more information.

Please report any issues [here](https://github.com/realm/realm-kotlin/issues/new).<|MERGE_RESOLUTION|>--- conflicted
+++ resolved
@@ -1,21 +1,14 @@
-<<<<<<< HEAD
-## 1.10.3 (YYYY-MM-DD)
-=======
 ## 1.10.3-SNAPSHOT (YYYY-MM-DD)
->>>>>>> 80313b90
-
-### Breaking Changes
-* None.
-
-### Enhancements
-* None.
-
-### Fixed
-<<<<<<< HEAD
+
+### Breaking Changes
+* None.
+
+### Enhancements
+* None.
+
+### Fixed
+* Rare corruption causing 'Invalid streaming format cookie'-exception. Typically following compact, convert or copying to a new file. (Issue [#1440](https://github.com/realm/realm-kotlin/issues/1440))
 * Compiler error when using Kotlin 1.9.0 and backlinks. (Issue [#1469](https://github.com/realm/realm-kotlin/issues/1469))
-=======
-* Rare corruption causing 'Invalid streaming format cookie'-exception. Typically following compact, convert or copying to a new file. (Issue [#1440](https://github.com/realm/realm-kotlin/issues/1440))
->>>>>>> 80313b90
 
 ### Compatibility
 * File format: Generates Realms with file format v23.
@@ -32,11 +25,7 @@
 * Minimum Android SDK: 16.
 
 ### Internal
-<<<<<<< HEAD
-* None.
-=======
 * Updated to Realm Core 13.17.1, commit fb5bdccba1daad0bd6e65757a6a1596dc98cebf4.
->>>>>>> 80313b90
 
 
 ## 1.10.2 (2023-07-21)
