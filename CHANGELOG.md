<<<<<<< HEAD
## 0.8.1 (2022-01-17)

### Breaking Changes

### Enhancements

### Fixed
* Using a custom module name to fix [#621](https://github.com/realm/realm-kotlin/issues/621).
=======
## 0.8.1-SNAPSHOT (YYYY-MM-DD)

### Breaking Changes
* None.

### Enhancements
* None.

### Fixed
* Synchronously process project configurations to avoid exceptions when running parallel builds [#626](https://github.com/realm/realm-kotlin/issues/626).
>>>>>>> 6e7f2df4

### Compatibility
* This release is compatible with:
  * Kotlin 1.6.10.
  * Coroutines 1.5.2-native-mt.
  * AtomicFu 0.17.0.
* Minimum Gradle version: 6.1.1.  
* Minimum Android Gradle Plugin version: 4.0.0.
* Minimum Android SDK: 16.

### Internal
<<<<<<< HEAD
* Updated to Kotlin 1.5.31.
=======
* None.

>>>>>>> 6e7f2df4

## 0.8.0 (2021-12-17)

### Breaking Changes
* Reworked configuration hierarchy:
  * Separated common parts of `RealmConfiguraion` and `SyncConfiguration` into `io.realm.Configuration` to avoid polluting the base configuration with local-only options.
  * Changed `Realm.open(RealmConfiguration)` to accept new base configuration with `Realm.open(Configuration)`.
  * Removed option to build `SyncConfiguration`s with `deleteRealmIfMigrationNeeded` option.

### Enhancements
* [Sync] Added support for `User.logOut()` ([#245](https://github.com/realm/realm-kotlin/issues/245)).
* Added supported for dates through a new property type: `RealmInstant`.
* Allow to pass schema as a variable containing the involved `KClass`es and build configurations non-fluently ([#389](https://github.com/realm/realm-kotlin/issues/389)).
* Added M1 support for `library-base` variant ([#483](https://github.com/realm/realm-kotlin/issues/483)).

### Fixed
* Gradle metadata for pure Android projects. Now using `io.realm.kotlin:library-base:<VERSION>` should work correctly.
* Compiler plugin symbol lookup happens only on Sourset using Realm ([#544](https://github.com/realm/realm-kotlin/issues/544)).
* Fixed migration exception when opening a synced realm that is already stored in the backend for the first time ([#601](https://github.com/realm/realm-kotlin/issues/604)).

### Compatibility
* This release is compatible with:
  * Kotlin 1.6.10.
  * Coroutines 1.5.2-native-mt.
  * AtomicFu 0.17.0.
* Minimum Gradle version: 6.1.1.  
* Minimum Android Gradle Plugin version: 4.0.0.
* Minimum Android SDK: 16.

### Internal
* Updated to Ktor 1.6.5.
* Updated to AndroidX Startup 1.1.0.
* Updated to Gradle 7.2.
* Updated to Android Gradle Plugin 7.1.0-beta05.
* Updated to NDK 23.1.7779620.
* Updated to Android targetSdk 31.
* Updated to Android compileSdk 31.
* Updated to Android Build Tools 31.0.0.
* Updated to Ktlint version 0.43.0.
* Updated to Ktlint Gradle Plugin 10.2.0.
* Updated to Kotlin Serialization 1.3.0.
* Updated to Detekt 1.19.0-RC1.
* Updated to Dokka 1.6.0.
* Updated to AtomicFu 0.17.0.
* Updated to Realm Core 11.6.1, commit: 758d238f68fa1d16409ef0565f01c38242af5bf4.


## 0.7.0 (2021-10-31)

### Breaking Changes
* None.

### Enhancements
* Basic MongoDB Realm sync support:
  * Enabled by using library dependency `io.realm.kotlin:library-sync:<VERSION>`
  * Build `AppConfiguration`s through `AppConfiguration.Builder(appId).build()`
  * Linking your app with a MongoDB Realm App through `App.create(appConfiguration)`
  * Log in to a MongoDB Realm App through `App.login(credentials)`. Currently only supports `Credentials.anonymous()` and `Credentials.emailPassword(...)`
  * Create `SyncConfiguration`s through `SyncConfiguration.Builder(user, partitionValue, schema).build()`
  * Create synchronized realm by `Realm.open(syncConfiguration)`

### Fixed
* None.

### Compatibility
* This release is compatible with:
  * Kotlin 1.5.31
  * Coroutines 1.5.2-native-mt
  * AtomicFu 0.16.3

### Internal
* Updated to Realm Core commit: ecfc1bbb734a8520d08f04f12f083641309799b3
* Updated to Ktor 1.6.4.


## 0.6.0 (2021-10-15)

### Breaking Changes
* Rename library dependency from `io.realm.kotlin:library:<VERSION>` to `io.realm.kotlin:library-base:<VERSION>`
* Abstracted public API into interfaces. The interfaces have kept the name of the previous classes so only differences are:
  - Opening a realm: `Realm(configuration)` has changed to `Realm.open(configuration)`
  - Easy construction of simple configurations: `RealmConfiguration(schema = ...)` has changed to `RealmConfiguration.with(schema = ...)`
  - Instantiating a `RealmList` is now done through `realmListOf(...)` or by `Iterable<T>.toRealmList()`
* Make argument to `findLatest` non-nullable: `MutableRealm.findLatest(obj: T?): T?` has changed to `MutableRealm.findLatest(obj: T): T?`
* Allow query arguments to be `null`: `RealmResult.query(query: String = "TRUEPREDICATE", vararg args: Any): RealmResults<T>` has change to `RealmResult.query(query: String = "TRUEPREDICATE", vararg args: Any?): RealmResults<T>`
* Moved `objects(KClass<T>)` and `<reified T> objects()` methods from `BaseRealm` to `TypedRealm`
* Changed `RealmObject.version` into method `RealmObject.version()`.
* Replaced `RuntimeException`s by the explicit exceptions: `IllegalArgumentException`, `IllegalStateException` and `IndexOutOfBoundsException`.
* Throw `Error` an unrecoverable Realm problem happen in the underlying storage engine.
* Removed optional arguments to `RealmConfiguration.with(...)` and `RealmConfiguration.Builder(...)`. Name and path can now only be set through the builder methods.

### Enhancements
* Add support for [JVM target](https://github.com/realm/realm-kotlin/issues/62) supported platforms are: Linux (since Centos7 x86_64), Windows (since 8.1 x86_64) and Macos (x86_64).
* Added support for marking a field as indexed with `@Index`

### Fixed
* Fixed null pointer exceptions when returning an unmanaged object from `MutableRealm.write/writeBlocking`.
* Fixed premature closing of underlying realm of frozen objects returned from `MutableRealm.write/writeBlocking`. (Issue [#477](https://github.com/realm/realm-kotlin/issues/477))

### Compatibility
* This release is compatible with:
  * Kotlin 1.5.31
  * Coroutines 1.5.2-native-mt
  * AtomicFu 0.16.3

### Internal
* Updated to Realm Core commit: 028626880253a62d1c936eed4ef73af80b64b71
* Updated to Kotlin 1.5.31.


## 0.5.0 (2021-08-20)

### Breaking Changes
* Moved `@PrimaryKey` annotation from `io.realm.PrimaryKey` to `io.realm.annotations.PrimaryKey`.

### Enhancements
* Add support for excluding properties from the Realm schema. This is done by either using JVM `@Transient` or the newly added `@io.realm.kotlin.Ignore` annotation. (Issue [#278](https://github.com/realm/realm-kotlin/issues/278)).
* Add support for encrypted Realms. Encryption can be enabled by passing a 64-byte encryption key to the configuration builder. (Issue [#227](https://github.com/realm/realm-kotlin/issues/227))
* Add support for `RealmList` notifications using Kotlin `Flow`s. (Issue [#359](https://github.com/realm/realm-kotlin/issues/359))
* Unmanaged `RealmObject`s can now be added directly to `RealmList`s without having to copy them to Realm beforehand.

### Fixed
* Throw exception when violating primary key uniqueness constraint when importing objects with `copyToRealm`.
* Fix crash caused by premature release of frozen versions (`java.lang.RuntimeException: [18]: Access to invalidated Results objects`)
* Fix optimizations bypassing our custom getter and setter from within a class (Issue [#375](https://github.com/realm/realm-kotlin/issues/375)).

### Compatibility
* This release is compatible with Kotlin 1.5.21 and Coroutines 1.5.0.

### Internal
* Updated to Kotlin 1.5.21.
* Updated Gradle to 7.1.1.
* Updated Android Gradle Plugin to 4.1.0.
* Updated to Android Build Tools 30.0.2.
* Updated to targetSdk 30 for Android.
* Now uses Java 11 to build the project.


## 0.4.1 (2021-07-16)

### Breaking Changes
* None.

### Enhancements
* None.

### Fixed
* Throw exception when violating primary key uniqueness constraint when importing objects with `copyToRealm`.
* Fix crash caused by premature release of frozen versions (`java.lang.RuntimeException: [18]: Access to invalidated Results objects`)

### Compatibility
* This release is compatible with Kotlin 1.5.10 and Coroutines 1.5.0.

### Internal
* None.


## 0.4.0 (2021-07-13)

This release contains a big departure in the architectural design of how Realm is currently implemented. At a high level it moves from "Thread-confined, Live Objects" to "Frozen Objects". The reasons for this shift are discussed [here](https://docs.google.com/document/d/1bGfjbKLD6DSBpTiVwyorSBcMqkUQWedAmmS_VAhL8QU/edit#heading=h.fzlh39twuifc).

At a high level this has a number of implications:

    1. Only one Realm instance (per `RealmConfiguration`) is needed across the entire application.
    2. The only reason for closing the Realm instance is if the Realm file itself needs to be deleted or compacted.
    3. Realm objects can be freely moved and read across threads.
    4. Changes to objects can only be observed through Kotlin Flows. Standard change listener support will come in a future release.
    5. In order to modify Realm Objects, they need to be "live". It is possible to convert a frozen object to a live object inside a
       write transaction using the `MutableRealm.findLatest(obj)` API. Live objects are not accessible outside write transactions.

This new architecture is intended to make it easier to consume and work with Realm, but at the same time, it also introduces a few caveats:

    1. Storing a strong reference to a Realm Object can cause an issue known as "Version pinning". Realm tracks the "distance" between the oldest known version and the latest. So if you store a reference for too long, when other writes are happening, Realm might run out of native memory and crash, or it can lead to an increased file size. It is possible to detect this problem by setting `RealmConfiguration.Builder.maxNumberOfActiveVersions()`. It can be worked around by copying the data out of the Realm and store that instead.

    2. With multiple versions being accessible across threads, it is possible to accidentally compare data from different versions. This could be a potential problem for certain business logic if two objects do not agree on a particular state. If you suspect this is an issue, a `version()` method has been added to all Realm Objects, so it can be inspected for debugging. Previously, Realms thread-confined objects guaranteed this would not happen.

    3. Since the threading model has changed, there is no longer a guarantee that running the same query twice in a row will return the same result. E.g. if a background write is executed between them, the result might change. Previously, this would have resulted in the same result as the Realm state for a particular thread would only update as part of the event loop.


### Breaking Changes
* The Realm instance itself is now thread safe and can be accessed from any thread.
* Objects queried outside write transactions are now frozen by default and can be freely read from any thread.
* As a consequence of the above, when a change listener fires, the changed data can only be observed in the new object received, not in the original, which was possible before this release.
* Removed `Realm.open(configuration: RealmConfiguration)`. Use the interchangeable `Realm(configuration: RealmConfiguration)`-constructor instead.
* Removed all `MutableRealm.create(...)`-variants. Use `MutableRealm.copyToRealm(instance: T): T` instead.

### Enhancements
* A `version()` method has been added to `Realm`, `RealmResults` and `RealmObject`. This returns the version of the data contained. New versions are obtained by observing changes to the object.
* `Realm.observe()`, `RealmResults.observe()` and `RealmObject.observe()` have been added and expose a Flow of updates to the object.
* Add support for suspending writes executed on the Realm Write Dispatcher with `suspend fun <R> write(block: MutableRealm.() -> R): R`
* Add support for setting background write and notification dispatchers with `RealmConfigruation.Builder.notificationDispatcher(dispatcher: CoroutineDispatcher)` and `RealmConfiguration.Builder.writeDispatcher(dispatcher: CoroutineDispatcher)`
* Add support for retrieving the latest version of an object inside a write transaction with `<T : RealmObject> MutableRealm.findLatests(obj: T?): T?`

### Fixed
* None.

### Compatibility
* This release is compatible with Kotlin 1.5.10 and Coroutines 1.5.0.

### Internal
* Updated `com.gradle.plugin-publish` to 0.15.0.
* Updated to Realm Core commit: 4cf63d689ba099057345f122265cbb880a8eb19d.
* Updated to Android NDK: 22.1.7171670.
* Introduced usage of `kotlinx.atomicfu`: 0.16.1.


## 0.3.2 (2021-07-06)

### Breaking Changes
* None.

### Enhancements
* None.

### Fixed
* [Bug](https://github.com/realm/realm-kotlin/issues/334) in `copyToRealm` causing a `RealmList` not to be saved as part of the model.

### Compatibility
* This release is compatible with Kotlin 1.5.10 and Coroutines 1.5.0.

### Internal
* None.


## 0.3.1 (2021-07-02)

### Breaking Changes
* None.

### Enhancements
* None.

### Fixed
* Android Release build variant (AAR) was stripped from all classes due to presence of `isMinifyEnabled` flag in the library module. The flag is removed now.


### Compatibility
* This release is compatible with Kotlin 1.5.10 and Coroutines 1.5.0.

### Internal
* None.


## 0.3.0 (2021-07-01)

### Breaking Changes
* None.

### Enhancements
* [Support Apple Release builds](https://github.com/realm/realm-kotlin/issues/142).
* Enabling [shrinker](https://github.com/realm/realm-kotlin/issues/293) for Android Release builds.
* Added support for `RealmList` as supported field in model classes. A `RealmList` is used to model one-to-many relationships in a Realm object.
* Schema migration is handled automatically when adding or removing a property or class to the model without specifying a `schemaVersion`.
If a class or column is renamed you need to set a greater `schemaVersion` to migrate the Realm (note: currently renaming will not copy data to the new column). Alternatively `deleteRealmIfMigrationNeeded` could be set to (without setting `schemaVersion`) to delete the Realm file if an automatic migration is not possible. Fixes [#284](https://github.com/realm/realm-kotlin/issues/284).

### Fixed
* None.

### Compatibility
* This release is compatible with Kotlin 1.5.10 and Coroutines 1.5.0.

### Internal
* None.


## 0.2.0 (2021-06-09)

### Breaking Changes
* The Realm Kotlin Gradle plugin has changed name from `realm-kotlin` to `io.realm.kotlin` to align with Gradle Plugin Portal requirements.

### Enhancements
* The Realm Kotlin Gradle plugin is now available on Gradle Plugin Portal and can be used with the Plugin DSL and `gradlePluginPortal()` as the buildscript repository. A minimal setup of using this approach can be found [here](https://plugins.gradle.org/plugin/io.realm.kotlin).

### Fixed
* None.

### Compatibility
* This release is compatible with Kotlin 1.5.10 and Coroutines 1.5.0.

### Internal
* Updated to Realm Core commit: ed9fbb907e0b5e97e0e2d5b8efdc0951b2eb980c.


## 0.1.0 (2021-05-07)

This is the first public Alpha release of the Realm Kotlin SDK for Android and Kotlin Multiplatform.

A minimal setup for including this library looks like this:

```
// Top-level build.gradle file
buildscript {
    repositories {
        mavenCentral()
    }
    dependencies {
        classpath("io.realm.kotlin:gradle-plugin:0.1.0")
    }
}

allprojects {
    repositories {
    	mavenCentral()
    }
}

// Project build.gradle file
// Only include multiplatform if building a multiplatform project.
plugins {
	kotlin("multiplatform")
	id("com.android.library")
	id("realm-kotlin")
}
```

See the [README](https://github.com/realm/realm-kotlin#readme) for more information.

Please report any issues [here](https://github.com/realm/realm-kotlin/issues/new).<|MERGE_RESOLUTION|>--- conflicted
+++ resolved
@@ -1,24 +1,14 @@
-<<<<<<< HEAD
-## 0.8.1 (2022-01-17)
-
-### Breaking Changes
-
-### Enhancements
+## 0.8.1-SNAPSHOT (YYYY-MM-DD)
+
+### Breaking Changes
+* None.
+
+### Enhancements
+* None.
 
 ### Fixed
 * Using a custom module name to fix [#621](https://github.com/realm/realm-kotlin/issues/621).
-=======
-## 0.8.1-SNAPSHOT (YYYY-MM-DD)
-
-### Breaking Changes
-* None.
-
-### Enhancements
-* None.
-
-### Fixed
 * Synchronously process project configurations to avoid exceptions when running parallel builds [#626](https://github.com/realm/realm-kotlin/issues/626).
->>>>>>> 6e7f2df4
 
 ### Compatibility
 * This release is compatible with:
@@ -30,12 +20,8 @@
 * Minimum Android SDK: 16.
 
 ### Internal
-<<<<<<< HEAD
-* Updated to Kotlin 1.5.31.
-=======
-* None.
-
->>>>>>> 6e7f2df4
+* Updated to Kotlin 1.6.10.
+
 
 ## 0.8.0 (2021-12-17)
 
