## 1.10.0 (YYYY-MM-DD)

### Breaking Changes
* None.

### Enhancements
* None

### Fixed
* None

### Compatibility
* File format: Generates Realms with file format v23.
* Realm Studio 13.0.0 or above is required to open Realms created by this version.
* This release is compatible with the following Kotlin releases:
  * Kotlin 1.8.0 and above. The K2 compiler is not supported yet.
  * Ktor 2.1.2 and above.
  * Coroutines 1.6.4 and above.
  * AtomicFu 0.18.3 and above.
  * The new memory model only. See https://github.com/realm/realm-kotlin#kotlin-memory-model-and-coroutine-compatibility
* Minimum Kbson 0.3.0.
* Minimum Gradle version: 6.8.3.
* Minimum Android Gradle Plugin version: 4.1.3.
* Minimum Android SDK: 16.

### Internal
* None


## 1.9.0 (2023-05-23)

This release bumps the minimum supported version of Kotlin from 1.7.20 to 1.8.0. This also impact the minimum supported version of the Android Gradle Plugin and Gradle. See the Compatibility seection for more information.

### Breaking Changes
* None.

### Enhancements
* Realm objects now support ignoring delegated properties. (Issue [#1377](https://github.com/realm/realm-kotlin/pull/1386))
* Support for simple token full-text search using `@FullText` on `String` properties. Read the documentation on `@FullText` for more info. (Issue [#1368](https://github.com/realm/realm-kotlin/pull/1368))
* Support for initialization of a realm file with a bundled realm through `RealmConfiguration.Builder(...).initialRealmFile(...)` and `SyncConfiguration.Builder(...).initialRealmFile(...)`. (Issue [#577](https://github.com/realm/realm-kotlin/issues/577))
<<<<<<< HEAD
* Support for passing list, sets or iterable arguments to queries with `IN`-operators, e.g. `query<TYPE>("<field> IN $0", listOf(1,2,3))`. (Issue [#929](https://github.com/realm/realm-kotlin/issues/929))
=======
* [Sync] The new sync exception `CompensatingWriteException` will be thrown in the `SyncSession.ErrorHandler` when the server undoes one or more client writes. (Issue [#1372](https://github.com/realm/realm-kotlin/issues/1372))
>>>>>>> 935c8ddb
* [Sync] Added experimental full document serialization support on Credentials with a Custom Function, App Services Function calls, user profile, and custom data. (Issue [#1355](https://github.com/realm/realm-kotlin/pull/1355))

### Fixed
* User exceptions now propagate correctly out from `RealmMigration` and `CompactOnLaunchCallback` instead of just resulting in a generic *User-provided callback failed* `RuntimeException`. (Issue [#1228](https://github.com/realm/realm-kotlin/issues/1228))
* The default compact-on-launch callback trigger 50% or more of the space could be reclaimed was reversed. (Issue [#1380](https://github.com/realm/realm-kotlin/issues/1380))
* Objects that were renamed using `@PersistedName` couldn't be referenced as a direct link in a model class. (Issue [#1377](https://github.com/realm/realm-kotlin/issues/1377))
* [Sync] `BsonEncoder` now allows converting numerical values with precision loss.

### Compatibility
* File format: Generates Realms with file format v23.
* Realm Studio 13.0.0 or above is required to open Realms created by this version.
* This release is compatible with the following Kotlin releases:
  * Kotlin 1.8.0 and above. The K2 compiler is not supported yet.
  * Ktor 2.1.2 and above.
  * Coroutines 1.6.4 and above.
  * AtomicFu 0.18.3 and above.
  * The new memory model only. See https://github.com/realm/realm-kotlin#kotlin-memory-model-and-coroutine-compatibility
* Minimum Kbson 0.3.0.
* Minimum Gradle version: 6.8.3.
* Minimum Android Gradle Plugin version: 4.1.3.
* Minimum Android SDK: 16.

### Internal
* Updated to Realm Core 13.11.0, commit d8721d7baec39571e7e5373c3f407a50d144307e.
* Updated to Sync Protocol version 9. 
* Updated BAAS test server to v2023-05-15.
* Updated R8 used by tests to 4.0.48.

### Contributors
*  [Tim Klingeleers](https://github.com/Mardaneus86) for fixing the default `compactOnLaunch` logic. 


## 1.8.0 (2023-05-01)

### Breaking Changes
* `RealmLog` is now a global singleton shared between all Realm API's. Previously log configuration happened using the `log` builder method on `AppConfiguration`, `SyncConfiguration` or `RealmConfiguration`. These API's are still present and for apps only using a single Atlas App ID, the behaviour is the same. For apps that have configured multiple Atlas App ID's, it will no longer be possible to configure different log levels and loggers for each app. Instead, the last `AppConfiguration` created will override the logger configuration from other `AppConfiguration`s.

### Enhancements
* Multiple processes can now access the same encrypted Realm instead of throwing `Encrypted interprocess sharing is currently unsupported`. (Core Issue [#1845](https://github.com/realm/realm-core/issues/1845))
* Added a public `RealmLog` class that replaces `AppConfiguration.Builder.log()`. (Issue [#1347](https://github.com/realm/realm-kotlin/pull/1347))
* Realm logs will now contain more debug information from the underlying database when `LogLevel.DEBUG` or below is enabled.
* Avoid tracking unreferenced realm versions through the garbage collector. (Issue [#1234](https://github.com/realm/realm-kotlin/issues/1234))
* `Realm.compactRealm(configuration)` has been added as way to compact a Realm file without having to open it. (Issue [#571](https://github.com/realm/realm-kotlin/issues/571))
* `@PersistedName` is now also supported on model classes. (Issue [#1138](https://github.com/realm/realm-kotlin/issues/1138))
* [Sync] All tokens, passwords and custom function arguments are now obfuscated by default, even if `LogLevel` is set to DEBUG, TRACE or ALL. (Issue [#410](https://github.com/realm/realm-kotlin/issues/410))
* [Sync] Add support for `App.authenticationChangeAsFlow()` which make it possible to listen to authentication changes like "LoggedIn", "LoggedOut" and "Removed" across all users of the app. (Issue [#749](https://github.com/realm/realm-kotlin/issues/749)).
* [Sync] Support for migrating from Partition-based to Flexible Sync automatically on the device if the server has migrated to Flexible Sync. ([Core Issue #6554](https://github.com/realm/realm-core/issues/6554))

### Fixed
* Querying a `RealmList` or `RealmSet` with more than eight entries with a list of values could result in a SIGABRT. (Issue [#1183](https://github.com/realm/realm-kotlin/issues/1183))

### Compatibility
* File format: Generates Realms with file format v23.
* Realm Studio 13.0.0 or above is required to open Realms created by this version.
* This release is compatible with the following Kotlin releases:
  * Kotlin 1.7.20 and above.
  * Ktor 2.1.2 and above.
  * Coroutines 1.6.4 and above.
  * AtomicFu 0.18.3 and above.
  * The new memory model only. See https://github.com/realm/realm-kotlin#kotlin-memory-model-and-coroutine-compatibility
* Minimum Gradle version: 6.7.1.
* Minimum Android Gradle Plugin version: 4.0.0.
* Minimum Android SDK: 16.

### Internal
* Updated to Realm Core 13.10.0, commit 7b9ab24d631437364dbe955ac3ea1f550b26cf10.


## 1.7.1 (2023-04-19)

### Breaking Changes
* None.

### Enhancements
* None.
 
### Fixed
* Fix compilation issue with Kotlin 1.8.20. (Issue [1346](https://github.com/realm/realm-kotlin/issues/1346))
* [Sync] Client Reset on JVM on Linux would crash with `No built-in scheduler implementation for this platform. Register your own with Scheduler::set_default_factory()`
* [Sync] Return correct provider for JWT-authenticated users. (Issue [#1350](https://github.com/realm/realm-kotlin/issues/1350))

### Compatibility
* File format: Generates Realms with file format v23.
* Realm Studio 13.0.0 or above is required to open Realms created by this version.
* This release is compatible with the following Kotlin releases:
  * Kotlin 1.7.20 and above.
  * Ktor 2.1.2 and above.
  * Coroutines 1.6.4 and above.
  * AtomicFu 0.18.3 and above.
  * The new memory model only. See https://github.com/realm/realm-kotlin#kotlin-memory-model-and-coroutine-compatibility
* Minimum Gradle version: 6.7.1.
* Minimum Android Gradle Plugin version: 4.0.0.
* Minimum Android SDK: 16.

### Internal
* None.


## 1.7.0 (2023-03-15)

### Breaking Changes
* None.

### Enhancements
* Upgrade OpenSSL from 3.0.7 to 3.0.8.
* Model classes with types not supported by Realm will now fail at compile time instead of logging a debug message. This error can be suppressed by using the `@Ignore` annotation. (Issue [#1226](https://github.com/realm/realm-kotlin/issues/1226))
* Wrong use of `val` for persisted properties will now throw a compiler time error, instead of crashing at runtime. (Issue [#1306](https://github.com/realm/realm-kotlin/issues/1306))
* Add support for querying on RealmSets containing objects with `RealmSet.query(...)`.  (Issue [#1037](https://github.com/realm/realm-kotlin/issues/1258))
* Added support for `RealmDictionary` in model classes. `RealmDictionary` is a `Map` of strings to values. Contrary to `RealmSet` and `RealmList` it is possible to store nullable objects/embedded objects in this data structure. See the class documentation for more details. (Issue [#537](https://github.com/realm/realm-kotlin/issues/537))
* Add Realm datatypes serialization support with `Kserializer`. Serializers can be found in `io.realm.kotlin.serializers`. (Issue [#1283](https://github.com/realm/realm-kotlin/pull/1283))
* [Sync] Add support for setting App Services connection identifiers through `AppConfiguration.appName` and `AppConfiguration.appVersion`, making it easier to identify connections in the server logs. (Issue (#407)[https://github.com/realm/realm-kotlin/issues/407])
* [Sync] Added `RecoverUnsyncedChangesStrategy`, an alternative automatic client reset strategy that tries to automatically recover any unsynced data from the client.
* [Sync] Added `RecoverOrDiscardUnsyncedChangesStrategy`, an alternative automatic client reset strategy that tries to automatically recover any unsynced data from the client, and discards any unsynced data if recovery is not possible. This is now the default policy.
 
### Fixed
* Fixed implementation of `RealmSet.iterator()` to throw `ConcurrentModificationException`s when the underlying set has been modified while iterating over it. (Issue [#1220](https://github.com/realm/realm-kotlin/issues/1220))
* Accessing an invalidated `RealmResults` now throws an `IllegalStateException` instead of a `RealmException`. (Issue [#1188](https://github.com/realm/realm-kotlin/pull/1188))
* Opening a Realm with a wrong encryption key or corrupted now throws an `IllegalStateException` instead of a `IllegalArgumentException`. (Issue [#1188](https://github.com/realm/realm-kotlin/pull/1188))
* Trying to convert to a Flexible Sync Realm with Flexible Sync disabled throws a `IllegalStateException` instead of a `IllegalArgumentException`. (Issue [#1188](https://github.com/realm/realm-kotlin/pull/1188))
* Fix missing initial flow events when registering for events while updating the realm. (Issue [#1151](https://github.com/realm/realm-kotlin/issues/1151))
* Emit deletion events and terminate flow when registering for notifications on outdated entities instead of throwing. (Issue [#1233](https://github.com/realm/realm-kotlin/issues/1233))
* [Sync] Close the thread associated with the Device Sync connection when closing the Realm. (Issue (https://github.com/realm/realm-kotlin/issues/1290)[#1290])

### Compatibility
* File format: Generates Realms with file format v23.
* Realm Studio 13.0.0 or above is required to open Realms created by this version.
* This release is compatible with the following Kotlin releases:
  * Kotlin 1.7.20 and above.
  * Ktor 2.1.2 and above.
  * Coroutines 1.6.4 and above.
  * AtomicFu 0.18.3 and above.
  * Kotlin Serialization 1.4.0 and above
  * The new memory model only. See https://github.com/realm/realm-kotlin#kotlin-memory-model-and-coroutine-compatibility
* Minimum Gradle version: 6.7.1.
* Minimum Android Gradle Plugin version: 4.0.0.
* Minimum Android SDK: 16.

### Internal
* Updated to Realm Core 13.5.0, commit 37cc58865648f343f7d6e538d45980e7f2351211.


## 1.6.2 (2023-03-14)

### Breaking Changes
* None.

### Enhancements
* None.

### Fixed
* Returning invalid objects from `Realm.write` would throw an `IllegalStateException`. (Issue [#1300](https://github.com/realm/realm-kotlin/issues/1300))
* Compatibility with Realm Java when using the `io.realm.RealmObject` abstract class. (Issue [#1278](https://github.com/realm/realm-kotlin/issues/1278))
* Compiler error when multiple fields have `@PersistedName`-annotations that match they Kotlin name. (Issue [#1240](https://github.com/realm/realm-kotlin/issues/1240))
* RealmUUID would throw an `ClassCastException` when comparing with an object instance of a different type. (Issue [#1288](https://github.com/realm/realm-kotlin/issues/1288))
* Compiler error when using Kotlin 1.8.0 and Compose for desktop 1.3.0. (Issue [#1296](https://github.com/realm/realm-kotlin/issues/1296))
* [Sync] `SyncSession.downloadAllServerChange()` and `SyncSession.uploadAllLocalChanges()` was reversed.

### Compatibility
* File format: Generates Realms with file format v23.
* Realm Studio 13.0.0 or above is required to open Realms created by this version.
* This release is compatible with the following Kotlin releases:
  * Kotlin 1.7.20 and above.
  * Ktor 2.1.2 and above.
  * Coroutines 1.6.4 and above.
  * AtomicFu 0.18.3 and above.
  * The new memory model only. See https://github.com/realm/realm-kotlin#kotlin-memory-model-and-coroutine-compatibility
* Minimum Gradle version: 6.7.1.
* Minimum Android Gradle Plugin version: 4.0.0.
* Minimum Android SDK: 16.

### Internal
* None.


## 1.6.1 (2023-02-02)

### Breaking Changes
* None.

### Enhancements
* None.

### Fixed
* Allow defining properties with the field name as the persisted name. ([#1240](https://github.com/realm/realm-kotlin/issues/1240))
* Fix compilation error when accessing Realm Kotlin model classes from Java code. ([#1256](https://github.com/realm/realm-kotlin/issues/1256))

### Compatibility
* File format: Generates Realms with file format v23.
* Realm Studio 13.0.0 or above is required to open Realms created by this version.
* This release is compatible with the following Kotlin releases:
  * Kotlin 1.7.20 and above.
  * Ktor 2.1.2 and above.
  * Coroutines 1.6.4 and above.
  * AtomicFu 0.18.3 and above.
  * The new memory model only. See https://github.com/realm/realm-kotlin#kotlin-memory-model-and-coroutine-compatibility
* Minimum Gradle version: 6.7.1.
* Minimum Android Gradle Plugin version: 4.0.0.
* Minimum Android SDK: 16.

### Internal
* None.


## 1.6.0 (2023-01-25)

This release will bump the Realm file format from version 22 to 23. Opening a file with an older format will automatically upgrade it. Downgrading to a previous file format is not possible.

### Breaking Changes
* None.

### Enhancements
* OpenSSL has been upgraded from from 1.1.1n to 3.0.7.
* Added support for `RealmAny` as supported field in model classes. A `RealmAny` is used to represent a polymorphic Realm value or Realm Object, is indexable but cannot be used as a primary key.
* Add support for `Decimal128` as supported field in model classes. (Issue [#653](https://github.com/realm/realm-kotlin/issues/653))
* Realm will now use a lot less memory and disk space when different versions of realm objects are used. ([Core Issue #5440](https://github.com/realm/realm-core/pull/5440))
* Realm will now continuously track and reduce the size of the Realm file when it is in use rather that only when opening the file with `Configuration.compactOnLaunch` enabled. ([Core Issue #5754](https://github.com/realm/realm-core/issues/5754))
* Add support for `Realm.copyFromRealm()`. All RealmObjects, RealmResults, RealmList and RealmSets now also have a `copyFromRealm()` extension method.
* Add support for querying on RealmLists containing objects with `RealmList.query(...)`.  (Issue [#1037](https://github.com/realm/realm-kotlin/issues/1037))
* Add better error messages when inheriting `RealmObject` with unsupported class types. (Issue [#1086](https://github.com/realm/realm-kotlin/issues/1086))
* Added support for reverse relationships on Embedded objects through the `EmbeddedRealmObject.parent()` extension function. (Issue [#1141](https://github.com/realm/realm-kotlin/pull/1141))
* Added support for reverse relationships through the `backlinks` delegate on `EmbeddedObjects`. See the function documentation for more details. (Issue [#1134](https://github.com/realm/realm-kotlin/issues/1134))
* Added support for `@PersistedName` annotations for mapping a Kotlin field name to the underlying field name persisted in the Realm. (Issue [#590](https://github.com/realm/realm-kotlin/issues/590))
* [Sync] `App.close()` have been added so it is possible to close underlying ressources used by the app instance.
* [Sync] Add support for progress listeners with `SyncSession.progressAsFlow(...)`. (Issue [#428](https://github.com/realm/realm-kotlin/issues/428))lin/issues/1086))
* [Sync] `Realm.writeCopyTo(syncConfig)` now support copying a Flexible Sync Realm to another Flexible Sync Realm. 
* [Sync] Added support for App functions, see documentation for more details. (Issue [#1110](https://github.com/realm/realm-kotlin/pull/1110))
* [Sync] Added support for custom App Services Function authentication. (Issue [#741](https://github.com/realm/realm-kotlin/issues/741))
* [Sync] Add support for accessing user auth profile metadata and custom data through the extension functions 'User.profileAsBsonDocument()' and 'User.customDataAsBsonDocument()'. (Issue [#750](https://github.com/realm/realm-kotlin/pull/750))
* [Sync] Add support for `App.callResetPasswordFunction` (Issue [#744](https://github.com/realm/realm-kotlin/issues/744))
* [Sync] Add support for connection state and connection state change listerners with `SyncSession.connectionState` and `SyncSession.connectionStateAsFlow(). (Issue [#429](https://github.com/realm/realm-kotlin/issues/429))

### Fixed
* Fix missing `Realm.asFlow()`-events from remote updates on synced realms. (Issue [#1070](https://github.com/realm/realm-kotlin/issues/1070))
* Windows binaries for JVM did not statically link the C++ runtime, which could lead to crashes if it wasn't preinstalled. (Issue [#1211](https://github.com/realm/realm-kotlin/pull/1211))
* Internal dispatcher threads would leak when closing Realms. (Issue [#818](https://github.com/realm/realm-kotlin/issues/818))
* Realm finalizer thread would prevent JVM main thread from exiting. (Issue [#818](https://github.com/realm/realm-kotlin/issues/818))
* `RealmUUID` did not calculate the correct `hashCode`, so putting it in a `HashSet` resulted in duplicates.
* JVM apps on Mac and Linux would use a native file built in debug mode, making it slower than needed. The correct native binary built in release mode is now used. Windows was not affected. (Issue [#1124](https://github.com/realm/realm-kotlin/pull/1124))
* `RealmUUID.random()` would generate the same values when an app was re-launched from Android Studio during development. (Issue [#1123](https://github.com/realm/realm-kotlin/pull/1123)) 
* Complete flows with an IllegalStateException instead of crashing when notifications cannot be delivered due to insufficient channel capacity (Issue [#1147](https://github.com/realm/realm-kotlin/issues/1147))
* Prevent "Cannot listen for changes on a deleted Realm reference"-exceptions when notifier is not up-to-date with newest updates from write transaction.
* [Sync] Custom loggers now correctly see both normal and sync events. Before, sync events were just logged directly to LogCat/StdOut.
* [Sync] When a `SyncSession` was paused using `SyncSession.pause()`, it would sometimes automatically resume the session. `SyncSession.State.PAUSED` has been added, making it explicit when a session is paused. (Core Issue [#6085](https://github.com/realm/realm-core/issues/6085))

### Compatibility
* File format: Generates Realms with file format v23.
* Realm Studio 13.0.0 or above is required to open Realms created by this version.
* This release is compatible with the following Kotlin releases:
  * Kotlin 1.7.20 and above.
  * Ktor 2.1.2 and above.
  * Coroutines 1.6.4 and above.
  * AtomicFu 0.18.3 and above.
  * The new memory model only. See https://github.com/realm/realm-kotlin#kotlin-memory-model-and-coroutine-compatibility
* Minimum Gradle version: 6.7.1.
* Minimum Android Gradle Plugin version: 4.0.0.
* Minimum Android SDK: 16.

### Internal
* Updated to Realm Core 13.2.0, commit 5a119d8cb2eaac60c298532af2c9ae789af0c9e6.
* Updated to require Swig 4.1.0.
* Updated AndroidxStartup to 1.1.1.
* Updated to Kbson 0.2.0.
* `io.realm.kotlin.types.ObjectId` now delegates all responsibility to `org.mongodb.kbson.ObjectId` while maintaining the interface.
* Added JVM test wrapper as a workaround for https://youtrack.jetbrains.com/issue/KT-54634
* Use Relinker when loading native libs on Android.


## 1.5.2 (2023-01-10)

### Breaking Changes
* None.

### Enhancements
* None.

### Fixed
* Fixed various proguard issues. (Issue [#1150](https://github.com/realm/realm-kotlin/issues/1150))
* Fixed bug when creating `RealmInstant` instaces with `RealmInstant.now()` in Kotlin Native. (Issue [#1182](https://github.com/realm/realm-kotlin/issues/1182))
* Allow `@Index` on `Boolean` fields. (Issue [#1193](https://github.com/realm/realm-kotlin/issues/1193))
* Fixed issue with spaces in realm file path on iOS (Issue [#1194](https://github.com/realm/realm-kotlin/issues/1194))

### Compatibility
* This release is compatible with the following Kotlin releases:
  * Kotlin 1.7.20 and above.
  * Ktor 2.1.2 and above.
  * Coroutines 1.6.4 and above.
  * AtomicFu 0.18.3 and above.
  * The new memory model only. See https://github.com/realm/realm-kotlin#kotlin-memory-model-and-coroutine-compatibility
* Minimum Gradle version: 6.7.1.
* Minimum Android Gradle Plugin version: 4.0.0.
* Minimum Android SDK: 16.

### Internal
* Updated to Gradle 7.6.


## 1.5.1 (2022-12-12)

### Breaking Changes
* None.

### Enhancements
* None.

### Fixed
* Fixed problem with KBSON using reservered keywords in Swift. (Issue [#1153](https://github.com/realm/realm-kotlin/issues/))
* Fixed database corruption and encryption issues on apple platforms. (Issue [#5076](https://github.com/realm/realm-js/issues/5076))
* Fixed 1.8.0-Beta/RC compatibility. (Issue [#1159](https://github.com/realm/realm-kotlin/issues/1159)
* [Sync] Bootstraps will not be applied in a single write transaction - they will be applied 1MB of changesets at a time. (Issue [#5999](https://github.com/realm/realm-core/pull/5999)).
* [Sync] Fixed a race condition which could result in operation cancelled errors being delivered to `Realm.open` rather than the actual sync error which caused things to fail. (Issue [#5968](https://github.com/realm/realm-core/pull/5968)).

### Compatibility
* This release is compatible with the following Kotlin releases:
  * Kotlin 1.7.20 and above.
  * Ktor 2.1.2 and above.
  * Coroutines 1.6.4 and above.
  * AtomicFu 0.18.3 and above.
  * The new memory model only. See https://github.com/realm/realm-kotlin#kotlin-memory-model-and-coroutine-compatibility
* Minimum Gradle version: 6.7.1.
* Minimum Android Gradle Plugin version: 4.0.0.
* Minimum Android SDK: 16.

### Internal
* Updated to Realm Core 12.12.0, commit 292f534a8ae687a86d799b14e06a94985e49c3c6.
* Updated to KBSON 0.2.0
* Updated to require Swig 4.1.0.


## 1.5.0 (2022-11-11)

### Breaking Changes
* None.

### Enhancements
* Fixed error when using Realm object as query argument. Issue[#1098](https://github.com/realm/realm-kotlin/issues/1098)
* Realm will now use `System.loadLibrary()` first when loading native code on JVM, adding support for 3rd party JVM installers. If this fails, it will fallback to the current method of extracting and loading the native library from the JAR file. (Issue [#1105](https://github.com/realm/realm-kotlin/issues/1105)).
* Added support for in-memory Realms.
* Added support for reverse relationships through the `backlinks` delegate. See the function documentation for more details. (Issue [#1021](https://github.com/realm/realm-kotlin/pull/1021))
* Added support for `BsonObjectId` and its typealias `org.mongodb.kbson.ObjectId` as a replacement for `ObjectId`. `io.realm.kotlin.types.ObjectId` is still functional but has been marked as deprecated.
* [Sync] Added support for `BsonObjectId` as partition value.
* [Sync] Exposed `configuration` and `user` on `SyncSession`. (Issue [#431](https://github.com/realm/realm-kotlin/issues/431))
* [Sync] Added support for encrypting the user metadata used by Sync. (Issue [#413](https://github.com/realm/realm-kotlin/issues/413))
* [Sync] Added support for API key authentication. (Issue [#432](https://github.com/realm/realm-kotlin/issues/432))

### Fixed
* Close underlying realm if it is no longer referenced by any Kotlin object. (Issue [#671](https://github.com/realm/realm-kotlin/issues/671))
* Fixes crash during migration if Proguard was enabled. (Issue [#1106](https://github.com/realm/realm-kotlin/issues/1106))
* Adds missing Proguard rules for Embedded objects. (Issue [#1106](https://github.com/realm/realm-kotlin/issues/1107))

### Compatibility
* This release is compatible with the following Kotlin releases:
  * Kotlin 1.7.20 and above.
  * Ktor 2.1.2 and above.
  * Coroutines 1.6.4 and above.
  * AtomicFu 0.18.3 and above.
  * The new memory model only. See https://github.com/realm/realm-kotlin#kotlin-memory-model-and-coroutine-compatibility
* Minimum Gradle version: 6.7.1.
* Minimum Android Gradle Plugin version: 4.0.0.
* Minimum Android SDK: 16.

### Internal
* Added dependency Kbson 0.1.0.
* Updated to use hierarchical multi platform project structure.
* Updated to Realm Core 12.11.0, commit 3d5ff9b5e47c5664c4c5611cdfd22fd15e451b55.
* Updated to Detekt 1.22.0-RC2.


## 1.4.0 (2022-10-17)

### Breaking Changes
* Minimum Kotlin version has been raised from 1.6.10 to 1.7.20.
* Support for the original (old) memory model on Kotlin Native has been dropped. Only the new Kotlin Native memory model is supported.  
* Minimum Gradle version has been raised from 6.1.1 to 6.7.1.
* Minimum Ktor version has been raised from 1.6.8 to 2.1.2.

### Enhancements
* [Sync] The sync variant `io.realm.kotlin:library-sync:1.4.0`, now support Apple Silicon targets, ie. `macosArm64()`, `iosArm64()` and `iosSimulatorArm64`.

### Fixed
* [Sync] Using the SyncSession after receiving changes from the server would sometimes crash. Issue [#1068](https://github.com/realm/realm-kotlin/issues/1068)

### Compatibility
* This release is compatible with the following Kotlin releases:
  * Kotlin 1.7.20 and above.
  * Ktor 2.1.2 and above.
  * Coroutines 1.6.4 and above.
  * AtomicFu 0.18.3 and above.
  * The new memory model only. See https://github.com/realm/realm-kotlin#kotlin-memory-model-and-coroutine-compatibility
* Minimum Gradle version: 6.7.1.
* Minimum Android Gradle Plugin version: 4.0.0.
* Minimum Android SDK: 16.

### Internal
* Updated to Kotlin 1.7.20.
* Updated to Coroutines 1.6.4.
* Updated to AtomicFu 0.18.3.
* Updated to Kotlin Serialization 1.4.0.
* Updated to KotlinX DateTime 0.4.0.
* Updated to okio 3.2.0.
* Ktor now uses the OkHttp engine on Android/JVM.
* Ktor now uses the Darwin engine on Native.


## 1.3.0 (2022-10-10)

### Breaking Changes
* None.

### Enhancements
* Support for `MutableRealm.deleteAll()`.
* Support for `MutableRealm.delete(KClass)`.
* Support for `DynamicMutableRealm.deleteAll()`.
* Support for `DynamicMutableRealm.delete(className)`.
* Support for `RealmInstant.now()`
* [Sync] Support for `User.getProviderType()`.
* [Sync] Support for `User.getAccessToken()`.
* [Sync] Support for `User.getRefreshToken()`.
* [Sync] Support for `User.getDeviceId()`.

### Fixed
* [Sync] Using `SyncConfiguration.Builder.waitForInitialRemoteDataOpen()` is now much faster if the server realm contains a lot of data. Issue [])_

### Compatibility
* This release is compatible with:
  * Kotlin 1.6.10 - 1.7.10. 1.7.20 support is tracked here: https://github.com/realm/realm-kotlin/issues/1024
  * Ktor 1.6.8. Ktor 2 support is tracked here: https://github.com/realm/realm-kotlin/issues/788
  * Coroutines 1.6.0-native-mt. Also compatible with Coroutines 1.6.0 but requires enabling of the new memory model and disabling of freezing, see https://github.com/realm/realm-kotlin#kotlin-memory-model-and-coroutine-compatibility for details on that.
  * AtomicFu 0.17.0 and above.
* Minimum Gradle version: 6.1.1.
* Minimum Android Gradle Plugin version: 4.0.0.
* Minimum Android SDK: 16.

### Internal
* None.


## 1.2.0 (2022-09-30)

### Breaking Changes
* `RealmResults.query()` now returns a `RealmQuery` instead of a `RealmResults`.

### Enhancements
* Added support for `MutableRealmInt` in model classes. The new type behaves like a reference to a `Long`, but also supports `increment` and `decrement` methods. These methods implement a conflict-free replicated data type, whose value will converge even when changed across distributed devices with poor connections.
* [Sync] Support for `User.linkCredentials()`.
* [Sync] Support for `User.identities`, which will return all login types available to the user.
* [Sync] `User.id` as a replacement for `User.identity`. `User.identity` has been marked as deprecated.

### Fixed
* Classes using `RealmObject` or `EmbeddedRealmObject` as a generics type would be modified by the compiler plugin causing compilation errors. (Issue [981] (https://github.com/realm/realm-kotlin/issues/981))
* Ordering not respected for `RealmQuery.first()`. (Issue [#953](https://github.com/realm/realm-kotlin/issues/953))
* Sub-querying on a RealmResults ignored the original filter. (Issue [#998](https://github.com/realm/realm-kotlin/pull/998))
* `RealmResults.query()` semantic returning `RealmResults` was wrong, the return type should be a `RealmQuery`. (Issue [#1013](https://github.com/realm/realm-kotlin/pull/1013))
* Crash when logging messages with formatting specifiers. (Issue [#1034](https://github.com/realm/realm-kotlin/issues/1034))

### Compatibility
* This release is compatible with:
  * Kotlin 1.6.10 - 1.7.10. 1.7.20 support is tracked here: https://github.com/realm/realm-kotlin/issues/1024
  * Ktor 1.6.8. Ktor 2 support is tracked here: https://github.com/realm/realm-kotlin/issues/788
  * Coroutines 1.6.0-native-mt. Also compatible with Coroutines 1.6.0 but requires enabling of the new memory model and disabling of freezing, see https://github.com/realm/realm-kotlin#kotlin-memory-model-and-coroutine-compatibility for details on that.
  * AtomicFu 0.17.0 and above.
* Minimum Gradle version: 6.1.1.
* Minimum Android Gradle Plugin version: 4.0.0.
* Minimum Android SDK: 16.

### Internal
* Updated to Realm Core 12.7.0, commit 18abbb4e9dc268620fa499923a92921bf26db8c6.
* Updated to Kotlin Compile Testing 1.4.9.


## 1.1.0 (2022-08-23)

### Breaking Changes
* None.

### Enhancements
* Added support for `RealmSet` in model classes. `RealmSet` is a collection of unique elements. See the class documentation for more details.
* Added support for `UUID` through a new property type: `RealmUUID`.
* Support for `Realm.writeCopyTo(configuration)`.
* [Sync] Add support for `User.delete()`, making it possible to delete user data on the server side (Issue [#491](https://github.com/realm/realm-kotlin/issues/491)).
* [Sync] It is now possible to create multiple anonymous users by specifying `Credentials.anonymous(reuseExisting = false)` when logging in to an App.

### Fixed
* `Realm.deleteRealm(config)` would throw an exception if the file didn't exist.
* Returning deleted objects from `Realm.write` and `Realm.writeBlocking` threw a non-sensical `NullPointerException`. Returning such a value is not allowed and now throws an `IllegalStateException`. (Issue [#965](https://github.com/realm/realm-kotlin/issues/965))
* [Sync] AppErrors and SyncErrors with unmapped category or error codes caused a crash. (Issue [951] (https://github.com/realm/realm-kotlin/pull/951))

### Compatibility
* This release is compatible with:
  * Kotlin 1.6.10 and above.
  * Coroutines 1.6.0-native-mt. Also compatible with Coroutines 1.6.0 but requires enabling of the new memory model and disabling of freezing, see https://github.com/realm/realm-kotlin#kotlin-memory-model-and-coroutine-compatibility for details on that.
  * AtomicFu 0.17.0.
* Minimum Gradle version: 6.1.1.  
* Minimum Android Gradle Plugin version: 4.0.0.
* Minimum Android SDK: 16.

### Internal
* Updated to Realm Core 12.5.1, commit 6f6a0f415bd33cf2ced4467e36a47f7c84f0a1d7.
* Updated to Gradle 7.5.1.
* Updated to Android Gradle Plugin 7.2.2.
* Updated to CMake 3.22.1
* Updated to Android targetSdk 33.
* Updated to Android compileSdkVersion 33.
* Updated to Android Build Tools 33.0.0.
* Updated to Android NDK 23.2.8568313.


## 1.0.2 (2022-08-05)

### Breaking Changes
* None.

### Enhancements
* None.

### Fixed
* Missing proguard configuration for `CoreErrorUtils`. (Issue [#942](https://github.com/realm/realm-kotlin/issues/942))
* [Sync] Embedded Objects could not be added to the schema for `SyncConfiguration`s. (Issue [#945](https://github.com/realm/realm-kotlin/issues/945)).

### Compatibility
* This release is compatible with:
  * Kotlin 1.6.10 and above.
  * Coroutines 1.6.0-native-mt. Also compatible with Coroutines 1.6.0 but requires enabling of the new memory model and disabling of freezing, see https://github.com/realm/realm-kotlin#kotlin-memory-model-and-coroutine-compatibility for details on that.
  * AtomicFu 0.17.0.
* Minimum Gradle version: 6.1.1.  
* Minimum Android Gradle Plugin version: 4.0.0.
* Minimum Android SDK: 16.

### Internal
* None.


## 1.0.1 (2022-07-07)

### Breaking Changes
* None.

### Enhancements
* Added support for `ByteArray`. ([#584](https://github.com/realm/realm-kotlin/issues/584))

### Fixed
* Fixed JVM memory leak when passing string to C-API. (Issue [#890](https://github.com/realm/realm-kotlin/issues/890))
* Fixed crash present on release-mode apps using Sync due to missing Proguard exception for `ResponseCallback`.
* The compiler plugin did not set the generic parameter correctly for an internal field inside model classes. This could result in other libraries that operated on the source code throwing an error of the type: `undeclared type variable: T`. (Issue [#901](https://github.com/realm/realm-kotlin/issues/901))
* String read from a realm was mistakenly treated as zero-terminated, resulting in strings with `\0`-characters to be truncated when read. Inserting data worked correctly. (Issue [#911](https://github.com/realm/realm-kotlin/issues/911))
* [Sync] Fix internal ordering of `EmailPasswordAuth.resetPassword(...)` arguments. (Issue [#885](https://github.com/realm/realm-kotlin/issues/885))
* [Sync] Sync error events not requiring a Client Reset incorrectly assumed they had to include a path to a recovery Realm file. (Issue [#895](https://github.com/realm/realm-kotlin/issues/895))

### Compatibility
* This release is compatible with:
  * Kotlin 1.6.10 and above.
  * Coroutines 1.6.0-native-mt. Also compatible with Coroutines 1.6.0 but requires enabling of the new memory model and disabling of freezing, see https://github.com/realm/realm-kotlin#kotlin-memory-model-and-coroutine-compatibility for details on that.
  * AtomicFu 0.17.0.
* Minimum Gradle version: 6.1.1.  
* Minimum Android Gradle Plugin version: 4.0.0.
* Minimum Android SDK: 16.

### Internal
* None.


## 1.0.0 (2022-06-07)

### Breaking Changes
* Move all classes from package `io.realm` to `io.realm.kotlin`. This allows Realm Java and Realm Kotlin to be included in the same app without having class name conflicts. *WARNING:* While both libraries can be configured to open the same file, doing so concurrently is currently not supported and can lead to corrupted realm files.
* Updated default behavior for implicit import APIs (realm objects setters and list add/insert/set-operations) to update existing objects with similar primary key instead of throwing. (Issue [#849](https://github.com/realm/realm-kotlin/issues/849))
* Introduced `BaseRealmObject` as base interface of `RealmObject` and `DynamicRealmObject` to prepare for future embedded object support.
  * Most APIs accepts `BaseRealmObject` instead of `RealmObject`.
  * `DynamicRealmObject` no longer implements `RealmObject` but only `BaseRealmObject`
  * Besides the changes of base class of `DynamicRealmObject`, this should not require and code changes.
* Moved all modeling defining types to `io.realm.kotlin.types`
  * Moved `BaseRealmObject`, `RealmObject`, `EmbeddedObject`, `RealmList`, `RealmInstant` and `ObjectId` from `io.realm` to `io.realm.kotlin.types`
* Moved `RealmResults` from `io.realm` to `io.realm.kotlin.query`
* Reworked API for dynamic objects.
  * Support for unmanaged dynamic objects through `DynamicMutableRealmObject.create()`.
  * Replaced `DynamicMutableRealm.create()` with `DynamicMutableRealm.copyToRealm()` similar to `MutableRealm.copyToRealm()`.
* Moved `io.realm.MutableRealm.UpdatePolicy` to top-level class `io.realm.kotlin.UpdatePolicy` as it now also applies to `DynamicMutableRealm.copyToRealm()`.
* Deleted `Queryable`-interface and removed it from `RealmResults`.
* Moved extension methods on `BaseRealmObject`, `MutableRealm`, `TypedRealm`, `Realm` and `Iterable` from `io.realm` to `io.realm.kotlin.ext`
* Moved `io.realm.MutableRealm.UpdatePolicy` to top-level class `io.realm.UpdatePolicy` as it now also applies to `DynamicMutableRealm.copyToRealm()`
* All exceptions from Realm now has `RealmException` as their base class instead of `RealmCoreException` or `Exception`.
* Aligned factory methods naming. (Issue [#835](https://github.com/realm/realm-kotlin/issues/835))
  * Renamed `RealmConfiguration.with(...)` to `RealmConfiguration.create(...)`
  * Renamed `SyncConfiguration.with(...)` to `SyncConfiguration.create(...)`
  * Renamed `RealmInstant.fromEpochSeconds(...)` to `RealmInstant.from(...)`
* Reduced `DynamicMutableRealm` APIs (`copyToRealm()` and `findLatest()`) to only allow import and lookup of `DynamicRealmObject`s.

### Enhancements
* [Sync] Support for Flexible Sync through `Realm.subscriptions`. (Issue [#824](https://github.com/realm/realm-kotlin/pull/824))
* [Sync] Added support for `ObjectId` ([#652](https://github.com/realm/realm-kotlin/issues/652)). `ObjectId` can be used as a primary key in model definition.
* [Sync] Support for `SyncConfiguration.Builder.InitialData()`. (Issue [#422](https://github.com/realm/realm-kotlin/issues/422))
* [Sync] Support for `SyncConfiguration.Builder.initialSubscriptions()`. (Issue [#831](https://github.com/realm/realm-kotlin/issues/831))
* [Sync] Support for `SyncConfiguration.Builder.waitForInitialRemoteData()`. (Issue [#821](https://github.com/realm/realm-kotlin/issues/821))
* [Sync] Support for accessing and controlling the session state through `SyncSession.state`, `SyncSession.pause()` and `SyncSession.resume()`.
* [Sync] Added `SyncConfiguration.syncClientResetStrategy` which enables support for client reset via `DiscardUnsyncedChangesStrategy` for partition-based realms and `ManuallyRecoverUnsyncedChangesStrategy` for Flexible Sync realms.
* [Sync] Support `ObjectId` as a partition key.
* Support for embedded objects. (Issue [#551](https://github.com/realm/realm-kotlin/issues/551))
* Support for `RealmConfiguration.Builder.initialData()`. (Issue [#579](https://github.com/realm/realm-kotlin/issues/579))
* Preparing the compiler plugin to be compatible with Kotlin `1.7.0-RC`. (Issue [#843](https://github.com/realm/realm-kotlin/issues/843))
* Added `AppConfiguration.create(...)` as convenience method for `AppConfiguration.Builder(...).build()` (Issue [#835](https://github.com/realm/realm-kotlin/issues/835))

### Fixed
* Fix missing symbol (`___bid_IDEC_glbround`) on Apple silicon
* Creating a `RealmConfiguration` off the main thread on Kotlin Native could crash with `IncorrectDereferenceException`. (Issue [#799](https://github.com/realm/realm-kotlin/issues/799))
* Compiler error when using cyclic references in compiled module. (Issue [#339](https://github.com/realm/realm-kotlin/issues/339))

### Compatibility
* This release is compatible with:
  * Kotlin 1.6.10 and above.
  * Coroutines 1.6.0-native-mt. Also compatible with Coroutines 1.6.0 but requires enabling of the new memory model and disabling of freezing, see https://github.com/realm/realm-kotlin#kotlin-memory-model-and-coroutine-compatibility for details on that.
  * AtomicFu 0.17.0.
* Minimum Gradle version: 6.1.1.  
* Minimum Android Gradle Plugin version: 4.0.0.
* Minimum Android SDK: 16.

### Internal
* Updated to Realm Core 12.1.0, commit f8f6b3730e32dcc5b6564ebbfa5626a640cdb52a.


## 0.11.1 (2022-05-05)

### Breaking Changes
* None.

### Enhancements
* None.

### Fixed
* Fix crash in list notification listener (Issue [#827](https://github.com/realm/realm-kotlin/issues/827), since 0.11.0)

### Compatibility
* This release is compatible with:
  * Kotlin 1.6.10 and above.
  * Coroutines 1.6.0-native-mt. Also compatible with Coroutines 1.6.0 but requires enabling of the new memory model and disabling of freezing, see https://github.com/realm/realm-kotlin#kotlin-memory-model-and-coroutine-compatibility for details on that.
  * AtomicFu 0.17.0.
* Minimum Gradle version: 6.1.1.  
* Minimum Android Gradle Plugin version: 4.0.0.
* Minimum Android SDK: 16.

### Internal
* None.


## 0.11.0 (2022-04-29)

### Breaking Changes
* [Sync] `SyncConfiguration` and `SyncSession` have been moved to `io.realm.mongodb.sync`.
* [Sync] `EmailPasswordAuth` has been movedto `io.realm.mongodb.auth`.
* [Sync] Improved exception hierarchy for App and Sync exceptions. All sync/app exceptions now use `io.realm.mongodb.exceptions.AppException` as their top-level exception type. Many methods have more specialized exceptions for common errors that can be caught and reacted to. See `AppException` documentation for more details.
* [Sync] `SyncConfiguration.directory` is no longer available.
* [Sync] Removed `SyncConfiguration.partitionValue` as it exposed internal implementation details. It will be reintroduced at a later date.

### Enhancements
* [Sync] `EmailPasswordAuth` has been extended with support for: `confirmUser()`, `resendConfirmationEmail()`, `retryCustomConfirmation()`, `sendResetPasswordEmail()` and `resetPassword()`.
* [Sync] Support for new types of `Credentials`: `apiKey`, `apple`, `facebook`, `google` and `jwt`.
* [Sync] Support for the extension property `Realm.syncSession`, which returns the sync session associated with the realm.
* [Sync] Support for `SyncSession.downloadAllServerChanges()` and `SyncSession.uploadAllLocalChanges()`.
* [Sync] Support for `App.allUsers()`.
* [Sync] Support for `SyncConfiguration.with()`.
* [Sync] Support for `null` and `Integer` (along side already existing `String` and `Long`) partition values when using Partion-based Sync.
* [Sync] Support for `User.remove()`.
* [Sync] `AppConfiguration.syncRootDirectory` has been added to allow users to set the root folder containing all files used for data synchronization between the device and MongoDB Realm. (Issue [#795](https://github.com/realm/realm-kotlin/issues/795))
* Encrypted Realms now use OpenSSL 1.1.1n, up from v1.1.1g.

### Fixed
* Fix duplication of list object references when importing existing objects with `copyToRealm(..., updatePolicy = UpdatePolicy.ALL)` (Issue [#805](https://github.com/realm/realm-kotlin/issues/805))
* Bug in the encryption layer that could result in corrupted Realm files. (Realm Core Issue [#5360](https://github.com/realm/realm-core/issues/5360), since 0.10.0)

### Compatibility
* This release is compatible with:
  * Kotlin 1.6.10 and above.
  * Coroutines 1.6.0-native-mt. Also compatible with Coroutines 1.6.0 but requires enabling of the new memory model and disabling of freezing, see https://github.com/realm/realm-kotlin#kotlin-memory-model-and-coroutine-compatibility for details on that.
  * AtomicFu 0.17.0.
* Minimum Gradle version: 6.1.1.  
* Minimum Android Gradle Plugin version: 4.0.0.
* Minimum Android SDK: 16.

### Internal
* Updated to Realm Core 11.15.0, commit 9544b48e52c49e0267c3424b0b92c2f5efd5e2b9.
* Updated to Ktor 1.6.8.
* Updated to Ktlint 0.45.2.
* Rename internal synthetic variables prefix to `io_realm_kotlin_`, so deprecated prefix `$realm$` is avoided.
* Using latest Kotlin version (EAP) for the `kmm-sample` app to test compatibility with the latest/upcoming Kotlin version.


## 0.10.2 (2022-04-01)

### Breaking Changes
* None.

### Enhancements
* None.

### Fixed
* Fix query syntax errors of seemingly correct query (Issue [#683](https://github.com/realm/realm-kotlin/issues/683))
* Fix error when importing lists with existing objects through `copyToRealm` with `UpdatePolicy.ALL` (Issue [#771](https://github.com/realm/realm-kotlin/issues/771))

### Compatibility
* This release is compatible with:
  * Kotlin 1.6.10.
  * Coroutines 1.6.0-native-mt. Also compatible with Coroutines 1.6.0 but requires enabling of the new memory model and disabling of freezing, see https://github.com/realm/realm-kotlin#kotlin-memory-model-and-coroutine-compatibility for details on that.
  * AtomicFu 0.17.0.
* Minimum Gradle version: 6.1.1.  
* Minimum Android Gradle Plugin version: 4.0.0.
* Minimum Android SDK: 16.

### Internal
* None.

## 0.10.1 (2022-03-24)

### Breaking Changes
* None.

### Enhancements
* Reducing the binary size for Android dependency. (Issue [#216](https://github.com/realm/realm-kotlin/issues/216)).
* Using static c++ runtime library (stl) for Android. (Issue [#694](https://github.com/realm/realm-kotlin/issues/694)).

### Fixed
* Fix assignments to `RealmList`-properties on managed objects (Issue [#718](https://github.com/realm/realm-kotlin/issues/718))
* `iosSimulatorArm64` and `iosX64` cinterop dependencies were compiled with unnecessary additional architectures, causing a fat framework to fail with (Issue [#722](https://github.com/realm/realm-kotlin/issues/722))

### Compatibility
* This release is compatible with:
  * Kotlin 1.6.10.
  * Coroutines 1.6.0-native-mt. Also compatible with Coroutines 1.6.0 but requires enabling of the new memory model and disabling of freezing, see https://github.com/realm/realm-kotlin#kotlin-memory-model-and-coroutine-compatibility for details on that.
  * AtomicFu 0.17.0.
* Minimum Gradle version: 6.1.1.  
* Minimum Android Gradle Plugin version: 4.0.0.
* Minimum Android SDK: 16.

### Internal
* None.


## 0.10.0 (2022-03-04)

### Breaking Changes
* `RealmConfiguration.Builder.path()` has been replaced by `RealmConfiguration.Builder.directory()`, which can be combined with `RealmConfiguration.Builder.name()` to form the full path. (Issue [#346](https://github.com/realm/realm-kotlin/issues/346))
* `Realm.observe()` and `RealmObject.observe()` have been renamed to `asFlow()`.
* `RealmObject.asFlow` will throw `UnsupportedOperationException` instead of `IllegalStateException` if called on a live or dynamic object in a write transaction or in a migration.
* `RealmObject.asFlow` will throw `UnsupportedOperationException` instead of `IllegalStateException` if called on a live or dynamic object in a write transaction or in a migration.
* Removed `RealmObject.delete()` and `RealmResults.delete()`. All objects, objects specified by queries and results must be delete through `MutableRealm.delete(...)` and `DynamicMutableRealm.delete(...).
* Removed default empty schema argument for `RealmConfiguration.Builder(schema = ... )` and `SyncConfiguration.Builder(..., schema= ... )` as all configuraitons require a non-empty schema.
* Removed `RealmConfiguration.Builder.schema()`. `RealmConfiguration.Builder(schema = ...)` should be used instead.

### Enhancements
* Add support for Gradle Configuration Cache.
* Improved exception message when attempting to delete frozen objects. (Issue [#616](https://github.com/realm/realm-kotlin/issues/616))
* Added `RealmConfiguration.Builder.compactOnLaunch()`, which can be used to control if a Realm file should be compacted when opened.
* A better error message if a data class was used as model classes. (Issue [#684](https://github.com/realm/realm-kotlin/issues/684))
* A better error message if the Realm plugin was not applied to the module containing model classes. (Issue [#676](https://github.com/realm/realm-kotlin/issues/676))
* A better error message if a class is used that is not part of the schema. (Issue [#680](https://github.com/realm/realm-kotlin/issues/680))
* Add support for fine-grained notification on Realm instances. `Realm.asFlow()` yields `RealmChange` that represent the `InitialRealm` or `UpdatedRealm` states.
* Add support for fine-grained notification on Realm objects. `RealmObject.asFlow()` yields `ObjectChange` that represent the `InitialObject`, `UpdatedObject` or `DeletedObject` states.
* Add support for fine-grained notification on Realm lists. `RealmList.asFlow()` yields `ListChange` that represent the `InitialList`, `UpdatedList` or `DeletedList` states.
* Add support for fine-grained notifications on Realm query results. `RealmResults.asFlow()` yields `ResultsChange` that represent the `InitialResults` or `UpdatedResults` states.
* Add support for fine-grained notifications on `RealmSingleQuery`. `RealmSingleQuery.asFlow()` yields `SingleQueryChange` that represent the `PendingObject`, `InitialObject`, `UpdatedObject` or `DeletedObject` states.
* Add support for data migration as part of an automatic schema upgrade through `RealmConfiguration.Builder.migration(RealmMigration)` (Issue [#87](https://github.com/realm/realm-kotlin/issues/87))
* Added ability to delete objects specified by a `RealmQuery` or `RealmResults` through `MutableRealm.delete(...)` and `DynamicMutableRealm.delete(...).
* Add support for updating existing objects through `copyToRealm`. This requires them having a primary key. (Issue [#564](https://github.com/realm/realm-kotlin/issues/564))
* Added `Realm.deleteRealm(RealmConfiguration)` function that deletes the Realm files from the filesystem (Issue [#95](https://github.com/realm/realm-kotlin/issues/95)).


### Fixed
* Intermittent `ConcurrentModificationException` when running parallel builds. (Issue [#626](https://github.com/realm/realm-kotlin/issues/626))
* Refactor the compiler plugin to use API's compatible with Kotlin `1.6.20`. (Issue ([#619](https://github.com/realm/realm-kotlin/issues/619)).
* `RealmConfiguration.path` should report the full Realm path. (Issue ([#605](https://github.com/realm/realm-kotlin/issues/605)).
* Support multiple constructors in model definition (one zero arg constructor is required though). (Issue ([#184](https://github.com/realm/realm-kotlin/issues/184)).
* Boolean argument substitution in queries on iOS/macOS would crash the query. (Issue [#691](https://github.com/realm/realm-kotlin/issues/691))
* Support 32-bit Android (x86 and armeabi-v7a). (Issue ([#109](https://github.com/realm/realm-kotlin/issues/109)).
* Make updates of primary key properties throw IllegalStateException (Issue [#353](https://github.com/realm/realm-kotlin/issues/353))


### Compatibility
* This release is compatible with:
  * Kotlin 1.6.10.
  * Coroutines 1.6.0-native-mt. Also compatible with Coroutines 1.6.0 but requires enabling of the new memory model and disabling of freezing, see https://github.com/realm/realm-kotlin#kotlin-memory-model-and-coroutine-compatibility for details on that.
  * AtomicFu 0.17.0.
* Minimum Gradle version: 6.1.1.  
* Minimum Android Gradle Plugin version: 4.0.0.
* Minimum Android SDK: 16.

### Internal
* Downgraded to Gradle 7.2 as a work-around for https://youtrack.jetbrains.com/issue/KT-51325.
* Updated to Realm Core 11.10.0, commit: ad2b6aeb1fd58135a2d9bf463011e26f934390ea.


## 0.9.0 (2022-01-28)

### Breaking Changes
* `RealmResults.observe()` and `RealmList.observe()` have been renamed to `asFlow()`.
* Querying via `Realm.objects(...)` is no longer supported. Use `Realm.query(...)` instead.

### Enhancements
* Added API for inspecting the schema of the realm with `BaseRealm.schema()` ([#238](https://github.com/realm/realm-kotlin/issues/238)).
* Added support for `RealmQuery` through `Realm.query(...)` ([#84](https://github.com/realm/realm-kotlin/issues/84)).
* Added source code link to model definition compiler errors. ([#173](https://github.com/realm/realm-kotlin/issues/173))
* Support Kotlin's new memory model. Enabled in consuming project with the following gradle properties `kotlin.native.binary.memoryModel=experimental`.
* Add support for JVM on M1 (in case we're running outside Rosetta compatibility mode, example when using Azul JVM which is compiled against `aarch64`) [#629](https://github.com/realm/realm-kotlin/issues/629).

### Fixed
* Sync on jvm targets on Windows/Linux crashes with unavailable scheduler ([#655](https://github.com/realm/realm-kotlin/issues/655)).

### Compatibility
* This release is compatible with:
  * Kotlin 1.6.10.
  * Coroutines 1.6.0-native-mt. Also compatible with Coroutines 1.6.0 but requires enabling of the new memory model and disabling of freezing, see https://github.com/realm/realm-kotlin#kotlin-memory-model-and-coroutine-compatibility for details on that.
  * AtomicFu 0.17.0.
* Minimum Gradle version: 6.1.1.  
* Minimum Android Gradle Plugin version: 4.0.0.
* Minimum Android SDK: 16.

### Internal
* Updated to Gradle 7.3.3.
* Updated to Android Gradle Plugin 7.1.0.
* Updated to AndroidX JUnit 1.1.3.
* Updated to AndroidX Test 1.4.0.


## 0.8.2 (2022-01-20)

### Breaking Changes
* None.

### Enhancements
* None.

### Fixed
* The `library-base` module would try to initialize a number of `library-sync` classes for JNI lookups. These and `RealmObjectCompanion` were not being excluded from Proguard obfuscation causing release builds to crash when initializing JNI [#643](https://github.com/realm/realm-kotlin/issues/643).

### Compatibility
* This release is compatible with:
  * Kotlin 1.6.10.
  * Coroutines 1.5.2-native-mt.
  * AtomicFu 0.17.0.
* Minimum Gradle version: 6.1.1.
* Minimum Android Gradle Plugin version: 4.0.0.
* Minimum Android SDK: 16.

### Internal
* None.


## 0.8.1 (2022-01-18)

### Breaking Changes
* None.

### Enhancements
* None.

### Fixed
* Using a custom module name to fix [#621](https://github.com/realm/realm-kotlin/issues/621).
* Synchronously process project configurations to avoid exceptions when running parallel builds [#626](https://github.com/realm/realm-kotlin/issues/626).
* Update to Kotlin 1.6.10. The `Compatibility` entry for 0.8.0 stating that the project had been updated to Kotlin 1.6.10 was not correct [#640](https://github.com/realm/realm-kotlin/issues/640).

### Compatibility
* This release is compatible with:
  * Kotlin 1.6.10.
  * Coroutines 1.5.2-native-mt.
  * AtomicFu 0.17.0.
* Minimum Gradle version: 6.1.1.  
* Minimum Android Gradle Plugin version: 4.0.0.
* Minimum Android SDK: 16.

### Internal
* Updated to Kotlin 1.6.10.


## 0.8.0 (2021-12-17)

### Breaking Changes
* Reworked configuration hierarchy:
  * Separated common parts of `RealmConfiguraion` and `SyncConfiguration` into `io.realm.Configuration` to avoid polluting the base configuration with local-only options.
  * Changed `Realm.open(RealmConfiguration)` to accept new base configuration with `Realm.open(Configuration)`.
  * Removed option to build `SyncConfiguration`s with `deleteRealmIfMigrationNeeded` option.

### Enhancements
* [Sync] Added support for `User.logOut()` ([#245](https://github.com/realm/realm-kotlin/issues/245)).
* Added support for dates through a new property type: `RealmInstant`.
* Allow to pass schema as a variable containing the involved `KClass`es and build configurations non-fluently ([#389](https://github.com/realm/realm-kotlin/issues/389)).
* Added M1 support for `library-base` variant ([#483](https://github.com/realm/realm-kotlin/issues/483)).

### Fixed
* Gradle metadata for pure Android projects. Now using `io.realm.kotlin:library-base:<VERSION>` should work correctly.
* Compiler plugin symbol lookup happens only on Sourset using Realm ([#544](https://github.com/realm/realm-kotlin/issues/544)).
* Fixed migration exception when opening a synced realm that is already stored in the backend for the first time ([#601](https://github.com/realm/realm-kotlin/issues/604)).

### Compatibility
* This release is compatible with:
  * Kotlin 1.6.10.
  * Coroutines 1.5.2-native-mt.
  * AtomicFu 0.17.0.
* Minimum Gradle version: 6.1.1.  
* Minimum Android Gradle Plugin version: 4.0.0.
* Minimum Android SDK: 16.

### Internal
* Updated to Ktor 1.6.5.
* Updated to AndroidX Startup 1.1.0.
* Updated to Gradle 7.2.
* Updated to Android Gradle Plugin 7.1.0-beta05.
* Updated to NDK 23.1.7779620.
* Updated to Android targetSdk 31.
* Updated to Android compileSdk 31.
* Updated to Android Build Tools 31.0.0.
* Updated to Ktlint version 0.43.0.
* Updated to Ktlint Gradle Plugin 10.2.0.
* Updated to Kotlin Serialization 1.3.0.
* Updated to Detekt 1.19.0-RC1.
* Updated to Dokka 1.6.0.
* Updated to AtomicFu 0.17.0.
* Updated to Realm Core 11.7.0, commit: 5903577608d202ad88f375c1bb2ceedb831f6d7b.


## 0.7.0 (2021-10-31)

### Breaking Changes
* None.

### Enhancements
* Basic MongoDB Realm sync support:
  * Enabled by using library dependency `io.realm.kotlin:library-sync:<VERSION>`
  * Build `AppConfiguration`s through `AppConfiguration.Builder(appId).build()`
  * Linking your app with a MongoDB Realm App through `App.create(appConfiguration)`
  * Log in to a MongoDB Realm App through `App.login(credentials)`. Currently only supports `Credentials.anonymous()` and `Credentials.emailPassword(...)`
  * Create `SyncConfiguration`s through `SyncConfiguration.Builder(user, partitionValue, schema).build()`
  * Create synchronized realm by `Realm.open(syncConfiguration)`

### Fixed
* None.

### Compatibility
* This release is compatible with:
  * Kotlin 1.5.31
  * Coroutines 1.5.2-native-mt
  * AtomicFu 0.16.3

### Internal
* Updated to Realm Core commit: ecfc1bbb734a8520d08f04f12f083641309799b3
* Updated to Ktor 1.6.4.


## 0.6.0 (2021-10-15)

### Breaking Changes
* Rename library dependency from `io.realm.kotlin:library:<VERSION>` to `io.realm.kotlin:library-base:<VERSION>`
* Abstracted public API into interfaces. The interfaces have kept the name of the previous classes so only differences are:
  - Opening a realm: `Realm(configuration)` has changed to `Realm.open(configuration)`
  - Easy construction of simple configurations: `RealmConfiguration(schema = ...)` has changed to `RealmConfiguration.with(schema = ...)`
  - Instantiating a `RealmList` is now done through `realmListOf(...)` or by `Iterable<T>.toRealmList()`
* Make argument to `findLatest` non-nullable: `MutableRealm.findLatest(obj: T?): T?` has changed to `MutableRealm.findLatest(obj: T): T?`
* Allow query arguments to be `null`: `RealmResult.query(query: String = "TRUEPREDICATE", vararg args: Any): RealmResults<T>` has change to `RealmResult.query(query: String = "TRUEPREDICATE", vararg args: Any?): RealmResults<T>`
* Moved `objects(KClass<T>)` and `<reified T> objects()` methods from `BaseRealm` to `TypedRealm`
* Changed `RealmObject.version` into method `RealmObject.version()`.
* Replaced `RuntimeException`s by the explicit exceptions: `IllegalArgumentException`, `IllegalStateException` and `IndexOutOfBoundsException`.
* Throw `Error` an unrecoverable Realm problem happen in the underlying storage engine.
* Removed optional arguments to `RealmConfiguration.with(...)` and `RealmConfiguration.Builder(...)`. Name and path can now only be set through the builder methods.

### Enhancements
* Add support for [JVM target](https://github.com/realm/realm-kotlin/issues/62) supported platforms are: Linux (since Centos7 x86_64), Windows (since 8.1 x86_64) and Macos (x86_64).
* Added support for marking a field as indexed with `@Index`

### Fixed
* Fixed null pointer exceptions when returning an unmanaged object from `MutableRealm.write/writeBlocking`.
* Fixed premature closing of underlying realm of frozen objects returned from `MutableRealm.write/writeBlocking`. (Issue [#477](https://github.com/realm/realm-kotlin/issues/477))

### Compatibility
* This release is compatible with:
  * Kotlin 1.5.31
  * Coroutines 1.5.2-native-mt
  * AtomicFu 0.16.3

### Internal
* Updated to Realm Core commit: 028626880253a62d1c936eed4ef73af80b64b71
* Updated to Kotlin 1.5.31.


## 0.5.0 (2021-08-20)

### Breaking Changes
* Moved `@PrimaryKey` annotation from `io.realm.PrimaryKey` to `io.realm.annotations.PrimaryKey`.

### Enhancements
* Add support for excluding properties from the Realm schema. This is done by either using JVM `@Transient` or the newly added `@io.realm.kotlin.Ignore` annotation. (Issue [#278](https://github.com/realm/realm-kotlin/issues/278)).
* Add support for encrypted Realms. Encryption can be enabled by passing a 64-byte encryption key to the configuration builder. (Issue [#227](https://github.com/realm/realm-kotlin/issues/227))
* Add support for `RealmList` notifications using Kotlin `Flow`s. (Issue [#359](https://github.com/realm/realm-kotlin/issues/359))
* Unmanaged `RealmObject`s can now be added directly to `RealmList`s without having to copy them to Realm beforehand.

### Fixed
* Throw exception when violating primary key uniqueness constraint when importing objects with `copyToRealm`.
* Fix crash caused by premature release of frozen versions (`java.lang.RuntimeException: [18]: Access to invalidated Results objects`)
* Fix optimizations bypassing our custom getter and setter from within a class (Issue [#375](https://github.com/realm/realm-kotlin/issues/375)).

### Compatibility
* This release is compatible with Kotlin 1.5.21 and Coroutines 1.5.0.

### Internal
* Updated to Kotlin 1.5.21.
* Updated Gradle to 7.1.1.
* Updated Android Gradle Plugin to 4.1.0.
* Updated to Android Build Tools 30.0.2.
* Updated to targetSdk 30 for Android.
* Now uses Java 11 to build the project.


## 0.4.1 (2021-07-16)

### Breaking Changes
* None.

### Enhancements
* None.

### Fixed
* Throw exception when violating primary key uniqueness constraint when importing objects with `copyToRealm`.
* Fix crash caused by premature release of frozen versions (`java.lang.RuntimeException: [18]: Access to invalidated Results objects`)

### Compatibility
* This release is compatible with Kotlin 1.5.10 and Coroutines 1.5.0.

### Internal
* None.


## 0.4.0 (2021-07-13)

This release contains a big departure in the architectural design of how Realm is currently implemented. At a high level it moves from "Thread-confined, Live Objects" to "Frozen Objects". The reasons for this shift are discussed [here](https://docs.google.com/document/d/1bGfjbKLD6DSBpTiVwyorSBcMqkUQWedAmmS_VAhL8QU/edit#heading=h.fzlh39twuifc).

At a high level this has a number of implications:

    1. Only one Realm instance (per `RealmConfiguration`) is needed across the entire application.
    2. The only reason for closing the Realm instance is if the Realm file itself needs to be deleted or compacted.
    3. Realm objects can be freely moved and read across threads.
    4. Changes to objects can only be observed through Kotlin Flows. Standard change listener support will come in a future release.
    5. In order to modify Realm Objects, they need to be "live". It is possible to convert a frozen object to a live object inside a
       write transaction using the `MutableRealm.findLatest(obj)` API. Live objects are not accessible outside write transactions.

This new architecture is intended to make it easier to consume and work with Realm, but at the same time, it also introduces a few caveats:

    1. Storing a strong reference to a Realm Object can cause an issue known as "Version pinning". Realm tracks the "distance" between the oldest known version and the latest. So if you store a reference for too long, when other writes are happening, Realm might run out of native memory and crash, or it can lead to an increased file size. It is possible to detect this problem by setting `RealmConfiguration.Builder.maxNumberOfActiveVersions()`. It can be worked around by copying the data out of the Realm and store that instead.

    2. With multiple versions being accessible across threads, it is possible to accidentally compare data from different versions. This could be a potential problem for certain business logic if two objects do not agree on a particular state. If you suspect this is an issue, a `version()` method has been added to all Realm Objects, so it can be inspected for debugging. Previously, Realms thread-confined objects guaranteed this would not happen.

    3. Since the threading model has changed, there is no longer a guarantee that running the same query twice in a row will return the same result. E.g. if a background write is executed between them, the result might change. Previously, this would have resulted in the same result as the Realm state for a particular thread would only update as part of the event loop.


### Breaking Changes
* The Realm instance itself is now thread safe and can be accessed from any thread.
* Objects queried outside write transactions are now frozen by default and can be freely read from any thread.
* As a consequence of the above, when a change listener fires, the changed data can only be observed in the new object received, not in the original, which was possible before this release.
* Removed `Realm.open(configuration: RealmConfiguration)`. Use the interchangeable `Realm(configuration: RealmConfiguration)`-constructor instead.
* Removed all `MutableRealm.create(...)`-variants. Use `MutableRealm.copyToRealm(instance: T): T` instead.

### Enhancements
* A `version()` method has been added to `Realm`, `RealmResults` and `RealmObject`. This returns the version of the data contained. New versions are obtained by observing changes to the object.
* `Realm.observe()`, `RealmResults.observe()` and `RealmObject.observe()` have been added and expose a Flow of updates to the object.
* Add support for suspending writes executed on the Realm Write Dispatcher with `suspend fun <R> write(block: MutableRealm.() -> R): R`
* Add support for setting background write and notification dispatchers with `RealmConfigruation.Builder.notificationDispatcher(dispatcher: CoroutineDispatcher)` and `RealmConfiguration.Builder.writeDispatcher(dispatcher: CoroutineDispatcher)`
* Add support for retrieving the latest version of an object inside a write transaction with `<T : RealmObject> MutableRealm.findLatests(obj: T?): T?`

### Fixed
* None.

### Compatibility
* This release is compatible with Kotlin 1.5.10 and Coroutines 1.5.0.

### Internal
* Updated `com.gradle.plugin-publish` to 0.15.0.
* Updated to Realm Core commit: 4cf63d689ba099057345f122265cbb880a8eb19d.
* Updated to Android NDK: 22.1.7171670.
* Introduced usage of `kotlinx.atomicfu`: 0.16.1.


## 0.3.2 (2021-07-06)

### Breaking Changes
* None.

### Enhancements
* None.

### Fixed
* [Bug](https://github.com/realm/realm-kotlin/issues/334) in `copyToRealm` causing a `RealmList` not to be saved as part of the model.

### Compatibility
* This release is compatible with Kotlin 1.5.10 and Coroutines 1.5.0.

### Internal
* None.


## 0.3.1 (2021-07-02)

### Breaking Changes
* None.

### Enhancements
* None.

### Fixed
* Android Release build variant (AAR) was stripped from all classes due to presence of `isMinifyEnabled` flag in the library module. The flag is removed now.


### Compatibility
* This release is compatible with Kotlin 1.5.10 and Coroutines 1.5.0.

### Internal
* None.


## 0.3.0 (2021-07-01)

### Breaking Changes
* None.

### Enhancements
* [Support Apple Release builds](https://github.com/realm/realm-kotlin/issues/142).
* Enabling [shrinker](https://github.com/realm/realm-kotlin/issues/293) for Android Release builds.
* Added support for `RealmList` as supported field in model classes. A `RealmList` is used to model one-to-many relationships in a Realm object.
* Schema migration is handled automatically when adding or removing a property or class to the model without specifying a `schemaVersion`.
If a class or column is renamed you need to set a greater `schemaVersion` to migrate the Realm (note: currently renaming will not copy data to the new column). Alternatively `deleteRealmIfMigrationNeeded` could be set to (without setting `schemaVersion`) to delete the Realm file if an automatic migration is not possible. Fixes [#284](https://github.com/realm/realm-kotlin/issues/284).

### Fixed
* None.

### Compatibility
* This release is compatible with Kotlin 1.5.10 and Coroutines 1.5.0.

### Internal
* None.


## 0.2.0 (2021-06-09)

### Breaking Changes
* The Realm Kotlin Gradle plugin has changed name from `realm-kotlin` to `io.realm.kotlin` to align with Gradle Plugin Portal requirements.

### Enhancements
* The Realm Kotlin Gradle plugin is now available on Gradle Plugin Portal and can be used with the Plugin DSL and `gradlePluginPortal()` as the buildscript repository. A minimal setup of using this approach can be found [here](https://plugins.gradle.org/plugin/io.realm.kotlin).

### Fixed
* None.

### Compatibility
* This release is compatible with Kotlin 1.5.10 and Coroutines 1.5.0.

### Internal
* Updated to Realm Core commit: ed9fbb907e0b5e97e0e2d5b8efdc0951b2eb980c.


## 0.1.0 (2021-05-07)

This is the first public Alpha release of the Realm Kotlin SDK for Android and Kotlin Multiplatform.

A minimal setup for including this library looks like this:

```
// Top-level build.gradle file
buildscript {
    repositories {
        mavenCentral()
    }
    dependencies {
        classpath("io.realm.kotlin:gradle-plugin:0.1.0")
    }
}

allprojects {
    repositories {
    	mavenCentral()
    }
}

// Project build.gradle file
// Only include multiplatform if building a multiplatform project.
plugins {
	kotlin("multiplatform")
	id("com.android.library")
	id("realm-kotlin")
}
```

See the [README](https://github.com/realm/realm-kotlin#readme) for more information.

Please report any issues [here](https://github.com/realm/realm-kotlin/issues/new).<|MERGE_RESOLUTION|>--- conflicted
+++ resolved
@@ -4,7 +4,7 @@
 * None.
 
 ### Enhancements
-* None
+* Support for passing list, sets or iterable arguments to queries with `IN`-operators, e.g. `query<TYPE>("<field> IN $0", listOf(1,2,3))`. (Issue [#929](https://github.com/realm/realm-kotlin/issues/929))
 
 ### Fixed
 * None
@@ -38,11 +38,7 @@
 * Realm objects now support ignoring delegated properties. (Issue [#1377](https://github.com/realm/realm-kotlin/pull/1386))
 * Support for simple token full-text search using `@FullText` on `String` properties. Read the documentation on `@FullText` for more info. (Issue [#1368](https://github.com/realm/realm-kotlin/pull/1368))
 * Support for initialization of a realm file with a bundled realm through `RealmConfiguration.Builder(...).initialRealmFile(...)` and `SyncConfiguration.Builder(...).initialRealmFile(...)`. (Issue [#577](https://github.com/realm/realm-kotlin/issues/577))
-<<<<<<< HEAD
-* Support for passing list, sets or iterable arguments to queries with `IN`-operators, e.g. `query<TYPE>("<field> IN $0", listOf(1,2,3))`. (Issue [#929](https://github.com/realm/realm-kotlin/issues/929))
-=======
 * [Sync] The new sync exception `CompensatingWriteException` will be thrown in the `SyncSession.ErrorHandler` when the server undoes one or more client writes. (Issue [#1372](https://github.com/realm/realm-kotlin/issues/1372))
->>>>>>> 935c8ddb
 * [Sync] Added experimental full document serialization support on Credentials with a Custom Function, App Services Function calls, user profile, and custom data. (Issue [#1355](https://github.com/realm/realm-kotlin/pull/1355))
 
 ### Fixed
