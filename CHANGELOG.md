--- conflicted
+++ resolved
@@ -10,12 +10,9 @@
 * Realm will now continuously track and reduce the size of the Realm file when it is in use rather that only when opening the file with `Configuration.compactOnLaunch` enabled. ([Core Issue #5754](https://github.com/realm/realm-core/issues/5754))
 * Add support for `Realm.copyFromRealm()`. All RealmObjects, RealmResults, RealmList and RealmSets now also have a `copyFromRealm()` extension method.
 * [Sync] `App.close()` have been added so it is possible to close underlying ressources used by the app instance.
-<<<<<<< HEAD
-* Added support for reverse relationships on Embedded objects through the `EmbeddedRealmObject.parent()` extension function. (Issue [#1141](https://github.com/realm/realm-kotlin/pull/1141))
-=======
 * [Sync] Add support for progress listeners with `SyncSession.progress`. (Issue [#428](https://github.com/realm/realm-kotlin/issues/428))
 * Add better error messages when inheriting `RealmObject` with unsupported class types. (Issue [#1086](https://github.com/realm/realm-kotlin/issues/1086))
->>>>>>> a02722ec
+* Added support for reverse relationships on Embedded objects through the `EmbeddedRealmObject.parent()` extension function. (Issue [#1141](https://github.com/realm/realm-kotlin/pull/1141))
 
 ### Fixed
 * Internal dispatcher threads would leak when closing Realms. (Issue [#818](https://github.com/realm/realm-kotlin/issues/818))
