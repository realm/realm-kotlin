## 1.6.0 (YYYY-MM-DD)

### Breaking Changes
* None.

### Enhancements
* Add support for `Realm.copyFromRealm()`. All RealmObjects, RealmResults, RealmList and RealmSets now also have a `copyFromRealm()` extension method.

### Fixed
* None.

### Compatibility
* This release is compatible with the following Kotlin releases:
  * Kotlin 1.7.20 and above.
  * Ktor 2.1.2 and above.
  * Coroutines 1.6.4 and above. 
  * AtomicFu 0.18.3 and above.
  * The new memory model only. See https://github.com/realm/realm-kotlin#kotlin-memory-model-and-coroutine-compatibility
* Minimum Gradle version: 6.7.1.
* Minimum Android Gradle Plugin version: 4.0.0.
* Minimum Android SDK: 16.

### Internal
* None.


## 1.5.1 (YYYY-MM-DD)

### Breaking Changes
* None.

### Enhancements
* None.

### Fixed
* Fixed database corruption and encryption issues on apple platforms. (Issue [#5076](https://github.com/realm/realm-js/issues/5076))
* [Sync] Bootstraps will not be applied in a single write transaction - they will be applied 1MB of changesets at a time. (Issue [#5999](https://github.com/realm/realm-core/pull/5999)).
* [Sync] Fixed a race condition which could result in operation cancelled errors being delivered to `Realm.open` rather than the actual sync error which caused things to fail. (Issue [#5968](https://github.com/realm/realm-core/pull/5968)).

### Compatibility
* This release is compatible with the following Kotlin releases:
  * Kotlin 1.7.20 and above.
  * Ktor 2.1.2 and above.
  * Coroutines 1.6.4 and above.
  * AtomicFu 0.18.3 and above.
  * The new memory model only. See https://github.com/realm/realm-kotlin#kotlin-memory-model-and-coroutine-compatibility
* Minimum Gradle version: 6.7.1.
* Minimum Android Gradle Plugin version: 4.0.0.
* Minimum Android SDK: 16.

### Internal
* Updated to Realm Core 12.12.0, commit 2436633ce50f9769d4efd878cb04ca90ec9af965.


## 1.5.0 (2022-11-11)

### Breaking Changes
* None.

### Enhancements
* Fixed error when using Realm object as query argument. Issue[#1098](https://github.com/realm/realm-kotlin/issues/1098)
* Realm will now use `System.loadLibrary()` first when loading native code on JVM, adding support for 3rd party JVM installers. If this fails, it will fallback to the current method of extracting and loading the native library from the JAR file. (Issue [#1105](https://github.com/realm/realm-kotlin/issues/1105)).
* Added support for in-memory Realms.
* Added support for reverse relationships through the `backlinks` delegate. See the function documentation for more details. (Issue [#1021](https://github.com/realm/realm-kotlin/pull/1021))
* Added support for `BsonObjectId` and its typealias `org.mongodb.kbson.ObjectId` as a replacement for `ObjectId`. `io.realm.kotlin.types.ObjectId` is still functional but has been marked as deprecated.
* [Sync] Added support for `BsonObjectId` as partition value.
* [Sync] Exposed `configuration` and `user` on `SyncSession`. (Issue [#431](https://github.com/realm/realm-kotlin/issues/431))
<<<<<<< HEAD
=======
* [Sync] Added support for encrypting the user metadata used by Sync. (Issue [#413](https://github.com/realm/realm-kotlin/issues/413))
* [Sync] Added support for API key authentication. (Issue [#432](https://github.com/realm/realm-kotlin/issues/432))
>>>>>>> af93a60a

### Fixed
* `RealmUUID` did not calculate the correct `hashCode`, so putting it in a `HashSet` resulted in duplicates.
* Close underlying realm if it is no longer referenced by any Kotlin object. (Issue [#671](https://github.com/realm/realm-kotlin/issues/671))
* Fixes crash during migration if Proguard was enabled. (Issue [#1106](https://github.com/realm/realm-kotlin/issues/1106))
* Adds missing Proguard rules for Embedded objects. (Issue [#1106](https://github.com/realm/realm-kotlin/issues/1107))

### Compatibility
* This release is compatible with the following Kotlin releases:
  * Kotlin 1.7.20 and above.
  * Ktor 2.1.2 and above.
  * Coroutines 1.6.4 and above.
  * AtomicFu 0.18.3 and above.
  * The new memory model only. See https://github.com/realm/realm-kotlin#kotlin-memory-model-and-coroutine-compatibility
* Minimum Gradle version: 6.7.1.
* Minimum Android Gradle Plugin version: 4.0.0.
* Minimum Android SDK: 16.

### Internal
* Added dependency Kbson 0.1.0.
* Updated to use hierarchical multi platform project structure.
* Updated to Realm Core 12.11.0, commit 3d5ff9b5e47c5664c4c5611cdfd22fd15e451b55.
* Updated to Detekt 1.22.0-RC2.


## 1.4.0 (2022-10-17)

### Breaking Changes
* Minimum Kotlin version has been raised from 1.6.10 to 1.7.20.
* Support for the original (old) memory model on Kotlin Native has been dropped. Only the new Kotlin Native memory model is supported.  
* Minimum Gradle version has been raised from 6.1.1 to 6.7.1.
* Minimum Ktor version has been raised from 1.6.8 to 2.1.2.

### Enhancements
* [Sync] The sync variant `io.realm.kotlin:library-sync:1.4.0`, now support Apple Silicon targets, ie. `macosArm64()`, `iosArm64()` and `iosSimulatorArm64`.

### Fixed
* [Sync] Using the SyncSession after receiving changes from the server would sometimes crash. Issue [#1068](https://github.com/realm/realm-kotlin/issues/1068)

### Compatibility
* This release is compatible with the following Kotlin releases:
  * Kotlin 1.7.20 and above.
  * Ktor 2.1.2 and above.
  * Coroutines 1.6.4 and above.
  * AtomicFu 0.18.3 and above.
  * The new memory model only. See https://github.com/realm/realm-kotlin#kotlin-memory-model-and-coroutine-compatibility
* Minimum Gradle version: 6.7.1.
* Minimum Android Gradle Plugin version: 4.0.0.
* Minimum Android SDK: 16.

### Internal
* Updated to Kotlin 1.7.20.
* Updated to Coroutines 1.6.4.
* Updated to AtomicFu 0.18.3.
* Updated to Kotlin Serialization 1.4.0.
* Updated to KotlinX DateTime 0.4.0.
* Updated to okio 3.2.0.
* Ktor now uses the OkHttp engine on Android/JVM.
* Ktor now uses the Darwin engine on Native.


## 1.3.0 (2022-10-10)

### Breaking Changes
* None.

### Enhancements
* Support for `MutableRealm.deleteAll()`.
* Support for `MutableRealm.delete(KClass)`.
* Support for `DynamicMutableRealm.deleteAll()`.
* Support for `DynamicMutableRealm.delete(className)`.
* Support for `RealmInstant.now()`
* [Sync] Support for `User.getProviderType()`.
* [Sync] Support for `User.getAccessToken()`.
* [Sync] Support for `User.getRefreshToken()`.
* [Sync] Support for `User.getDeviceId()`.

### Fixed
* [Sync] Using `SyncConfiguration.Builder.waitForInitialRemoteDataOpen()` is now much faster if the server realm contains a lot of data. Issue [])_

### Compatibility
* This release is compatible with:
  * Kotlin 1.6.10 - 1.7.10. 1.7.20 support is tracked here: https://github.com/realm/realm-kotlin/issues/1024
  * Ktor 1.6.8. Ktor 2 support is tracked here: https://github.com/realm/realm-kotlin/issues/788
  * Coroutines 1.6.0-native-mt. Also compatible with Coroutines 1.6.0 but requires enabling of the new memory model and disabling of freezing, see https://github.com/realm/realm-kotlin#kotlin-memory-model-and-coroutine-compatibility for details on that.
  * AtomicFu 0.17.0 and above.
* Minimum Gradle version: 6.1.1.
* Minimum Android Gradle Plugin version: 4.0.0.
* Minimum Android SDK: 16.

### Internal
* None.


## 1.2.0 (2022-09-30)

### Breaking Changes
* `RealmResults.query()` now returns a `RealmQuery` instead of a `RealmResults`.

### Enhancements
* Added support for `MutableRealmInt` in model classes. The new type behaves like a reference to a `Long`, but also supports `increment` and `decrement` methods. These methods implement a conflict-free replicated data type, whose value will converge even when changed across distributed devices with poor connections.
* [Sync] Support for `User.linkCredentials()`.
* [Sync] Support for `User.identities`, which will return all login types available to the user.
* [Sync] `User.id` as a replacement for `User.identity`. `User.identity` has been marked as deprecated.

### Fixed
* Classes using `RealmObject` or `EmbeddedRealmObject` as a generics type would be modified by the compiler plugin causing compilation errors. (Issue [981] (https://github.com/realm/realm-kotlin/issues/981))
* Ordering not respected for `RealmQuery.first()`. (Issue [#953](https://github.com/realm/realm-kotlin/issues/953))
* Sub-querying on a RealmResults ignored the original filter. (Issue [#998](https://github.com/realm/realm-kotlin/pull/998))
* `RealmResults.query()` semantic returning `RealmResults` was wrong, the return type should be a `RealmQuery`. (Issue [#1013](https://github.com/realm/realm-kotlin/pull/1013))
* Crash when logging messages with formatting specifiers. (Issue [#1034](https://github.com/realm/realm-kotlin/issues/1034))

### Compatibility
* This release is compatible with:
  * Kotlin 1.6.10 - 1.7.10. 1.7.20 support is tracked here: https://github.com/realm/realm-kotlin/issues/1024
  * Ktor 1.6.8. Ktor 2 support is tracked here: https://github.com/realm/realm-kotlin/issues/788
  * Coroutines 1.6.0-native-mt. Also compatible with Coroutines 1.6.0 but requires enabling of the new memory model and disabling of freezing, see https://github.com/realm/realm-kotlin#kotlin-memory-model-and-coroutine-compatibility for details on that.
  * AtomicFu 0.17.0 and above.
* Minimum Gradle version: 6.1.1.
* Minimum Android Gradle Plugin version: 4.0.0.
* Minimum Android SDK: 16.

### Internal
* Updated to Realm Core 12.7.0, commit 18abbb4e9dc268620fa499923a92921bf26db8c6.
* Updated to Kotlin Compile Testing 1.4.9.


## 1.1.0 (2022-08-23)

### Breaking Changes
* None.

### Enhancements
* Added support for `RealmSet` in model classes. `RealmSet` is a collection of unique elements. See the class documentation for more details.
* Added support for `UUID` through a new property type: `RealmUUID`.
* Support for `Realm.writeCopyTo(configuration)`.
* [Sync] Add support for `User.delete()`, making it possible to delete user data on the server side (Issue [#491](https://github.com/realm/realm-kotlin/issues/491)).
* [Sync] It is now possible to create multiple anonymous users by specifying `Credentials.anonymous(reuseExisting = false)` when logging in to an App.

### Fixed
* `Realm.deleteRealm(config)` would throw an exception if the file didn't exist.
* Returning deleted objects from `Realm.write` and `Realm.writeBlocking` threw a non-sensical `NullPointerException`. Returning such a value is not allowed and now throws an `IllegalStateException`. (Issue [#965](https://github.com/realm/realm-kotlin/issues/965))
* [Sync] AppErrors and SyncErrors with unmapped category or error codes caused a crash. (Issue [951] (https://github.com/realm/realm-kotlin/pull/951))

### Compatibility
* This release is compatible with:
  * Kotlin 1.6.10 and above.
  * Coroutines 1.6.0-native-mt. Also compatible with Coroutines 1.6.0 but requires enabling of the new memory model and disabling of freezing, see https://github.com/realm/realm-kotlin#kotlin-memory-model-and-coroutine-compatibility for details on that.
  * AtomicFu 0.17.0.
* Minimum Gradle version: 6.1.1.  
* Minimum Android Gradle Plugin version: 4.0.0.
* Minimum Android SDK: 16.

### Internal
* Updated to Realm Core 12.5.1, commit 6f6a0f415bd33cf2ced4467e36a47f7c84f0a1d7.
* Updated to Gradle 7.5.1.
* Updated to Android Gradle Plugin 7.2.2.
* Updated to CMake 3.22.1
* Updated to Android targetSdk 33.
* Updated to Android compileSdkVersion 33.
* Updated to Android Build Tools 33.0.0.
* Updated to Android NDK 23.2.8568313.


## 1.0.2 (2022-08-05)

### Breaking Changes
* None.

### Enhancements
* None.

### Fixed
* Missing proguard configuration for `CoreErrorUtils`. (Issue [#942](https://github.com/realm/realm-kotlin/issues/942))
* [Sync] Embedded Objects could not be added to the schema for `SyncConfiguration`s. (Issue [#945](https://github.com/realm/realm-kotlin/issues/945)).

### Compatibility
* This release is compatible with:
  * Kotlin 1.6.10 and above.
  * Coroutines 1.6.0-native-mt. Also compatible with Coroutines 1.6.0 but requires enabling of the new memory model and disabling of freezing, see https://github.com/realm/realm-kotlin#kotlin-memory-model-and-coroutine-compatibility for details on that.
  * AtomicFu 0.17.0.
* Minimum Gradle version: 6.1.1.  
* Minimum Android Gradle Plugin version: 4.0.0.
* Minimum Android SDK: 16.

### Internal
* None.


## 1.0.1 (2022-07-07)

### Breaking Changes
* None.

### Enhancements
* Added support for `ByteArray`. ([#584](https://github.com/realm/realm-kotlin/issues/584))

### Fixed
* Fixed JVM memory leak when passing string to C-API. (Issue [#890](https://github.com/realm/realm-kotlin/issues/890))
* Fixed crash present on release-mode apps using Sync due to missing Proguard exception for `ResponseCallback`.
* The compiler plugin did not set the generic parameter correctly for an internal field inside model classes. This could result in other libraries that operated on the source code throwing an error of the type: `undeclared type variable: T`. (Issue [#901](https://github.com/realm/realm-kotlin/issues/901))
* String read from a realm was mistakenly treated as zero-terminated, resulting in strings with `\0`-characters to be truncated when read. Inserting data worked correctly. (Issue [#911](https://github.com/realm/realm-kotlin/issues/911))
* [Sync] Fix internal ordering of `EmailPasswordAuth.resetPassword(...)` arguments. (Issue [#885](https://github.com/realm/realm-kotlin/issues/885))
* [Sync] Sync error events not requiring a Client Reset incorrectly assumed they had to include a path to a recovery Realm file. (Issue [#895](https://github.com/realm/realm-kotlin/issues/895))

### Compatibility
* This release is compatible with:
  * Kotlin 1.6.10 and above.
  * Coroutines 1.6.0-native-mt. Also compatible with Coroutines 1.6.0 but requires enabling of the new memory model and disabling of freezing, see https://github.com/realm/realm-kotlin#kotlin-memory-model-and-coroutine-compatibility for details on that.
  * AtomicFu 0.17.0.
* Minimum Gradle version: 6.1.1.  
* Minimum Android Gradle Plugin version: 4.0.0.
* Minimum Android SDK: 16.

### Internal
* None.


## 1.0.0 (2022-06-07)

### Breaking Changes
* Move all classes from package `io.realm` to `io.realm.kotlin`. This allows Realm Java and Realm Kotlin to be included in the same app without having class name conflicts. *WARNING:* While both libraries can be configured to open the same file, doing so concurrently is currently not supported and can lead to corrupted realm files.
* Updated default behavior for implicit import APIs (realm objects setters and list add/insert/set-operations) to update existing objects with similar primary key instead of throwing. (Issue [#849](https://github.com/realm/realm-kotlin/issues/849))
* Introduced `BaseRealmObject` as base interface of `RealmObject` and `DynamicRealmObject` to prepare for future embedded object support.
  * Most APIs accepts `BaseRealmObject` instead of `RealmObject`.
  * `DynamicRealmObject` no longer implements `RealmObject` but only `BaseRealmObject`
  * Besides the changes of base class of `DynamicRealmObject`, this should not require and code changes.
* Moved all modeling defining types to `io.realm.kotlin.types`
  * Moved `BaseRealmObject`, `RealmObject`, `EmbeddedObject`, `RealmList`, `RealmInstant` and `ObjectId` from `io.realm` to `io.realm.kotlin.types`
* Moved `RealmResults` from `io.realm` to `io.realm.kotlin.query`
* Reworked API for dynamic objects.
  * Support for unmanaged dynamic objects through `DynamicMutableRealmObject.create()`.
  * Replaced `DynamicMutableRealm.create()` with `DynamicMutableRealm.copyToRealm()` similar to `MutableRealm.copyToRealm()`.
* Moved `io.realm.MutableRealm.UpdatePolicy` to top-level class `io.realm.kotlin.UpdatePolicy` as it now also applies to `DynamicMutableRealm.copyToRealm()`.
* Deleted `Queryable`-interface and removed it from `RealmResults`.
* Moved extension methods on `BaseRealmObject`, `MutableRealm`, `TypedRealm`, `Realm` and `Iterable` from `io.realm` to `io.realm.kotlin.ext`
* Moved `io.realm.MutableRealm.UpdatePolicy` to top-level class `io.realm.UpdatePolicy` as it now also applies to `DynamicMutableRealm.copyToRealm()`
* All exceptions from Realm now has `RealmException` as their base class instead of `RealmCoreException` or `Exception`.
* Aligned factory methods naming. (Issue [#835](https://github.com/realm/realm-kotlin/issues/835))
  * Renamed `RealmConfiguration.with(...)` to `RealmConfiguration.create(...)`
  * Renamed `SyncConfiguration.with(...)` to `SyncConfiguration.create(...)`
  * Renamed `RealmInstant.fromEpochSeconds(...)` to `RealmInstant.from(...)`
* Reduced `DynamicMutableRealm` APIs (`copyToRealm()` and `findLatest()`) to only allow import and lookup of `DynamicRealmObject`s.

### Enhancements
* [Sync] Support for Flexible Sync through `Realm.subscriptions`. (Issue [#824](https://github.com/realm/realm-kotlin/pull/824))
* [Sync] Added support for `ObjectId` ([#652](https://github.com/realm/realm-kotlin/issues/652)). `ObjectId` can be used as a primary key in model definition.
* [Sync] Support for `SyncConfiguration.Builder.InitialData()`. (Issue [#422](https://github.com/realm/realm-kotlin/issues/422))
* [Sync] Support for `SyncConfiguration.Builder.initialSubscriptions()`. (Issue [#831](https://github.com/realm/realm-kotlin/issues/831))
* [Sync] Support for `SyncConfiguration.Builder.waitForInitialRemoteData()`. (Issue [#821](https://github.com/realm/realm-kotlin/issues/821))
* [Sync] Support for accessing and controlling the session state through `SyncSession.state`, `SyncSession.pause()` and `SyncSession.resume()`.
* [Sync] Added `SyncConfiguration.syncClientResetStrategy` which enables support for client reset via `DiscardUnsyncedChangesStrategy` for partition-based realms and `ManuallyRecoverUnsyncedChangesStrategy` for Flexible Sync realms.
* [Sync] Support `ObjectId` as a partition key.
* Support for embedded objects. (Issue [#551](https://github.com/realm/realm-kotlin/issues/551))
* Support for `RealmConfiguration.Builder.initialData()`. (Issue [#579](https://github.com/realm/realm-kotlin/issues/579))
* Preparing the compiler plugin to be compatible with Kotlin `1.7.0-RC`. (Issue [#843](https://github.com/realm/realm-kotlin/issues/843))
* Added `AppConfiguration.create(...)` as convenience method for `AppConfiguration.Builder(...).build()` (Issue [#835](https://github.com/realm/realm-kotlin/issues/835))

### Fixed
* Fix missing symbol (`___bid_IDEC_glbround`) on Apple silicon
* Creating a `RealmConfiguration` off the main thread on Kotlin Native could crash with `IncorrectDereferenceException`. (Issue [#799](https://github.com/realm/realm-kotlin/issues/799))
* Compiler error when using cyclic references in compiled module. (Issue [#339](https://github.com/realm/realm-kotlin/issues/339))

### Compatibility
* This release is compatible with:
  * Kotlin 1.6.10 and above.
  * Coroutines 1.6.0-native-mt. Also compatible with Coroutines 1.6.0 but requires enabling of the new memory model and disabling of freezing, see https://github.com/realm/realm-kotlin#kotlin-memory-model-and-coroutine-compatibility for details on that.
  * AtomicFu 0.17.0.
* Minimum Gradle version: 6.1.1.  
* Minimum Android Gradle Plugin version: 4.0.0.
* Minimum Android SDK: 16.

### Internal
* Updated to Realm Core 12.1.0, commit f8f6b3730e32dcc5b6564ebbfa5626a640cdb52a.


## 0.11.1 (2022-05-05)

### Breaking Changes
* None.

### Enhancements
* None.

### Fixed
* Fix crash in list notification listener (Issue [#827](https://github.com/realm/realm-kotlin/issues/827), since 0.11.0)

### Compatibility
* This release is compatible with:
  * Kotlin 1.6.10 and above.
  * Coroutines 1.6.0-native-mt. Also compatible with Coroutines 1.6.0 but requires enabling of the new memory model and disabling of freezing, see https://github.com/realm/realm-kotlin#kotlin-memory-model-and-coroutine-compatibility for details on that.
  * AtomicFu 0.17.0.
* Minimum Gradle version: 6.1.1.  
* Minimum Android Gradle Plugin version: 4.0.0.
* Minimum Android SDK: 16.

### Internal
* None.


## 0.11.0 (2022-04-29)

### Breaking Changes
* [Sync] `SyncConfiguration` and `SyncSession` have been moved to `io.realm.mongodb.sync`.
* [Sync] `EmailPasswordAuth` has been movedto `io.realm.mongodb.auth`.
* [Sync] Improved exception hierarchy for App and Sync exceptions. All sync/app exceptions now use `io.realm.mongodb.exceptions.AppException` as their top-level exception type. Many methods have more specialized exceptions for common errors that can be caught and reacted to. See `AppException` documentation for more details.
* [Sync] `SyncConfiguration.directory` is no longer available.
* [Sync] Removed `SyncConfiguration.partitionValue` as it exposed internal implementation details. It will be reintroduced at a later date.

### Enhancements
* [Sync] `EmailPasswordAuth` has been extended with support for: `confirmUser()`, `resendConfirmationEmail()`, `retryCustomConfirmation()`, `sendResetPasswordEmail()` and `resetPassword()`.
* [Sync] Support for new types of `Credentials`: `apiKey`, `apple`, `facebook`, `google` and `jwt`.
* [Sync] Support for the extension property `Realm.syncSession`, which returns the sync session associated with the realm.
* [Sync] Support for `SyncSession.downloadAllServerChanges()` and `SyncSession.uploadAllLocalChanges()`.
* [Sync] Support for `App.allUsers()`.
* [Sync] Support for `SyncConfiguration.with()`.
* [Sync] Support for `null` and `Integer` (along side already existing `String` and `Long`) partition values when using Partion-based Sync.
* [Sync] Support for `User.remove()`.
* [Sync] `AppConfiguration.syncRootDirectory` has been added to allow users to set the root folder containing all files used for data synchronization between the device and MongoDB Realm. (Issue [#795](https://github.com/realm/realm-kotlin/issues/795))
* Encrypted Realms now use OpenSSL 1.1.1n, up from v1.1.1g.

### Fixed
* Fix duplication of list object references when importing existing objects with `copyToRealm(..., updatePolicy = UpdatePolicy.ALL)` (Issue [#805](https://github.com/realm/realm-kotlin/issues/805))
* Bug in the encryption layer that could result in corrupted Realm files. (Realm Core Issue [#5360](https://github.com/realm/realm-core/issues/5360), since 0.10.0)

### Compatibility
* This release is compatible with:
  * Kotlin 1.6.10 and above.
  * Coroutines 1.6.0-native-mt. Also compatible with Coroutines 1.6.0 but requires enabling of the new memory model and disabling of freezing, see https://github.com/realm/realm-kotlin#kotlin-memory-model-and-coroutine-compatibility for details on that.
  * AtomicFu 0.17.0.
* Minimum Gradle version: 6.1.1.  
* Minimum Android Gradle Plugin version: 4.0.0.
* Minimum Android SDK: 16.

### Internal
* Updated to Realm Core 11.15.0, commit 9544b48e52c49e0267c3424b0b92c2f5efd5e2b9.
* Updated to Ktor 1.6.8.
* Updated to Ktlint 0.45.2.
* Rename internal synthetic variables prefix to `io_realm_kotlin_`, so deprecated prefix `$realm$` is avoided.
* Using latest Kotlin version (EAP) for the `kmm-sample` app to test compatibility with the latest/upcoming Kotlin version.


## 0.10.2 (2022-04-01)

### Breaking Changes
* None.

### Enhancements
* None.

### Fixed
* Fix query syntax errors of seemingly correct query (Issue [#683](https://github.com/realm/realm-kotlin/issues/683))
* Fix error when importing lists with existing objects through `copyToRealm` with `UpdatePolicy.ALL` (Issue [#771](https://github.com/realm/realm-kotlin/issues/771))

### Compatibility
* This release is compatible with:
  * Kotlin 1.6.10.
  * Coroutines 1.6.0-native-mt. Also compatible with Coroutines 1.6.0 but requires enabling of the new memory model and disabling of freezing, see https://github.com/realm/realm-kotlin#kotlin-memory-model-and-coroutine-compatibility for details on that.
  * AtomicFu 0.17.0.
* Minimum Gradle version: 6.1.1.  
* Minimum Android Gradle Plugin version: 4.0.0.
* Minimum Android SDK: 16.

### Internal
* None.

## 0.10.1 (2022-03-24)

### Breaking Changes
* None.

### Enhancements
* Reducing the binary size for Android dependency. (Issue [#216](https://github.com/realm/realm-kotlin/issues/216)).
* Using static c++ runtime library (stl) for Android. (Issue [#694](https://github.com/realm/realm-kotlin/issues/694)).

### Fixed
* Fix assignments to `RealmList`-properties on managed objects (Issue [#718](https://github.com/realm/realm-kotlin/issues/718))
* `iosSimulatorArm64` and `iosX64` cinterop dependencies were compiled with unnecessary additional architectures, causing a fat framework to fail with (Issue [#722](https://github.com/realm/realm-kotlin/issues/722))

### Compatibility
* This release is compatible with:
  * Kotlin 1.6.10.
  * Coroutines 1.6.0-native-mt. Also compatible with Coroutines 1.6.0 but requires enabling of the new memory model and disabling of freezing, see https://github.com/realm/realm-kotlin#kotlin-memory-model-and-coroutine-compatibility for details on that.
  * AtomicFu 0.17.0.
* Minimum Gradle version: 6.1.1.  
* Minimum Android Gradle Plugin version: 4.0.0.
* Minimum Android SDK: 16.

### Internal
* None.


## 0.10.0 (2022-03-04)

### Breaking Changes
* `RealmConfiguration.Builder.path()` has been replaced by `RealmConfiguration.Builder.directory()`, which can be combined with `RealmConfiguration.Builder.name()` to form the full path. (Issue [#346](https://github.com/realm/realm-kotlin/issues/346))
* `Realm.observe()` and `RealmObject.observe()` have been renamed to `asFlow()`.
* `RealmObject.asFlow` will throw `UnsupportedOperationException` instead of `IllegalStateException` if called on a live or dynamic object in a write transaction or in a migration.
* `RealmObject.asFlow` will throw `UnsupportedOperationException` instead of `IllegalStateException` if called on a live or dynamic object in a write transaction or in a migration.
* Removed `RealmObject.delete()` and `RealmResults.delete()`. All objects, objects specified by queries and results must be delete through `MutableRealm.delete(...)` and `DynamicMutableRealm.delete(...).
* Removed default empty schema argument for `RealmConfiguration.Builder(schema = ... )` and `SyncConfiguration.Builder(..., schema= ... )` as all configuraitons require a non-empty schema.
* Removed `RealmConfiguration.Builder.schema()`. `RealmConfiguration.Builder(schema = ...)` should be used instead.

### Enhancements
* Add support for Gradle Configuration Cache.
* Improved exception message when attempting to delete frozen objects. (Issue [#616](https://github.com/realm/realm-kotlin/issues/616))
* Added `RealmConfiguration.Builder.compactOnLaunch()`, which can be used to control if a Realm file should be compacted when opened.
* A better error message if a data class was used as model classes. (Issue [#684](https://github.com/realm/realm-kotlin/issues/684))
* A better error message if the Realm plugin was not applied to the module containing model classes. (Issue [#676](https://github.com/realm/realm-kotlin/issues/676))
* A better error message if a class is used that is not part of the schema. (Issue [#680](https://github.com/realm/realm-kotlin/issues/680))
* Add support for fine-grained notification on Realm instances. `Realm.asFlow()` yields `RealmChange` that represent the `InitialRealm` or `UpdatedRealm` states.
* Add support for fine-grained notification on Realm objects. `RealmObject.asFlow()` yields `ObjectChange` that represent the `InitialObject`, `UpdatedObject` or `DeletedObject` states.
* Add support for fine-grained notification on Realm lists. `RealmList.asFlow()` yields `ListChange` that represent the `InitialList`, `UpdatedList` or `DeletedList` states.
* Add support for fine-grained notifications on Realm query results. `RealmResults.asFlow()` yields `ResultsChange` that represent the `InitialResults` or `UpdatedResults` states.
* Add support for fine-grained notifications on `RealmSingleQuery`. `RealmSingleQuery.asFlow()` yields `SingleQueryChange` that represent the `PendingObject`, `InitialObject`, `UpdatedObject` or `DeletedObject` states.
* Add support for data migration as part of an automatic schema upgrade through `RealmConfiguration.Builder.migration(RealmMigration)` (Issue [#87](https://github.com/realm/realm-kotlin/issues/87))
* Added ability to delete objects specified by a `RealmQuery` or `RealmResults` through `MutableRealm.delete(...)` and `DynamicMutableRealm.delete(...).
* Add support for updating existing objects through `copyToRealm`. This requires them having a primary key. (Issue [#564](https://github.com/realm/realm-kotlin/issues/564))
* Added `Realm.deleteRealm(RealmConfiguration)` function that deletes the Realm files from the filesystem (Issue [#95](https://github.com/realm/realm-kotlin/issues/95)).


### Fixed
* Intermittent `ConcurrentModificationException` when running parallel builds. (Issue [#626](https://github.com/realm/realm-kotlin/issues/626))
* Refactor the compiler plugin to use API's compatible with Kotlin `1.6.20`. (Issue ([#619](https://github.com/realm/realm-kotlin/issues/619)).
* `RealmConfiguration.path` should report the full Realm path. (Issue ([#605](https://github.com/realm/realm-kotlin/issues/605)).
* Support multiple constructors in model definition (one zero arg constructor is required though). (Issue ([#184](https://github.com/realm/realm-kotlin/issues/184)).
* Boolean argument substitution in queries on iOS/macOS would crash the query. (Issue [#691](https://github.com/realm/realm-kotlin/issues/691))
* Support 32-bit Android (x86 and armeabi-v7a). (Issue ([#109](https://github.com/realm/realm-kotlin/issues/109)).
* Make updates of primary key properties throw IllegalStateException (Issue [#353](https://github.com/realm/realm-kotlin/issues/353))


### Compatibility
* This release is compatible with:
  * Kotlin 1.6.10.
  * Coroutines 1.6.0-native-mt. Also compatible with Coroutines 1.6.0 but requires enabling of the new memory model and disabling of freezing, see https://github.com/realm/realm-kotlin#kotlin-memory-model-and-coroutine-compatibility for details on that.
  * AtomicFu 0.17.0.
* Minimum Gradle version: 6.1.1.  
* Minimum Android Gradle Plugin version: 4.0.0.
* Minimum Android SDK: 16.

### Internal
* Downgraded to Gradle 7.2 as a work-around for https://youtrack.jetbrains.com/issue/KT-51325.
* Updated to Realm Core 11.10.0, commit: ad2b6aeb1fd58135a2d9bf463011e26f934390ea.


## 0.9.0 (2022-01-28)

### Breaking Changes
* `RealmResults.observe()` and `RealmList.observe()` have been renamed to `asFlow()`.
* Querying via `Realm.objects(...)` is no longer supported. Use `Realm.query(...)` instead.

### Enhancements
* Added API for inspecting the schema of the realm with `BaseRealm.schema()` ([#238](https://github.com/realm/realm-kotlin/issues/238)).
* Added support for `RealmQuery` through `Realm.query(...)` ([#84](https://github.com/realm/realm-kotlin/issues/84)).
* Added source code link to model definition compiler errors. ([#173](https://github.com/realm/realm-kotlin/issues/173))
* Support Kotlin's new memory model. Enabled in consuming project with the following gradle properties `kotlin.native.binary.memoryModel=experimental`.
* Add support for JVM on M1 (in case we're running outside Rosetta compatibility mode, example when using Azul JVM which is compiled against `aarch64`) [#629](https://github.com/realm/realm-kotlin/issues/629).

### Fixed
* Sync on jvm targets on Windows/Linux crashes with unavailable scheduler ([#655](https://github.com/realm/realm-kotlin/issues/655)).

### Compatibility
* This release is compatible with:
  * Kotlin 1.6.10.
  * Coroutines 1.6.0-native-mt. Also compatible with Coroutines 1.6.0 but requires enabling of the new memory model and disabling of freezing, see https://github.com/realm/realm-kotlin#kotlin-memory-model-and-coroutine-compatibility for details on that.
  * AtomicFu 0.17.0.
* Minimum Gradle version: 6.1.1.  
* Minimum Android Gradle Plugin version: 4.0.0.
* Minimum Android SDK: 16.

### Internal
* Updated to Gradle 7.3.3.
* Updated to Android Gradle Plugin 7.1.0.
* Updated to AndroidX JUnit 1.1.3.
* Updated to AndroidX Test 1.4.0.


## 0.8.2 (2022-01-20)

### Breaking Changes
* None.

### Enhancements
* None.

### Fixed
* The `library-base` module would try to initialize a number of `library-sync` classes for JNI lookups. These and `RealmObjectCompanion` were not being excluded from Proguard obfuscation causing release builds to crash when initializing JNI [#643](https://github.com/realm/realm-kotlin/issues/643).

### Compatibility
* This release is compatible with:
  * Kotlin 1.6.10.
  * Coroutines 1.5.2-native-mt.
  * AtomicFu 0.17.0.
* Minimum Gradle version: 6.1.1.
* Minimum Android Gradle Plugin version: 4.0.0.
* Minimum Android SDK: 16.

### Internal
* None.


## 0.8.1 (2022-01-18)

### Breaking Changes
* None.

### Enhancements
* None.

### Fixed
* Using a custom module name to fix [#621](https://github.com/realm/realm-kotlin/issues/621).
* Synchronously process project configurations to avoid exceptions when running parallel builds [#626](https://github.com/realm/realm-kotlin/issues/626).
* Update to Kotlin 1.6.10. The `Compatibility` entry for 0.8.0 stating that the project had been updated to Kotlin 1.6.10 was not correct [#640](https://github.com/realm/realm-kotlin/issues/640).

### Compatibility
* This release is compatible with:
  * Kotlin 1.6.10.
  * Coroutines 1.5.2-native-mt.
  * AtomicFu 0.17.0.
* Minimum Gradle version: 6.1.1.  
* Minimum Android Gradle Plugin version: 4.0.0.
* Minimum Android SDK: 16.

### Internal
* Updated to Kotlin 1.6.10.


## 0.8.0 (2021-12-17)

### Breaking Changes
* Reworked configuration hierarchy:
  * Separated common parts of `RealmConfiguraion` and `SyncConfiguration` into `io.realm.Configuration` to avoid polluting the base configuration with local-only options.
  * Changed `Realm.open(RealmConfiguration)` to accept new base configuration with `Realm.open(Configuration)`.
  * Removed option to build `SyncConfiguration`s with `deleteRealmIfMigrationNeeded` option.

### Enhancements
* [Sync] Added support for `User.logOut()` ([#245](https://github.com/realm/realm-kotlin/issues/245)).
* Added support for dates through a new property type: `RealmInstant`.
* Allow to pass schema as a variable containing the involved `KClass`es and build configurations non-fluently ([#389](https://github.com/realm/realm-kotlin/issues/389)).
* Added M1 support for `library-base` variant ([#483](https://github.com/realm/realm-kotlin/issues/483)).

### Fixed
* Gradle metadata for pure Android projects. Now using `io.realm.kotlin:library-base:<VERSION>` should work correctly.
* Compiler plugin symbol lookup happens only on Sourset using Realm ([#544](https://github.com/realm/realm-kotlin/issues/544)).
* Fixed migration exception when opening a synced realm that is already stored in the backend for the first time ([#601](https://github.com/realm/realm-kotlin/issues/604)).

### Compatibility
* This release is compatible with:
  * Kotlin 1.6.10.
  * Coroutines 1.5.2-native-mt.
  * AtomicFu 0.17.0.
* Minimum Gradle version: 6.1.1.  
* Minimum Android Gradle Plugin version: 4.0.0.
* Minimum Android SDK: 16.

### Internal
* Updated to Ktor 1.6.5.
* Updated to AndroidX Startup 1.1.0.
* Updated to Gradle 7.2.
* Updated to Android Gradle Plugin 7.1.0-beta05.
* Updated to NDK 23.1.7779620.
* Updated to Android targetSdk 31.
* Updated to Android compileSdk 31.
* Updated to Android Build Tools 31.0.0.
* Updated to Ktlint version 0.43.0.
* Updated to Ktlint Gradle Plugin 10.2.0.
* Updated to Kotlin Serialization 1.3.0.
* Updated to Detekt 1.19.0-RC1.
* Updated to Dokka 1.6.0.
* Updated to AtomicFu 0.17.0.
* Updated to Realm Core 11.7.0, commit: 5903577608d202ad88f375c1bb2ceedb831f6d7b.


## 0.7.0 (2021-10-31)

### Breaking Changes
* None.

### Enhancements
* Basic MongoDB Realm sync support:
  * Enabled by using library dependency `io.realm.kotlin:library-sync:<VERSION>`
  * Build `AppConfiguration`s through `AppConfiguration.Builder(appId).build()`
  * Linking your app with a MongoDB Realm App through `App.create(appConfiguration)`
  * Log in to a MongoDB Realm App through `App.login(credentials)`. Currently only supports `Credentials.anonymous()` and `Credentials.emailPassword(...)`
  * Create `SyncConfiguration`s through `SyncConfiguration.Builder(user, partitionValue, schema).build()`
  * Create synchronized realm by `Realm.open(syncConfiguration)`

### Fixed
* None.

### Compatibility
* This release is compatible with:
  * Kotlin 1.5.31
  * Coroutines 1.5.2-native-mt
  * AtomicFu 0.16.3

### Internal
* Updated to Realm Core commit: ecfc1bbb734a8520d08f04f12f083641309799b3
* Updated to Ktor 1.6.4.


## 0.6.0 (2021-10-15)

### Breaking Changes
* Rename library dependency from `io.realm.kotlin:library:<VERSION>` to `io.realm.kotlin:library-base:<VERSION>`
* Abstracted public API into interfaces. The interfaces have kept the name of the previous classes so only differences are:
  - Opening a realm: `Realm(configuration)` has changed to `Realm.open(configuration)`
  - Easy construction of simple configurations: `RealmConfiguration(schema = ...)` has changed to `RealmConfiguration.with(schema = ...)`
  - Instantiating a `RealmList` is now done through `realmListOf(...)` or by `Iterable<T>.toRealmList()`
* Make argument to `findLatest` non-nullable: `MutableRealm.findLatest(obj: T?): T?` has changed to `MutableRealm.findLatest(obj: T): T?`
* Allow query arguments to be `null`: `RealmResult.query(query: String = "TRUEPREDICATE", vararg args: Any): RealmResults<T>` has change to `RealmResult.query(query: String = "TRUEPREDICATE", vararg args: Any?): RealmResults<T>`
* Moved `objects(KClass<T>)` and `<reified T> objects()` methods from `BaseRealm` to `TypedRealm`
* Changed `RealmObject.version` into method `RealmObject.version()`.
* Replaced `RuntimeException`s by the explicit exceptions: `IllegalArgumentException`, `IllegalStateException` and `IndexOutOfBoundsException`.
* Throw `Error` an unrecoverable Realm problem happen in the underlying storage engine.
* Removed optional arguments to `RealmConfiguration.with(...)` and `RealmConfiguration.Builder(...)`. Name and path can now only be set through the builder methods.

### Enhancements
* Add support for [JVM target](https://github.com/realm/realm-kotlin/issues/62) supported platforms are: Linux (since Centos7 x86_64), Windows (since 8.1 x86_64) and Macos (x86_64).
* Added support for marking a field as indexed with `@Index`

### Fixed
* Fixed null pointer exceptions when returning an unmanaged object from `MutableRealm.write/writeBlocking`.
* Fixed premature closing of underlying realm of frozen objects returned from `MutableRealm.write/writeBlocking`. (Issue [#477](https://github.com/realm/realm-kotlin/issues/477))

### Compatibility
* This release is compatible with:
  * Kotlin 1.5.31
  * Coroutines 1.5.2-native-mt
  * AtomicFu 0.16.3

### Internal
* Updated to Realm Core commit: 028626880253a62d1c936eed4ef73af80b64b71
* Updated to Kotlin 1.5.31.


## 0.5.0 (2021-08-20)

### Breaking Changes
* Moved `@PrimaryKey` annotation from `io.realm.PrimaryKey` to `io.realm.annotations.PrimaryKey`.

### Enhancements
* Add support for excluding properties from the Realm schema. This is done by either using JVM `@Transient` or the newly added `@io.realm.kotlin.Ignore` annotation. (Issue [#278](https://github.com/realm/realm-kotlin/issues/278)).
* Add support for encrypted Realms. Encryption can be enabled by passing a 64-byte encryption key to the configuration builder. (Issue [#227](https://github.com/realm/realm-kotlin/issues/227))
* Add support for `RealmList` notifications using Kotlin `Flow`s. (Issue [#359](https://github.com/realm/realm-kotlin/issues/359))
* Unmanaged `RealmObject`s can now be added directly to `RealmList`s without having to copy them to Realm beforehand.

### Fixed
* Throw exception when violating primary key uniqueness constraint when importing objects with `copyToRealm`.
* Fix crash caused by premature release of frozen versions (`java.lang.RuntimeException: [18]: Access to invalidated Results objects`)
* Fix optimizations bypassing our custom getter and setter from within a class (Issue [#375](https://github.com/realm/realm-kotlin/issues/375)).

### Compatibility
* This release is compatible with Kotlin 1.5.21 and Coroutines 1.5.0.

### Internal
* Updated to Kotlin 1.5.21.
* Updated Gradle to 7.1.1.
* Updated Android Gradle Plugin to 4.1.0.
* Updated to Android Build Tools 30.0.2.
* Updated to targetSdk 30 for Android.
* Now uses Java 11 to build the project.


## 0.4.1 (2021-07-16)

### Breaking Changes
* None.

### Enhancements
* None.

### Fixed
* Throw exception when violating primary key uniqueness constraint when importing objects with `copyToRealm`.
* Fix crash caused by premature release of frozen versions (`java.lang.RuntimeException: [18]: Access to invalidated Results objects`)

### Compatibility
* This release is compatible with Kotlin 1.5.10 and Coroutines 1.5.0.

### Internal
* None.


## 0.4.0 (2021-07-13)

This release contains a big departure in the architectural design of how Realm is currently implemented. At a high level it moves from "Thread-confined, Live Objects" to "Frozen Objects". The reasons for this shift are discussed [here](https://docs.google.com/document/d/1bGfjbKLD6DSBpTiVwyorSBcMqkUQWedAmmS_VAhL8QU/edit#heading=h.fzlh39twuifc).

At a high level this has a number of implications:

    1. Only one Realm instance (per `RealmConfiguration`) is needed across the entire application.
    2. The only reason for closing the Realm instance is if the Realm file itself needs to be deleted or compacted.
    3. Realm objects can be freely moved and read across threads.
    4. Changes to objects can only be observed through Kotlin Flows. Standard change listener support will come in a future release.
    5. In order to modify Realm Objects, they need to be "live". It is possible to convert a frozen object to a live object inside a
       write transaction using the `MutableRealm.findLatest(obj)` API. Live objects are not accessible outside write transactions.

This new architecture is intended to make it easier to consume and work with Realm, but at the same time, it also introduces a few caveats:

    1. Storing a strong reference to a Realm Object can cause an issue known as "Version pinning". Realm tracks the "distance" between the oldest known version and the latest. So if you store a reference for too long, when other writes are happening, Realm might run out of native memory and crash, or it can lead to an increased file size. It is possible to detect this problem by setting `RealmConfiguration.Builder.maxNumberOfActiveVersions()`. It can be worked around by copying the data out of the Realm and store that instead.

    2. With multiple versions being accessible across threads, it is possible to accidentally compare data from different versions. This could be a potential problem for certain business logic if two objects do not agree on a particular state. If you suspect this is an issue, a `version()` method has been added to all Realm Objects, so it can be inspected for debugging. Previously, Realms thread-confined objects guaranteed this would not happen.

    3. Since the threading model has changed, there is no longer a guarantee that running the same query twice in a row will return the same result. E.g. if a background write is executed between them, the result might change. Previously, this would have resulted in the same result as the Realm state for a particular thread would only update as part of the event loop.


### Breaking Changes
* The Realm instance itself is now thread safe and can be accessed from any thread.
* Objects queried outside write transactions are now frozen by default and can be freely read from any thread.
* As a consequence of the above, when a change listener fires, the changed data can only be observed in the new object received, not in the original, which was possible before this release.
* Removed `Realm.open(configuration: RealmConfiguration)`. Use the interchangeable `Realm(configuration: RealmConfiguration)`-constructor instead.
* Removed all `MutableRealm.create(...)`-variants. Use `MutableRealm.copyToRealm(instance: T): T` instead.

### Enhancements
* A `version()` method has been added to `Realm`, `RealmResults` and `RealmObject`. This returns the version of the data contained. New versions are obtained by observing changes to the object.
* `Realm.observe()`, `RealmResults.observe()` and `RealmObject.observe()` have been added and expose a Flow of updates to the object.
* Add support for suspending writes executed on the Realm Write Dispatcher with `suspend fun <R> write(block: MutableRealm.() -> R): R`
* Add support for setting background write and notification dispatchers with `RealmConfigruation.Builder.notificationDispatcher(dispatcher: CoroutineDispatcher)` and `RealmConfiguration.Builder.writeDispatcher(dispatcher: CoroutineDispatcher)`
* Add support for retrieving the latest version of an object inside a write transaction with `<T : RealmObject> MutableRealm.findLatests(obj: T?): T?`

### Fixed
* None.

### Compatibility
* This release is compatible with Kotlin 1.5.10 and Coroutines 1.5.0.

### Internal
* Updated `com.gradle.plugin-publish` to 0.15.0.
* Updated to Realm Core commit: 4cf63d689ba099057345f122265cbb880a8eb19d.
* Updated to Android NDK: 22.1.7171670.
* Introduced usage of `kotlinx.atomicfu`: 0.16.1.


## 0.3.2 (2021-07-06)

### Breaking Changes
* None.

### Enhancements
* None.

### Fixed
* [Bug](https://github.com/realm/realm-kotlin/issues/334) in `copyToRealm` causing a `RealmList` not to be saved as part of the model.

### Compatibility
* This release is compatible with Kotlin 1.5.10 and Coroutines 1.5.0.

### Internal
* None.


## 0.3.1 (2021-07-02)

### Breaking Changes
* None.

### Enhancements
* None.

### Fixed
* Android Release build variant (AAR) was stripped from all classes due to presence of `isMinifyEnabled` flag in the library module. The flag is removed now.


### Compatibility
* This release is compatible with Kotlin 1.5.10 and Coroutines 1.5.0.

### Internal
* None.


## 0.3.0 (2021-07-01)

### Breaking Changes
* None.

### Enhancements
* [Support Apple Release builds](https://github.com/realm/realm-kotlin/issues/142).
* Enabling [shrinker](https://github.com/realm/realm-kotlin/issues/293) for Android Release builds.
* Added support for `RealmList` as supported field in model classes. A `RealmList` is used to model one-to-many relationships in a Realm object.
* Schema migration is handled automatically when adding or removing a property or class to the model without specifying a `schemaVersion`.
If a class or column is renamed you need to set a greater `schemaVersion` to migrate the Realm (note: currently renaming will not copy data to the new column). Alternatively `deleteRealmIfMigrationNeeded` could be set to (without setting `schemaVersion`) to delete the Realm file if an automatic migration is not possible. Fixes [#284](https://github.com/realm/realm-kotlin/issues/284).

### Fixed
* None.

### Compatibility
* This release is compatible with Kotlin 1.5.10 and Coroutines 1.5.0.

### Internal
* None.


## 0.2.0 (2021-06-09)

### Breaking Changes
* The Realm Kotlin Gradle plugin has changed name from `realm-kotlin` to `io.realm.kotlin` to align with Gradle Plugin Portal requirements.

### Enhancements
* The Realm Kotlin Gradle plugin is now available on Gradle Plugin Portal and can be used with the Plugin DSL and `gradlePluginPortal()` as the buildscript repository. A minimal setup of using this approach can be found [here](https://plugins.gradle.org/plugin/io.realm.kotlin).

### Fixed
* None.

### Compatibility
* This release is compatible with Kotlin 1.5.10 and Coroutines 1.5.0.

### Internal
* Updated to Realm Core commit: ed9fbb907e0b5e97e0e2d5b8efdc0951b2eb980c.


## 0.1.0 (2021-05-07)

This is the first public Alpha release of the Realm Kotlin SDK for Android and Kotlin Multiplatform.

A minimal setup for including this library looks like this:

```
// Top-level build.gradle file
buildscript {
    repositories {
        mavenCentral()
    }
    dependencies {
        classpath("io.realm.kotlin:gradle-plugin:0.1.0")
    }
}

allprojects {
    repositories {
    	mavenCentral()
    }
}

// Project build.gradle file
// Only include multiplatform if building a multiplatform project.
plugins {
	kotlin("multiplatform")
	id("com.android.library")
	id("realm-kotlin")
}
```

See the [README](https://github.com/realm/realm-kotlin#readme) for more information.

Please report any issues [here](https://github.com/realm/realm-kotlin/issues/new).<|MERGE_RESOLUTION|>--- conflicted
+++ resolved
@@ -65,11 +65,7 @@
 * Added support for `BsonObjectId` and its typealias `org.mongodb.kbson.ObjectId` as a replacement for `ObjectId`. `io.realm.kotlin.types.ObjectId` is still functional but has been marked as deprecated.
 * [Sync] Added support for `BsonObjectId` as partition value.
 * [Sync] Exposed `configuration` and `user` on `SyncSession`. (Issue [#431](https://github.com/realm/realm-kotlin/issues/431))
-<<<<<<< HEAD
-=======
-* [Sync] Added support for encrypting the user metadata used by Sync. (Issue [#413](https://github.com/realm/realm-kotlin/issues/413))
 * [Sync] Added support for API key authentication. (Issue [#432](https://github.com/realm/realm-kotlin/issues/432))
->>>>>>> af93a60a
 
 ### Fixed
 * `RealmUUID` did not calculate the correct `hashCode`, so putting it in a `HashSet` resulted in duplicates.
