--- conflicted
+++ resolved
@@ -4,11 +4,8 @@
 * None.
 
 ### Enhancements
-<<<<<<< HEAD
 * Added support for keypaths in `asFlow()` methods on objects and queries. This makes it possible to control which properties will trigger change events, including properties on objects below the default nested limit of 4. (Issue [#661](https://github.com/realm/realm-kotlin/issues/661))
-=======
 * Support for experimental K2-compilation with `kotlin.experimental.tryK2=true`. (Issue [#1483](https://github.com/realm/realm-kotlin/issues/1483))
->>>>>>> 140dc21a
 
 ### Fixed
 * None.
