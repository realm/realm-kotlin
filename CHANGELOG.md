--- conflicted
+++ resolved
@@ -1,8 +1,3 @@
-<<<<<<< HEAD
-## 1.16.1-K2-SNAPSHOT (YYYY-MM-DD)
-
-This branch of Realm Kotlin is built with Kotlin 2.0 to offer binary compatibility for Kotlin 2.0 users.
-=======
 ## 2.0.0-SNAPSHOT (YYYY-MM-DD)
 
 [!NOTE]
@@ -32,64 +27,23 @@
 * File format: Generates Realms with file format v24 (reads and upgrades file format v10 or later).
 * Realm Studio 15.0.0 or above is required to open Realms created by this version.
 * This release is compatible with the following Kotlin releases:
-  * Kotlin 1.9.0 and above. Support for experimental K2-compilation with `kotlin.experimental.tryK2=true`.
+  * Kotlin 2.0.0 and above. Support for experimental K2-compilation with `kotlin.experimental.tryK2=true`.
   * Ktor 2.1.2 and above.
   * Coroutines 1.7.0 and above.
   * AtomicFu 0.18.3 and above.
   * The new memory model only. See https://github.com/realm/realm-kotlin#kotlin-memory-model-and-coroutine-compatibility
-* Minimum Kbson 0.3.0.
-* Minimum Gradle version: 6.8.3.
-* Minimum Android Gradle Plugin version: 4.1.3.
-* Minimum Android SDK: 16.
-* Minimum R8: 8.0.34.
-
-### Internal
-* Updated to Realm Core 14.7.0 commit c280bdb17522323d5c30dc32a2b9efc9dc80ca3b.
-
-
-## 1.16.0 (2024-05-01)
->>>>>>> cd6cc639
-
-[!NOTE]
-This release will bump the Realm file format from version 23 to 24. Opening a file with an older format will automatically upgrade it from file format v10. If you want to upgrade from an earlier file format version you will have to use Realm Kotlin v1.13.1 or earlier. Downgrading to a previous file format is not possible.
-
-### Breaking changes
-* None.
-
-### Enhancements
-* Add support for changing the App Services base URL. It allows to roam between Atlas and Edge Server. Changing the url would trigger a client reset. (Issue [#1659](https://github.com/realm/realm-kotlin/issues/1659)/[RKOTLIN-1013](https://jira.mongodb.org/browse/RKOTLIN-1023))
-
-### Fixed
-* Fixed a bug when running a IN query (or a query of the pattern `x == 1 OR x == 2 OR x == 3`) when evaluating on a string property with an empty string in the search condition. Matches with an empty string would have been evaluated as if searching for a null string instead. (Core issue [realm/realm-core#7628](https://github.com/realm/realm-core/pull/7628) since Core v10.0.0-beta.9)
-* Fixed several issues around encrypted file portability (copying a "bundled" encrypted Realm from one device to another). (Core issues [realm/realm-core#7322](https://github.com/realm/realm-core/issues/7322) and [realm/realm-core#7319](https://github.com/realm/realm-core/issues/7319))
-* Queries using query paths on Mixed values returns inconsistent results (Core issue [realm/realm-core#7587](https://github.com/realm/realm-core/issues/7587), since Core v14.0.0)
-* [Sync] `App.allUsers()` included logged out users only if they were logged out while the App instance existed. It now always includes all logged out users. (Core issue [realm/realm-core#7300](https://github.com/realm/realm-core/pull/7300))
-* [Sync] Deleting the active user left the active user unset rather than selecting another logged-in user as the active user like logging out and removing users did. (Core issue [realm/realm-core#7300](https://github.com/realm/realm-core/pull/7300))
-* [Sync] Schema initialization could hit an assertion failure if the sync client applied a downloaded changeset while the Realm file was in the process of being opened (Core issue [realm/realm-core#7041](https://github.com/realm/realm-core/issues/7041), since Core v11.4.0).
-
-### Known issues
-* Missing initial download progress notification when there is no active downloads. (Issue [realm/realm-core#7627](https://github.com/realm/realm-core/issues/7627), since 1.15.1)
-
-### Known issues
-* Missing initial download progress notification when there is no active downloads. (Issue [realm/realm-core#7627](https://github.com/realm/realm-core/issues/7627), since 1.15.1)
-
-### Compatibility
-* File format: Generates Realms with file format v24 (reads and upgrades file format v10 or later).
-* Realm Studio 15.0.0 or above is required to open Realms created by this version.
-* This release is compatible with the following Kotlin releases:
-  * Kotlin 2.0.0.
-  * Ktor 2.1.2 and above.
-  * Coroutines 1.7.0 and above.
-  * AtomicFu 0.18.3 and above.
-  * The new memory model only. See https://github.com/realm/realm-kotlin#kotlin-memory-model-and-coroutine-compatibility
-* Minimum Kbson 0.3.0.
+* Minimum Kbson 0.4.0.
 * Minimum Gradle version: 7.2.
 * Minimum Android Gradle Plugin version: 7.1.3.
 * Minimum Android SDK: 16.
 * Minimum R8: 8.0.34.
 
 ### Internal
+* Updated to Realm Core 14.7.0 commit c280bdb17522323d5c30dc32a2b9efc9dc80ca3b.
 * Changed Kotlin compiler testing framework to https://github.com/zacsweers/kotlin-compile-testing
+
+
+## 1.16.0 (2024-05-01)
 
 
 ## 1.16.0 (2024-05-01)
