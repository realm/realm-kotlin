## 0.11.0 (YYYY-MM-DD)

### Breaking Changes
* [Sync] `SyncConfiguration` and `SyncSession` has been moved to `io.realm.mongodb.sync`.
* [Sync] `EmailPasswordAuth` has been movedto `io.realm.mongodb.auth`.
* [Sync] Improved exception hiearchy for App and Sync exceptions. All sync/app exceptions now use `io.realm.mongodb.exceptions.AppException` as their top-level exception type. Many methods have more specialized exceptions for common errors that can be caught and reacted to. See `AppException` documentation for more details.
* [Sync] `SyncConfiguration.directory` is no longer available.

### Enhancements
* [Sync] `EmailPasswordAuth` has been extended with support for: `confirmUser()`, `resendConfirmationEmail()`, `retryCustomConfirmation()`, `sendResetPasswordEmail()` and `resetPassword()`.
* [Sync] Support for new types of `Credentials`: `apiKey`, `apple`, `facebook`, `google` and `jwt`.
* [Sync] Support for the extension property `Realm.syncSession`, which returns the sync session associated with the realm.
* [Sync] Support for `SyncSession.downloadAllServerChanges()` and `SyncSession.uploadAllLocalChanges()`.
* [Sync] Support for `App.allUsers()`.
* [Sync] Support for `User.remove()`.
* Encrypted Realms now uses OpenSSL 1.1.1n, up from v1.1.1g.

### Fixed
* Fix duplication of list object references when importing existing objects with `copyToRealm(..., updatePolicy = UpdatePolicy.ALL)` (Issue [#805](https://github.com/realm/realm-kotlin/issues/805))
<<<<<<< HEAD
* [Sync] `AppConfiguration.syncRootDirectory` has been added to allow users to set the root folder containing all files used for data synchronization between the device and MongoDB Realm. (Issue [#795](https://github.com/realm/realm-kotlin/issues/795))
=======
* Bug in the encryption layer that could result in corrupted Realm files. (Realm Core Issue [#5360](https://github.com/realm/realm-core/issues/5360), since 0.10.0)
>>>>>>> 4d54c45c

### Compatibility
* This release is compatible with:
  * Kotlin 1.6.10 and above.
  * Coroutines 1.6.0-native-mt. Also compatible with Coroutines 1.6.0 but requires enabling of the new memory model and disabling of freezing, see https://github.com/realm/realm-kotlin#kotlin-memory-model-and-coroutine-compatibility for details on that.
  * AtomicFu 0.17.0.
* Minimum Gradle version: 6.1.1.  
* Minimum Android Gradle Plugin version: 4.0.0.
* Minimum Android SDK: 16.

### Internal
* Updated to Realm Core 11.15.0, commit 9544b48e52c49e0267c3424b0b92c2f5efd5e2b9.
* Updated to Ktor 1.6.8.
* Updated to Ktlint 0.45.2.
* Rename internal synthetic variables prefix to `io_realm_kotlin_`, so deprecated prefix `$realm$` is avoided.
* Using latest Kotlin version (EAP) for the `kmm-sample` app to test compatibility with the latest/upcoming Kotlin version.


## 0.10.2 (2022-04-01)

### Breaking Changes
* None.

### Enhancements
* None.

### Fixed
* Fix query syntax errors of seemingly correct query (Issue [#683](https://github.com/realm/realm-kotlin/issues/683))
* Fix error when importing lists with existing objects through `copyToRealm` with `UpdatePolicy.ALL` (Issue [#771](https://github.com/realm/realm-kotlin/issues/771))

### Compatibility
* This release is compatible with:
  * Kotlin 1.6.10.
  * Coroutines 1.6.0-native-mt. Also compatible with Coroutines 1.6.0 but requires enabling of the new memory model and disabling of freezing, see https://github.com/realm/realm-kotlin#kotlin-memory-model-and-coroutine-compatibility for details on that.
  * AtomicFu 0.17.0.
* Minimum Gradle version: 6.1.1.  
* Minimum Android Gradle Plugin version: 4.0.0.
* Minimum Android SDK: 16.

### Internal
* None.

## 0.10.1 (2022-03-24)

### Breaking Changes
* None.

### Enhancements
* Reducing the binary size for Android dependency. (Issue [#216](https://github.com/realm/realm-kotlin/issues/216)).
* Using static c++ runtime library (stl) for Android. (Issue [#694](https://github.com/realm/realm-kotlin/issues/694)).

### Fixed
* Fix assignments to `RealmList`-properties on managed objects (Issue [#718](https://github.com/realm/realm-kotlin/issues/718))
* `iosSimulatorArm64` and `iosX64` cinterop dependencies were compiled with unnecessary additional architectures, causing a fat framework to fail with (Issue [#722](https://github.com/realm/realm-kotlin/issues/722))

### Compatibility
* This release is compatible with:
  * Kotlin 1.6.10.
  * Coroutines 1.6.0-native-mt. Also compatible with Coroutines 1.6.0 but requires enabling of the new memory model and disabling of freezing, see https://github.com/realm/realm-kotlin#kotlin-memory-model-and-coroutine-compatibility for details on that.
  * AtomicFu 0.17.0.
* Minimum Gradle version: 6.1.1.  
* Minimum Android Gradle Plugin version: 4.0.0.
* Minimum Android SDK: 16.

### Internal
* None.


## 0.10.0 (2022-03-04)

### Breaking Changes
* `RealmConfiguration.Builder.path()` has been replaced by `RealmConfiguration.Builder.directory()`, which can be combined with `RealmConfiguration.Builder.name()` to form the full path. (Issue [#346](https://github.com/realm/realm-kotlin/issues/346))
* `Realm.observe()` and `RealmObject.observe()` have been renamed to `asFlow()`.
* `RealmObject.asFlow` will throw `UnsupportedOperationException` instead of `IllegalStateException` if called on a live or dynamic object in a write transaction or in a migration.
* `RealmObject.asFlow` will throw `UnsupportedOperationException` instead of `IllegalStateException` if called on a live or dynamic object in a write transaction or in a migration.
* Removed `RealmObject.delete()` and `RealmResults.delete()`. All objects, objects specified by queries and results must be delete through `MutableRealm.delete(...)` and `DynamicMutableRealm.delete(...).
* Removed default empty schema argument for `RealmConfiguration.Builder(schema = ... )` and `SyncConfiguration.Builder(..., schema= ... )` as all configuraitons require a non-empty schema.
* Removed `RealmConfiguration.Builder.schema()`. `RealmConfiguration.Builder(schema = ...)` should be used instead.

### Enhancements
* Add support for Gradle Configuration Cache.
* Improved exception message when attempting to delete frozen objects. (Issue [#616](https://github.com/realm/realm-kotlin/issues/616))
* Added `RealmConfiguration.Builder.compactOnLaunch()`, which can be used to control if a Realm file should be compacted when opened.
* A better error message if a data class was used as model classes. (Issue [#684](https://github.com/realm/realm-kotlin/issues/684))
* A better error message if the Realm plugin was not applied to the module containing model classes. (Issue [#676](https://github.com/realm/realm-kotlin/issues/676))
* A better error message if a class is used that is not part of the schema. (Issue [#680](https://github.com/realm/realm-kotlin/issues/680))
* Add support for fine-grained notification on Realm instances. `Realm.asFlow()` yields `RealmChange` that represent the `InitialRealm` or `UpdatedRealm` states.
* Add support for fine-grained notification on Realm objects. `RealmObject.asFlow()` yields `ObjectChange` that represent the `InitialObject`, `UpdatedObject` or `DeletedObject` states.
* Add support for fine-grained notification on Realm lists. `RealmList.asFlow()` yields `ListChange` that represent the `InitialList`, `UpdatedList` or `DeletedList` states.
* Add support for fine-grained notifications on Realm query results. `RealmResults.asFlow()` yields `ResultsChange` that represent the `InitialResults` or `UpdatedResults` states.
* Add support for fine-grained notifications on `RealmSingleQuery`. `RealmSingleQuery.asFlow()` yields `SingleQueryChange` that represent the `PendingObject`, `InitialObject`, `UpdatedObject` or `DeletedObject` states.
* Add support for data migration as part of an automatic schema upgrade through `RealmConfiguration.Builder.migration(RealmMigration)` (Issue [#87](https://github.com/realm/realm-kotlin/issues/87))
* Added ability to delete objects specified by a `RealmQuery` or `RealmResults` through `MutableRealm.delete(...)` and `DynamicMutableRealm.delete(...).
* Add support for updating existing objects through `copyToRealm`. This requires them having a primary key. (Issue [#564](https://github.com/realm/realm-kotlin/issues/564))
* Added `Realm.deleteRealm(RealmConfiguration)` function that deletes the Realm files from the filesystem (Issue [#95](https://github.com/realm/realm-kotlin/issues/95)).


### Fixed
* Intermittent `ConcurrentModificationException` when running parallel builds. (Issue [#626](https://github.com/realm/realm-kotlin/issues/626))
* Refactor the compiler plugin to use API's compatible with Kotlin `1.6.20`. (Issue ([#619](https://github.com/realm/realm-kotlin/issues/619)).
* `RealmConfiguration.path` should report the full Realm path. (Issue ([#605](https://github.com/realm/realm-kotlin/issues/605)).
* Support multiple constructors in model definition (one zero arg constructor is required though). (Issue ([#184](https://github.com/realm/realm-kotlin/issues/184)).
* Boolean argument substitution in queries on iOS/macOS would crash the query. (Issue [#691](https://github.com/realm/realm-kotlin/issues/691))
* Support 32-bit Android (x86 and armeabi-v7a). (Issue ([#109](https://github.com/realm/realm-kotlin/issues/109)).
* Make updates of primary key properties throw IllegalStateException (Issue [#353](https://github.com/realm/realm-kotlin/issues/353))


### Compatibility
* This release is compatible with:
  * Kotlin 1.6.10.
  * Coroutines 1.6.0-native-mt. Also compatible with Coroutines 1.6.0 but requires enabling of the new memory model and disabling of freezing, see https://github.com/realm/realm-kotlin#kotlin-memory-model-and-coroutine-compatibility for details on that.
  * AtomicFu 0.17.0.
* Minimum Gradle version: 6.1.1.  
* Minimum Android Gradle Plugin version: 4.0.0.
* Minimum Android SDK: 16.

### Internal
* Downgraded to Gradle 7.2 as a work-around for https://youtrack.jetbrains.com/issue/KT-51325.
* Updated to Realm Core 11.10.0, commit: ad2b6aeb1fd58135a2d9bf463011e26f934390ea.


## 0.9.0 (2022-01-28)

### Breaking Changes
* `RealmResults.observe()` and `RealmList.observe()` have been renamed to `asFlow()`.
* Querying via `Realm.objects(...)` is no longer supported. Use `Realm.query(...)` instead.

### Enhancements
* Added API for inspecting the schema of the realm with `BaseRealm.schema()` ([#238](https://github.com/realm/realm-kotlin/issues/238)).
* Added support for `RealmQuery` through `Realm.query(...)` ([#84](https://github.com/realm/realm-kotlin/issues/84)).
* Added source code link to model definition compiler errors. ([#173](https://github.com/realm/realm-kotlin/issues/173))
* Support Kotlin's new memory model. Enabled in consuming project with the following gradle properties `kotlin.native.binary.memoryModel=experimental`.
* Add support for JVM on M1 (in case we're running outside Rosetta compatibility mode, example when using Azul JVM which is compiled against `aarch64`) [#629](https://github.com/realm/realm-kotlin/issues/629).

### Fixed
* Sync on jvm targets on Windows/Linux crashes with unavailable scheduler ([#655](https://github.com/realm/realm-kotlin/issues/655)).

### Compatibility
* This release is compatible with:
  * Kotlin 1.6.10.
  * Coroutines 1.6.0-native-mt. Also compatible with Coroutines 1.6.0 but requires enabling of the new memory model and disabling of freezing, see https://github.com/realm/realm-kotlin#kotlin-memory-model-and-coroutine-compatibility for details on that.
  * AtomicFu 0.17.0.
* Minimum Gradle version: 6.1.1.  
* Minimum Android Gradle Plugin version: 4.0.0.
* Minimum Android SDK: 16.

### Internal
* Updated to Gradle 7.3.3.
* Updated to Android Gradle Plugin 7.1.0.
* Updated to AndroidX JUnit 1.1.3.
* Updated to AndroidX Test 1.4.0.


## 0.8.2 (2022-01-20)

### Breaking Changes
* None.

### Enhancements
* None.

### Fixed
* The `library-base` module would try to initialize a number of `library-sync` classes for JNI lookups. These and `RealmObjectCompanion` were not being excluded from Proguard obfuscation causing release builds to crash when initializing JNI [#643](https://github.com/realm/realm-kotlin/issues/643).

### Compatibility
* This release is compatible with:
  * Kotlin 1.6.10.
  * Coroutines 1.5.2-native-mt.
  * AtomicFu 0.17.0.
* Minimum Gradle version: 6.1.1.
* Minimum Android Gradle Plugin version: 4.0.0.
* Minimum Android SDK: 16.

### Internal
* None.


## 0.8.1 (2022-01-18)

### Breaking Changes
* None.

### Enhancements
* None.

### Fixed
* Using a custom module name to fix [#621](https://github.com/realm/realm-kotlin/issues/621).
* Synchronously process project configurations to avoid exceptions when running parallel builds [#626](https://github.com/realm/realm-kotlin/issues/626).
* Update to Kotlin 1.6.10. The `Compatibility` entry for 0.8.0 stating that the project had been updated to Kotlin 1.6.10 was not correct [#640](https://github.com/realm/realm-kotlin/issues/640).

### Compatibility
* This release is compatible with:
  * Kotlin 1.6.10.
  * Coroutines 1.5.2-native-mt.
  * AtomicFu 0.17.0.
* Minimum Gradle version: 6.1.1.  
* Minimum Android Gradle Plugin version: 4.0.0.
* Minimum Android SDK: 16.

### Internal
* Updated to Kotlin 1.6.10.


## 0.8.0 (2021-12-17)

### Breaking Changes
* Reworked configuration hierarchy:
  * Separated common parts of `RealmConfiguraion` and `SyncConfiguration` into `io.realm.Configuration` to avoid polluting the base configuration with local-only options.
  * Changed `Realm.open(RealmConfiguration)` to accept new base configuration with `Realm.open(Configuration)`.
  * Removed option to build `SyncConfiguration`s with `deleteRealmIfMigrationNeeded` option.

### Enhancements
* [Sync] Added support for `User.logOut()` ([#245](https://github.com/realm/realm-kotlin/issues/245)).
* Added support for dates through a new property type: `RealmInstant`.
* Allow to pass schema as a variable containing the involved `KClass`es and build configurations non-fluently ([#389](https://github.com/realm/realm-kotlin/issues/389)).
* Added M1 support for `library-base` variant ([#483](https://github.com/realm/realm-kotlin/issues/483)).

### Fixed
* Gradle metadata for pure Android projects. Now using `io.realm.kotlin:library-base:<VERSION>` should work correctly.
* Compiler plugin symbol lookup happens only on Sourset using Realm ([#544](https://github.com/realm/realm-kotlin/issues/544)).
* Fixed migration exception when opening a synced realm that is already stored in the backend for the first time ([#601](https://github.com/realm/realm-kotlin/issues/604)).

### Compatibility
* This release is compatible with:
  * Kotlin 1.6.10.
  * Coroutines 1.5.2-native-mt.
  * AtomicFu 0.17.0.
* Minimum Gradle version: 6.1.1.  
* Minimum Android Gradle Plugin version: 4.0.0.
* Minimum Android SDK: 16.

### Internal
* Updated to Ktor 1.6.5.
* Updated to AndroidX Startup 1.1.0.
* Updated to Gradle 7.2.
* Updated to Android Gradle Plugin 7.1.0-beta05.
* Updated to NDK 23.1.7779620.
* Updated to Android targetSdk 31.
* Updated to Android compileSdk 31.
* Updated to Android Build Tools 31.0.0.
* Updated to Ktlint version 0.43.0.
* Updated to Ktlint Gradle Plugin 10.2.0.
* Updated to Kotlin Serialization 1.3.0.
* Updated to Detekt 1.19.0-RC1.
* Updated to Dokka 1.6.0.
* Updated to AtomicFu 0.17.0.
* Updated to Realm Core 11.7.0, commit: 5903577608d202ad88f375c1bb2ceedb831f6d7b.


## 0.7.0 (2021-10-31)

### Breaking Changes
* None.

### Enhancements
* Basic MongoDB Realm sync support:
  * Enabled by using library dependency `io.realm.kotlin:library-sync:<VERSION>`
  * Build `AppConfiguration`s through `AppConfiguration.Builder(appId).build()`
  * Linking your app with a MongoDB Realm App through `App.create(appConfiguration)`
  * Log in to a MongoDB Realm App through `App.login(credentials)`. Currently only supports `Credentials.anonymous()` and `Credentials.emailPassword(...)`
  * Create `SyncConfiguration`s through `SyncConfiguration.Builder(user, partitionValue, schema).build()`
  * Create synchronized realm by `Realm.open(syncConfiguration)`

### Fixed
* None.

### Compatibility
* This release is compatible with:
  * Kotlin 1.5.31
  * Coroutines 1.5.2-native-mt
  * AtomicFu 0.16.3

### Internal
* Updated to Realm Core commit: ecfc1bbb734a8520d08f04f12f083641309799b3
* Updated to Ktor 1.6.4.


## 0.6.0 (2021-10-15)

### Breaking Changes
* Rename library dependency from `io.realm.kotlin:library:<VERSION>` to `io.realm.kotlin:library-base:<VERSION>`
* Abstracted public API into interfaces. The interfaces have kept the name of the previous classes so only differences are:
  - Opening a realm: `Realm(configuration)` has changed to `Realm.open(configuration)`
  - Easy construction of simple configurations: `RealmConfiguration(schema = ...)` has changed to `RealmConfiguration.with(schema = ...)`
  - Instantiating a `RealmList` is now done through `realmListOf(...)` or by `Iterable<T>.toRealmList()`
* Make argument to `findLatest` non-nullable: `MutableRealm.findLatest(obj: T?): T?` has changed to `MutableRealm.findLatest(obj: T): T?`
* Allow query arguments to be `null`: `RealmResult.query(query: String = "TRUEPREDICATE", vararg args: Any): RealmResults<T>` has change to `RealmResult.query(query: String = "TRUEPREDICATE", vararg args: Any?): RealmResults<T>`
* Moved `objects(KClass<T>)` and `<reified T> objects()` methods from `BaseRealm` to `TypedRealm`
* Changed `RealmObject.version` into method `RealmObject.version()`.
* Replaced `RuntimeException`s by the explicit exceptions: `IllegalArgumentException`, `IllegalStateException` and `IndexOutOfBoundsException`.
* Throw `Error` an unrecoverable Realm problem happen in the underlying storage engine.
* Removed optional arguments to `RealmConfiguration.with(...)` and `RealmConfiguration.Builder(...)`. Name and path can now only be set through the builder methods.

### Enhancements
* Add support for [JVM target](https://github.com/realm/realm-kotlin/issues/62) supported platforms are: Linux (since Centos7 x86_64), Windows (since 8.1 x86_64) and Macos (x86_64).
* Added support for marking a field as indexed with `@Index`

### Fixed
* Fixed null pointer exceptions when returning an unmanaged object from `MutableRealm.write/writeBlocking`.
* Fixed premature closing of underlying realm of frozen objects returned from `MutableRealm.write/writeBlocking`. (Issue [#477](https://github.com/realm/realm-kotlin/issues/477))

### Compatibility
* This release is compatible with:
  * Kotlin 1.5.31
  * Coroutines 1.5.2-native-mt
  * AtomicFu 0.16.3

### Internal
* Updated to Realm Core commit: 028626880253a62d1c936eed4ef73af80b64b71
* Updated to Kotlin 1.5.31.


## 0.5.0 (2021-08-20)

### Breaking Changes
* Moved `@PrimaryKey` annotation from `io.realm.PrimaryKey` to `io.realm.annotations.PrimaryKey`.

### Enhancements
* Add support for excluding properties from the Realm schema. This is done by either using JVM `@Transient` or the newly added `@io.realm.kotlin.Ignore` annotation. (Issue [#278](https://github.com/realm/realm-kotlin/issues/278)).
* Add support for encrypted Realms. Encryption can be enabled by passing a 64-byte encryption key to the configuration builder. (Issue [#227](https://github.com/realm/realm-kotlin/issues/227))
* Add support for `RealmList` notifications using Kotlin `Flow`s. (Issue [#359](https://github.com/realm/realm-kotlin/issues/359))
* Unmanaged `RealmObject`s can now be added directly to `RealmList`s without having to copy them to Realm beforehand.

### Fixed
* Throw exception when violating primary key uniqueness constraint when importing objects with `copyToRealm`.
* Fix crash caused by premature release of frozen versions (`java.lang.RuntimeException: [18]: Access to invalidated Results objects`)
* Fix optimizations bypassing our custom getter and setter from within a class (Issue [#375](https://github.com/realm/realm-kotlin/issues/375)).

### Compatibility
* This release is compatible with Kotlin 1.5.21 and Coroutines 1.5.0.

### Internal
* Updated to Kotlin 1.5.21.
* Updated Gradle to 7.1.1.
* Updated Android Gradle Plugin to 4.1.0.
* Updated to Android Build Tools 30.0.2.
* Updated to targetSdk 30 for Android.
* Now uses Java 11 to build the project.


## 0.4.1 (2021-07-16)

### Breaking Changes
* None.

### Enhancements
* None.

### Fixed
* Throw exception when violating primary key uniqueness constraint when importing objects with `copyToRealm`.
* Fix crash caused by premature release of frozen versions (`java.lang.RuntimeException: [18]: Access to invalidated Results objects`)

### Compatibility
* This release is compatible with Kotlin 1.5.10 and Coroutines 1.5.0.

### Internal
* None.


## 0.4.0 (2021-07-13)

This release contains a big departure in the architectural design of how Realm is currently implemented. At a high level it moves from "Thread-confined, Live Objects" to "Frozen Objects". The reasons for this shift are discussed [here](https://docs.google.com/document/d/1bGfjbKLD6DSBpTiVwyorSBcMqkUQWedAmmS_VAhL8QU/edit#heading=h.fzlh39twuifc).

At a high level this has a number of implications:

    1. Only one Realm instance (per `RealmConfiguration`) is needed across the entire application.
    2. The only reason for closing the Realm instance is if the Realm file itself needs to be deleted or compacted.
    3. Realm objects can be freely moved and read across threads.
    4. Changes to objects can only be observed through Kotlin Flows. Standard change listener support will come in a future release.
    5. In order to modify Realm Objects, they need to be "live". It is possible to convert a frozen object to a live object inside a
       write transaction using the `MutableRealm.findLatest(obj)` API. Live objects are not accessible outside write transactions.

This new architecture is intended to make it easier to consume and work with Realm, but at the same time, it also introduces a few caveats:

    1. Storing a strong reference to a Realm Object can cause an issue known as "Version pinning". Realm tracks the "distance" between the oldest known version and the latest. So if you store a reference for too long, when other writes are happening, Realm might run out of native memory and crash, or it can lead to an increased file size. It is possible to detect this problem by setting `RealmConfiguration.Builder.maxNumberOfActiveVersions()`. It can be worked around by copying the data out of the Realm and store that instead.

    2. With multiple versions being accessible across threads, it is possible to accidentally compare data from different versions. This could be a potential problem for certain business logic if two objects do not agree on a particular state. If you suspect this is an issue, a `version()` method has been added to all Realm Objects, so it can be inspected for debugging. Previously, Realms thread-confined objects guaranteed this would not happen.

    3. Since the threading model has changed, there is no longer a guarantee that running the same query twice in a row will return the same result. E.g. if a background write is executed between them, the result might change. Previously, this would have resulted in the same result as the Realm state for a particular thread would only update as part of the event loop.


### Breaking Changes
* The Realm instance itself is now thread safe and can be accessed from any thread.
* Objects queried outside write transactions are now frozen by default and can be freely read from any thread.
* As a consequence of the above, when a change listener fires, the changed data can only be observed in the new object received, not in the original, which was possible before this release.
* Removed `Realm.open(configuration: RealmConfiguration)`. Use the interchangeable `Realm(configuration: RealmConfiguration)`-constructor instead.
* Removed all `MutableRealm.create(...)`-variants. Use `MutableRealm.copyToRealm(instance: T): T` instead.

### Enhancements
* A `version()` method has been added to `Realm`, `RealmResults` and `RealmObject`. This returns the version of the data contained. New versions are obtained by observing changes to the object.
* `Realm.observe()`, `RealmResults.observe()` and `RealmObject.observe()` have been added and expose a Flow of updates to the object.
* Add support for suspending writes executed on the Realm Write Dispatcher with `suspend fun <R> write(block: MutableRealm.() -> R): R`
* Add support for setting background write and notification dispatchers with `RealmConfigruation.Builder.notificationDispatcher(dispatcher: CoroutineDispatcher)` and `RealmConfiguration.Builder.writeDispatcher(dispatcher: CoroutineDispatcher)`
* Add support for retrieving the latest version of an object inside a write transaction with `<T : RealmObject> MutableRealm.findLatests(obj: T?): T?`

### Fixed
* None.

### Compatibility
* This release is compatible with Kotlin 1.5.10 and Coroutines 1.5.0.

### Internal
* Updated `com.gradle.plugin-publish` to 0.15.0.
* Updated to Realm Core commit: 4cf63d689ba099057345f122265cbb880a8eb19d.
* Updated to Android NDK: 22.1.7171670.
* Introduced usage of `kotlinx.atomicfu`: 0.16.1.


## 0.3.2 (2021-07-06)

### Breaking Changes
* None.

### Enhancements
* None.

### Fixed
* [Bug](https://github.com/realm/realm-kotlin/issues/334) in `copyToRealm` causing a `RealmList` not to be saved as part of the model.

### Compatibility
* This release is compatible with Kotlin 1.5.10 and Coroutines 1.5.0.

### Internal
* None.


## 0.3.1 (2021-07-02)

### Breaking Changes
* None.

### Enhancements
* None.

### Fixed
* Android Release build variant (AAR) was stripped from all classes due to presence of `isMinifyEnabled` flag in the library module. The flag is removed now.


### Compatibility
* This release is compatible with Kotlin 1.5.10 and Coroutines 1.5.0.

### Internal
* None.


## 0.3.0 (2021-07-01)

### Breaking Changes
* None.

### Enhancements
* [Support Apple Release builds](https://github.com/realm/realm-kotlin/issues/142).
* Enabling [shrinker](https://github.com/realm/realm-kotlin/issues/293) for Android Release builds.
* Added support for `RealmList` as supported field in model classes. A `RealmList` is used to model one-to-many relationships in a Realm object.
* Schema migration is handled automatically when adding or removing a property or class to the model without specifying a `schemaVersion`.
If a class or column is renamed you need to set a greater `schemaVersion` to migrate the Realm (note: currently renaming will not copy data to the new column). Alternatively `deleteRealmIfMigrationNeeded` could be set to (without setting `schemaVersion`) to delete the Realm file if an automatic migration is not possible. Fixes [#284](https://github.com/realm/realm-kotlin/issues/284).

### Fixed
* None.

### Compatibility
* This release is compatible with Kotlin 1.5.10 and Coroutines 1.5.0.

### Internal
* None.


## 0.2.0 (2021-06-09)

### Breaking Changes
* The Realm Kotlin Gradle plugin has changed name from `realm-kotlin` to `io.realm.kotlin` to align with Gradle Plugin Portal requirements.

### Enhancements
* The Realm Kotlin Gradle plugin is now available on Gradle Plugin Portal and can be used with the Plugin DSL and `gradlePluginPortal()` as the buildscript repository. A minimal setup of using this approach can be found [here](https://plugins.gradle.org/plugin/io.realm.kotlin).

### Fixed
* None.

### Compatibility
* This release is compatible with Kotlin 1.5.10 and Coroutines 1.5.0.

### Internal
* Updated to Realm Core commit: ed9fbb907e0b5e97e0e2d5b8efdc0951b2eb980c.


## 0.1.0 (2021-05-07)

This is the first public Alpha release of the Realm Kotlin SDK for Android and Kotlin Multiplatform.

A minimal setup for including this library looks like this:

```
// Top-level build.gradle file
buildscript {
    repositories {
        mavenCentral()
    }
    dependencies {
        classpath("io.realm.kotlin:gradle-plugin:0.1.0")
    }
}

allprojects {
    repositories {
    	mavenCentral()
    }
}

// Project build.gradle file
// Only include multiplatform if building a multiplatform project.
plugins {
	kotlin("multiplatform")
	id("com.android.library")
	id("realm-kotlin")
}
```

See the [README](https://github.com/realm/realm-kotlin#readme) for more information.

Please report any issues [here](https://github.com/realm/realm-kotlin/issues/new).<|MERGE_RESOLUTION|>--- conflicted
+++ resolved
@@ -13,15 +13,12 @@
 * [Sync] Support for `SyncSession.downloadAllServerChanges()` and `SyncSession.uploadAllLocalChanges()`.
 * [Sync] Support for `App.allUsers()`.
 * [Sync] Support for `User.remove()`.
-* Encrypted Realms now uses OpenSSL 1.1.1n, up from v1.1.1g.
+* Encrypted Realms now use OpenSSL 1.1.1n, up from v1.1.1g.
 
 ### Fixed
 * Fix duplication of list object references when importing existing objects with `copyToRealm(..., updatePolicy = UpdatePolicy.ALL)` (Issue [#805](https://github.com/realm/realm-kotlin/issues/805))
-<<<<<<< HEAD
 * [Sync] `AppConfiguration.syncRootDirectory` has been added to allow users to set the root folder containing all files used for data synchronization between the device and MongoDB Realm. (Issue [#795](https://github.com/realm/realm-kotlin/issues/795))
-=======
 * Bug in the encryption layer that could result in corrupted Realm files. (Realm Core Issue [#5360](https://github.com/realm/realm-core/issues/5360), since 0.10.0)
->>>>>>> 4d54c45c
 
 ### Compatibility
 * This release is compatible with:
