--- conflicted
+++ resolved
@@ -7,12 +7,8 @@
 * None.
 
 ### Fixed
-<<<<<<< HEAD
 * Fixed various proguard issues. (Issue [#1150](https://github.com/realm/realm-kotlin/issues/1150))
-=======
-* Added proguard consumer files to Android debug artifacts. (Issue [#1150](https://github.com/realm/realm-kotlin/issues/1150))
 * Fixed bug when creating `RealmInstant` instaces with `RealmInstant.now()` in Kotlin Native. (Issue [#1182](https://github.com/realm/realm-kotlin/issues/1182))
->>>>>>> 339bc919
 
 ### Compatibility
 * This release is compatible with the following Kotlin releases:
