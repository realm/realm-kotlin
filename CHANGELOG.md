--- conflicted
+++ resolved
@@ -8,18 +8,12 @@
 * Model classes with types not supported by Realm will now fail at compile time instead of logging a debug message. This error can be suppressed by using the `@Ignore` annotation. (Issue [#1226](https://github.com/realm/realm-kotlin/issues/1226))
 * Wrong use of `val` for persisted properties will now throw a compiler time error, instead of crashing at runtime. (Issue [#1306](https://github.com/realm/realm-kotlin/issues/1306))
 * Add support for querying on RealmSets containing objects with `RealmSet.query(...)`.  (Issue [#1037](https://github.com/realm/realm-kotlin/issues/1258))
-<<<<<<< HEAD
-* [Sync] Add support for setting App Services connection identifiers through `AppConfiguration.appName` and `AppConfiguration.appVersion`, making it easier to identify connections in the server logs.
-. (Issue (#407)[https://github.com/realm/realm-kotlin/issues/407])
-* Add Realm datatypes serialization support for `Kserializer`. Serializers can be found in `io.realm.kotlin.serializers`. (Issue [#1283](https://github.com/realm/realm-kotlin/pull/1283))
-
-=======
 * Added support for `RealmDictionary` in model classes. `RealmDictionary` is a `Map` of strings to values. Contrary to `RealmSet` and `RealmList` it is possible to store nullable objects/embedded objects in this data structure. See the class documentation for more details. (Issue [#537](https://github.com/realm/realm-kotlin/issues/537))
 * [Sync] Add support for setting App Services connection identifiers through `AppConfiguration.appName` and `AppConfiguration.appVersion`, making it easier to identify connections in the server logs. (Issue (#407)[https://github.com/realm/realm-kotlin/issues/407])
 * [Sync] Added `RecoverUnsyncedChangesStrategy`, an alternative automatic client reset strategy that tries to automatically recover any unsynced data from the client.
 * [Sync] Added `RecoverOrDiscardUnsyncedChangesStrategy`, an alternative automatic client reset strategy that tries to automatically recover any unsynced data from the client, and discards any unsynced data if recovery is not possible. This is now the default policy.
+* Add Realm datatypes serialization support for `Kserializer`. Serializers can be found in `io.realm.kotlin.serializers`. (Issue [#1283](https://github.com/realm/realm-kotlin/pull/1283))
  
->>>>>>> 2b79dd0c
 ### Fixed
 * Fixed implementation of `RealmSet.iterator()` to throw `ConcurrentModificationException`s when the underlying set has been modified while iterating over it. (Issue [#1220](https://github.com/realm/realm-kotlin/issues/1220))
 * Accessing an invalidated `RealmResults` now throws an `IllegalStateException` instead of a `RealmException`. (Issue [#1188](https://github.com/realm/realm-kotlin/pull/1188))
@@ -76,7 +70,7 @@
 * Minimum Android SDK: 16.
 
 ### Internal
-* Updated to Realm Core 13.2.0, commit b503314b43aa91db9c300d8dff83292e0d251757.
+* None.
 
 
 ## 1.6.1 (2023-02-02)
