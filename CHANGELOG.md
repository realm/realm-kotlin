--- conflicted
+++ resolved
@@ -1,3 +1,27 @@
+## 1.0.3 (YYYY-MM-DD)
+
+### Breaking Changes
+* None.
+
+### Enhancements
+* None.
+
+### Fixed
+* [Sync] Fixes crash on AppErrors or SyncErrors with unmapped category or error codes. (Issue [951] (https://github.com/realm/realm-kotlin/pull/951))
+
+### Compatibility
+* This release is compatible with:
+  * Kotlin 1.6.10 and above.
+  * Coroutines 1.6.0-native-mt. Also compatible with Coroutines 1.6.0 but requires enabling of the new memory model and disabling of freezing, see https://github.com/realm/realm-kotlin#kotlin-memory-model-and-coroutine-compatibility for details on that.
+  * AtomicFu 0.17.0.
+* Minimum Gradle version: 6.1.1.  
+* Minimum Android Gradle Plugin version: 4.0.0.
+* Minimum Android SDK: 16.
+
+### Internal
+* None.
+
+
 ## 1.0.2 (2022-08-05)
 
 ### Breaking Changes
@@ -8,12 +32,7 @@
 
 ### Fixed
 * Missing proguard configuration for `CoreErrorUtils`. (Issue [#942](https://github.com/realm/realm-kotlin/issues/942))
-<<<<<<< HEAD
-* [Sync] Embedded Objects could not be added to the schema `SyncConfiguration`s. (Issue [#945](https://github.com/realm/realm-kotlin/issues/945)). 
-* [Sync] Fixes crash on AppErrors or SyncErrors with unmapped category or error codes. (Issue [951] (https://github.com/realm/realm-kotlin/pull/951))
-=======
 * [Sync] Embedded Objects could not be added to the schema for `SyncConfiguration`s. (Issue [#945](https://github.com/realm/realm-kotlin/issues/945)). 
->>>>>>> 7ad57b75
 
 ### Compatibility
 * This release is compatible with:
