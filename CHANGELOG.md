## 1.11.2 (YYYY-MM-DD)

### Enhancements
* None.

### Fixed
* `Realm.getNumberOfActiveVersions` now returns the actual number of active versions. (Core issue [#6960](https://github.com/realm/realm-core/pull/6960))
<<<<<<< HEAD
* Removed pin on the initial realm version after opening a Realm. (Issue [#1519](https://github.com/realm/realm-kotlin/pull/1519))
=======
* Fixed memory leak on Darwin caused by a reference cycle between resources and the GC cleaner. (Issue [#1530](https://github.com/realm/realm-kotlin/pull/1530))
* Fixed memory leaks on the JVM platform, see PR for more information. (Issue [#1526](https://github.com/realm/realm-kotlin/pull/1526))
>>>>>>> e0ad270c

### Compatibility
* File format: Generates Realms with file format v23.
* Realm Studio 13.0.0 or above is required to open Realms created by this version.
* This release is compatible with the following Kotlin releases:
  * Kotlin 1.8.0 and above. The K2 compiler is not supported yet.
  * Ktor 2.1.2 and above.
  * Coroutines 1.7.0 and above.
  * AtomicFu 0.18.3 and above.
  * The new memory model only. See https://github.com/realm/realm-kotlin#kotlin-memory-model-and-coroutine-compatibility
* Minimum Kbson 0.3.0.
* Minimum Gradle version: 6.8.3.
* Minimum Android Gradle Plugin version: 4.1.3.
* Minimum Android SDK: 16.

### Internal
* Updated to Realm Core 13.20.0, commit a3717e492ec606e42995169cf706a82fc1cd0698.


## 1.11.1 (2023-09-07)

### Enhancements
* None.

### Fixed
* Opening a Realm would crash with `No built-in scheduler implementation for this platform` on Linux (JVM) and Windows. (Issue [#1502](https://github.com/realm/realm-kotlin/issues/1502), since 1.11.0)

### Compatibility
* File format: Generates Realms with file format v23.
* Realm Studio 13.0.0 or above is required to open Realms created by this version.
* This release is compatible with the following Kotlin releases:
  * Kotlin 1.8.0 and above. The K2 compiler is not supported yet.
  * Ktor 2.1.2 and above.
  * Coroutines 1.7.0 and above.
  * AtomicFu 0.18.3 and above.
  * The new memory model only. See https://github.com/realm/realm-kotlin#kotlin-memory-model-and-coroutine-compatibility
* Minimum Kbson 0.3.0.
* Minimum Gradle version: 6.8.3.
* Minimum Android Gradle Plugin version: 4.1.3.
* Minimum Android SDK: 16.

### Internal
* None.


## 1.11.0 (2023-09-01)

### Breaking Changes
* `BaseRealmObject.equals()` has changed from being identity-based only (===) to instead return `true` if two objects come from the same Realm version. This e.g means that reading the same object property twice will now be identical. Note, two Realm objects, even with identical values will not be considered equal if they belong to different versions.

```
val childA: Child = realm.query<Child>().first().find()!!
val childB: Child = realm.query<Child>().first().find()!!

// This behavior is the same both before 1.11.0 and before
childA === childB // false

// This will return true in 1.11.0 and onwards. Before it will return false
childA == childB

realm.writeBlocking { /* Do a write */ }
val childC = realm.query<Child>().first().find()!!

// This will return false because childA belong to version 1, while childC belong to version 2.
// Override equals/hashCode if value semantics are wanted.
childA == childC
```

### Enhancements
* Fulltext queries now support prefix search by using the * operator, like `description TEXT 'alex*'`. (Core issue [#6860](https://github.com/realm/realm-core/issues/6860))
* Realm model classes now generate custom `toString`, `equals` and `hashCode` implementations. This makes it possible to compare by object reference across multiple collections. Note that two objects at different versions will not be considered equal, even 
if the content is the same. Custom implementations of these methods will be respected if they are present. (Issue [#1097](https://github.com/realm/realm-kotlin/issues/1097)) 
* Support for performing geospatial queries using the new classes: `GeoPoint`, `GeoCircle`, `GeoBox`, and `GeoPolygon`. See `GeoPoint` documentation on how to persist locations. (Issue [#1403](https://github.com/realm/realm-kotlin/pull/1403))
* Support for automatic resolution of embedded object constraints during migration through `RealmConfiguration.Builder.migration(migration: AutomaticSchemaMigration, resolveEmbeddedObjectConstraints: Boolean)`. (Issue [#1464](https://github.com/realm/realm-kotlin/issues/1464)
* [Sync] Add support for customizing authorization headers and adding additional custom headers to all Atlas App service requests with `AppConfiguration.Builder.authorizationHeaderName()` and `AppConfiguration.Builder.addCustomRequestHeader(...)`. (Issue [#1453](https://github.com/realm/realm-kotlin/pull/1453))
* [Sync] Added support for manually triggering a reconnect attempt for Device Sync. This is done through a new `App.Sync.reconnect()` method. This method is also now called automatically when a mobile device toggles off airplane mode. (Issue [#1479](https://github.com/realm/realm-kotlin/issues/1479))

### Fixed
* Rare corruption causing 'Invalid streaming format cookie'-exception. Typically following compact, convert or copying to a new file. (Issue [#1440](https://github.com/realm/realm-kotlin/issues/1440))
* Compiler error when using Kotlin 1.9.0 and backlinks. (Issue [#1469](https://github.com/realm/realm-kotlin/issues/1469))
* Leaking `JVMScheduler` instances. In certain circumstances, it could lead to a JNI crash. (Issue [#1463](https://github.com/realm/realm-kotlin/pull/1463))
* [Sync] Changing a subscriptions query type or query itself will now trigger the `WaitForSync.FIRST_TIME` behaviour, rather than only checking changes to the name. (Issues [#1466](https://github.com/realm/realm-kotlin/issues/1466))

### Compatibility
* File format: Generates Realms with file format v23.
* Realm Studio 13.0.0 or above is required to open Realms created by this version.
* This release is compatible with the following Kotlin releases:
  * Kotlin 1.8.0 and above. The K2 compiler is not supported yet.
  * Ktor 2.1.2 and above.
  * Coroutines 1.7.0 and above.
  * AtomicFu 0.18.3 and above.
  * The new memory model only. See https://github.com/realm/realm-kotlin#kotlin-memory-model-and-coroutine-compatibility
* Minimum Kbson 0.3.0.
* Minimum Gradle version: 6.8.3.
* Minimum Android Gradle Plugin version: 4.1.3.
* Minimum Android SDK: 16.

### Internal
* Updated to Realm Core 13.20.0, commit c258e2681bca5fb33bbd23c112493817b43bfa86.


## 1.10.2 (2023-07-21)

### Breaking Changes
* None.

### Enhancements
* None.

### Fixed
* `RealmInstant` could be instantiated with invalid arguments. (Issue [#1443](https://github.com/realm/realm-kotlin/issues/1443))
* `equals` and `hashCode` on unmanaged `RealmList` and `RealmSet` resulted in incorrect values. (Issue [#1454](https://github.com/realm/realm-kotlin/pull/1454))
* [Sync] HTTP requests were not logged when the log level was set in `RealmLog.level`. (Issue [#1456](https://github.com/realm/realm-kotlin/pull/1456))
* [Sync] `RealmLog.level` is set to `WARN` after creating an `App` or `Realm` configuration. (Issue [#1456](https://github.com/realm/realm-kotlin/pull/1459))

### Compatibility
* File format: Generates Realms with file format v23.
* Realm Studio 13.0.0 or above is required to open Realms created by this version.
* This release is compatible with the following Kotlin releases:
  * Kotlin 1.8.0 and above. The K2 compiler is not supported yet.
  * Ktor 2.1.2 and above.
  * Coroutines 1.7.0 and above.
  * AtomicFu 0.18.3 and above.
  * The new memory model only. See https://github.com/realm/realm-kotlin#kotlin-memory-model-and-coroutine-compatibility
* Minimum Kbson 0.3.0.
* Minimum Gradle version: 6.8.3.
* Minimum Android Gradle Plugin version: 4.1.3.
* Minimum Android SDK: 16.

### Internal
* Updated to Realm Core 13.17.0, commit f1e962cd447f8b69f8f7cf46a188b1c6246923c5.


## 1.10.1 (2023-06-30)

### Breaking Changes
* None.

### Enhancements
* [Sync] Optimized the opening of Flexible Sync Realms when `waitForInitialRemoteData` is used. (Issue [#1438](https://github.com/realm/realm-kotlin/issues/1438))

### Fixed
* [Sync] Using `SyncConfiguration.waitForInitialRemoteData()` would require a network connection, even after opening the realm file for the first time. (Issue [#1439](https://github.com/realm/realm-kotlin/pull/1439)) 

### Compatibility
* File format: Generates Realms with file format v23.
* Realm Studio 13.0.0 or above is required to open Realms created by this version.
* This release is compatible with the following Kotlin releases:
  * Kotlin 1.8.0 and above. The K2 compiler is not supported yet.
  * Ktor 2.1.2 and above.
  * Coroutines 1.7.0 and above.
  * AtomicFu 0.18.3 and above.
  * The new memory model only. See https://github.com/realm/realm-kotlin#kotlin-memory-model-and-coroutine-compatibility
* Minimum Kbson 0.3.0.
* Minimum Gradle version: 6.8.3.
* Minimum Android Gradle Plugin version: 4.1.3.
* Minimum Android SDK: 16.

### Internal
* None.


## 1.10.0 (2023-06-28)

### Breaking Changes
* Generic arguments have been cleaned up. In a lot of places, `BaseRealmObject` was accepted as input. This was too broad and could result in runtime exceptions. In those places the argument has been restricted to the correct `TypedRealmObject`.

### Enhancements
* Loading the native library on Android above API 22 is no longer using Relinker, but now uses the normal `System.loadLibrary()`.
* Running Android Unit tests on the JVM is now supported instead of throwing `java.lang.NullPointerException`. This includes both pure Android projects (in the `/test` directory) and common tests in Multiplatform projects.
* Support for passing list, sets or iterable arguments to queries with `IN`-operators, e.g. `query<TYPE>("<field> IN $0", listOf(1,2,3))`. (Issue [#929](https://github.com/realm/realm-kotlin/issues/929))
* [Sync] Support for `RealmQuery.subscribe()` and `RealmResults.subscribe()` as an easy way to create subscriptions in the background while continuing to use the query result. This API is experimental. (Issue [#1363](https://github.com/realm/realm-kotlin/issues/1363))
* [Sync] Support for "write-only" objects which can be written to MongoDB time-series collections. This can be useful for e.g. telemetry data. Use this by creating a model classes that inherit from the new `AsymmetricRealmObject` base class. See this class for more information. (Issue [#1420](https://github.com/realm/realm-kotlin/pull/1420))

### Fixed
* None

### Compatibility
* File format: Generates Realms with file format v23.
* Realm Studio 13.0.0 or above is required to open Realms created by this version.
* This release is compatible with the following Kotlin releases:
  * Kotlin 1.8.0 and above. The K2 compiler is not supported yet.
  * Ktor 2.1.2 and above.
  * Coroutines 1.7.0 and above.
  * AtomicFu 0.18.3 and above.
  * The new memory model only. See https://github.com/realm/realm-kotlin#kotlin-memory-model-and-coroutine-compatibility
* Minimum Kbson 0.3.0.
* Minimum Gradle version: 6.8.3.
* Minimum Android Gradle Plugin version: 4.1.3.
* Minimum Android SDK: 16.

### Internal
* Updated to Realm Core 13.15.2, commit b8f3244a316f512ad48c761e11e4a135f729ad23.
* Bumped Android Gradle Version to 7.3.1.
* Add bundle ID sync connection parameter.
* Enabled profiling for unit test modules.


## 1.9.1 (2023-06-08)

### Breaking Changes
* None.

### Enhancements
* None.

### Fixed
* Deleting `RealmResults` created by `by backlinks()` would crash with `Cannot delete custom Deleteable objects: ObjectBoundRealmResults`. (Issue [#1413](https://github.com/realm/realm-kotlin/issues/1413)) 
* Incremental compilation in combination with `@PersistedName` on model class names could result in schema errors when opening the Realm (Issue [#1401](https://github.com/realm/realm-kotlin/issues/1401)).
* [Sync] Native crash if a server error was reported while using `SyncConfiguration.waitForInitialRemoteData()`. (Issue [#1401](https://github.com/realm/realm-kotlin/issues/1401))

### Compatibility
* File format: Generates Realms with file format v23.
* Realm Studio 13.0.0 or above is required to open Realms created by this version.
* This release is compatible with the following Kotlin releases:
  * Kotlin 1.8.0 and above. The K2 compiler is not supported yet.
  * Ktor 2.1.2 and above.
  * Coroutines 1.6.4 and above.
  * AtomicFu 0.18.3 and above.
  * The new memory model only. See https://github.com/realm/realm-kotlin#kotlin-memory-model-and-coroutine-compatibility
* Minimum Kbson 0.3.0.
* Minimum Gradle version: 6.8.3.
* Minimum Android Gradle Plugin version: 4.1.3.
* Minimum Android SDK: 16.

### Internal
* None.


## 1.9.0 (2023-05-23)

This release bumps the minimum supported version of Kotlin from 1.7.20 to 1.8.0. This also impact the minimum supported version of the Android Gradle Plugin and Gradle. See the Compatibility seection for more information.

### Breaking Changes
* None.

### Enhancements
* Realm objects now support ignoring delegated properties. (Issue [#1377](https://github.com/realm/realm-kotlin/pull/1386))
* Support for simple token full-text search using `@FullText` on `String` properties. Read the documentation on `@FullText` for more info. (Issue [#1368](https://github.com/realm/realm-kotlin/pull/1368))
* Support for initialization of a realm file with a bundled realm through `RealmConfiguration.Builder(...).initialRealmFile(...)` and `SyncConfiguration.Builder(...).initialRealmFile(...)`. (Issue [#577](https://github.com/realm/realm-kotlin/issues/577))
* [Sync] The new sync exception `CompensatingWriteException` will be thrown in the `SyncSession.ErrorHandler` when the server undoes one or more client writes. (Issue [#1372](https://github.com/realm/realm-kotlin/issues/1372))
* [Sync] Added experimental full document serialization support on Credentials with a Custom Function, App Services Function calls, user profile, and custom data. (Issue [#1355](https://github.com/realm/realm-kotlin/pull/1355))

### Fixed
* User exceptions now propagate correctly out from `RealmMigration` and `CompactOnLaunchCallback` instead of just resulting in a generic *User-provided callback failed* `RuntimeException`. (Issue [#1228](https://github.com/realm/realm-kotlin/issues/1228))
* The default compact-on-launch callback trigger 50% or more of the space could be reclaimed was reversed. (Issue [#1380](https://github.com/realm/realm-kotlin/issues/1380))
* Objects that were renamed using `@PersistedName` couldn't be referenced as a direct link in a model class. (Issue [#1377](https://github.com/realm/realm-kotlin/issues/1377))
* [Sync] `BsonEncoder` now allows converting numerical values with precision loss.

### Compatibility
* File format: Generates Realms with file format v23.
* Realm Studio 13.0.0 or above is required to open Realms created by this version.
* This release is compatible with the following Kotlin releases:
  * Kotlin 1.8.0 and above. The K2 compiler is not supported yet.
  * Ktor 2.1.2 and above.
  * Coroutines 1.6.4 and above.
  * AtomicFu 0.18.3 and above.
  * The new memory model only. See https://github.com/realm/realm-kotlin#kotlin-memory-model-and-coroutine-compatibility
* Minimum Kbson 0.3.0.
* Minimum Gradle version: 6.8.3.
* Minimum Android Gradle Plugin version: 4.1.3.
* Minimum Android SDK: 16.

### Internal
* Updated to Realm Core 13.11.0, commit d8721d7baec39571e7e5373c3f407a50d144307e.
* Updated to Sync Protocol version 9. 
* Updated BAAS test server to v2023-05-15.
* Updated R8 used by tests to 4.0.48.

### Contributors
*  [Tim Klingeleers](https://github.com/Mardaneus86) for fixing the default `compactOnLaunch` logic. 


## 1.8.0 (2023-05-01)

### Breaking Changes
* `RealmLog` is now a global singleton shared between all Realm API's. Previously log configuration happened using the `log` builder method on `AppConfiguration`, `SyncConfiguration` or `RealmConfiguration`. These API's are still present and for apps only using a single Atlas App ID, the behaviour is the same. For apps that have configured multiple Atlas App ID's, it will no longer be possible to configure different log levels and loggers for each app. Instead, the last `AppConfiguration` created will override the logger configuration from other `AppConfiguration`s.

### Enhancements
* Multiple processes can now access the same encrypted Realm instead of throwing `Encrypted interprocess sharing is currently unsupported`. (Core Issue [#1845](https://github.com/realm/realm-core/issues/1845))
* Added a public `RealmLog` class that replaces `AppConfiguration.Builder.log()`. (Issue [#1347](https://github.com/realm/realm-kotlin/pull/1347))
* Realm logs will now contain more debug information from the underlying database when `LogLevel.DEBUG` or below is enabled.
* Avoid tracking unreferenced realm versions through the garbage collector. (Issue [#1234](https://github.com/realm/realm-kotlin/issues/1234))
* `Realm.compactRealm(configuration)` has been added as way to compact a Realm file without having to open it. (Issue [#571](https://github.com/realm/realm-kotlin/issues/571))
* `@PersistedName` is now also supported on model classes. (Issue [#1138](https://github.com/realm/realm-kotlin/issues/1138))
* [Sync] All tokens, passwords and custom function arguments are now obfuscated by default, even if `LogLevel` is set to DEBUG, TRACE or ALL. (Issue [#410](https://github.com/realm/realm-kotlin/issues/410))
* [Sync] Add support for `App.authenticationChangeAsFlow()` which make it possible to listen to authentication changes like "LoggedIn", "LoggedOut" and "Removed" across all users of the app. (Issue [#749](https://github.com/realm/realm-kotlin/issues/749)).
* [Sync] Support for migrating from Partition-based to Flexible Sync automatically on the device if the server has migrated to Flexible Sync. ([Core Issue #6554](https://github.com/realm/realm-core/issues/6554))

### Fixed
* Querying a `RealmList` or `RealmSet` with more than eight entries with a list of values could result in a SIGABRT. (Issue [#1183](https://github.com/realm/realm-kotlin/issues/1183))

### Compatibility
* File format: Generates Realms with file format v23.
* Realm Studio 13.0.0 or above is required to open Realms created by this version.
* This release is compatible with the following Kotlin releases:
  * Kotlin 1.7.20 and above.
  * Ktor 2.1.2 and above.
  * Coroutines 1.6.4 and above.
  * AtomicFu 0.18.3 and above.
  * The new memory model only. See https://github.com/realm/realm-kotlin#kotlin-memory-model-and-coroutine-compatibility
* Minimum Gradle version: 6.7.1.
* Minimum Android Gradle Plugin version: 4.0.0.
* Minimum Android SDK: 16.

### Internal
* Updated to Realm Core 13.10.0, commit 7b9ab24d631437364dbe955ac3ea1f550b26cf10.


## 1.7.1 (2023-04-19)

### Breaking Changes
* None.

### Enhancements
* None.
 
### Fixed
* Fix compilation issue with Kotlin 1.8.20. (Issue [1346](https://github.com/realm/realm-kotlin/issues/1346))
* [Sync] Client Reset on JVM on Linux would crash with `No built-in scheduler implementation for this platform. Register your own with Scheduler::set_default_factory()`
* [Sync] Return correct provider for JWT-authenticated users. (Issue [#1350](https://github.com/realm/realm-kotlin/issues/1350))

### Compatibility
* File format: Generates Realms with file format v23.
* Realm Studio 13.0.0 or above is required to open Realms created by this version.
* This release is compatible with the following Kotlin releases:
  * Kotlin 1.7.20 and above.
  * Ktor 2.1.2 and above.
  * Coroutines 1.6.4 and above.
  * AtomicFu 0.18.3 and above.
  * The new memory model only. See https://github.com/realm/realm-kotlin#kotlin-memory-model-and-coroutine-compatibility
* Minimum Gradle version: 6.7.1.
* Minimum Android Gradle Plugin version: 4.0.0.
* Minimum Android SDK: 16.

### Internal
* None.


## 1.7.0 (2023-03-15)

### Breaking Changes
* None.

### Enhancements
* Upgrade OpenSSL from 3.0.7 to 3.0.8.
* Model classes with types not supported by Realm will now fail at compile time instead of logging a debug message. This error can be suppressed by using the `@Ignore` annotation. (Issue [#1226](https://github.com/realm/realm-kotlin/issues/1226))
* Wrong use of `val` for persisted properties will now throw a compiler time error, instead of crashing at runtime. (Issue [#1306](https://github.com/realm/realm-kotlin/issues/1306))
* Add support for querying on RealmSets containing objects with `RealmSet.query(...)`.  (Issue [#1037](https://github.com/realm/realm-kotlin/issues/1258))
* Added support for `RealmDictionary` in model classes. `RealmDictionary` is a `Map` of strings to values. Contrary to `RealmSet` and `RealmList` it is possible to store nullable objects/embedded objects in this data structure. See the class documentation for more details. (Issue [#537](https://github.com/realm/realm-kotlin/issues/537))
* Add Realm datatypes serialization support with `Kserializer`. Serializers can be found in `io.realm.kotlin.serializers`. (Issue [#1283](https://github.com/realm/realm-kotlin/pull/1283))
* [Sync] Add support for setting App Services connection identifiers through `AppConfiguration.appName` and `AppConfiguration.appVersion`, making it easier to identify connections in the server logs. (Issue (#407)[https://github.com/realm/realm-kotlin/issues/407])
* [Sync] Added `RecoverUnsyncedChangesStrategy`, an alternative automatic client reset strategy that tries to automatically recover any unsynced data from the client.
* [Sync] Added `RecoverOrDiscardUnsyncedChangesStrategy`, an alternative automatic client reset strategy that tries to automatically recover any unsynced data from the client, and discards any unsynced data if recovery is not possible. This is now the default policy.
 
### Fixed
* Fixed implementation of `RealmSet.iterator()` to throw `ConcurrentModificationException`s when the underlying set has been modified while iterating over it. (Issue [#1220](https://github.com/realm/realm-kotlin/issues/1220))
* Accessing an invalidated `RealmResults` now throws an `IllegalStateException` instead of a `RealmException`. (Issue [#1188](https://github.com/realm/realm-kotlin/pull/1188))
* Opening a Realm with a wrong encryption key or corrupted now throws an `IllegalStateException` instead of a `IllegalArgumentException`. (Issue [#1188](https://github.com/realm/realm-kotlin/pull/1188))
* Trying to convert to a Flexible Sync Realm with Flexible Sync disabled throws a `IllegalStateException` instead of a `IllegalArgumentException`. (Issue [#1188](https://github.com/realm/realm-kotlin/pull/1188))
* Fix missing initial flow events when registering for events while updating the realm. (Issue [#1151](https://github.com/realm/realm-kotlin/issues/1151))
* Emit deletion events and terminate flow when registering for notifications on outdated entities instead of throwing. (Issue [#1233](https://github.com/realm/realm-kotlin/issues/1233))
* [Sync] Close the thread associated with the Device Sync connection when closing the Realm. (Issue (https://github.com/realm/realm-kotlin/issues/1290)[#1290])

### Compatibility
* File format: Generates Realms with file format v23.
* Realm Studio 13.0.0 or above is required to open Realms created by this version.
* This release is compatible with the following Kotlin releases:
  * Kotlin 1.7.20 and above.
  * Ktor 2.1.2 and above.
  * Coroutines 1.6.4 and above.
  * AtomicFu 0.18.3 and above.
  * Kotlin Serialization 1.4.0 and above
  * The new memory model only. See https://github.com/realm/realm-kotlin#kotlin-memory-model-and-coroutine-compatibility
* Minimum Gradle version: 6.7.1.
* Minimum Android Gradle Plugin version: 4.0.0.
* Minimum Android SDK: 16.

### Internal
* Updated to Realm Core 13.5.0, commit 37cc58865648f343f7d6e538d45980e7f2351211.


## 1.6.2 (2023-03-14)

### Breaking Changes
* None.

### Enhancements
* None.

### Fixed
* Returning invalid objects from `Realm.write` would throw an `IllegalStateException`. (Issue [#1300](https://github.com/realm/realm-kotlin/issues/1300))
* Compatibility with Realm Java when using the `io.realm.RealmObject` abstract class. (Issue [#1278](https://github.com/realm/realm-kotlin/issues/1278))
* Compiler error when multiple fields have `@PersistedName`-annotations that match they Kotlin name. (Issue [#1240](https://github.com/realm/realm-kotlin/issues/1240))
* RealmUUID would throw an `ClassCastException` when comparing with an object instance of a different type. (Issue [#1288](https://github.com/realm/realm-kotlin/issues/1288))
* Compiler error when using Kotlin 1.8.0 and Compose for desktop 1.3.0. (Issue [#1296](https://github.com/realm/realm-kotlin/issues/1296))
* [Sync] `SyncSession.downloadAllServerChange()` and `SyncSession.uploadAllLocalChanges()` was reversed.

### Compatibility
* File format: Generates Realms with file format v23.
* Realm Studio 13.0.0 or above is required to open Realms created by this version.
* This release is compatible with the following Kotlin releases:
  * Kotlin 1.7.20 and above.
  * Ktor 2.1.2 and above.
  * Coroutines 1.6.4 and above.
  * AtomicFu 0.18.3 and above.
  * The new memory model only. See https://github.com/realm/realm-kotlin#kotlin-memory-model-and-coroutine-compatibility
* Minimum Gradle version: 6.7.1.
* Minimum Android Gradle Plugin version: 4.0.0.
* Minimum Android SDK: 16.

### Internal
* None.


## 1.6.1 (2023-02-02)

### Breaking Changes
* None.

### Enhancements
* None.

### Fixed
* Allow defining properties with the field name as the persisted name. ([#1240](https://github.com/realm/realm-kotlin/issues/1240))
* Fix compilation error when accessing Realm Kotlin model classes from Java code. ([#1256](https://github.com/realm/realm-kotlin/issues/1256))

### Compatibility
* File format: Generates Realms with file format v23.
* Realm Studio 13.0.0 or above is required to open Realms created by this version.
* This release is compatible with the following Kotlin releases:
  * Kotlin 1.7.20 and above.
  * Ktor 2.1.2 and above.
  * Coroutines 1.6.4 and above.
  * AtomicFu 0.18.3 and above.
  * The new memory model only. See https://github.com/realm/realm-kotlin#kotlin-memory-model-and-coroutine-compatibility
* Minimum Gradle version: 6.7.1.
* Minimum Android Gradle Plugin version: 4.0.0.
* Minimum Android SDK: 16.

### Internal
* None.


## 1.6.0 (2023-01-25)

This release will bump the Realm file format from version 22 to 23. Opening a file with an older format will automatically upgrade it. Downgrading to a previous file format is not possible.

### Breaking Changes
* None.

### Enhancements
* OpenSSL has been upgraded from from 1.1.1n to 3.0.7.
* Added support for `RealmAny` as supported field in model classes. A `RealmAny` is used to represent a polymorphic Realm value or Realm Object, is indexable but cannot be used as a primary key.
* Add support for `Decimal128` as supported field in model classes. (Issue [#653](https://github.com/realm/realm-kotlin/issues/653))
* Realm will now use a lot less memory and disk space when different versions of realm objects are used. ([Core Issue #5440](https://github.com/realm/realm-core/pull/5440))
* Realm will now continuously track and reduce the size of the Realm file when it is in use rather that only when opening the file with `Configuration.compactOnLaunch` enabled. ([Core Issue #5754](https://github.com/realm/realm-core/issues/5754))
* Add support for `Realm.copyFromRealm()`. All RealmObjects, RealmResults, RealmList and RealmSets now also have a `copyFromRealm()` extension method.
* Add support for querying on RealmLists containing objects with `RealmList.query(...)`.  (Issue [#1037](https://github.com/realm/realm-kotlin/issues/1037))
* Add better error messages when inheriting `RealmObject` with unsupported class types. (Issue [#1086](https://github.com/realm/realm-kotlin/issues/1086))
* Added support for reverse relationships on Embedded objects through the `EmbeddedRealmObject.parent()` extension function. (Issue [#1141](https://github.com/realm/realm-kotlin/pull/1141))
* Added support for reverse relationships through the `backlinks` delegate on `EmbeddedObjects`. See the function documentation for more details. (Issue [#1134](https://github.com/realm/realm-kotlin/issues/1134))
* Added support for `@PersistedName` annotations for mapping a Kotlin field name to the underlying field name persisted in the Realm. (Issue [#590](https://github.com/realm/realm-kotlin/issues/590))
* [Sync] `App.close()` have been added so it is possible to close underlying ressources used by the app instance.
* [Sync] Add support for progress listeners with `SyncSession.progressAsFlow(...)`. (Issue [#428](https://github.com/realm/realm-kotlin/issues/428))lin/issues/1086))
* [Sync] `Realm.writeCopyTo(syncConfig)` now support copying a Flexible Sync Realm to another Flexible Sync Realm. 
* [Sync] Added support for App functions, see documentation for more details. (Issue [#1110](https://github.com/realm/realm-kotlin/pull/1110))
* [Sync] Added support for custom App Services Function authentication. (Issue [#741](https://github.com/realm/realm-kotlin/issues/741))
* [Sync] Add support for accessing user auth profile metadata and custom data through the extension functions 'User.profileAsBsonDocument()' and 'User.customDataAsBsonDocument()'. (Issue [#750](https://github.com/realm/realm-kotlin/pull/750))
* [Sync] Add support for `App.callResetPasswordFunction` (Issue [#744](https://github.com/realm/realm-kotlin/issues/744))
* [Sync] Add support for connection state and connection state change listerners with `SyncSession.connectionState` and `SyncSession.connectionStateAsFlow(). (Issue [#429](https://github.com/realm/realm-kotlin/issues/429))

### Fixed
* Fix missing `Realm.asFlow()`-events from remote updates on synced realms. (Issue [#1070](https://github.com/realm/realm-kotlin/issues/1070))
* Windows binaries for JVM did not statically link the C++ runtime, which could lead to crashes if it wasn't preinstalled. (Issue [#1211](https://github.com/realm/realm-kotlin/pull/1211))
* Internal dispatcher threads would leak when closing Realms. (Issue [#818](https://github.com/realm/realm-kotlin/issues/818))
* Realm finalizer thread would prevent JVM main thread from exiting. (Issue [#818](https://github.com/realm/realm-kotlin/issues/818))
* `RealmUUID` did not calculate the correct `hashCode`, so putting it in a `HashSet` resulted in duplicates.
* JVM apps on Mac and Linux would use a native file built in debug mode, making it slower than needed. The correct native binary built in release mode is now used. Windows was not affected. (Issue [#1124](https://github.com/realm/realm-kotlin/pull/1124))
* `RealmUUID.random()` would generate the same values when an app was re-launched from Android Studio during development. (Issue [#1123](https://github.com/realm/realm-kotlin/pull/1123)) 
* Complete flows with an IllegalStateException instead of crashing when notifications cannot be delivered due to insufficient channel capacity (Issue [#1147](https://github.com/realm/realm-kotlin/issues/1147))
* Prevent "Cannot listen for changes on a deleted Realm reference"-exceptions when notifier is not up-to-date with newest updates from write transaction.
* [Sync] Custom loggers now correctly see both normal and sync events. Before, sync events were just logged directly to LogCat/StdOut.
* [Sync] When a `SyncSession` was paused using `SyncSession.pause()`, it would sometimes automatically resume the session. `SyncSession.State.PAUSED` has been added, making it explicit when a session is paused. (Core Issue [#6085](https://github.com/realm/realm-core/issues/6085))

### Compatibility
* File format: Generates Realms with file format v23.
* Realm Studio 13.0.0 or above is required to open Realms created by this version.
* This release is compatible with the following Kotlin releases:
  * Kotlin 1.7.20 and above.
  * Ktor 2.1.2 and above.
  * Coroutines 1.6.4 and above.
  * AtomicFu 0.18.3 and above.
  * The new memory model only. See https://github.com/realm/realm-kotlin#kotlin-memory-model-and-coroutine-compatibility
* Minimum Gradle version: 6.7.1.
* Minimum Android Gradle Plugin version: 4.0.0.
* Minimum Android SDK: 16.

### Internal
* Updated to Realm Core 13.2.0, commit 5a119d8cb2eaac60c298532af2c9ae789af0c9e6.
* Updated to require Swig 4.1.0.
* Updated AndroidxStartup to 1.1.1.
* Updated to Kbson 0.2.0.
* `io.realm.kotlin.types.ObjectId` now delegates all responsibility to `org.mongodb.kbson.ObjectId` while maintaining the interface.
* Added JVM test wrapper as a workaround for https://youtrack.jetbrains.com/issue/KT-54634
* Use Relinker when loading native libs on Android.


## 1.5.2 (2023-01-10)

### Breaking Changes
* None.

### Enhancements
* None.

### Fixed
* Fixed various proguard issues. (Issue [#1150](https://github.com/realm/realm-kotlin/issues/1150))
* Fixed bug when creating `RealmInstant` instaces with `RealmInstant.now()` in Kotlin Native. (Issue [#1182](https://github.com/realm/realm-kotlin/issues/1182))
* Allow `@Index` on `Boolean` fields. (Issue [#1193](https://github.com/realm/realm-kotlin/issues/1193))
* Fixed issue with spaces in realm file path on iOS (Issue [#1194](https://github.com/realm/realm-kotlin/issues/1194))

### Compatibility
* This release is compatible with the following Kotlin releases:
  * Kotlin 1.7.20 and above.
  * Ktor 2.1.2 and above.
  * Coroutines 1.6.4 and above.
  * AtomicFu 0.18.3 and above.
  * The new memory model only. See https://github.com/realm/realm-kotlin#kotlin-memory-model-and-coroutine-compatibility
* Minimum Gradle version: 6.7.1.
* Minimum Android Gradle Plugin version: 4.0.0.
* Minimum Android SDK: 16.

### Internal
* Updated to Gradle 7.6.


## 1.5.1 (2022-12-12)

### Breaking Changes
* None.

### Enhancements
* None.

### Fixed
* Fixed problem with KBSON using reservered keywords in Swift. (Issue [#1153](https://github.com/realm/realm-kotlin/issues/))
* Fixed database corruption and encryption issues on apple platforms. (Issue [#5076](https://github.com/realm/realm-js/issues/5076))
* Fixed 1.8.0-Beta/RC compatibility. (Issue [#1159](https://github.com/realm/realm-kotlin/issues/1159)
* [Sync] Bootstraps will not be applied in a single write transaction - they will be applied 1MB of changesets at a time. (Issue [#5999](https://github.com/realm/realm-core/pull/5999)).
* [Sync] Fixed a race condition which could result in operation cancelled errors being delivered to `Realm.open` rather than the actual sync error which caused things to fail. (Issue [#5968](https://github.com/realm/realm-core/pull/5968)).

### Compatibility
* This release is compatible with the following Kotlin releases:
  * Kotlin 1.7.20 and above.
  * Ktor 2.1.2 and above.
  * Coroutines 1.6.4 and above.
  * AtomicFu 0.18.3 and above.
  * The new memory model only. See https://github.com/realm/realm-kotlin#kotlin-memory-model-and-coroutine-compatibility
* Minimum Gradle version: 6.7.1.
* Minimum Android Gradle Plugin version: 4.0.0.
* Minimum Android SDK: 16.

### Internal
* Updated to Realm Core 12.12.0, commit 292f534a8ae687a86d799b14e06a94985e49c3c6.
* Updated to KBSON 0.2.0
* Updated to require Swig 4.1.0.


## 1.5.0 (2022-11-11)

### Breaking Changes
* None.

### Enhancements
* Fixed error when using Realm object as query argument. Issue[#1098](https://github.com/realm/realm-kotlin/issues/1098)
* Realm will now use `System.loadLibrary()` first when loading native code on JVM, adding support for 3rd party JVM installers. If this fails, it will fallback to the current method of extracting and loading the native library from the JAR file. (Issue [#1105](https://github.com/realm/realm-kotlin/issues/1105)).
* Added support for in-memory Realms.
* Added support for reverse relationships through the `backlinks` delegate. See the function documentation for more details. (Issue [#1021](https://github.com/realm/realm-kotlin/pull/1021))
* Added support for `BsonObjectId` and its typealias `org.mongodb.kbson.ObjectId` as a replacement for `ObjectId`. `io.realm.kotlin.types.ObjectId` is still functional but has been marked as deprecated.
* [Sync] Added support for `BsonObjectId` as partition value.
* [Sync] Exposed `configuration` and `user` on `SyncSession`. (Issue [#431](https://github.com/realm/realm-kotlin/issues/431))
* [Sync] Added support for encrypting the user metadata used by Sync. (Issue [#413](https://github.com/realm/realm-kotlin/issues/413))
* [Sync] Added support for API key authentication. (Issue [#432](https://github.com/realm/realm-kotlin/issues/432))

### Fixed
* Close underlying realm if it is no longer referenced by any Kotlin object. (Issue [#671](https://github.com/realm/realm-kotlin/issues/671))
* Fixes crash during migration if Proguard was enabled. (Issue [#1106](https://github.com/realm/realm-kotlin/issues/1106))
* Adds missing Proguard rules for Embedded objects. (Issue [#1106](https://github.com/realm/realm-kotlin/issues/1107))

### Compatibility
* This release is compatible with the following Kotlin releases:
  * Kotlin 1.7.20 and above.
  * Ktor 2.1.2 and above.
  * Coroutines 1.6.4 and above.
  * AtomicFu 0.18.3 and above.
  * The new memory model only. See https://github.com/realm/realm-kotlin#kotlin-memory-model-and-coroutine-compatibility
* Minimum Gradle version: 6.7.1.
* Minimum Android Gradle Plugin version: 4.0.0.
* Minimum Android SDK: 16.

### Internal
* Added dependency Kbson 0.1.0.
* Updated to use hierarchical multi platform project structure.
* Updated to Realm Core 12.11.0, commit 3d5ff9b5e47c5664c4c5611cdfd22fd15e451b55.
* Updated to Detekt 1.22.0-RC2.


## 1.4.0 (2022-10-17)

### Breaking Changes
* Minimum Kotlin version has been raised from 1.6.10 to 1.7.20.
* Support for the original (old) memory model on Kotlin Native has been dropped. Only the new Kotlin Native memory model is supported.  
* Minimum Gradle version has been raised from 6.1.1 to 6.7.1.
* Minimum Ktor version has been raised from 1.6.8 to 2.1.2.

### Enhancements
* [Sync] The sync variant `io.realm.kotlin:library-sync:1.4.0`, now support Apple Silicon targets, ie. `macosArm64()`, `iosArm64()` and `iosSimulatorArm64`.

### Fixed
* [Sync] Using the SyncSession after receiving changes from the server would sometimes crash. Issue [#1068](https://github.com/realm/realm-kotlin/issues/1068)

### Compatibility
* This release is compatible with the following Kotlin releases:
  * Kotlin 1.7.20 and above.
  * Ktor 2.1.2 and above.
  * Coroutines 1.6.4 and above.
  * AtomicFu 0.18.3 and above.
  * The new memory model only. See https://github.com/realm/realm-kotlin#kotlin-memory-model-and-coroutine-compatibility
* Minimum Gradle version: 6.7.1.
* Minimum Android Gradle Plugin version: 4.0.0.
* Minimum Android SDK: 16.

### Internal
* Updated to Kotlin 1.7.20.
* Updated to Coroutines 1.6.4.
* Updated to AtomicFu 0.18.3.
* Updated to Kotlin Serialization 1.4.0.
* Updated to KotlinX DateTime 0.4.0.
* Updated to okio 3.2.0.
* Ktor now uses the OkHttp engine on Android/JVM.
* Ktor now uses the Darwin engine on Native.


## 1.3.0 (2022-10-10)

### Breaking Changes
* None.

### Enhancements
* Support for `MutableRealm.deleteAll()`.
* Support for `MutableRealm.delete(KClass)`.
* Support for `DynamicMutableRealm.deleteAll()`.
* Support for `DynamicMutableRealm.delete(className)`.
* Support for `RealmInstant.now()`
* [Sync] Support for `User.getProviderType()`.
* [Sync] Support for `User.getAccessToken()`.
* [Sync] Support for `User.getRefreshToken()`.
* [Sync] Support for `User.getDeviceId()`.

### Fixed
* [Sync] Using `SyncConfiguration.Builder.waitForInitialRemoteDataOpen()` is now much faster if the server realm contains a lot of data. Issue [])_

### Compatibility
* This release is compatible with:
  * Kotlin 1.6.10 - 1.7.10. 1.7.20 support is tracked here: https://github.com/realm/realm-kotlin/issues/1024
  * Ktor 1.6.8. Ktor 2 support is tracked here: https://github.com/realm/realm-kotlin/issues/788
  * Coroutines 1.6.0-native-mt. Also compatible with Coroutines 1.6.0 but requires enabling of the new memory model and disabling of freezing, see https://github.com/realm/realm-kotlin#kotlin-memory-model-and-coroutine-compatibility for details on that.
  * AtomicFu 0.17.0 and above.
* Minimum Gradle version: 6.1.1.
* Minimum Android Gradle Plugin version: 4.0.0.
* Minimum Android SDK: 16.

### Internal
* None.


## 1.2.0 (2022-09-30)

### Breaking Changes
* `RealmResults.query()` now returns a `RealmQuery` instead of a `RealmResults`.

### Enhancements
* Added support for `MutableRealmInt` in model classes. The new type behaves like a reference to a `Long`, but also supports `increment` and `decrement` methods. These methods implement a conflict-free replicated data type, whose value will converge even when changed across distributed devices with poor connections.
* [Sync] Support for `User.linkCredentials()`.
* [Sync] Support for `User.identities`, which will return all login types available to the user.
* [Sync] `User.id` as a replacement for `User.identity`. `User.identity` has been marked as deprecated.

### Fixed
* Classes using `RealmObject` or `EmbeddedRealmObject` as a generics type would be modified by the compiler plugin causing compilation errors. (Issue [981] (https://github.com/realm/realm-kotlin/issues/981))
* Ordering not respected for `RealmQuery.first()`. (Issue [#953](https://github.com/realm/realm-kotlin/issues/953))
* Sub-querying on a RealmResults ignored the original filter. (Issue [#998](https://github.com/realm/realm-kotlin/pull/998))
* `RealmResults.query()` semantic returning `RealmResults` was wrong, the return type should be a `RealmQuery`. (Issue [#1013](https://github.com/realm/realm-kotlin/pull/1013))
* Crash when logging messages with formatting specifiers. (Issue [#1034](https://github.com/realm/realm-kotlin/issues/1034))

### Compatibility
* This release is compatible with:
  * Kotlin 1.6.10 - 1.7.10. 1.7.20 support is tracked here: https://github.com/realm/realm-kotlin/issues/1024
  * Ktor 1.6.8. Ktor 2 support is tracked here: https://github.com/realm/realm-kotlin/issues/788
  * Coroutines 1.6.0-native-mt. Also compatible with Coroutines 1.6.0 but requires enabling of the new memory model and disabling of freezing, see https://github.com/realm/realm-kotlin#kotlin-memory-model-and-coroutine-compatibility for details on that.
  * AtomicFu 0.17.0 and above.
* Minimum Gradle version: 6.1.1.
* Minimum Android Gradle Plugin version: 4.0.0.
* Minimum Android SDK: 16.

### Internal
* Updated to Realm Core 12.7.0, commit 18abbb4e9dc268620fa499923a92921bf26db8c6.
* Updated to Kotlin Compile Testing 1.4.9.


## 1.1.0 (2022-08-23)

### Breaking Changes
* None.

### Enhancements
* Added support for `RealmSet` in model classes. `RealmSet` is a collection of unique elements. See the class documentation for more details.
* Added support for `UUID` through a new property type: `RealmUUID`.
* Support for `Realm.writeCopyTo(configuration)`.
* [Sync] Add support for `User.delete()`, making it possible to delete user data on the server side (Issue [#491](https://github.com/realm/realm-kotlin/issues/491)).
* [Sync] It is now possible to create multiple anonymous users by specifying `Credentials.anonymous(reuseExisting = false)` when logging in to an App.

### Fixed
* `Realm.deleteRealm(config)` would throw an exception if the file didn't exist.
* Returning deleted objects from `Realm.write` and `Realm.writeBlocking` threw a non-sensical `NullPointerException`. Returning such a value is not allowed and now throws an `IllegalStateException`. (Issue [#965](https://github.com/realm/realm-kotlin/issues/965))
* [Sync] AppErrors and SyncErrors with unmapped category or error codes caused a crash. (Issue [951] (https://github.com/realm/realm-kotlin/pull/951))

### Compatibility
* This release is compatible with:
  * Kotlin 1.6.10 and above.
  * Coroutines 1.6.0-native-mt. Also compatible with Coroutines 1.6.0 but requires enabling of the new memory model and disabling of freezing, see https://github.com/realm/realm-kotlin#kotlin-memory-model-and-coroutine-compatibility for details on that.
  * AtomicFu 0.17.0.
* Minimum Gradle version: 6.1.1.  
* Minimum Android Gradle Plugin version: 4.0.0.
* Minimum Android SDK: 16.

### Internal
* Updated to Realm Core 12.5.1, commit 6f6a0f415bd33cf2ced4467e36a47f7c84f0a1d7.
* Updated to Gradle 7.5.1.
* Updated to Android Gradle Plugin 7.2.2.
* Updated to CMake 3.22.1
* Updated to Android targetSdk 33.
* Updated to Android compileSdkVersion 33.
* Updated to Android Build Tools 33.0.0.
* Updated to Android NDK 23.2.8568313.


## 1.0.2 (2022-08-05)

### Breaking Changes
* None.

### Enhancements
* None.

### Fixed
* Missing proguard configuration for `CoreErrorUtils`. (Issue [#942](https://github.com/realm/realm-kotlin/issues/942))
* [Sync] Embedded Objects could not be added to the schema for `SyncConfiguration`s. (Issue [#945](https://github.com/realm/realm-kotlin/issues/945)).

### Compatibility
* This release is compatible with:
  * Kotlin 1.6.10 and above.
  * Coroutines 1.6.0-native-mt. Also compatible with Coroutines 1.6.0 but requires enabling of the new memory model and disabling of freezing, see https://github.com/realm/realm-kotlin#kotlin-memory-model-and-coroutine-compatibility for details on that.
  * AtomicFu 0.17.0.
* Minimum Gradle version: 6.1.1.  
* Minimum Android Gradle Plugin version: 4.0.0.
* Minimum Android SDK: 16.

### Internal
* None.


## 1.0.1 (2022-07-07)

### Breaking Changes
* None.

### Enhancements
* Added support for `ByteArray`. ([#584](https://github.com/realm/realm-kotlin/issues/584))

### Fixed
* Fixed JVM memory leak when passing string to C-API. (Issue [#890](https://github.com/realm/realm-kotlin/issues/890))
* Fixed crash present on release-mode apps using Sync due to missing Proguard exception for `ResponseCallback`.
* The compiler plugin did not set the generic parameter correctly for an internal field inside model classes. This could result in other libraries that operated on the source code throwing an error of the type: `undeclared type variable: T`. (Issue [#901](https://github.com/realm/realm-kotlin/issues/901))
* String read from a realm was mistakenly treated as zero-terminated, resulting in strings with `\0`-characters to be truncated when read. Inserting data worked correctly. (Issue [#911](https://github.com/realm/realm-kotlin/issues/911))
* [Sync] Fix internal ordering of `EmailPasswordAuth.resetPassword(...)` arguments. (Issue [#885](https://github.com/realm/realm-kotlin/issues/885))
* [Sync] Sync error events not requiring a Client Reset incorrectly assumed they had to include a path to a recovery Realm file. (Issue [#895](https://github.com/realm/realm-kotlin/issues/895))

### Compatibility
* This release is compatible with:
  * Kotlin 1.6.10 and above.
  * Coroutines 1.6.0-native-mt. Also compatible with Coroutines 1.6.0 but requires enabling of the new memory model and disabling of freezing, see https://github.com/realm/realm-kotlin#kotlin-memory-model-and-coroutine-compatibility for details on that.
  * AtomicFu 0.17.0.
* Minimum Gradle version: 6.1.1.  
* Minimum Android Gradle Plugin version: 4.0.0.
* Minimum Android SDK: 16.

### Internal
* None.


## 1.0.0 (2022-06-07)

### Breaking Changes
* Move all classes from package `io.realm` to `io.realm.kotlin`. This allows Realm Java and Realm Kotlin to be included in the same app without having class name conflicts. *WARNING:* While both libraries can be configured to open the same file, doing so concurrently is currently not supported and can lead to corrupted realm files.
* Updated default behavior for implicit import APIs (realm objects setters and list add/insert/set-operations) to update existing objects with similar primary key instead of throwing. (Issue [#849](https://github.com/realm/realm-kotlin/issues/849))
* Introduced `BaseRealmObject` as base interface of `RealmObject` and `DynamicRealmObject` to prepare for future embedded object support.
  * Most APIs accepts `BaseRealmObject` instead of `RealmObject`.
  * `DynamicRealmObject` no longer implements `RealmObject` but only `BaseRealmObject`
  * Besides the changes of base class of `DynamicRealmObject`, this should not require and code changes.
* Moved all modeling defining types to `io.realm.kotlin.types`
  * Moved `BaseRealmObject`, `RealmObject`, `EmbeddedObject`, `RealmList`, `RealmInstant` and `ObjectId` from `io.realm` to `io.realm.kotlin.types`
* Moved `RealmResults` from `io.realm` to `io.realm.kotlin.query`
* Reworked API for dynamic objects.
  * Support for unmanaged dynamic objects through `DynamicMutableRealmObject.create()`.
  * Replaced `DynamicMutableRealm.create()` with `DynamicMutableRealm.copyToRealm()` similar to `MutableRealm.copyToRealm()`.
* Moved `io.realm.MutableRealm.UpdatePolicy` to top-level class `io.realm.kotlin.UpdatePolicy` as it now also applies to `DynamicMutableRealm.copyToRealm()`.
* Deleted `Queryable`-interface and removed it from `RealmResults`.
* Moved extension methods on `BaseRealmObject`, `MutableRealm`, `TypedRealm`, `Realm` and `Iterable` from `io.realm` to `io.realm.kotlin.ext`
* Moved `io.realm.MutableRealm.UpdatePolicy` to top-level class `io.realm.UpdatePolicy` as it now also applies to `DynamicMutableRealm.copyToRealm()`
* All exceptions from Realm now has `RealmException` as their base class instead of `RealmCoreException` or `Exception`.
* Aligned factory methods naming. (Issue [#835](https://github.com/realm/realm-kotlin/issues/835))
  * Renamed `RealmConfiguration.with(...)` to `RealmConfiguration.create(...)`
  * Renamed `SyncConfiguration.with(...)` to `SyncConfiguration.create(...)`
  * Renamed `RealmInstant.fromEpochSeconds(...)` to `RealmInstant.from(...)`
* Reduced `DynamicMutableRealm` APIs (`copyToRealm()` and `findLatest()`) to only allow import and lookup of `DynamicRealmObject`s.

### Enhancements
* [Sync] Support for Flexible Sync through `Realm.subscriptions`. (Issue [#824](https://github.com/realm/realm-kotlin/pull/824))
* [Sync] Added support for `ObjectId` ([#652](https://github.com/realm/realm-kotlin/issues/652)). `ObjectId` can be used as a primary key in model definition.
* [Sync] Support for `SyncConfiguration.Builder.InitialData()`. (Issue [#422](https://github.com/realm/realm-kotlin/issues/422))
* [Sync] Support for `SyncConfiguration.Builder.initialSubscriptions()`. (Issue [#831](https://github.com/realm/realm-kotlin/issues/831))
* [Sync] Support for `SyncConfiguration.Builder.waitForInitialRemoteData()`. (Issue [#821](https://github.com/realm/realm-kotlin/issues/821))
* [Sync] Support for accessing and controlling the session state through `SyncSession.state`, `SyncSession.pause()` and `SyncSession.resume()`.
* [Sync] Added `SyncConfiguration.syncClientResetStrategy` which enables support for client reset via `DiscardUnsyncedChangesStrategy` for partition-based realms and `ManuallyRecoverUnsyncedChangesStrategy` for Flexible Sync realms.
* [Sync] Support `ObjectId` as a partition key.
* Support for embedded objects. (Issue [#551](https://github.com/realm/realm-kotlin/issues/551))
* Support for `RealmConfiguration.Builder.initialData()`. (Issue [#579](https://github.com/realm/realm-kotlin/issues/579))
* Preparing the compiler plugin to be compatible with Kotlin `1.7.0-RC`. (Issue [#843](https://github.com/realm/realm-kotlin/issues/843))
* Added `AppConfiguration.create(...)` as convenience method for `AppConfiguration.Builder(...).build()` (Issue [#835](https://github.com/realm/realm-kotlin/issues/835))

### Fixed
* Fix missing symbol (`___bid_IDEC_glbround`) on Apple silicon
* Creating a `RealmConfiguration` off the main thread on Kotlin Native could crash with `IncorrectDereferenceException`. (Issue [#799](https://github.com/realm/realm-kotlin/issues/799))
* Compiler error when using cyclic references in compiled module. (Issue [#339](https://github.com/realm/realm-kotlin/issues/339))

### Compatibility
* This release is compatible with:
  * Kotlin 1.6.10 and above.
  * Coroutines 1.6.0-native-mt. Also compatible with Coroutines 1.6.0 but requires enabling of the new memory model and disabling of freezing, see https://github.com/realm/realm-kotlin#kotlin-memory-model-and-coroutine-compatibility for details on that.
  * AtomicFu 0.17.0.
* Minimum Gradle version: 6.1.1.  
* Minimum Android Gradle Plugin version: 4.0.0.
* Minimum Android SDK: 16.

### Internal
* Updated to Realm Core 12.1.0, commit f8f6b3730e32dcc5b6564ebbfa5626a640cdb52a.


## 0.11.1 (2022-05-05)

### Breaking Changes
* None.

### Enhancements
* None.

### Fixed
* Fix crash in list notification listener (Issue [#827](https://github.com/realm/realm-kotlin/issues/827), since 0.11.0)

### Compatibility
* This release is compatible with:
  * Kotlin 1.6.10 and above.
  * Coroutines 1.6.0-native-mt. Also compatible with Coroutines 1.6.0 but requires enabling of the new memory model and disabling of freezing, see https://github.com/realm/realm-kotlin#kotlin-memory-model-and-coroutine-compatibility for details on that.
  * AtomicFu 0.17.0.
* Minimum Gradle version: 6.1.1.  
* Minimum Android Gradle Plugin version: 4.0.0.
* Minimum Android SDK: 16.

### Internal
* None.


## 0.11.0 (2022-04-29)

### Breaking Changes
* [Sync] `SyncConfiguration` and `SyncSession` have been moved to `io.realm.mongodb.sync`.
* [Sync] `EmailPasswordAuth` has been movedto `io.realm.mongodb.auth`.
* [Sync] Improved exception hierarchy for App and Sync exceptions. All sync/app exceptions now use `io.realm.mongodb.exceptions.AppException` as their top-level exception type. Many methods have more specialized exceptions for common errors that can be caught and reacted to. See `AppException` documentation for more details.
* [Sync] `SyncConfiguration.directory` is no longer available.
* [Sync] Removed `SyncConfiguration.partitionValue` as it exposed internal implementation details. It will be reintroduced at a later date.

### Enhancements
* [Sync] `EmailPasswordAuth` has been extended with support for: `confirmUser()`, `resendConfirmationEmail()`, `retryCustomConfirmation()`, `sendResetPasswordEmail()` and `resetPassword()`.
* [Sync] Support for new types of `Credentials`: `apiKey`, `apple`, `facebook`, `google` and `jwt`.
* [Sync] Support for the extension property `Realm.syncSession`, which returns the sync session associated with the realm.
* [Sync] Support for `SyncSession.downloadAllServerChanges()` and `SyncSession.uploadAllLocalChanges()`.
* [Sync] Support for `App.allUsers()`.
* [Sync] Support for `SyncConfiguration.with()`.
* [Sync] Support for `null` and `Integer` (along side already existing `String` and `Long`) partition values when using Partion-based Sync.
* [Sync] Support for `User.remove()`.
* [Sync] `AppConfiguration.syncRootDirectory` has been added to allow users to set the root folder containing all files used for data synchronization between the device and MongoDB Realm. (Issue [#795](https://github.com/realm/realm-kotlin/issues/795))
* Encrypted Realms now use OpenSSL 1.1.1n, up from v1.1.1g.

### Fixed
* Fix duplication of list object references when importing existing objects with `copyToRealm(..., updatePolicy = UpdatePolicy.ALL)` (Issue [#805](https://github.com/realm/realm-kotlin/issues/805))
* Bug in the encryption layer that could result in corrupted Realm files. (Realm Core Issue [#5360](https://github.com/realm/realm-core/issues/5360), since 0.10.0)

### Compatibility
* This release is compatible with:
  * Kotlin 1.6.10 and above.
  * Coroutines 1.6.0-native-mt. Also compatible with Coroutines 1.6.0 but requires enabling of the new memory model and disabling of freezing, see https://github.com/realm/realm-kotlin#kotlin-memory-model-and-coroutine-compatibility for details on that.
  * AtomicFu 0.17.0.
* Minimum Gradle version: 6.1.1.  
* Minimum Android Gradle Plugin version: 4.0.0.
* Minimum Android SDK: 16.

### Internal
* Updated to Realm Core 11.15.0, commit 9544b48e52c49e0267c3424b0b92c2f5efd5e2b9.
* Updated to Ktor 1.6.8.
* Updated to Ktlint 0.45.2.
* Rename internal synthetic variables prefix to `io_realm_kotlin_`, so deprecated prefix `$realm$` is avoided.
* Using latest Kotlin version (EAP) for the `kmm-sample` app to test compatibility with the latest/upcoming Kotlin version.


## 0.10.2 (2022-04-01)

### Breaking Changes
* None.

### Enhancements
* None.

### Fixed
* Fix query syntax errors of seemingly correct query (Issue [#683](https://github.com/realm/realm-kotlin/issues/683))
* Fix error when importing lists with existing objects through `copyToRealm` with `UpdatePolicy.ALL` (Issue [#771](https://github.com/realm/realm-kotlin/issues/771))

### Compatibility
* This release is compatible with:
  * Kotlin 1.6.10.
  * Coroutines 1.6.0-native-mt. Also compatible with Coroutines 1.6.0 but requires enabling of the new memory model and disabling of freezing, see https://github.com/realm/realm-kotlin#kotlin-memory-model-and-coroutine-compatibility for details on that.
  * AtomicFu 0.17.0.
* Minimum Gradle version: 6.1.1.  
* Minimum Android Gradle Plugin version: 4.0.0.
* Minimum Android SDK: 16.

### Internal
* None.

## 0.10.1 (2022-03-24)

### Breaking Changes
* None.

### Enhancements
* Reducing the binary size for Android dependency. (Issue [#216](https://github.com/realm/realm-kotlin/issues/216)).
* Using static c++ runtime library (stl) for Android. (Issue [#694](https://github.com/realm/realm-kotlin/issues/694)).

### Fixed
* Fix assignments to `RealmList`-properties on managed objects (Issue [#718](https://github.com/realm/realm-kotlin/issues/718))
* `iosSimulatorArm64` and `iosX64` cinterop dependencies were compiled with unnecessary additional architectures, causing a fat framework to fail with (Issue [#722](https://github.com/realm/realm-kotlin/issues/722))

### Compatibility
* This release is compatible with:
  * Kotlin 1.6.10.
  * Coroutines 1.6.0-native-mt. Also compatible with Coroutines 1.6.0 but requires enabling of the new memory model and disabling of freezing, see https://github.com/realm/realm-kotlin#kotlin-memory-model-and-coroutine-compatibility for details on that.
  * AtomicFu 0.17.0.
* Minimum Gradle version: 6.1.1.  
* Minimum Android Gradle Plugin version: 4.0.0.
* Minimum Android SDK: 16.

### Internal
* None.


## 0.10.0 (2022-03-04)

### Breaking Changes
* `RealmConfiguration.Builder.path()` has been replaced by `RealmConfiguration.Builder.directory()`, which can be combined with `RealmConfiguration.Builder.name()` to form the full path. (Issue [#346](https://github.com/realm/realm-kotlin/issues/346))
* `Realm.observe()` and `RealmObject.observe()` have been renamed to `asFlow()`.
* `RealmObject.asFlow` will throw `UnsupportedOperationException` instead of `IllegalStateException` if called on a live or dynamic object in a write transaction or in a migration.
* `RealmObject.asFlow` will throw `UnsupportedOperationException` instead of `IllegalStateException` if called on a live or dynamic object in a write transaction or in a migration.
* Removed `RealmObject.delete()` and `RealmResults.delete()`. All objects, objects specified by queries and results must be delete through `MutableRealm.delete(...)` and `DynamicMutableRealm.delete(...).
* Removed default empty schema argument for `RealmConfiguration.Builder(schema = ... )` and `SyncConfiguration.Builder(..., schema= ... )` as all configuraitons require a non-empty schema.
* Removed `RealmConfiguration.Builder.schema()`. `RealmConfiguration.Builder(schema = ...)` should be used instead.

### Enhancements
* Add support for Gradle Configuration Cache.
* Improved exception message when attempting to delete frozen objects. (Issue [#616](https://github.com/realm/realm-kotlin/issues/616))
* Added `RealmConfiguration.Builder.compactOnLaunch()`, which can be used to control if a Realm file should be compacted when opened.
* A better error message if a data class was used as model classes. (Issue [#684](https://github.com/realm/realm-kotlin/issues/684))
* A better error message if the Realm plugin was not applied to the module containing model classes. (Issue [#676](https://github.com/realm/realm-kotlin/issues/676))
* A better error message if a class is used that is not part of the schema. (Issue [#680](https://github.com/realm/realm-kotlin/issues/680))
* Add support for fine-grained notification on Realm instances. `Realm.asFlow()` yields `RealmChange` that represent the `InitialRealm` or `UpdatedRealm` states.
* Add support for fine-grained notification on Realm objects. `RealmObject.asFlow()` yields `ObjectChange` that represent the `InitialObject`, `UpdatedObject` or `DeletedObject` states.
* Add support for fine-grained notification on Realm lists. `RealmList.asFlow()` yields `ListChange` that represent the `InitialList`, `UpdatedList` or `DeletedList` states.
* Add support for fine-grained notifications on Realm query results. `RealmResults.asFlow()` yields `ResultsChange` that represent the `InitialResults` or `UpdatedResults` states.
* Add support for fine-grained notifications on `RealmSingleQuery`. `RealmSingleQuery.asFlow()` yields `SingleQueryChange` that represent the `PendingObject`, `InitialObject`, `UpdatedObject` or `DeletedObject` states.
* Add support for data migration as part of an automatic schema upgrade through `RealmConfiguration.Builder.migration(RealmMigration)` (Issue [#87](https://github.com/realm/realm-kotlin/issues/87))
* Added ability to delete objects specified by a `RealmQuery` or `RealmResults` through `MutableRealm.delete(...)` and `DynamicMutableRealm.delete(...).
* Add support for updating existing objects through `copyToRealm`. This requires them having a primary key. (Issue [#564](https://github.com/realm/realm-kotlin/issues/564))
* Added `Realm.deleteRealm(RealmConfiguration)` function that deletes the Realm files from the filesystem (Issue [#95](https://github.com/realm/realm-kotlin/issues/95)).


### Fixed
* Intermittent `ConcurrentModificationException` when running parallel builds. (Issue [#626](https://github.com/realm/realm-kotlin/issues/626))
* Refactor the compiler plugin to use API's compatible with Kotlin `1.6.20`. (Issue ([#619](https://github.com/realm/realm-kotlin/issues/619)).
* `RealmConfiguration.path` should report the full Realm path. (Issue ([#605](https://github.com/realm/realm-kotlin/issues/605)).
* Support multiple constructors in model definition (one zero arg constructor is required though). (Issue ([#184](https://github.com/realm/realm-kotlin/issues/184)).
* Boolean argument substitution in queries on iOS/macOS would crash the query. (Issue [#691](https://github.com/realm/realm-kotlin/issues/691))
* Support 32-bit Android (x86 and armeabi-v7a). (Issue ([#109](https://github.com/realm/realm-kotlin/issues/109)).
* Make updates of primary key properties throw IllegalStateException (Issue [#353](https://github.com/realm/realm-kotlin/issues/353))


### Compatibility
* This release is compatible with:
  * Kotlin 1.6.10.
  * Coroutines 1.6.0-native-mt. Also compatible with Coroutines 1.6.0 but requires enabling of the new memory model and disabling of freezing, see https://github.com/realm/realm-kotlin#kotlin-memory-model-and-coroutine-compatibility for details on that.
  * AtomicFu 0.17.0.
* Minimum Gradle version: 6.1.1.  
* Minimum Android Gradle Plugin version: 4.0.0.
* Minimum Android SDK: 16.

### Internal
* Downgraded to Gradle 7.2 as a work-around for https://youtrack.jetbrains.com/issue/KT-51325.
* Updated to Realm Core 11.10.0, commit: ad2b6aeb1fd58135a2d9bf463011e26f934390ea.


## 0.9.0 (2022-01-28)

### Breaking Changes
* `RealmResults.observe()` and `RealmList.observe()` have been renamed to `asFlow()`.
* Querying via `Realm.objects(...)` is no longer supported. Use `Realm.query(...)` instead.

### Enhancements
* Added API for inspecting the schema of the realm with `BaseRealm.schema()` ([#238](https://github.com/realm/realm-kotlin/issues/238)).
* Added support for `RealmQuery` through `Realm.query(...)` ([#84](https://github.com/realm/realm-kotlin/issues/84)).
* Added source code link to model definition compiler errors. ([#173](https://github.com/realm/realm-kotlin/issues/173))
* Support Kotlin's new memory model. Enabled in consuming project with the following gradle properties `kotlin.native.binary.memoryModel=experimental`.
* Add support for JVM on M1 (in case we're running outside Rosetta compatibility mode, example when using Azul JVM which is compiled against `aarch64`) [#629](https://github.com/realm/realm-kotlin/issues/629).

### Fixed
* Sync on jvm targets on Windows/Linux crashes with unavailable scheduler ([#655](https://github.com/realm/realm-kotlin/issues/655)).

### Compatibility
* This release is compatible with:
  * Kotlin 1.6.10.
  * Coroutines 1.6.0-native-mt. Also compatible with Coroutines 1.6.0 but requires enabling of the new memory model and disabling of freezing, see https://github.com/realm/realm-kotlin#kotlin-memory-model-and-coroutine-compatibility for details on that.
  * AtomicFu 0.17.0.
* Minimum Gradle version: 6.1.1.  
* Minimum Android Gradle Plugin version: 4.0.0.
* Minimum Android SDK: 16.

### Internal
* Updated to Gradle 7.3.3.
* Updated to Android Gradle Plugin 7.1.0.
* Updated to AndroidX JUnit 1.1.3.
* Updated to AndroidX Test 1.4.0.


## 0.8.2 (2022-01-20)

### Breaking Changes
* None.

### Enhancements
* None.

### Fixed
* The `library-base` module would try to initialize a number of `library-sync` classes for JNI lookups. These and `RealmObjectCompanion` were not being excluded from Proguard obfuscation causing release builds to crash when initializing JNI [#643](https://github.com/realm/realm-kotlin/issues/643).

### Compatibility
* This release is compatible with:
  * Kotlin 1.6.10.
  * Coroutines 1.5.2-native-mt.
  * AtomicFu 0.17.0.
* Minimum Gradle version: 6.1.1.
* Minimum Android Gradle Plugin version: 4.0.0.
* Minimum Android SDK: 16.

### Internal
* None.


## 0.8.1 (2022-01-18)

### Breaking Changes
* None.

### Enhancements
* None.

### Fixed
* Using a custom module name to fix [#621](https://github.com/realm/realm-kotlin/issues/621).
* Synchronously process project configurations to avoid exceptions when running parallel builds [#626](https://github.com/realm/realm-kotlin/issues/626).
* Update to Kotlin 1.6.10. The `Compatibility` entry for 0.8.0 stating that the project had been updated to Kotlin 1.6.10 was not correct [#640](https://github.com/realm/realm-kotlin/issues/640).

### Compatibility
* This release is compatible with:
  * Kotlin 1.6.10.
  * Coroutines 1.5.2-native-mt.
  * AtomicFu 0.17.0.
* Minimum Gradle version: 6.1.1.  
* Minimum Android Gradle Plugin version: 4.0.0.
* Minimum Android SDK: 16.

### Internal
* Updated to Kotlin 1.6.10.


## 0.8.0 (2021-12-17)

### Breaking Changes
* Reworked configuration hierarchy:
  * Separated common parts of `RealmConfiguraion` and `SyncConfiguration` into `io.realm.Configuration` to avoid polluting the base configuration with local-only options.
  * Changed `Realm.open(RealmConfiguration)` to accept new base configuration with `Realm.open(Configuration)`.
  * Removed option to build `SyncConfiguration`s with `deleteRealmIfMigrationNeeded` option.

### Enhancements
* [Sync] Added support for `User.logOut()` ([#245](https://github.com/realm/realm-kotlin/issues/245)).
* Added support for dates through a new property type: `RealmInstant`.
* Allow to pass schema as a variable containing the involved `KClass`es and build configurations non-fluently ([#389](https://github.com/realm/realm-kotlin/issues/389)).
* Added M1 support for `library-base` variant ([#483](https://github.com/realm/realm-kotlin/issues/483)).

### Fixed
* Gradle metadata for pure Android projects. Now using `io.realm.kotlin:library-base:<VERSION>` should work correctly.
* Compiler plugin symbol lookup happens only on Sourset using Realm ([#544](https://github.com/realm/realm-kotlin/issues/544)).
* Fixed migration exception when opening a synced realm that is already stored in the backend for the first time ([#601](https://github.com/realm/realm-kotlin/issues/604)).

### Compatibility
* This release is compatible with:
  * Kotlin 1.6.10.
  * Coroutines 1.5.2-native-mt.
  * AtomicFu 0.17.0.
* Minimum Gradle version: 6.1.1.  
* Minimum Android Gradle Plugin version: 4.0.0.
* Minimum Android SDK: 16.

### Internal
* Updated to Ktor 1.6.5.
* Updated to AndroidX Startup 1.1.0.
* Updated to Gradle 7.2.
* Updated to Android Gradle Plugin 7.1.0-beta05.
* Updated to NDK 23.1.7779620.
* Updated to Android targetSdk 31.
* Updated to Android compileSdk 31.
* Updated to Android Build Tools 31.0.0.
* Updated to Ktlint version 0.43.0.
* Updated to Ktlint Gradle Plugin 10.2.0.
* Updated to Kotlin Serialization 1.3.0.
* Updated to Detekt 1.19.0-RC1.
* Updated to Dokka 1.6.0.
* Updated to AtomicFu 0.17.0.
* Updated to Realm Core 11.7.0, commit: 5903577608d202ad88f375c1bb2ceedb831f6d7b.


## 0.7.0 (2021-10-31)

### Breaking Changes
* None.

### Enhancements
* Basic MongoDB Realm sync support:
  * Enabled by using library dependency `io.realm.kotlin:library-sync:<VERSION>`
  * Build `AppConfiguration`s through `AppConfiguration.Builder(appId).build()`
  * Linking your app with a MongoDB Realm App through `App.create(appConfiguration)`
  * Log in to a MongoDB Realm App through `App.login(credentials)`. Currently only supports `Credentials.anonymous()` and `Credentials.emailPassword(...)`
  * Create `SyncConfiguration`s through `SyncConfiguration.Builder(user, partitionValue, schema).build()`
  * Create synchronized realm by `Realm.open(syncConfiguration)`

### Fixed
* None.

### Compatibility
* This release is compatible with:
  * Kotlin 1.5.31
  * Coroutines 1.5.2-native-mt
  * AtomicFu 0.16.3

### Internal
* Updated to Realm Core commit: ecfc1bbb734a8520d08f04f12f083641309799b3
* Updated to Ktor 1.6.4.


## 0.6.0 (2021-10-15)

### Breaking Changes
* Rename library dependency from `io.realm.kotlin:library:<VERSION>` to `io.realm.kotlin:library-base:<VERSION>`
* Abstracted public API into interfaces. The interfaces have kept the name of the previous classes so only differences are:
  - Opening a realm: `Realm(configuration)` has changed to `Realm.open(configuration)`
  - Easy construction of simple configurations: `RealmConfiguration(schema = ...)` has changed to `RealmConfiguration.with(schema = ...)`
  - Instantiating a `RealmList` is now done through `realmListOf(...)` or by `Iterable<T>.toRealmList()`
* Make argument to `findLatest` non-nullable: `MutableRealm.findLatest(obj: T?): T?` has changed to `MutableRealm.findLatest(obj: T): T?`
* Allow query arguments to be `null`: `RealmResult.query(query: String = "TRUEPREDICATE", vararg args: Any): RealmResults<T>` has change to `RealmResult.query(query: String = "TRUEPREDICATE", vararg args: Any?): RealmResults<T>`
* Moved `objects(KClass<T>)` and `<reified T> objects()` methods from `BaseRealm` to `TypedRealm`
* Changed `RealmObject.version` into method `RealmObject.version()`.
* Replaced `RuntimeException`s by the explicit exceptions: `IllegalArgumentException`, `IllegalStateException` and `IndexOutOfBoundsException`.
* Throw `Error` an unrecoverable Realm problem happen in the underlying storage engine.
* Removed optional arguments to `RealmConfiguration.with(...)` and `RealmConfiguration.Builder(...)`. Name and path can now only be set through the builder methods.

### Enhancements
* Add support for [JVM target](https://github.com/realm/realm-kotlin/issues/62) supported platforms are: Linux (since Centos7 x86_64), Windows (since 8.1 x86_64) and Macos (x86_64).
* Added support for marking a field as indexed with `@Index`

### Fixed
* Fixed null pointer exceptions when returning an unmanaged object from `MutableRealm.write/writeBlocking`.
* Fixed premature closing of underlying realm of frozen objects returned from `MutableRealm.write/writeBlocking`. (Issue [#477](https://github.com/realm/realm-kotlin/issues/477))

### Compatibility
* This release is compatible with:
  * Kotlin 1.5.31
  * Coroutines 1.5.2-native-mt
  * AtomicFu 0.16.3

### Internal
* Updated to Realm Core commit: 028626880253a62d1c936eed4ef73af80b64b71
* Updated to Kotlin 1.5.31.


## 0.5.0 (2021-08-20)

### Breaking Changes
* Moved `@PrimaryKey` annotation from `io.realm.PrimaryKey` to `io.realm.annotations.PrimaryKey`.

### Enhancements
* Add support for excluding properties from the Realm schema. This is done by either using JVM `@Transient` or the newly added `@io.realm.kotlin.Ignore` annotation. (Issue [#278](https://github.com/realm/realm-kotlin/issues/278)).
* Add support for encrypted Realms. Encryption can be enabled by passing a 64-byte encryption key to the configuration builder. (Issue [#227](https://github.com/realm/realm-kotlin/issues/227))
* Add support for `RealmList` notifications using Kotlin `Flow`s. (Issue [#359](https://github.com/realm/realm-kotlin/issues/359))
* Unmanaged `RealmObject`s can now be added directly to `RealmList`s without having to copy them to Realm beforehand.

### Fixed
* Throw exception when violating primary key uniqueness constraint when importing objects with `copyToRealm`.
* Fix crash caused by premature release of frozen versions (`java.lang.RuntimeException: [18]: Access to invalidated Results objects`)
* Fix optimizations bypassing our custom getter and setter from within a class (Issue [#375](https://github.com/realm/realm-kotlin/issues/375)).

### Compatibility
* This release is compatible with Kotlin 1.5.21 and Coroutines 1.5.0.

### Internal
* Updated to Kotlin 1.5.21.
* Updated Gradle to 7.1.1.
* Updated Android Gradle Plugin to 4.1.0.
* Updated to Android Build Tools 30.0.2.
* Updated to targetSdk 30 for Android.
* Now uses Java 11 to build the project.


## 0.4.1 (2021-07-16)

### Breaking Changes
* None.

### Enhancements
* None.

### Fixed
* Throw exception when violating primary key uniqueness constraint when importing objects with `copyToRealm`.
* Fix crash caused by premature release of frozen versions (`java.lang.RuntimeException: [18]: Access to invalidated Results objects`)

### Compatibility
* This release is compatible with Kotlin 1.5.10 and Coroutines 1.5.0.

### Internal
* None.


## 0.4.0 (2021-07-13)

This release contains a big departure in the architectural design of how Realm is currently implemented. At a high level it moves from "Thread-confined, Live Objects" to "Frozen Objects". The reasons for this shift are discussed [here](https://docs.google.com/document/d/1bGfjbKLD6DSBpTiVwyorSBcMqkUQWedAmmS_VAhL8QU/edit#heading=h.fzlh39twuifc).

At a high level this has a number of implications:

    1. Only one Realm instance (per `RealmConfiguration`) is needed across the entire application.
    2. The only reason for closing the Realm instance is if the Realm file itself needs to be deleted or compacted.
    3. Realm objects can be freely moved and read across threads.
    4. Changes to objects can only be observed through Kotlin Flows. Standard change listener support will come in a future release.
    5. In order to modify Realm Objects, they need to be "live". It is possible to convert a frozen object to a live object inside a
       write transaction using the `MutableRealm.findLatest(obj)` API. Live objects are not accessible outside write transactions.

This new architecture is intended to make it easier to consume and work with Realm, but at the same time, it also introduces a few caveats:

    1. Storing a strong reference to a Realm Object can cause an issue known as "Version pinning". Realm tracks the "distance" between the oldest known version and the latest. So if you store a reference for too long, when other writes are happening, Realm might run out of native memory and crash, or it can lead to an increased file size. It is possible to detect this problem by setting `RealmConfiguration.Builder.maxNumberOfActiveVersions()`. It can be worked around by copying the data out of the Realm and store that instead.

    2. With multiple versions being accessible across threads, it is possible to accidentally compare data from different versions. This could be a potential problem for certain business logic if two objects do not agree on a particular state. If you suspect this is an issue, a `version()` method has been added to all Realm Objects, so it can be inspected for debugging. Previously, Realms thread-confined objects guaranteed this would not happen.

    3. Since the threading model has changed, there is no longer a guarantee that running the same query twice in a row will return the same result. E.g. if a background write is executed between them, the result might change. Previously, this would have resulted in the same result as the Realm state for a particular thread would only update as part of the event loop.


### Breaking Changes
* The Realm instance itself is now thread safe and can be accessed from any thread.
* Objects queried outside write transactions are now frozen by default and can be freely read from any thread.
* As a consequence of the above, when a change listener fires, the changed data can only be observed in the new object received, not in the original, which was possible before this release.
* Removed `Realm.open(configuration: RealmConfiguration)`. Use the interchangeable `Realm(configuration: RealmConfiguration)`-constructor instead.
* Removed all `MutableRealm.create(...)`-variants. Use `MutableRealm.copyToRealm(instance: T): T` instead.

### Enhancements
* A `version()` method has been added to `Realm`, `RealmResults` and `RealmObject`. This returns the version of the data contained. New versions are obtained by observing changes to the object.
* `Realm.observe()`, `RealmResults.observe()` and `RealmObject.observe()` have been added and expose a Flow of updates to the object.
* Add support for suspending writes executed on the Realm Write Dispatcher with `suspend fun <R> write(block: MutableRealm.() -> R): R`
* Add support for setting background write and notification dispatchers with `RealmConfigruation.Builder.notificationDispatcher(dispatcher: CoroutineDispatcher)` and `RealmConfiguration.Builder.writeDispatcher(dispatcher: CoroutineDispatcher)`
* Add support for retrieving the latest version of an object inside a write transaction with `<T : RealmObject> MutableRealm.findLatests(obj: T?): T?`

### Fixed
* None.

### Compatibility
* This release is compatible with Kotlin 1.5.10 and Coroutines 1.5.0.

### Internal
* Updated `com.gradle.plugin-publish` to 0.15.0.
* Updated to Realm Core commit: 4cf63d689ba099057345f122265cbb880a8eb19d.
* Updated to Android NDK: 22.1.7171670.
* Introduced usage of `kotlinx.atomicfu`: 0.16.1.


## 0.3.2 (2021-07-06)

### Breaking Changes
* None.

### Enhancements
* None.

### Fixed
* [Bug](https://github.com/realm/realm-kotlin/issues/334) in `copyToRealm` causing a `RealmList` not to be saved as part of the model.

### Compatibility
* This release is compatible with Kotlin 1.5.10 and Coroutines 1.5.0.

### Internal
* None.


## 0.3.1 (2021-07-02)

### Breaking Changes
* None.

### Enhancements
* None.

### Fixed
* Android Release build variant (AAR) was stripped from all classes due to presence of `isMinifyEnabled` flag in the library module. The flag is removed now.


### Compatibility
* This release is compatible with Kotlin 1.5.10 and Coroutines 1.5.0.

### Internal
* None.


## 0.3.0 (2021-07-01)

### Breaking Changes
* None.

### Enhancements
* [Support Apple Release builds](https://github.com/realm/realm-kotlin/issues/142).
* Enabling [shrinker](https://github.com/realm/realm-kotlin/issues/293) for Android Release builds.
* Added support for `RealmList` as supported field in model classes. A `RealmList` is used to model one-to-many relationships in a Realm object.
* Schema migration is handled automatically when adding or removing a property or class to the model without specifying a `schemaVersion`.
If a class or column is renamed you need to set a greater `schemaVersion` to migrate the Realm (note: currently renaming will not copy data to the new column). Alternatively `deleteRealmIfMigrationNeeded` could be set to (without setting `schemaVersion`) to delete the Realm file if an automatic migration is not possible. Fixes [#284](https://github.com/realm/realm-kotlin/issues/284).

### Fixed
* None.

### Compatibility
* This release is compatible with Kotlin 1.5.10 and Coroutines 1.5.0.

### Internal
* None.


## 0.2.0 (2021-06-09)

### Breaking Changes
* The Realm Kotlin Gradle plugin has changed name from `realm-kotlin` to `io.realm.kotlin` to align with Gradle Plugin Portal requirements.

### Enhancements
* The Realm Kotlin Gradle plugin is now available on Gradle Plugin Portal and can be used with the Plugin DSL and `gradlePluginPortal()` as the buildscript repository. A minimal setup of using this approach can be found [here](https://plugins.gradle.org/plugin/io.realm.kotlin).

### Fixed
* None.

### Compatibility
* This release is compatible with Kotlin 1.5.10 and Coroutines 1.5.0.

### Internal
* Updated to Realm Core commit: ed9fbb907e0b5e97e0e2d5b8efdc0951b2eb980c.


## 0.1.0 (2021-05-07)

This is the first public Alpha release of the Realm Kotlin SDK for Android and Kotlin Multiplatform.

A minimal setup for including this library looks like this:

```
// Top-level build.gradle file
buildscript {
    repositories {
        mavenCentral()
    }
    dependencies {
        classpath("io.realm.kotlin:gradle-plugin:0.1.0")
    }
}

allprojects {
    repositories {
    	mavenCentral()
    }
}

// Project build.gradle file
// Only include multiplatform if building a multiplatform project.
plugins {
	kotlin("multiplatform")
	id("com.android.library")
	id("realm-kotlin")
}
```

See the [README](https://github.com/realm/realm-kotlin#readme) for more information.

Please report any issues [here](https://github.com/realm/realm-kotlin/issues/new).<|MERGE_RESOLUTION|>--- conflicted
+++ resolved
@@ -5,12 +5,9 @@
 
 ### Fixed
 * `Realm.getNumberOfActiveVersions` now returns the actual number of active versions. (Core issue [#6960](https://github.com/realm/realm-core/pull/6960))
-<<<<<<< HEAD
-* Removed pin on the initial realm version after opening a Realm. (Issue [#1519](https://github.com/realm/realm-kotlin/pull/1519))
-=======
 * Fixed memory leak on Darwin caused by a reference cycle between resources and the GC cleaner. (Issue [#1530](https://github.com/realm/realm-kotlin/pull/1530))
 * Fixed memory leaks on the JVM platform, see PR for more information. (Issue [#1526](https://github.com/realm/realm-kotlin/pull/1526))
->>>>>>> e0ad270c
+* Removed pin on the initial realm version after opening a Realm. (Issue [#1519](https://github.com/realm/realm-kotlin/pull/1519))
 
 ### Compatibility
 * File format: Generates Realms with file format v23.
