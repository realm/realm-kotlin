--- conflicted
+++ resolved
@@ -7,11 +7,8 @@
 * [Sync] `EmailPasswordAuth` has been extended with support for: `confirmUser()`, `resendConfirmationEmail()`, `retryCustomConfirmation()`, `sendResetPasswordEmail()` and `resetPassword()`.
 * [Sync] Support for new types of `Credentials`: `apiKey`, `apple`, `facebook`, `google` and `jwt`.
 * [Sync] Support for the extension property `Realm.syncSession`, which returns the sync session associated with the realm.
-<<<<<<< HEAD
 * [Sync] Support for `SyncSession.downloadAllServerChanges()` and `SyncSession.uploadAllLocalChanges()`.
-=======
 * [Sync] Support for `App.allUsers()`.
->>>>>>> e148f7ff
 
 ### Fixed
 * Using latest Kotlin version (EAP) for the `kmm-sample` app to test compatibility with the latest/upcoming Kotlin version. 
