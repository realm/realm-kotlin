## 1.5.0 (YYYY-MM-DD)

### Breaking Changes
* None.

### Enhancements
* Add support for in-memory Realms.
* Added support for reverse relationships through the `linkingObjects` delegate. See the function documentation for more details. (Issue [#1021](https://github.com/realm/realm-kotlin/pull/1021))
* Added support for `BsonObjectId` and its typealias `org.mongodb.kbson.ObjectId` as a replacement for `ObjectId`. `io.realm.kotlin.types.ObjectId` is still functional but has been marked as deprecated.
* [Sync] Added support for `BsonObjectId` as partition value.
* [Sync] Added support for API key authentication. (Issue [#432](https://github.com/realm/realm-kotlin/issues/432))
* [Sync] `App.close()` have been added so it is possible to close underlying ressources used by the app instance.

### Fixed
* Internal dispatcher threads would leak when closing Realms. (Issue [#818](https://github.com/realm/realm-kotlin/issues/818))
* Realm finalizer thread would prevent JVM main thread from exiting. (Issue [#818](https://github.com/realm/realm-kotlin/issues/818))
* Close underlying realm if it is no longer referenced by any Kotlin object. (Issue [#671](https://github.com/realm/realm-kotlin/issues/671))

### Compatibility
* This release is compatible with the following Kotlin releases:
  * Kotlin 1.7.20 and above.
  * Ktor 2.1.2 and above.
  * Coroutines 1.6.4 and above. 
  * AtomicFu 0.18.3 and above.
  * The new memory model only. See https://github.com/realm/realm-kotlin#kotlin-memory-model-and-coroutine-compatibility
* Minimum Gradle version: 6.7.1.
* Minimum Android Gradle Plugin version: 4.0.0.
* Minimum Android SDK: 16.

### Internal
<<<<<<< HEAD
* CI jobs are now running on Github Actions instead of Jenkins.

=======
* Added dependency Kbson 0.1.0.
* Updated to use hierarchical multi platform project structure.
* Updated to Realm Core 12.10.0, commit 8ce82fe3a8d5a2fbc89d719de8559f5a792c2dc9.
* Updated BAAS to commit 7a7d50fdc89ef28d1cf241d7c507e2560d05b34a.
* Updated BAAS UI to commit 63417cdb0803fbf1415bac0ab56f19e6dc295b04.
>>>>>>> f61f0c11


## 1.4.0 (2022-10-17)

### Breaking Changes
* Minimum Kotlin version has been raised from 1.6.10 to 1.7.20.
* Support for the original (old) memory model on Kotlin Native has been dropped. Only the new Kotlin Native memory model is supported.  
* Minimum Gradle version has been raised from 6.1.1 to 6.7.1.
* Minimum Ktor version has been raised from 1.6.8 to 2.1.2.

### Enhancements
* [Sync] The sync variant `io.realm.kotlin:library-sync:1.4.0`, now support Apple Silicon targets, ie. `macosArm64()`, `iosArm64()` and `iosSimulatorArm64`.

### Fixed
* [Sync] Using the SyncSession after receiving changes from the server would sometimes crash. Issue [#1068](https://github.com/realm/realm-kotlin/issues/1068)

### Compatibility
* This release is compatible with the following Kotlin releases:
  * Kotlin 1.7.20 and above.
  * Ktor 2.1.2 and above.
  * Coroutines 1.6.4 and above. 
  * AtomicFu 0.18.3 and above.
  * The new memory model only. See https://github.com/realm/realm-kotlin#kotlin-memory-model-and-coroutine-compatibility
* Minimum Gradle version: 6.7.1.
* Minimum Android Gradle Plugin version: 4.0.0.
* Minimum Android SDK: 16.

### Internal
* Updated to Kotlin 1.7.20.
* Updated to Coroutines 1.6.4.
* Updated to AtomicFu 0.18.3.
* Updated to Kotlin Serialization 1.4.0.
* Updated to KotlinX DateTime 0.4.0.
* Updated to okio 3.2.0.
* Ktor now uses the OkHttp engine on Android/JVM.
* Ktor now uses the Darwin engine on Native.


## 1.3.0 (2022-10-10)

### Breaking Changes
* None.

### Enhancements
* Support for `MutableRealm.deleteAll()`.
* Support for `MutableRealm.delete(KClass)`.
* Support for `DynamicMutableRealm.deleteAll()`.
* Support for `DynamicMutableRealm.delete(className)`.
* Support for `RealmInstant.now()`
* [Sync] Support for `User.getProviderType()`.
* [Sync] Support for `User.getAccessToken()`.
* [Sync] Support for `User.getRefreshToken()`.
* [Sync] Support for `User.getDeviceId()`.

### Fixed
* [Sync] Using `SyncConfiguration.Builder.waitForInitialRemoteDataOpen()` is now much faster if the server realm contains a lot of data. Issue [])_

### Compatibility
* This release is compatible with:
  * Kotlin 1.6.10 - 1.7.10. 1.7.20 support is tracked here: https://github.com/realm/realm-kotlin/issues/1024
  * Ktor 1.6.8. Ktor 2 support is tracked here: https://github.com/realm/realm-kotlin/issues/788
  * Coroutines 1.6.0-native-mt. Also compatible with Coroutines 1.6.0 but requires enabling of the new memory model and disabling of freezing, see https://github.com/realm/realm-kotlin#kotlin-memory-model-and-coroutine-compatibility for details on that.
  * AtomicFu 0.17.0 and above.
* Minimum Gradle version: 6.1.1.
* Minimum Android Gradle Plugin version: 4.0.0.
* Minimum Android SDK: 16.

### Internal
* None.


## 1.2.0 (2022-09-30)

### Breaking Changes
* `RealmResults.query()` now returns a `RealmQuery` instead of a `RealmResults`.

### Enhancements
* Added support for `MutableRealmInt` in model classes. The new type behaves like a reference to a `Long`, but also supports `increment` and `decrement` methods. These methods implement a conflict-free replicated data type, whose value will converge even when changed across distributed devices with poor connections.
* [Sync] Support for `User.linkCredentials()`.
* [Sync] Support for `User.identities`, which will return all login types available to the user.
* [Sync] `User.id` as a replacement for `User.identity`. `User.identity` has been marked as deprecated.

### Fixed
* Classes using `RealmObject` or `EmbeddedRealmObject` as a generics type would be modified by the compiler plugin causing compilation errors. (Issue [981] (https://github.com/realm/realm-kotlin/issues/981))
* Ordering not respected for `RealmQuery.first()`. (Issue [#953](https://github.com/realm/realm-kotlin/issues/953))
* Sub-querying on a RealmResults ignored the original filter. (Issue [#998](https://github.com/realm/realm-kotlin/pull/998))
* `RealmResults.query()` semantic returning `RealmResults` was wrong, the return type should be a `RealmQuery`. (Issue [#1013](https://github.com/realm/realm-kotlin/pull/1013))
* Crash when logging messages with formatting specifiers. (Issue [#1034](https://github.com/realm/realm-kotlin/issues/1034))

### Compatibility
* This release is compatible with:
  * Kotlin 1.6.10 - 1.7.10. 1.7.20 support is tracked here: https://github.com/realm/realm-kotlin/issues/1024
  * Ktor 1.6.8. Ktor 2 support is tracked here: https://github.com/realm/realm-kotlin/issues/788
  * Coroutines 1.6.0-native-mt. Also compatible with Coroutines 1.6.0 but requires enabling of the new memory model and disabling of freezing, see https://github.com/realm/realm-kotlin#kotlin-memory-model-and-coroutine-compatibility for details on that.
  * AtomicFu 0.17.0 and above.
* Minimum Gradle version: 6.1.1.
* Minimum Android Gradle Plugin version: 4.0.0.
* Minimum Android SDK: 16.

### Internal
* Updated to Realm Core 12.7.0, commit 18abbb4e9dc268620fa499923a92921bf26db8c6.
* Updated to Kotlin Compile Testing 1.4.9.


## 1.1.0 (2022-08-23)

### Breaking Changes
* None.

### Enhancements
* Added support for `RealmSet` in model classes. `RealmSet` is a collection of unique elements. See the class documentation for more details.
* Added support for `UUID` through a new property type: `RealmUUID`.
* Support for `Realm.writeCopyTo(configuration)`.
* [Sync] Add support for `User.delete()`, making it possible to delete user data on the server side (Issue [#491](https://github.com/realm/realm-kotlin/issues/491)).
* [Sync] It is now possible to create multiple anonymous users by specifying `Credentials.anonymous(reuseExisting = false)` when logging in to an App.

### Fixed
* `Realm.deleteRealm(config)` would throw an exception if the file didn't exist.
* Returning deleted objects from `Realm.write` and `Realm.writeBlocking` threw a non-sensical `NullPointerException`. Returning such a value is not allowed and now throws an `IllegalStateException`. (Issue [#965](https://github.com/realm/realm-kotlin/issues/965))
* [Sync] AppErrors and SyncErrors with unmapped category or error codes caused a crash. (Issue [951] (https://github.com/realm/realm-kotlin/pull/951))

### Compatibility
* This release is compatible with:
  * Kotlin 1.6.10 and above.
  * Coroutines 1.6.0-native-mt. Also compatible with Coroutines 1.6.0 but requires enabling of the new memory model and disabling of freezing, see https://github.com/realm/realm-kotlin#kotlin-memory-model-and-coroutine-compatibility for details on that.
  * AtomicFu 0.17.0.
* Minimum Gradle version: 6.1.1.  
* Minimum Android Gradle Plugin version: 4.0.0.
* Minimum Android SDK: 16.

### Internal
* Updated to Realm Core 12.5.1, commit 6f6a0f415bd33cf2ced4467e36a47f7c84f0a1d7.
* Updated to Gradle 7.5.1.
* Updated to Android Gradle Plugin 7.2.2.
* Updated to CMake 3.22.1
* Updated to Android targetSdk 33.
* Updated to Android compileSdkVersion 33.
* Updated to Android Build Tools 33.0.0.
* Updated to Android NDK 23.2.8568313.


## 1.0.2 (2022-08-05)

### Breaking Changes
* None.

### Enhancements
* None.

### Fixed
* Missing proguard configuration for `CoreErrorUtils`. (Issue [#942](https://github.com/realm/realm-kotlin/issues/942))
* [Sync] Embedded Objects could not be added to the schema for `SyncConfiguration`s. (Issue [#945](https://github.com/realm/realm-kotlin/issues/945)).

### Compatibility
* This release is compatible with:
  * Kotlin 1.6.10 and above.
  * Coroutines 1.6.0-native-mt. Also compatible with Coroutines 1.6.0 but requires enabling of the new memory model and disabling of freezing, see https://github.com/realm/realm-kotlin#kotlin-memory-model-and-coroutine-compatibility for details on that.
  * AtomicFu 0.17.0.
* Minimum Gradle version: 6.1.1.  
* Minimum Android Gradle Plugin version: 4.0.0.
* Minimum Android SDK: 16.

### Internal
* None.


## 1.0.1 (2022-07-07)

### Breaking Changes
* None.

### Enhancements
* Added support for `ByteArray`. ([#584](https://github.com/realm/realm-kotlin/issues/584))

### Fixed
* Fixed JVM memory leak when passing string to C-API. (Issue [#890](https://github.com/realm/realm-kotlin/issues/890))
* Fixed crash present on release-mode apps using Sync due to missing Proguard exception for `ResponseCallback`.
* The compiler plugin did not set the generic parameter correctly for an internal field inside model classes. This could result in other libraries that operated on the source code throwing an error of the type: `undeclared type variable: T`. (Issue [#901](https://github.com/realm/realm-kotlin/issues/901))
* String read from a realm was mistakenly treated as zero-terminated, resulting in strings with `\0`-characters to be truncated when read. Inserting data worked correctly. (Issue [#911](https://github.com/realm/realm-kotlin/issues/911))
* [Sync] Fix internal ordering of `EmailPasswordAuth.resetPassword(...)` arguments. (Issue [#885](https://github.com/realm/realm-kotlin/issues/885))
* [Sync] Sync error events not requiring a Client Reset incorrectly assumed they had to include a path to a recovery Realm file. (Issue [#895](https://github.com/realm/realm-kotlin/issues/895))

### Compatibility
* This release is compatible with:
  * Kotlin 1.6.10 and above.
  * Coroutines 1.6.0-native-mt. Also compatible with Coroutines 1.6.0 but requires enabling of the new memory model and disabling of freezing, see https://github.com/realm/realm-kotlin#kotlin-memory-model-and-coroutine-compatibility for details on that.
  * AtomicFu 0.17.0.
* Minimum Gradle version: 6.1.1.  
* Minimum Android Gradle Plugin version: 4.0.0.
* Minimum Android SDK: 16.

### Internal
* None.


## 1.0.0 (2022-06-07)

### Breaking Changes
* Move all classes from package `io.realm` to `io.realm.kotlin`. This allows Realm Java and Realm Kotlin to be included in the same app without having class name conflicts. *WARNING:* While both libraries can be configured to open the same file, doing so concurrently is currently not supported and can lead to corrupted realm files.
* Updated default behavior for implicit import APIs (realm objects setters and list add/insert/set-operations) to update existing objects with similar primary key instead of throwing. (Issue [#849](https://github.com/realm/realm-kotlin/issues/849))
* Introduced `BaseRealmObject` as base interface of `RealmObject` and `DynamicRealmObject` to prepare for future embedded object support.
  * Most APIs accepts `BaseRealmObject` instead of `RealmObject`.
  * `DynamicRealmObject` no longer implements `RealmObject` but only `BaseRealmObject`
  * Besides the changes of base class of `DynamicRealmObject`, this should not require and code changes.
* Moved all modeling defining types to `io.realm.kotlin.types`
  * Moved `BaseRealmObject`, `RealmObject`, `EmbeddedObject`, `RealmList`, `RealmInstant` and `ObjectId` from `io.realm` to `io.realm.kotlin.types`
* Moved `RealmResults` from `io.realm` to `io.realm.kotlin.query`
* Reworked API for dynamic objects.
  * Support for unmanaged dynamic objects through `DynamicMutableRealmObject.create()`.
  * Replaced `DynamicMutableRealm.create()` with `DynamicMutableRealm.copyToRealm()` similar to `MutableRealm.copyToRealm()`.
* Moved `io.realm.MutableRealm.UpdatePolicy` to top-level class `io.realm.kotlin.UpdatePolicy` as it now also applies to `DynamicMutableRealm.copyToRealm()`.
* Deleted `Queryable`-interface and removed it from `RealmResults`.
* Moved extension methods on `BaseRealmObject`, `MutableRealm`, `TypedRealm`, `Realm` and `Iterable` from `io.realm` to `io.realm.kotlin.ext`
* Moved `io.realm.MutableRealm.UpdatePolicy` to top-level class `io.realm.UpdatePolicy` as it now also applies to `DynamicMutableRealm.copyToRealm()`
* All exceptions from Realm now has `RealmException` as their base class instead of `RealmCoreException` or `Exception`.
* Aligned factory methods naming. (Issue [#835](https://github.com/realm/realm-kotlin/issues/835))
  * Renamed `RealmConfiguration.with(...)` to `RealmConfiguration.create(...)`
  * Renamed `SyncConfiguration.with(...)` to `SyncConfiguration.create(...)`
  * Renamed `RealmInstant.fromEpochSeconds(...)` to `RealmInstant.from(...)`
* Reduced `DynamicMutableRealm` APIs (`copyToRealm()` and `findLatest()`) to only allow import and lookup of `DynamicRealmObject`s.

### Enhancements
* [Sync] Support for Flexible Sync through `Realm.subscriptions`. (Issue [#824](https://github.com/realm/realm-kotlin/pull/824))
* [Sync] Added support for `ObjectId` ([#652](https://github.com/realm/realm-kotlin/issues/652)). `ObjectId` can be used as a primary key in model definition.
* [Sync] Support for `SyncConfiguration.Builder.InitialData()`. (Issue [#422](https://github.com/realm/realm-kotlin/issues/422))
* [Sync] Support for `SyncConfiguration.Builder.initialSubscriptions()`. (Issue [#831](https://github.com/realm/realm-kotlin/issues/831))
* [Sync] Support for `SyncConfiguration.Builder.waitForInitialRemoteData()`. (Issue [#821](https://github.com/realm/realm-kotlin/issues/821))
* [Sync] Support for accessing and controlling the session state through `SyncSession.state`, `SyncSession.pause()` and `SyncSession.resume()`.
* [Sync] Added `SyncConfiguration.syncClientResetStrategy` which enables support for client reset via `DiscardUnsyncedChangesStrategy` for partition-based realms and `ManuallyRecoverUnsyncedChangesStrategy` for Flexible Sync realms.
* [Sync] Support `ObjectId` as a partition key.
* Support for embedded objects. (Issue [#551](https://github.com/realm/realm-kotlin/issues/551))
* Support for `RealmConfiguration.Builder.initialData()`. (Issue [#579](https://github.com/realm/realm-kotlin/issues/579))
* Preparing the compiler plugin to be compatible with Kotlin `1.7.0-RC`. (Issue [#843](https://github.com/realm/realm-kotlin/issues/843))
* Added `AppConfiguration.create(...)` as convenience method for `AppConfiguration.Builder(...).build()` (Issue [#835](https://github.com/realm/realm-kotlin/issues/835))

### Fixed
* Fix missing symbol (`___bid_IDEC_glbround`) on Apple silicon
* Creating a `RealmConfiguration` off the main thread on Kotlin Native could crash with `IncorrectDereferenceException`. (Issue [#799](https://github.com/realm/realm-kotlin/issues/799))
* Compiler error when using cyclic references in compiled module. (Issue [#339](https://github.com/realm/realm-kotlin/issues/339))

### Compatibility
* This release is compatible with:
  * Kotlin 1.6.10 and above.
  * Coroutines 1.6.0-native-mt. Also compatible with Coroutines 1.6.0 but requires enabling of the new memory model and disabling of freezing, see https://github.com/realm/realm-kotlin#kotlin-memory-model-and-coroutine-compatibility for details on that.
  * AtomicFu 0.17.0.
* Minimum Gradle version: 6.1.1.  
* Minimum Android Gradle Plugin version: 4.0.0.
* Minimum Android SDK: 16.

### Internal
* Updated to Realm Core 12.1.0, commit f8f6b3730e32dcc5b6564ebbfa5626a640cdb52a.


## 0.11.1 (2022-05-05)

### Breaking Changes
* None.

### Enhancements
* None.

### Fixed
* Fix crash in list notification listener (Issue [#827](https://github.com/realm/realm-kotlin/issues/827), since 0.11.0)

### Compatibility
* This release is compatible with:
  * Kotlin 1.6.10 and above.
  * Coroutines 1.6.0-native-mt. Also compatible with Coroutines 1.6.0 but requires enabling of the new memory model and disabling of freezing, see https://github.com/realm/realm-kotlin#kotlin-memory-model-and-coroutine-compatibility for details on that.
  * AtomicFu 0.17.0.
* Minimum Gradle version: 6.1.1.  
* Minimum Android Gradle Plugin version: 4.0.0.
* Minimum Android SDK: 16.

### Internal
* None.


## 0.11.0 (2022-04-29)

### Breaking Changes
* [Sync] `SyncConfiguration` and `SyncSession` have been moved to `io.realm.mongodb.sync`.
* [Sync] `EmailPasswordAuth` has been movedto `io.realm.mongodb.auth`.
* [Sync] Improved exception hierarchy for App and Sync exceptions. All sync/app exceptions now use `io.realm.mongodb.exceptions.AppException` as their top-level exception type. Many methods have more specialized exceptions for common errors that can be caught and reacted to. See `AppException` documentation for more details.
* [Sync] `SyncConfiguration.directory` is no longer available.
* [Sync] Removed `SyncConfiguration.partitionValue` as it exposed internal implementation details. It will be reintroduced at a later date.

### Enhancements
* [Sync] `EmailPasswordAuth` has been extended with support for: `confirmUser()`, `resendConfirmationEmail()`, `retryCustomConfirmation()`, `sendResetPasswordEmail()` and `resetPassword()`.
* [Sync] Support for new types of `Credentials`: `apiKey`, `apple`, `facebook`, `google` and `jwt`.
* [Sync] Support for the extension property `Realm.syncSession`, which returns the sync session associated with the realm.
* [Sync] Support for `SyncSession.downloadAllServerChanges()` and `SyncSession.uploadAllLocalChanges()`.
* [Sync] Support for `App.allUsers()`.
* [Sync] Support for `SyncConfiguration.with()`.
* [Sync] Support for `null` and `Integer` (along side already existing `String` and `Long`) partition values when using Partion-based Sync.
* [Sync] Support for `User.remove()`.
* [Sync] `AppConfiguration.syncRootDirectory` has been added to allow users to set the root folder containing all files used for data synchronization between the device and MongoDB Realm. (Issue [#795](https://github.com/realm/realm-kotlin/issues/795))
* Encrypted Realms now use OpenSSL 1.1.1n, up from v1.1.1g.

### Fixed
* Fix duplication of list object references when importing existing objects with `copyToRealm(..., updatePolicy = UpdatePolicy.ALL)` (Issue [#805](https://github.com/realm/realm-kotlin/issues/805))
* Bug in the encryption layer that could result in corrupted Realm files. (Realm Core Issue [#5360](https://github.com/realm/realm-core/issues/5360), since 0.10.0)

### Compatibility
* This release is compatible with:
  * Kotlin 1.6.10 and above.
  * Coroutines 1.6.0-native-mt. Also compatible with Coroutines 1.6.0 but requires enabling of the new memory model and disabling of freezing, see https://github.com/realm/realm-kotlin#kotlin-memory-model-and-coroutine-compatibility for details on that.
  * AtomicFu 0.17.0.
* Minimum Gradle version: 6.1.1.  
* Minimum Android Gradle Plugin version: 4.0.0.
* Minimum Android SDK: 16.

### Internal
* Updated to Realm Core 11.15.0, commit 9544b48e52c49e0267c3424b0b92c2f5efd5e2b9.
* Updated to Ktor 1.6.8.
* Updated to Ktlint 0.45.2.
* Rename internal synthetic variables prefix to `io_realm_kotlin_`, so deprecated prefix `$realm$` is avoided.
* Using latest Kotlin version (EAP) for the `kmm-sample` app to test compatibility with the latest/upcoming Kotlin version.


## 0.10.2 (2022-04-01)

### Breaking Changes
* None.

### Enhancements
* None.

### Fixed
* Fix query syntax errors of seemingly correct query (Issue [#683](https://github.com/realm/realm-kotlin/issues/683))
* Fix error when importing lists with existing objects through `copyToRealm` with `UpdatePolicy.ALL` (Issue [#771](https://github.com/realm/realm-kotlin/issues/771))

### Compatibility
* This release is compatible with:
  * Kotlin 1.6.10.
  * Coroutines 1.6.0-native-mt. Also compatible with Coroutines 1.6.0 but requires enabling of the new memory model and disabling of freezing, see https://github.com/realm/realm-kotlin#kotlin-memory-model-and-coroutine-compatibility for details on that.
  * AtomicFu 0.17.0.
* Minimum Gradle version: 6.1.1.  
* Minimum Android Gradle Plugin version: 4.0.0.
* Minimum Android SDK: 16.

### Internal
* None.

## 0.10.1 (2022-03-24)

### Breaking Changes
* None.

### Enhancements
* Reducing the binary size for Android dependency. (Issue [#216](https://github.com/realm/realm-kotlin/issues/216)).
* Using static c++ runtime library (stl) for Android. (Issue [#694](https://github.com/realm/realm-kotlin/issues/694)).

### Fixed
* Fix assignments to `RealmList`-properties on managed objects (Issue [#718](https://github.com/realm/realm-kotlin/issues/718))
* `iosSimulatorArm64` and `iosX64` cinterop dependencies were compiled with unnecessary additional architectures, causing a fat framework to fail with (Issue [#722](https://github.com/realm/realm-kotlin/issues/722))

### Compatibility
* This release is compatible with:
  * Kotlin 1.6.10.
  * Coroutines 1.6.0-native-mt. Also compatible with Coroutines 1.6.0 but requires enabling of the new memory model and disabling of freezing, see https://github.com/realm/realm-kotlin#kotlin-memory-model-and-coroutine-compatibility for details on that.
  * AtomicFu 0.17.0.
* Minimum Gradle version: 6.1.1.  
* Minimum Android Gradle Plugin version: 4.0.0.
* Minimum Android SDK: 16.

### Internal
* None.


## 0.10.0 (2022-03-04)

### Breaking Changes
* `RealmConfiguration.Builder.path()` has been replaced by `RealmConfiguration.Builder.directory()`, which can be combined with `RealmConfiguration.Builder.name()` to form the full path. (Issue [#346](https://github.com/realm/realm-kotlin/issues/346))
* `Realm.observe()` and `RealmObject.observe()` have been renamed to `asFlow()`.
* `RealmObject.asFlow` will throw `UnsupportedOperationException` instead of `IllegalStateException` if called on a live or dynamic object in a write transaction or in a migration.
* `RealmObject.asFlow` will throw `UnsupportedOperationException` instead of `IllegalStateException` if called on a live or dynamic object in a write transaction or in a migration.
* Removed `RealmObject.delete()` and `RealmResults.delete()`. All objects, objects specified by queries and results must be delete through `MutableRealm.delete(...)` and `DynamicMutableRealm.delete(...).
* Removed default empty schema argument for `RealmConfiguration.Builder(schema = ... )` and `SyncConfiguration.Builder(..., schema= ... )` as all configuraitons require a non-empty schema.
* Removed `RealmConfiguration.Builder.schema()`. `RealmConfiguration.Builder(schema = ...)` should be used instead.

### Enhancements
* Add support for Gradle Configuration Cache.
* Improved exception message when attempting to delete frozen objects. (Issue [#616](https://github.com/realm/realm-kotlin/issues/616))
* Added `RealmConfiguration.Builder.compactOnLaunch()`, which can be used to control if a Realm file should be compacted when opened.
* A better error message if a data class was used as model classes. (Issue [#684](https://github.com/realm/realm-kotlin/issues/684))
* A better error message if the Realm plugin was not applied to the module containing model classes. (Issue [#676](https://github.com/realm/realm-kotlin/issues/676))
* A better error message if a class is used that is not part of the schema. (Issue [#680](https://github.com/realm/realm-kotlin/issues/680))
* Add support for fine-grained notification on Realm instances. `Realm.asFlow()` yields `RealmChange` that represent the `InitialRealm` or `UpdatedRealm` states.
* Add support for fine-grained notification on Realm objects. `RealmObject.asFlow()` yields `ObjectChange` that represent the `InitialObject`, `UpdatedObject` or `DeletedObject` states.
* Add support for fine-grained notification on Realm lists. `RealmList.asFlow()` yields `ListChange` that represent the `InitialList`, `UpdatedList` or `DeletedList` states.
* Add support for fine-grained notifications on Realm query results. `RealmResults.asFlow()` yields `ResultsChange` that represent the `InitialResults` or `UpdatedResults` states.
* Add support for fine-grained notifications on `RealmSingleQuery`. `RealmSingleQuery.asFlow()` yields `SingleQueryChange` that represent the `PendingObject`, `InitialObject`, `UpdatedObject` or `DeletedObject` states.
* Add support for data migration as part of an automatic schema upgrade through `RealmConfiguration.Builder.migration(RealmMigration)` (Issue [#87](https://github.com/realm/realm-kotlin/issues/87))
* Added ability to delete objects specified by a `RealmQuery` or `RealmResults` through `MutableRealm.delete(...)` and `DynamicMutableRealm.delete(...).
* Add support for updating existing objects through `copyToRealm`. This requires them having a primary key. (Issue [#564](https://github.com/realm/realm-kotlin/issues/564))
* Added `Realm.deleteRealm(RealmConfiguration)` function that deletes the Realm files from the filesystem (Issue [#95](https://github.com/realm/realm-kotlin/issues/95)).


### Fixed
* Intermittent `ConcurrentModificationException` when running parallel builds. (Issue [#626](https://github.com/realm/realm-kotlin/issues/626))
* Refactor the compiler plugin to use API's compatible with Kotlin `1.6.20`. (Issue ([#619](https://github.com/realm/realm-kotlin/issues/619)).
* `RealmConfiguration.path` should report the full Realm path. (Issue ([#605](https://github.com/realm/realm-kotlin/issues/605)).
* Support multiple constructors in model definition (one zero arg constructor is required though). (Issue ([#184](https://github.com/realm/realm-kotlin/issues/184)).
* Boolean argument substitution in queries on iOS/macOS would crash the query. (Issue [#691](https://github.com/realm/realm-kotlin/issues/691))
* Support 32-bit Android (x86 and armeabi-v7a). (Issue ([#109](https://github.com/realm/realm-kotlin/issues/109)).
* Make updates of primary key properties throw IllegalStateException (Issue [#353](https://github.com/realm/realm-kotlin/issues/353))


### Compatibility
* This release is compatible with:
  * Kotlin 1.6.10.
  * Coroutines 1.6.0-native-mt. Also compatible with Coroutines 1.6.0 but requires enabling of the new memory model and disabling of freezing, see https://github.com/realm/realm-kotlin#kotlin-memory-model-and-coroutine-compatibility for details on that.
  * AtomicFu 0.17.0.
* Minimum Gradle version: 6.1.1.  
* Minimum Android Gradle Plugin version: 4.0.0.
* Minimum Android SDK: 16.

### Internal
* Downgraded to Gradle 7.2 as a work-around for https://youtrack.jetbrains.com/issue/KT-51325.
* Updated to Realm Core 11.10.0, commit: ad2b6aeb1fd58135a2d9bf463011e26f934390ea.


## 0.9.0 (2022-01-28)

### Breaking Changes
* `RealmResults.observe()` and `RealmList.observe()` have been renamed to `asFlow()`.
* Querying via `Realm.objects(...)` is no longer supported. Use `Realm.query(...)` instead.

### Enhancements
* Added API for inspecting the schema of the realm with `BaseRealm.schema()` ([#238](https://github.com/realm/realm-kotlin/issues/238)).
* Added support for `RealmQuery` through `Realm.query(...)` ([#84](https://github.com/realm/realm-kotlin/issues/84)).
* Added source code link to model definition compiler errors. ([#173](https://github.com/realm/realm-kotlin/issues/173))
* Support Kotlin's new memory model. Enabled in consuming project with the following gradle properties `kotlin.native.binary.memoryModel=experimental`.
* Add support for JVM on M1 (in case we're running outside Rosetta compatibility mode, example when using Azul JVM which is compiled against `aarch64`) [#629](https://github.com/realm/realm-kotlin/issues/629).

### Fixed
* Sync on jvm targets on Windows/Linux crashes with unavailable scheduler ([#655](https://github.com/realm/realm-kotlin/issues/655)).

### Compatibility
* This release is compatible with:
  * Kotlin 1.6.10.
  * Coroutines 1.6.0-native-mt. Also compatible with Coroutines 1.6.0 but requires enabling of the new memory model and disabling of freezing, see https://github.com/realm/realm-kotlin#kotlin-memory-model-and-coroutine-compatibility for details on that.
  * AtomicFu 0.17.0.
* Minimum Gradle version: 6.1.1.  
* Minimum Android Gradle Plugin version: 4.0.0.
* Minimum Android SDK: 16.

### Internal
* Updated to Gradle 7.3.3.
* Updated to Android Gradle Plugin 7.1.0.
* Updated to AndroidX JUnit 1.1.3.
* Updated to AndroidX Test 1.4.0.


## 0.8.2 (2022-01-20)

### Breaking Changes
* None.

### Enhancements
* None.

### Fixed
* The `library-base` module would try to initialize a number of `library-sync` classes for JNI lookups. These and `RealmObjectCompanion` were not being excluded from Proguard obfuscation causing release builds to crash when initializing JNI [#643](https://github.com/realm/realm-kotlin/issues/643).

### Compatibility
* This release is compatible with:
  * Kotlin 1.6.10.
  * Coroutines 1.5.2-native-mt.
  * AtomicFu 0.17.0.
* Minimum Gradle version: 6.1.1.
* Minimum Android Gradle Plugin version: 4.0.0.
* Minimum Android SDK: 16.

### Internal
* None.


## 0.8.1 (2022-01-18)

### Breaking Changes
* None.

### Enhancements
* None.

### Fixed
* Using a custom module name to fix [#621](https://github.com/realm/realm-kotlin/issues/621).
* Synchronously process project configurations to avoid exceptions when running parallel builds [#626](https://github.com/realm/realm-kotlin/issues/626).
* Update to Kotlin 1.6.10. The `Compatibility` entry for 0.8.0 stating that the project had been updated to Kotlin 1.6.10 was not correct [#640](https://github.com/realm/realm-kotlin/issues/640).

### Compatibility
* This release is compatible with:
  * Kotlin 1.6.10.
  * Coroutines 1.5.2-native-mt.
  * AtomicFu 0.17.0.
* Minimum Gradle version: 6.1.1.  
* Minimum Android Gradle Plugin version: 4.0.0.
* Minimum Android SDK: 16.

### Internal
* Updated to Kotlin 1.6.10.


## 0.8.0 (2021-12-17)

### Breaking Changes
* Reworked configuration hierarchy:
  * Separated common parts of `RealmConfiguraion` and `SyncConfiguration` into `io.realm.Configuration` to avoid polluting the base configuration with local-only options.
  * Changed `Realm.open(RealmConfiguration)` to accept new base configuration with `Realm.open(Configuration)`.
  * Removed option to build `SyncConfiguration`s with `deleteRealmIfMigrationNeeded` option.

### Enhancements
* [Sync] Added support for `User.logOut()` ([#245](https://github.com/realm/realm-kotlin/issues/245)).
* Added support for dates through a new property type: `RealmInstant`.
* Allow to pass schema as a variable containing the involved `KClass`es and build configurations non-fluently ([#389](https://github.com/realm/realm-kotlin/issues/389)).
* Added M1 support for `library-base` variant ([#483](https://github.com/realm/realm-kotlin/issues/483)).

### Fixed
* Gradle metadata for pure Android projects. Now using `io.realm.kotlin:library-base:<VERSION>` should work correctly.
* Compiler plugin symbol lookup happens only on Sourset using Realm ([#544](https://github.com/realm/realm-kotlin/issues/544)).
* Fixed migration exception when opening a synced realm that is already stored in the backend for the first time ([#601](https://github.com/realm/realm-kotlin/issues/604)).

### Compatibility
* This release is compatible with:
  * Kotlin 1.6.10.
  * Coroutines 1.5.2-native-mt.
  * AtomicFu 0.17.0.
* Minimum Gradle version: 6.1.1.  
* Minimum Android Gradle Plugin version: 4.0.0.
* Minimum Android SDK: 16.

### Internal
* Updated to Ktor 1.6.5.
* Updated to AndroidX Startup 1.1.0.
* Updated to Gradle 7.2.
* Updated to Android Gradle Plugin 7.1.0-beta05.
* Updated to NDK 23.1.7779620.
* Updated to Android targetSdk 31.
* Updated to Android compileSdk 31.
* Updated to Android Build Tools 31.0.0.
* Updated to Ktlint version 0.43.0.
* Updated to Ktlint Gradle Plugin 10.2.0.
* Updated to Kotlin Serialization 1.3.0.
* Updated to Detekt 1.19.0-RC1.
* Updated to Dokka 1.6.0.
* Updated to AtomicFu 0.17.0.
* Updated to Realm Core 11.7.0, commit: 5903577608d202ad88f375c1bb2ceedb831f6d7b.


## 0.7.0 (2021-10-31)

### Breaking Changes
* None.

### Enhancements
* Basic MongoDB Realm sync support:
  * Enabled by using library dependency `io.realm.kotlin:library-sync:<VERSION>`
  * Build `AppConfiguration`s through `AppConfiguration.Builder(appId).build()`
  * Linking your app with a MongoDB Realm App through `App.create(appConfiguration)`
  * Log in to a MongoDB Realm App through `App.login(credentials)`. Currently only supports `Credentials.anonymous()` and `Credentials.emailPassword(...)`
  * Create `SyncConfiguration`s through `SyncConfiguration.Builder(user, partitionValue, schema).build()`
  * Create synchronized realm by `Realm.open(syncConfiguration)`

### Fixed
* None.

### Compatibility
* This release is compatible with:
  * Kotlin 1.5.31
  * Coroutines 1.5.2-native-mt
  * AtomicFu 0.16.3

### Internal
* Updated to Realm Core commit: ecfc1bbb734a8520d08f04f12f083641309799b3
* Updated to Ktor 1.6.4.


## 0.6.0 (2021-10-15)

### Breaking Changes
* Rename library dependency from `io.realm.kotlin:library:<VERSION>` to `io.realm.kotlin:library-base:<VERSION>`
* Abstracted public API into interfaces. The interfaces have kept the name of the previous classes so only differences are:
  - Opening a realm: `Realm(configuration)` has changed to `Realm.open(configuration)`
  - Easy construction of simple configurations: `RealmConfiguration(schema = ...)` has changed to `RealmConfiguration.with(schema = ...)`
  - Instantiating a `RealmList` is now done through `realmListOf(...)` or by `Iterable<T>.toRealmList()`
* Make argument to `findLatest` non-nullable: `MutableRealm.findLatest(obj: T?): T?` has changed to `MutableRealm.findLatest(obj: T): T?`
* Allow query arguments to be `null`: `RealmResult.query(query: String = "TRUEPREDICATE", vararg args: Any): RealmResults<T>` has change to `RealmResult.query(query: String = "TRUEPREDICATE", vararg args: Any?): RealmResults<T>`
* Moved `objects(KClass<T>)` and `<reified T> objects()` methods from `BaseRealm` to `TypedRealm`
* Changed `RealmObject.version` into method `RealmObject.version()`.
* Replaced `RuntimeException`s by the explicit exceptions: `IllegalArgumentException`, `IllegalStateException` and `IndexOutOfBoundsException`.
* Throw `Error` an unrecoverable Realm problem happen in the underlying storage engine.
* Removed optional arguments to `RealmConfiguration.with(...)` and `RealmConfiguration.Builder(...)`. Name and path can now only be set through the builder methods.

### Enhancements
* Add support for [JVM target](https://github.com/realm/realm-kotlin/issues/62) supported platforms are: Linux (since Centos7 x86_64), Windows (since 8.1 x86_64) and Macos (x86_64).
* Added support for marking a field as indexed with `@Index`

### Fixed
* Fixed null pointer exceptions when returning an unmanaged object from `MutableRealm.write/writeBlocking`.
* Fixed premature closing of underlying realm of frozen objects returned from `MutableRealm.write/writeBlocking`. (Issue [#477](https://github.com/realm/realm-kotlin/issues/477))

### Compatibility
* This release is compatible with:
  * Kotlin 1.5.31
  * Coroutines 1.5.2-native-mt
  * AtomicFu 0.16.3

### Internal
* Updated to Realm Core commit: 028626880253a62d1c936eed4ef73af80b64b71
* Updated to Kotlin 1.5.31.


## 0.5.0 (2021-08-20)

### Breaking Changes
* Moved `@PrimaryKey` annotation from `io.realm.PrimaryKey` to `io.realm.annotations.PrimaryKey`.

### Enhancements
* Add support for excluding properties from the Realm schema. This is done by either using JVM `@Transient` or the newly added `@io.realm.kotlin.Ignore` annotation. (Issue [#278](https://github.com/realm/realm-kotlin/issues/278)).
* Add support for encrypted Realms. Encryption can be enabled by passing a 64-byte encryption key to the configuration builder. (Issue [#227](https://github.com/realm/realm-kotlin/issues/227))
* Add support for `RealmList` notifications using Kotlin `Flow`s. (Issue [#359](https://github.com/realm/realm-kotlin/issues/359))
* Unmanaged `RealmObject`s can now be added directly to `RealmList`s without having to copy them to Realm beforehand.

### Fixed
* Throw exception when violating primary key uniqueness constraint when importing objects with `copyToRealm`.
* Fix crash caused by premature release of frozen versions (`java.lang.RuntimeException: [18]: Access to invalidated Results objects`)
* Fix optimizations bypassing our custom getter and setter from within a class (Issue [#375](https://github.com/realm/realm-kotlin/issues/375)).

### Compatibility
* This release is compatible with Kotlin 1.5.21 and Coroutines 1.5.0.

### Internal
* Updated to Kotlin 1.5.21.
* Updated Gradle to 7.1.1.
* Updated Android Gradle Plugin to 4.1.0.
* Updated to Android Build Tools 30.0.2.
* Updated to targetSdk 30 for Android.
* Now uses Java 11 to build the project.


## 0.4.1 (2021-07-16)

### Breaking Changes
* None.

### Enhancements
* None.

### Fixed
* Throw exception when violating primary key uniqueness constraint when importing objects with `copyToRealm`.
* Fix crash caused by premature release of frozen versions (`java.lang.RuntimeException: [18]: Access to invalidated Results objects`)

### Compatibility
* This release is compatible with Kotlin 1.5.10 and Coroutines 1.5.0.

### Internal
* None.


## 0.4.0 (2021-07-13)

This release contains a big departure in the architectural design of how Realm is currently implemented. At a high level it moves from "Thread-confined, Live Objects" to "Frozen Objects". The reasons for this shift are discussed [here](https://docs.google.com/document/d/1bGfjbKLD6DSBpTiVwyorSBcMqkUQWedAmmS_VAhL8QU/edit#heading=h.fzlh39twuifc).

At a high level this has a number of implications:

    1. Only one Realm instance (per `RealmConfiguration`) is needed across the entire application.
    2. The only reason for closing the Realm instance is if the Realm file itself needs to be deleted or compacted.
    3. Realm objects can be freely moved and read across threads.
    4. Changes to objects can only be observed through Kotlin Flows. Standard change listener support will come in a future release.
    5. In order to modify Realm Objects, they need to be "live". It is possible to convert a frozen object to a live object inside a
       write transaction using the `MutableRealm.findLatest(obj)` API. Live objects are not accessible outside write transactions.

This new architecture is intended to make it easier to consume and work with Realm, but at the same time, it also introduces a few caveats:

    1. Storing a strong reference to a Realm Object can cause an issue known as "Version pinning". Realm tracks the "distance" between the oldest known version and the latest. So if you store a reference for too long, when other writes are happening, Realm might run out of native memory and crash, or it can lead to an increased file size. It is possible to detect this problem by setting `RealmConfiguration.Builder.maxNumberOfActiveVersions()`. It can be worked around by copying the data out of the Realm and store that instead.

    2. With multiple versions being accessible across threads, it is possible to accidentally compare data from different versions. This could be a potential problem for certain business logic if two objects do not agree on a particular state. If you suspect this is an issue, a `version()` method has been added to all Realm Objects, so it can be inspected for debugging. Previously, Realms thread-confined objects guaranteed this would not happen.

    3. Since the threading model has changed, there is no longer a guarantee that running the same query twice in a row will return the same result. E.g. if a background write is executed between them, the result might change. Previously, this would have resulted in the same result as the Realm state for a particular thread would only update as part of the event loop.


### Breaking Changes
* The Realm instance itself is now thread safe and can be accessed from any thread.
* Objects queried outside write transactions are now frozen by default and can be freely read from any thread.
* As a consequence of the above, when a change listener fires, the changed data can only be observed in the new object received, not in the original, which was possible before this release.
* Removed `Realm.open(configuration: RealmConfiguration)`. Use the interchangeable `Realm(configuration: RealmConfiguration)`-constructor instead.
* Removed all `MutableRealm.create(...)`-variants. Use `MutableRealm.copyToRealm(instance: T): T` instead.

### Enhancements
* A `version()` method has been added to `Realm`, `RealmResults` and `RealmObject`. This returns the version of the data contained. New versions are obtained by observing changes to the object.
* `Realm.observe()`, `RealmResults.observe()` and `RealmObject.observe()` have been added and expose a Flow of updates to the object.
* Add support for suspending writes executed on the Realm Write Dispatcher with `suspend fun <R> write(block: MutableRealm.() -> R): R`
* Add support for setting background write and notification dispatchers with `RealmConfigruation.Builder.notificationDispatcher(dispatcher: CoroutineDispatcher)` and `RealmConfiguration.Builder.writeDispatcher(dispatcher: CoroutineDispatcher)`
* Add support for retrieving the latest version of an object inside a write transaction with `<T : RealmObject> MutableRealm.findLatests(obj: T?): T?`

### Fixed
* None.

### Compatibility
* This release is compatible with Kotlin 1.5.10 and Coroutines 1.5.0.

### Internal
* Updated `com.gradle.plugin-publish` to 0.15.0.
* Updated to Realm Core commit: 4cf63d689ba099057345f122265cbb880a8eb19d.
* Updated to Android NDK: 22.1.7171670.
* Introduced usage of `kotlinx.atomicfu`: 0.16.1.


## 0.3.2 (2021-07-06)

### Breaking Changes
* None.

### Enhancements
* None.

### Fixed
* [Bug](https://github.com/realm/realm-kotlin/issues/334) in `copyToRealm` causing a `RealmList` not to be saved as part of the model.

### Compatibility
* This release is compatible with Kotlin 1.5.10 and Coroutines 1.5.0.

### Internal
* None.


## 0.3.1 (2021-07-02)

### Breaking Changes
* None.

### Enhancements
* None.

### Fixed
* Android Release build variant (AAR) was stripped from all classes due to presence of `isMinifyEnabled` flag in the library module. The flag is removed now.


### Compatibility
* This release is compatible with Kotlin 1.5.10 and Coroutines 1.5.0.

### Internal
* None.


## 0.3.0 (2021-07-01)

### Breaking Changes
* None.

### Enhancements
* [Support Apple Release builds](https://github.com/realm/realm-kotlin/issues/142).
* Enabling [shrinker](https://github.com/realm/realm-kotlin/issues/293) for Android Release builds.
* Added support for `RealmList` as supported field in model classes. A `RealmList` is used to model one-to-many relationships in a Realm object.
* Schema migration is handled automatically when adding or removing a property or class to the model without specifying a `schemaVersion`.
If a class or column is renamed you need to set a greater `schemaVersion` to migrate the Realm (note: currently renaming will not copy data to the new column). Alternatively `deleteRealmIfMigrationNeeded` could be set to (without setting `schemaVersion`) to delete the Realm file if an automatic migration is not possible. Fixes [#284](https://github.com/realm/realm-kotlin/issues/284).

### Fixed
* None.

### Compatibility
* This release is compatible with Kotlin 1.5.10 and Coroutines 1.5.0.

### Internal
* None.


## 0.2.0 (2021-06-09)

### Breaking Changes
* The Realm Kotlin Gradle plugin has changed name from `realm-kotlin` to `io.realm.kotlin` to align with Gradle Plugin Portal requirements.

### Enhancements
* The Realm Kotlin Gradle plugin is now available on Gradle Plugin Portal and can be used with the Plugin DSL and `gradlePluginPortal()` as the buildscript repository. A minimal setup of using this approach can be found [here](https://plugins.gradle.org/plugin/io.realm.kotlin).

### Fixed
* None.

### Compatibility
* This release is compatible with Kotlin 1.5.10 and Coroutines 1.5.0.

### Internal
* Updated to Realm Core commit: ed9fbb907e0b5e97e0e2d5b8efdc0951b2eb980c.


## 0.1.0 (2021-05-07)

This is the first public Alpha release of the Realm Kotlin SDK for Android and Kotlin Multiplatform.

A minimal setup for including this library looks like this:

```
// Top-level build.gradle file
buildscript {
    repositories {
        mavenCentral()
    }
    dependencies {
        classpath("io.realm.kotlin:gradle-plugin:0.1.0")
    }
}

allprojects {
    repositories {
    	mavenCentral()
    }
}

// Project build.gradle file
// Only include multiplatform if building a multiplatform project.
plugins {
	kotlin("multiplatform")
	id("com.android.library")
	id("realm-kotlin")
}
```

See the [README](https://github.com/realm/realm-kotlin#readme) for more information.

Please report any issues [here](https://github.com/realm/realm-kotlin/issues/new).<|MERGE_RESOLUTION|>--- conflicted
+++ resolved
@@ -28,16 +28,12 @@
 * Minimum Android SDK: 16.
 
 ### Internal
-<<<<<<< HEAD
-* CI jobs are now running on Github Actions instead of Jenkins.
-
-=======
 * Added dependency Kbson 0.1.0.
 * Updated to use hierarchical multi platform project structure.
 * Updated to Realm Core 12.10.0, commit 8ce82fe3a8d5a2fbc89d719de8559f5a792c2dc9.
 * Updated BAAS to commit 7a7d50fdc89ef28d1cf241d7c507e2560d05b34a.
 * Updated BAAS UI to commit 63417cdb0803fbf1415bac0ab56f19e6dc295b04.
->>>>>>> f61f0c11
+* CI jobs are now running on Github Actions instead of Jenkins.
 
 
 ## 1.4.0 (2022-10-17)
