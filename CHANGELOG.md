## 1.5.0 (YYYY-MM-DD)

### Breaking Changes
* None.

### Enhancements
* Add support for in-memory Realms.
* [Sync] Added support for API key authentication. (Issue [#432](https://github.com/realm/realm-kotlin/issues/432))
* Added support for reverse relationships through the `linkingObjects` delegate. See the function documentation for more details. (Issue [#1021](https://github.com/realm/realm-kotlin/pull/1021))
* Added support for `BsonObjectId` and its typealias `org.mongodb.kbson.ObjectId` as a replacement for `ObjectId`. `io.realm.kotlin.types.ObjectId` is still functional but has been marked as deprecated.
* [Sync] Added support for `BsonObjectId` as partition value.

### Fixed
* Close underlying realm if it is no longer referenced by any Kotlin object. (Issue [#671](https://github.com/realm/realm-kotlin/issues/671))
* Fixes crash during migration if Proguard was enabled. (Issue [#1106](https://github.com/realm/realm-kotlin/issues/1106))
* Adds missing Proguard rules for Embedded objects. (Issue [#1106](https://github.com/realm/realm-kotlin/issues/1107))

### Compatibility
* This release is compatible with the following Kotlin releases:
  * Kotlin 1.7.20 and above.
  * Ktor 2.1.2 and above.
  * Coroutines 1.6.4 and above. 
  * AtomicFu 0.18.3 and above.
  * The new memory model only. See https://github.com/realm/realm-kotlin#kotlin-memory-model-and-coroutine-compatibility
* Minimum Gradle version: 6.7.1.
* Minimum Android Gradle Plugin version: 4.0.0.
* Minimum Android SDK: 16.

### Internal
* Added dependency Kbson 0.1.0.
* Updated to use hierarchical multi platform project structure.
<<<<<<< HEAD
* Updated to Realm Core 12.11.0, commit 19597eb6e8bb898fd9f730388b4100ff2ea8eb98.
=======
* Updated to Realm Core 12.10.0, commit 8ce82fe3a8d5a2fbc89d719de8559f5a792c2dc9.
* Updated to Detekt 1.22.0-RC2.
>>>>>>> 3057c627


## 1.4.0 (2022-10-17)

### Breaking Changes
* Minimum Kotlin version has been raised from 1.6.10 to 1.7.20.
* Support for the original (old) memory model on Kotlin Native has been dropped. Only the new Kotlin Native memory model is supported.  
* Minimum Gradle version has been raised from 6.1.1 to 6.7.1.
* Minimum Ktor version has been raised from 1.6.8 to 2.1.2.

### Enhancements
* [Sync] The sync variant `io.realm.kotlin:library-sync:1.4.0`, now support Apple Silicon targets, ie. `macosArm64()`, `iosArm64()` and `iosSimulatorArm64`.

### Fixed
* [Sync] Using the SyncSession after receiving changes from the server would sometimes crash. Issue [#1068](https://github.com/realm/realm-kotlin/issues/1068)

### Compatibility
* This release is compatible with the following Kotlin releases:
  * Kotlin 1.7.20 and above.
  * Ktor 2.1.2 and above.
  * Coroutines 1.6.4 and above. 
  * AtomicFu 0.18.3 and above.
  * The new memory model only. See https://github.com/realm/realm-kotlin#kotlin-memory-model-and-coroutine-compatibility
* Minimum Gradle version: 6.7.1.
* Minimum Android Gradle Plugin version: 4.0.0.
* Minimum Android SDK: 16.

### Internal
* Updated to Kotlin 1.7.20.
* Updated to Coroutines 1.6.4.
* Updated to AtomicFu 0.18.3.
* Updated to Kotlin Serialization 1.4.0.
* Updated to KotlinX DateTime 0.4.0.
* Updated to okio 3.2.0.
* Ktor now uses the OkHttp engine on Android/JVM.
* Ktor now uses the Darwin engine on Native.


## 1.3.0 (2022-10-10)

### Breaking Changes
* None.

### Enhancements
* Support for `MutableRealm.deleteAll()`.
* Support for `MutableRealm.delete(KClass)`.
* Support for `DynamicMutableRealm.deleteAll()`.
* Support for `DynamicMutableRealm.delete(className)`.
* Support for `RealmInstant.now()`
* [Sync] Support for `User.getProviderType()`.
* [Sync] Support for `User.getAccessToken()`.
* [Sync] Support for `User.getRefreshToken()`.
* [Sync] Support for `User.getDeviceId()`.

### Fixed
* [Sync] Using `SyncConfiguration.Builder.waitForInitialRemoteDataOpen()` is now much faster if the server realm contains a lot of data. Issue [])_

### Compatibility
* This release is compatible with:
  * Kotlin 1.6.10 - 1.7.10. 1.7.20 support is tracked here: https://github.com/realm/realm-kotlin/issues/1024
  * Ktor 1.6.8. Ktor 2 support is tracked here: https://github.com/realm/realm-kotlin/issues/788
  * Coroutines 1.6.0-native-mt. Also compatible with Coroutines 1.6.0 but requires enabling of the new memory model and disabling of freezing, see https://github.com/realm/realm-kotlin#kotlin-memory-model-and-coroutine-compatibility for details on that.
  * AtomicFu 0.17.0 and above.
* Minimum Gradle version: 6.1.1.
* Minimum Android Gradle Plugin version: 4.0.0.
* Minimum Android SDK: 16.

### Internal
* None.


## 1.2.0 (2022-09-30)

### Breaking Changes
* `RealmResults.query()` now returns a `RealmQuery` instead of a `RealmResults`.

### Enhancements
* Added support for `MutableRealmInt` in model classes. The new type behaves like a reference to a `Long`, but also supports `increment` and `decrement` methods. These methods implement a conflict-free replicated data type, whose value will converge even when changed across distributed devices with poor connections.
* [Sync] Support for `User.linkCredentials()`.
* [Sync] Support for `User.identities`, which will return all login types available to the user.
* [Sync] `User.id` as a replacement for `User.identity`. `User.identity` has been marked as deprecated.

### Fixed
* Classes using `RealmObject` or `EmbeddedRealmObject` as a generics type would be modified by the compiler plugin causing compilation errors. (Issue [981] (https://github.com/realm/realm-kotlin/issues/981))
* Ordering not respected for `RealmQuery.first()`. (Issue [#953](https://github.com/realm/realm-kotlin/issues/953))
* Sub-querying on a RealmResults ignored the original filter. (Issue [#998](https://github.com/realm/realm-kotlin/pull/998))
* `RealmResults.query()` semantic returning `RealmResults` was wrong, the return type should be a `RealmQuery`. (Issue [#1013](https://github.com/realm/realm-kotlin/pull/1013))
* Crash when logging messages with formatting specifiers. (Issue [#1034](https://github.com/realm/realm-kotlin/issues/1034))

### Compatibility
* This release is compatible with:
  * Kotlin 1.6.10 - 1.7.10. 1.7.20 support is tracked here: https://github.com/realm/realm-kotlin/issues/1024
  * Ktor 1.6.8. Ktor 2 support is tracked here: https://github.com/realm/realm-kotlin/issues/788
  * Coroutines 1.6.0-native-mt. Also compatible with Coroutines 1.6.0 but requires enabling of the new memory model and disabling of freezing, see https://github.com/realm/realm-kotlin#kotlin-memory-model-and-coroutine-compatibility for details on that.
  * AtomicFu 0.17.0 and above.
* Minimum Gradle version: 6.1.1.
* Minimum Android Gradle Plugin version: 4.0.0.
* Minimum Android SDK: 16.

### Internal
* Updated to Realm Core 12.7.0, commit 18abbb4e9dc268620fa499923a92921bf26db8c6.
* Updated to Kotlin Compile Testing 1.4.9.


## 1.1.0 (2022-08-23)

### Breaking Changes
* None.

### Enhancements
* Added support for `RealmSet` in model classes. `RealmSet` is a collection of unique elements. See the class documentation for more details.
* Added support for `UUID` through a new property type: `RealmUUID`.
* Support for `Realm.writeCopyTo(configuration)`.
* [Sync] Add support for `User.delete()`, making it possible to delete user data on the server side (Issue [#491](https://github.com/realm/realm-kotlin/issues/491)).
* [Sync] It is now possible to create multiple anonymous users by specifying `Credentials.anonymous(reuseExisting = false)` when logging in to an App.

### Fixed
* `Realm.deleteRealm(config)` would throw an exception if the file didn't exist.
* Returning deleted objects from `Realm.write` and `Realm.writeBlocking` threw a non-sensical `NullPointerException`. Returning such a value is not allowed and now throws an `IllegalStateException`. (Issue [#965](https://github.com/realm/realm-kotlin/issues/965))
* [Sync] AppErrors and SyncErrors with unmapped category or error codes caused a crash. (Issue [951] (https://github.com/realm/realm-kotlin/pull/951))

### Compatibility
* This release is compatible with:
  * Kotlin 1.6.10 and above.
  * Coroutines 1.6.0-native-mt. Also compatible with Coroutines 1.6.0 but requires enabling of the new memory model and disabling of freezing, see https://github.com/realm/realm-kotlin#kotlin-memory-model-and-coroutine-compatibility for details on that.
  * AtomicFu 0.17.0.
* Minimum Gradle version: 6.1.1.  
* Minimum Android Gradle Plugin version: 4.0.0.
* Minimum Android SDK: 16.

### Internal
* Updated to Realm Core 12.5.1, commit 6f6a0f415bd33cf2ced4467e36a47f7c84f0a1d7.
* Updated to Gradle 7.5.1.
* Updated to Android Gradle Plugin 7.2.2.
* Updated to CMake 3.22.1
* Updated to Android targetSdk 33.
* Updated to Android compileSdkVersion 33.
* Updated to Android Build Tools 33.0.0.
* Updated to Android NDK 23.2.8568313.


## 1.0.2 (2022-08-05)

### Breaking Changes
* None.

### Enhancements
* None.

### Fixed
* Missing proguard configuration for `CoreErrorUtils`. (Issue [#942](https://github.com/realm/realm-kotlin/issues/942))
* [Sync] Embedded Objects could not be added to the schema for `SyncConfiguration`s. (Issue [#945](https://github.com/realm/realm-kotlin/issues/945)).

### Compatibility
* This release is compatible with:
  * Kotlin 1.6.10 and above.
  * Coroutines 1.6.0-native-mt. Also compatible with Coroutines 1.6.0 but requires enabling of the new memory model and disabling of freezing, see https://github.com/realm/realm-kotlin#kotlin-memory-model-and-coroutine-compatibility for details on that.
  * AtomicFu 0.17.0.
* Minimum Gradle version: 6.1.1.  
* Minimum Android Gradle Plugin version: 4.0.0.
* Minimum Android SDK: 16.

### Internal
* None.


## 1.0.1 (2022-07-07)

### Breaking Changes
* None.

### Enhancements
* Added support for `ByteArray`. ([#584](https://github.com/realm/realm-kotlin/issues/584))

### Fixed
* Fixed JVM memory leak when passing string to C-API. (Issue [#890](https://github.com/realm/realm-kotlin/issues/890))
* Fixed crash present on release-mode apps using Sync due to missing Proguard exception for `ResponseCallback`.
* The compiler plugin did not set the generic parameter correctly for an internal field inside model classes. This could result in other libraries that operated on the source code throwing an error of the type: `undeclared type variable: T`. (Issue [#901](https://github.com/realm/realm-kotlin/issues/901))
* String read from a realm was mistakenly treated as zero-terminated, resulting in strings with `\0`-characters to be truncated when read. Inserting data worked correctly. (Issue [#911](https://github.com/realm/realm-kotlin/issues/911))
* [Sync] Fix internal ordering of `EmailPasswordAuth.resetPassword(...)` arguments. (Issue [#885](https://github.com/realm/realm-kotlin/issues/885))
* [Sync] Sync error events not requiring a Client Reset incorrectly assumed they had to include a path to a recovery Realm file. (Issue [#895](https://github.com/realm/realm-kotlin/issues/895))

### Compatibility
* This release is compatible with:
  * Kotlin 1.6.10 and above.
  * Coroutines 1.6.0-native-mt. Also compatible with Coroutines 1.6.0 but requires enabling of the new memory model and disabling of freezing, see https://github.com/realm/realm-kotlin#kotlin-memory-model-and-coroutine-compatibility for details on that.
  * AtomicFu 0.17.0.
* Minimum Gradle version: 6.1.1.  
* Minimum Android Gradle Plugin version: 4.0.0.
* Minimum Android SDK: 16.

### Internal
* None.


## 1.0.0 (2022-06-07)

### Breaking Changes
* Move all classes from package `io.realm` to `io.realm.kotlin`. This allows Realm Java and Realm Kotlin to be included in the same app without having class name conflicts. *WARNING:* While both libraries can be configured to open the same file, doing so concurrently is currently not supported and can lead to corrupted realm files.
* Updated default behavior for implicit import APIs (realm objects setters and list add/insert/set-operations) to update existing objects with similar primary key instead of throwing. (Issue [#849](https://github.com/realm/realm-kotlin/issues/849))
* Introduced `BaseRealmObject` as base interface of `RealmObject` and `DynamicRealmObject` to prepare for future embedded object support.
  * Most APIs accepts `BaseRealmObject` instead of `RealmObject`.
  * `DynamicRealmObject` no longer implements `RealmObject` but only `BaseRealmObject`
  * Besides the changes of base class of `DynamicRealmObject`, this should not require and code changes.
* Moved all modeling defining types to `io.realm.kotlin.types`
  * Moved `BaseRealmObject`, `RealmObject`, `EmbeddedObject`, `RealmList`, `RealmInstant` and `ObjectId` from `io.realm` to `io.realm.kotlin.types`
* Moved `RealmResults` from `io.realm` to `io.realm.kotlin.query`
* Reworked API for dynamic objects.
  * Support for unmanaged dynamic objects through `DynamicMutableRealmObject.create()`.
  * Replaced `DynamicMutableRealm.create()` with `DynamicMutableRealm.copyToRealm()` similar to `MutableRealm.copyToRealm()`.
* Moved `io.realm.MutableRealm.UpdatePolicy` to top-level class `io.realm.kotlin.UpdatePolicy` as it now also applies to `DynamicMutableRealm.copyToRealm()`.
* Deleted `Queryable`-interface and removed it from `RealmResults`.
* Moved extension methods on `BaseRealmObject`, `MutableRealm`, `TypedRealm`, `Realm` and `Iterable` from `io.realm` to `io.realm.kotlin.ext`
* Moved `io.realm.MutableRealm.UpdatePolicy` to top-level class `io.realm.UpdatePolicy` as it now also applies to `DynamicMutableRealm.copyToRealm()`
* All exceptions from Realm now has `RealmException` as their base class instead of `RealmCoreException` or `Exception`.
* Aligned factory methods naming. (Issue [#835](https://github.com/realm/realm-kotlin/issues/835))
  * Renamed `RealmConfiguration.with(...)` to `RealmConfiguration.create(...)`
  * Renamed `SyncConfiguration.with(...)` to `SyncConfiguration.create(...)`
  * Renamed `RealmInstant.fromEpochSeconds(...)` to `RealmInstant.from(...)`
* Reduced `DynamicMutableRealm` APIs (`copyToRealm()` and `findLatest()`) to only allow import and lookup of `DynamicRealmObject`s.

### Enhancements
* [Sync] Support for Flexible Sync through `Realm.subscriptions`. (Issue [#824](https://github.com/realm/realm-kotlin/pull/824))
* [Sync] Added support for `ObjectId` ([#652](https://github.com/realm/realm-kotlin/issues/652)). `ObjectId` can be used as a primary key in model definition.
* [Sync] Support for `SyncConfiguration.Builder.InitialData()`. (Issue [#422](https://github.com/realm/realm-kotlin/issues/422))
* [Sync] Support for `SyncConfiguration.Builder.initialSubscriptions()`. (Issue [#831](https://github.com/realm/realm-kotlin/issues/831))
* [Sync] Support for `SyncConfiguration.Builder.waitForInitialRemoteData()`. (Issue [#821](https://github.com/realm/realm-kotlin/issues/821))
* [Sync] Support for accessing and controlling the session state through `SyncSession.state`, `SyncSession.pause()` and `SyncSession.resume()`.
* [Sync] Added `SyncConfiguration.syncClientResetStrategy` which enables support for client reset via `DiscardUnsyncedChangesStrategy` for partition-based realms and `ManuallyRecoverUnsyncedChangesStrategy` for Flexible Sync realms.
* [Sync] Support `ObjectId` as a partition key.
* Support for embedded objects. (Issue [#551](https://github.com/realm/realm-kotlin/issues/551))
* Support for `RealmConfiguration.Builder.initialData()`. (Issue [#579](https://github.com/realm/realm-kotlin/issues/579))
* Preparing the compiler plugin to be compatible with Kotlin `1.7.0-RC`. (Issue [#843](https://github.com/realm/realm-kotlin/issues/843))
* Added `AppConfiguration.create(...)` as convenience method for `AppConfiguration.Builder(...).build()` (Issue [#835](https://github.com/realm/realm-kotlin/issues/835))

### Fixed
* Fix missing symbol (`___bid_IDEC_glbround`) on Apple silicon
* Creating a `RealmConfiguration` off the main thread on Kotlin Native could crash with `IncorrectDereferenceException`. (Issue [#799](https://github.com/realm/realm-kotlin/issues/799))
* Compiler error when using cyclic references in compiled module. (Issue [#339](https://github.com/realm/realm-kotlin/issues/339))

### Compatibility
* This release is compatible with:
  * Kotlin 1.6.10 and above.
  * Coroutines 1.6.0-native-mt. Also compatible with Coroutines 1.6.0 but requires enabling of the new memory model and disabling of freezing, see https://github.com/realm/realm-kotlin#kotlin-memory-model-and-coroutine-compatibility for details on that.
  * AtomicFu 0.17.0.
* Minimum Gradle version: 6.1.1.  
* Minimum Android Gradle Plugin version: 4.0.0.
* Minimum Android SDK: 16.

### Internal
* Updated to Realm Core 12.1.0, commit f8f6b3730e32dcc5b6564ebbfa5626a640cdb52a.


## 0.11.1 (2022-05-05)

### Breaking Changes
* None.

### Enhancements
* None.

### Fixed
* Fix crash in list notification listener (Issue [#827](https://github.com/realm/realm-kotlin/issues/827), since 0.11.0)

### Compatibility
* This release is compatible with:
  * Kotlin 1.6.10 and above.
  * Coroutines 1.6.0-native-mt. Also compatible with Coroutines 1.6.0 but requires enabling of the new memory model and disabling of freezing, see https://github.com/realm/realm-kotlin#kotlin-memory-model-and-coroutine-compatibility for details on that.
  * AtomicFu 0.17.0.
* Minimum Gradle version: 6.1.1.  
* Minimum Android Gradle Plugin version: 4.0.0.
* Minimum Android SDK: 16.

### Internal
* None.


## 0.11.0 (2022-04-29)

### Breaking Changes
* [Sync] `SyncConfiguration` and `SyncSession` have been moved to `io.realm.mongodb.sync`.
* [Sync] `EmailPasswordAuth` has been movedto `io.realm.mongodb.auth`.
* [Sync] Improved exception hierarchy for App and Sync exceptions. All sync/app exceptions now use `io.realm.mongodb.exceptions.AppException` as their top-level exception type. Many methods have more specialized exceptions for common errors that can be caught and reacted to. See `AppException` documentation for more details.
* [Sync] `SyncConfiguration.directory` is no longer available.
* [Sync] Removed `SyncConfiguration.partitionValue` as it exposed internal implementation details. It will be reintroduced at a later date.

### Enhancements
* [Sync] `EmailPasswordAuth` has been extended with support for: `confirmUser()`, `resendConfirmationEmail()`, `retryCustomConfirmation()`, `sendResetPasswordEmail()` and `resetPassword()`.
* [Sync] Support for new types of `Credentials`: `apiKey`, `apple`, `facebook`, `google` and `jwt`.
* [Sync] Support for the extension property `Realm.syncSession`, which returns the sync session associated with the realm.
* [Sync] Support for `SyncSession.downloadAllServerChanges()` and `SyncSession.uploadAllLocalChanges()`.
* [Sync] Support for `App.allUsers()`.
* [Sync] Support for `SyncConfiguration.with()`.
* [Sync] Support for `null` and `Integer` (along side already existing `String` and `Long`) partition values when using Partion-based Sync.
* [Sync] Support for `User.remove()`.
* [Sync] `AppConfiguration.syncRootDirectory` has been added to allow users to set the root folder containing all files used for data synchronization between the device and MongoDB Realm. (Issue [#795](https://github.com/realm/realm-kotlin/issues/795))
* Encrypted Realms now use OpenSSL 1.1.1n, up from v1.1.1g.

### Fixed
* Fix duplication of list object references when importing existing objects with `copyToRealm(..., updatePolicy = UpdatePolicy.ALL)` (Issue [#805](https://github.com/realm/realm-kotlin/issues/805))
* Bug in the encryption layer that could result in corrupted Realm files. (Realm Core Issue [#5360](https://github.com/realm/realm-core/issues/5360), since 0.10.0)

### Compatibility
* This release is compatible with:
  * Kotlin 1.6.10 and above.
  * Coroutines 1.6.0-native-mt. Also compatible with Coroutines 1.6.0 but requires enabling of the new memory model and disabling of freezing, see https://github.com/realm/realm-kotlin#kotlin-memory-model-and-coroutine-compatibility for details on that.
  * AtomicFu 0.17.0.
* Minimum Gradle version: 6.1.1.  
* Minimum Android Gradle Plugin version: 4.0.0.
* Minimum Android SDK: 16.

### Internal
* Updated to Realm Core 11.15.0, commit 9544b48e52c49e0267c3424b0b92c2f5efd5e2b9.
* Updated to Ktor 1.6.8.
* Updated to Ktlint 0.45.2.
* Rename internal synthetic variables prefix to `io_realm_kotlin_`, so deprecated prefix `$realm$` is avoided.
* Using latest Kotlin version (EAP) for the `kmm-sample` app to test compatibility with the latest/upcoming Kotlin version.


## 0.10.2 (2022-04-01)

### Breaking Changes
* None.

### Enhancements
* None.

### Fixed
* Fix query syntax errors of seemingly correct query (Issue [#683](https://github.com/realm/realm-kotlin/issues/683))
* Fix error when importing lists with existing objects through `copyToRealm` with `UpdatePolicy.ALL` (Issue [#771](https://github.com/realm/realm-kotlin/issues/771))

### Compatibility
* This release is compatible with:
  * Kotlin 1.6.10.
  * Coroutines 1.6.0-native-mt. Also compatible with Coroutines 1.6.0 but requires enabling of the new memory model and disabling of freezing, see https://github.com/realm/realm-kotlin#kotlin-memory-model-and-coroutine-compatibility for details on that.
  * AtomicFu 0.17.0.
* Minimum Gradle version: 6.1.1.  
* Minimum Android Gradle Plugin version: 4.0.0.
* Minimum Android SDK: 16.

### Internal
* None.

## 0.10.1 (2022-03-24)

### Breaking Changes
* None.

### Enhancements
* Reducing the binary size for Android dependency. (Issue [#216](https://github.com/realm/realm-kotlin/issues/216)).
* Using static c++ runtime library (stl) for Android. (Issue [#694](https://github.com/realm/realm-kotlin/issues/694)).

### Fixed
* Fix assignments to `RealmList`-properties on managed objects (Issue [#718](https://github.com/realm/realm-kotlin/issues/718))
* `iosSimulatorArm64` and `iosX64` cinterop dependencies were compiled with unnecessary additional architectures, causing a fat framework to fail with (Issue [#722](https://github.com/realm/realm-kotlin/issues/722))

### Compatibility
* This release is compatible with:
  * Kotlin 1.6.10.
  * Coroutines 1.6.0-native-mt. Also compatible with Coroutines 1.6.0 but requires enabling of the new memory model and disabling of freezing, see https://github.com/realm/realm-kotlin#kotlin-memory-model-and-coroutine-compatibility for details on that.
  * AtomicFu 0.17.0.
* Minimum Gradle version: 6.1.1.  
* Minimum Android Gradle Plugin version: 4.0.0.
* Minimum Android SDK: 16.

### Internal
* None.


## 0.10.0 (2022-03-04)

### Breaking Changes
* `RealmConfiguration.Builder.path()` has been replaced by `RealmConfiguration.Builder.directory()`, which can be combined with `RealmConfiguration.Builder.name()` to form the full path. (Issue [#346](https://github.com/realm/realm-kotlin/issues/346))
* `Realm.observe()` and `RealmObject.observe()` have been renamed to `asFlow()`.
* `RealmObject.asFlow` will throw `UnsupportedOperationException` instead of `IllegalStateException` if called on a live or dynamic object in a write transaction or in a migration.
* `RealmObject.asFlow` will throw `UnsupportedOperationException` instead of `IllegalStateException` if called on a live or dynamic object in a write transaction or in a migration.
* Removed `RealmObject.delete()` and `RealmResults.delete()`. All objects, objects specified by queries and results must be delete through `MutableRealm.delete(...)` and `DynamicMutableRealm.delete(...).
* Removed default empty schema argument for `RealmConfiguration.Builder(schema = ... )` and `SyncConfiguration.Builder(..., schema= ... )` as all configuraitons require a non-empty schema.
* Removed `RealmConfiguration.Builder.schema()`. `RealmConfiguration.Builder(schema = ...)` should be used instead.

### Enhancements
* Add support for Gradle Configuration Cache.
* Improved exception message when attempting to delete frozen objects. (Issue [#616](https://github.com/realm/realm-kotlin/issues/616))
* Added `RealmConfiguration.Builder.compactOnLaunch()`, which can be used to control if a Realm file should be compacted when opened.
* A better error message if a data class was used as model classes. (Issue [#684](https://github.com/realm/realm-kotlin/issues/684))
* A better error message if the Realm plugin was not applied to the module containing model classes. (Issue [#676](https://github.com/realm/realm-kotlin/issues/676))
* A better error message if a class is used that is not part of the schema. (Issue [#680](https://github.com/realm/realm-kotlin/issues/680))
* Add support for fine-grained notification on Realm instances. `Realm.asFlow()` yields `RealmChange` that represent the `InitialRealm` or `UpdatedRealm` states.
* Add support for fine-grained notification on Realm objects. `RealmObject.asFlow()` yields `ObjectChange` that represent the `InitialObject`, `UpdatedObject` or `DeletedObject` states.
* Add support for fine-grained notification on Realm lists. `RealmList.asFlow()` yields `ListChange` that represent the `InitialList`, `UpdatedList` or `DeletedList` states.
* Add support for fine-grained notifications on Realm query results. `RealmResults.asFlow()` yields `ResultsChange` that represent the `InitialResults` or `UpdatedResults` states.
* Add support for fine-grained notifications on `RealmSingleQuery`. `RealmSingleQuery.asFlow()` yields `SingleQueryChange` that represent the `PendingObject`, `InitialObject`, `UpdatedObject` or `DeletedObject` states.
* Add support for data migration as part of an automatic schema upgrade through `RealmConfiguration.Builder.migration(RealmMigration)` (Issue [#87](https://github.com/realm/realm-kotlin/issues/87))
* Added ability to delete objects specified by a `RealmQuery` or `RealmResults` through `MutableRealm.delete(...)` and `DynamicMutableRealm.delete(...).
* Add support for updating existing objects through `copyToRealm`. This requires them having a primary key. (Issue [#564](https://github.com/realm/realm-kotlin/issues/564))
* Added `Realm.deleteRealm(RealmConfiguration)` function that deletes the Realm files from the filesystem (Issue [#95](https://github.com/realm/realm-kotlin/issues/95)).


### Fixed
* Intermittent `ConcurrentModificationException` when running parallel builds. (Issue [#626](https://github.com/realm/realm-kotlin/issues/626))
* Refactor the compiler plugin to use API's compatible with Kotlin `1.6.20`. (Issue ([#619](https://github.com/realm/realm-kotlin/issues/619)).
* `RealmConfiguration.path` should report the full Realm path. (Issue ([#605](https://github.com/realm/realm-kotlin/issues/605)).
* Support multiple constructors in model definition (one zero arg constructor is required though). (Issue ([#184](https://github.com/realm/realm-kotlin/issues/184)).
* Boolean argument substitution in queries on iOS/macOS would crash the query. (Issue [#691](https://github.com/realm/realm-kotlin/issues/691))
* Support 32-bit Android (x86 and armeabi-v7a). (Issue ([#109](https://github.com/realm/realm-kotlin/issues/109)).
* Make updates of primary key properties throw IllegalStateException (Issue [#353](https://github.com/realm/realm-kotlin/issues/353))


### Compatibility
* This release is compatible with:
  * Kotlin 1.6.10.
  * Coroutines 1.6.0-native-mt. Also compatible with Coroutines 1.6.0 but requires enabling of the new memory model and disabling of freezing, see https://github.com/realm/realm-kotlin#kotlin-memory-model-and-coroutine-compatibility for details on that.
  * AtomicFu 0.17.0.
* Minimum Gradle version: 6.1.1.  
* Minimum Android Gradle Plugin version: 4.0.0.
* Minimum Android SDK: 16.

### Internal
* Downgraded to Gradle 7.2 as a work-around for https://youtrack.jetbrains.com/issue/KT-51325.
* Updated to Realm Core 11.10.0, commit: ad2b6aeb1fd58135a2d9bf463011e26f934390ea.


## 0.9.0 (2022-01-28)

### Breaking Changes
* `RealmResults.observe()` and `RealmList.observe()` have been renamed to `asFlow()`.
* Querying via `Realm.objects(...)` is no longer supported. Use `Realm.query(...)` instead.

### Enhancements
* Added API for inspecting the schema of the realm with `BaseRealm.schema()` ([#238](https://github.com/realm/realm-kotlin/issues/238)).
* Added support for `RealmQuery` through `Realm.query(...)` ([#84](https://github.com/realm/realm-kotlin/issues/84)).
* Added source code link to model definition compiler errors. ([#173](https://github.com/realm/realm-kotlin/issues/173))
* Support Kotlin's new memory model. Enabled in consuming project with the following gradle properties `kotlin.native.binary.memoryModel=experimental`.
* Add support for JVM on M1 (in case we're running outside Rosetta compatibility mode, example when using Azul JVM which is compiled against `aarch64`) [#629](https://github.com/realm/realm-kotlin/issues/629).

### Fixed
* Sync on jvm targets on Windows/Linux crashes with unavailable scheduler ([#655](https://github.com/realm/realm-kotlin/issues/655)).

### Compatibility
* This release is compatible with:
  * Kotlin 1.6.10.
  * Coroutines 1.6.0-native-mt. Also compatible with Coroutines 1.6.0 but requires enabling of the new memory model and disabling of freezing, see https://github.com/realm/realm-kotlin#kotlin-memory-model-and-coroutine-compatibility for details on that.
  * AtomicFu 0.17.0.
* Minimum Gradle version: 6.1.1.  
* Minimum Android Gradle Plugin version: 4.0.0.
* Minimum Android SDK: 16.

### Internal
* Updated to Gradle 7.3.3.
* Updated to Android Gradle Plugin 7.1.0.
* Updated to AndroidX JUnit 1.1.3.
* Updated to AndroidX Test 1.4.0.


## 0.8.2 (2022-01-20)

### Breaking Changes
* None.

### Enhancements
* None.

### Fixed
* The `library-base` module would try to initialize a number of `library-sync` classes for JNI lookups. These and `RealmObjectCompanion` were not being excluded from Proguard obfuscation causing release builds to crash when initializing JNI [#643](https://github.com/realm/realm-kotlin/issues/643).

### Compatibility
* This release is compatible with:
  * Kotlin 1.6.10.
  * Coroutines 1.5.2-native-mt.
  * AtomicFu 0.17.0.
* Minimum Gradle version: 6.1.1.
* Minimum Android Gradle Plugin version: 4.0.0.
* Minimum Android SDK: 16.

### Internal
* None.


## 0.8.1 (2022-01-18)

### Breaking Changes
* None.

### Enhancements
* None.

### Fixed
* Using a custom module name to fix [#621](https://github.com/realm/realm-kotlin/issues/621).
* Synchronously process project configurations to avoid exceptions when running parallel builds [#626](https://github.com/realm/realm-kotlin/issues/626).
* Update to Kotlin 1.6.10. The `Compatibility` entry for 0.8.0 stating that the project had been updated to Kotlin 1.6.10 was not correct [#640](https://github.com/realm/realm-kotlin/issues/640).

### Compatibility
* This release is compatible with:
  * Kotlin 1.6.10.
  * Coroutines 1.5.2-native-mt.
  * AtomicFu 0.17.0.
* Minimum Gradle version: 6.1.1.  
* Minimum Android Gradle Plugin version: 4.0.0.
* Minimum Android SDK: 16.

### Internal
* Updated to Kotlin 1.6.10.


## 0.8.0 (2021-12-17)

### Breaking Changes
* Reworked configuration hierarchy:
  * Separated common parts of `RealmConfiguraion` and `SyncConfiguration` into `io.realm.Configuration` to avoid polluting the base configuration with local-only options.
  * Changed `Realm.open(RealmConfiguration)` to accept new base configuration with `Realm.open(Configuration)`.
  * Removed option to build `SyncConfiguration`s with `deleteRealmIfMigrationNeeded` option.

### Enhancements
* [Sync] Added support for `User.logOut()` ([#245](https://github.com/realm/realm-kotlin/issues/245)).
* Added support for dates through a new property type: `RealmInstant`.
* Allow to pass schema as a variable containing the involved `KClass`es and build configurations non-fluently ([#389](https://github.com/realm/realm-kotlin/issues/389)).
* Added M1 support for `library-base` variant ([#483](https://github.com/realm/realm-kotlin/issues/483)).

### Fixed
* Gradle metadata for pure Android projects. Now using `io.realm.kotlin:library-base:<VERSION>` should work correctly.
* Compiler plugin symbol lookup happens only on Sourset using Realm ([#544](https://github.com/realm/realm-kotlin/issues/544)).
* Fixed migration exception when opening a synced realm that is already stored in the backend for the first time ([#601](https://github.com/realm/realm-kotlin/issues/604)).

### Compatibility
* This release is compatible with:
  * Kotlin 1.6.10.
  * Coroutines 1.5.2-native-mt.
  * AtomicFu 0.17.0.
* Minimum Gradle version: 6.1.1.  
* Minimum Android Gradle Plugin version: 4.0.0.
* Minimum Android SDK: 16.

### Internal
* Updated to Ktor 1.6.5.
* Updated to AndroidX Startup 1.1.0.
* Updated to Gradle 7.2.
* Updated to Android Gradle Plugin 7.1.0-beta05.
* Updated to NDK 23.1.7779620.
* Updated to Android targetSdk 31.
* Updated to Android compileSdk 31.
* Updated to Android Build Tools 31.0.0.
* Updated to Ktlint version 0.43.0.
* Updated to Ktlint Gradle Plugin 10.2.0.
* Updated to Kotlin Serialization 1.3.0.
* Updated to Detekt 1.19.0-RC1.
* Updated to Dokka 1.6.0.
* Updated to AtomicFu 0.17.0.
* Updated to Realm Core 11.7.0, commit: 5903577608d202ad88f375c1bb2ceedb831f6d7b.


## 0.7.0 (2021-10-31)

### Breaking Changes
* None.

### Enhancements
* Basic MongoDB Realm sync support:
  * Enabled by using library dependency `io.realm.kotlin:library-sync:<VERSION>`
  * Build `AppConfiguration`s through `AppConfiguration.Builder(appId).build()`
  * Linking your app with a MongoDB Realm App through `App.create(appConfiguration)`
  * Log in to a MongoDB Realm App through `App.login(credentials)`. Currently only supports `Credentials.anonymous()` and `Credentials.emailPassword(...)`
  * Create `SyncConfiguration`s through `SyncConfiguration.Builder(user, partitionValue, schema).build()`
  * Create synchronized realm by `Realm.open(syncConfiguration)`

### Fixed
* None.

### Compatibility
* This release is compatible with:
  * Kotlin 1.5.31
  * Coroutines 1.5.2-native-mt
  * AtomicFu 0.16.3

### Internal
* Updated to Realm Core commit: ecfc1bbb734a8520d08f04f12f083641309799b3
* Updated to Ktor 1.6.4.


## 0.6.0 (2021-10-15)

### Breaking Changes
* Rename library dependency from `io.realm.kotlin:library:<VERSION>` to `io.realm.kotlin:library-base:<VERSION>`
* Abstracted public API into interfaces. The interfaces have kept the name of the previous classes so only differences are:
  - Opening a realm: `Realm(configuration)` has changed to `Realm.open(configuration)`
  - Easy construction of simple configurations: `RealmConfiguration(schema = ...)` has changed to `RealmConfiguration.with(schema = ...)`
  - Instantiating a `RealmList` is now done through `realmListOf(...)` or by `Iterable<T>.toRealmList()`
* Make argument to `findLatest` non-nullable: `MutableRealm.findLatest(obj: T?): T?` has changed to `MutableRealm.findLatest(obj: T): T?`
* Allow query arguments to be `null`: `RealmResult.query(query: String = "TRUEPREDICATE", vararg args: Any): RealmResults<T>` has change to `RealmResult.query(query: String = "TRUEPREDICATE", vararg args: Any?): RealmResults<T>`
* Moved `objects(KClass<T>)` and `<reified T> objects()` methods from `BaseRealm` to `TypedRealm`
* Changed `RealmObject.version` into method `RealmObject.version()`.
* Replaced `RuntimeException`s by the explicit exceptions: `IllegalArgumentException`, `IllegalStateException` and `IndexOutOfBoundsException`.
* Throw `Error` an unrecoverable Realm problem happen in the underlying storage engine.
* Removed optional arguments to `RealmConfiguration.with(...)` and `RealmConfiguration.Builder(...)`. Name and path can now only be set through the builder methods.

### Enhancements
* Add support for [JVM target](https://github.com/realm/realm-kotlin/issues/62) supported platforms are: Linux (since Centos7 x86_64), Windows (since 8.1 x86_64) and Macos (x86_64).
* Added support for marking a field as indexed with `@Index`

### Fixed
* Fixed null pointer exceptions when returning an unmanaged object from `MutableRealm.write/writeBlocking`.
* Fixed premature closing of underlying realm of frozen objects returned from `MutableRealm.write/writeBlocking`. (Issue [#477](https://github.com/realm/realm-kotlin/issues/477))

### Compatibility
* This release is compatible with:
  * Kotlin 1.5.31
  * Coroutines 1.5.2-native-mt
  * AtomicFu 0.16.3

### Internal
* Updated to Realm Core commit: 028626880253a62d1c936eed4ef73af80b64b71
* Updated to Kotlin 1.5.31.


## 0.5.0 (2021-08-20)

### Breaking Changes
* Moved `@PrimaryKey` annotation from `io.realm.PrimaryKey` to `io.realm.annotations.PrimaryKey`.

### Enhancements
* Add support for excluding properties from the Realm schema. This is done by either using JVM `@Transient` or the newly added `@io.realm.kotlin.Ignore` annotation. (Issue [#278](https://github.com/realm/realm-kotlin/issues/278)).
* Add support for encrypted Realms. Encryption can be enabled by passing a 64-byte encryption key to the configuration builder. (Issue [#227](https://github.com/realm/realm-kotlin/issues/227))
* Add support for `RealmList` notifications using Kotlin `Flow`s. (Issue [#359](https://github.com/realm/realm-kotlin/issues/359))
* Unmanaged `RealmObject`s can now be added directly to `RealmList`s without having to copy them to Realm beforehand.

### Fixed
* Throw exception when violating primary key uniqueness constraint when importing objects with `copyToRealm`.
* Fix crash caused by premature release of frozen versions (`java.lang.RuntimeException: [18]: Access to invalidated Results objects`)
* Fix optimizations bypassing our custom getter and setter from within a class (Issue [#375](https://github.com/realm/realm-kotlin/issues/375)).

### Compatibility
* This release is compatible with Kotlin 1.5.21 and Coroutines 1.5.0.

### Internal
* Updated to Kotlin 1.5.21.
* Updated Gradle to 7.1.1.
* Updated Android Gradle Plugin to 4.1.0.
* Updated to Android Build Tools 30.0.2.
* Updated to targetSdk 30 for Android.
* Now uses Java 11 to build the project.


## 0.4.1 (2021-07-16)

### Breaking Changes
* None.

### Enhancements
* None.

### Fixed
* Throw exception when violating primary key uniqueness constraint when importing objects with `copyToRealm`.
* Fix crash caused by premature release of frozen versions (`java.lang.RuntimeException: [18]: Access to invalidated Results objects`)

### Compatibility
* This release is compatible with Kotlin 1.5.10 and Coroutines 1.5.0.

### Internal
* None.


## 0.4.0 (2021-07-13)

This release contains a big departure in the architectural design of how Realm is currently implemented. At a high level it moves from "Thread-confined, Live Objects" to "Frozen Objects". The reasons for this shift are discussed [here](https://docs.google.com/document/d/1bGfjbKLD6DSBpTiVwyorSBcMqkUQWedAmmS_VAhL8QU/edit#heading=h.fzlh39twuifc).

At a high level this has a number of implications:

    1. Only one Realm instance (per `RealmConfiguration`) is needed across the entire application.
    2. The only reason for closing the Realm instance is if the Realm file itself needs to be deleted or compacted.
    3. Realm objects can be freely moved and read across threads.
    4. Changes to objects can only be observed through Kotlin Flows. Standard change listener support will come in a future release.
    5. In order to modify Realm Objects, they need to be "live". It is possible to convert a frozen object to a live object inside a
       write transaction using the `MutableRealm.findLatest(obj)` API. Live objects are not accessible outside write transactions.

This new architecture is intended to make it easier to consume and work with Realm, but at the same time, it also introduces a few caveats:

    1. Storing a strong reference to a Realm Object can cause an issue known as "Version pinning". Realm tracks the "distance" between the oldest known version and the latest. So if you store a reference for too long, when other writes are happening, Realm might run out of native memory and crash, or it can lead to an increased file size. It is possible to detect this problem by setting `RealmConfiguration.Builder.maxNumberOfActiveVersions()`. It can be worked around by copying the data out of the Realm and store that instead.

    2. With multiple versions being accessible across threads, it is possible to accidentally compare data from different versions. This could be a potential problem for certain business logic if two objects do not agree on a particular state. If you suspect this is an issue, a `version()` method has been added to all Realm Objects, so it can be inspected for debugging. Previously, Realms thread-confined objects guaranteed this would not happen.

    3. Since the threading model has changed, there is no longer a guarantee that running the same query twice in a row will return the same result. E.g. if a background write is executed between them, the result might change. Previously, this would have resulted in the same result as the Realm state for a particular thread would only update as part of the event loop.


### Breaking Changes
* The Realm instance itself is now thread safe and can be accessed from any thread.
* Objects queried outside write transactions are now frozen by default and can be freely read from any thread.
* As a consequence of the above, when a change listener fires, the changed data can only be observed in the new object received, not in the original, which was possible before this release.
* Removed `Realm.open(configuration: RealmConfiguration)`. Use the interchangeable `Realm(configuration: RealmConfiguration)`-constructor instead.
* Removed all `MutableRealm.create(...)`-variants. Use `MutableRealm.copyToRealm(instance: T): T` instead.

### Enhancements
* A `version()` method has been added to `Realm`, `RealmResults` and `RealmObject`. This returns the version of the data contained. New versions are obtained by observing changes to the object.
* `Realm.observe()`, `RealmResults.observe()` and `RealmObject.observe()` have been added and expose a Flow of updates to the object.
* Add support for suspending writes executed on the Realm Write Dispatcher with `suspend fun <R> write(block: MutableRealm.() -> R): R`
* Add support for setting background write and notification dispatchers with `RealmConfigruation.Builder.notificationDispatcher(dispatcher: CoroutineDispatcher)` and `RealmConfiguration.Builder.writeDispatcher(dispatcher: CoroutineDispatcher)`
* Add support for retrieving the latest version of an object inside a write transaction with `<T : RealmObject> MutableRealm.findLatests(obj: T?): T?`

### Fixed
* None.

### Compatibility
* This release is compatible with Kotlin 1.5.10 and Coroutines 1.5.0.

### Internal
* Updated `com.gradle.plugin-publish` to 0.15.0.
* Updated to Realm Core commit: 4cf63d689ba099057345f122265cbb880a8eb19d.
* Updated to Android NDK: 22.1.7171670.
* Introduced usage of `kotlinx.atomicfu`: 0.16.1.


## 0.3.2 (2021-07-06)

### Breaking Changes
* None.

### Enhancements
* None.

### Fixed
* [Bug](https://github.com/realm/realm-kotlin/issues/334) in `copyToRealm` causing a `RealmList` not to be saved as part of the model.

### Compatibility
* This release is compatible with Kotlin 1.5.10 and Coroutines 1.5.0.

### Internal
* None.


## 0.3.1 (2021-07-02)

### Breaking Changes
* None.

### Enhancements
* None.

### Fixed
* Android Release build variant (AAR) was stripped from all classes due to presence of `isMinifyEnabled` flag in the library module. The flag is removed now.


### Compatibility
* This release is compatible with Kotlin 1.5.10 and Coroutines 1.5.0.

### Internal
* None.


## 0.3.0 (2021-07-01)

### Breaking Changes
* None.

### Enhancements
* [Support Apple Release builds](https://github.com/realm/realm-kotlin/issues/142).
* Enabling [shrinker](https://github.com/realm/realm-kotlin/issues/293) for Android Release builds.
* Added support for `RealmList` as supported field in model classes. A `RealmList` is used to model one-to-many relationships in a Realm object.
* Schema migration is handled automatically when adding or removing a property or class to the model without specifying a `schemaVersion`.
If a class or column is renamed you need to set a greater `schemaVersion` to migrate the Realm (note: currently renaming will not copy data to the new column). Alternatively `deleteRealmIfMigrationNeeded` could be set to (without setting `schemaVersion`) to delete the Realm file if an automatic migration is not possible. Fixes [#284](https://github.com/realm/realm-kotlin/issues/284).

### Fixed
* None.

### Compatibility
* This release is compatible with Kotlin 1.5.10 and Coroutines 1.5.0.

### Internal
* None.


## 0.2.0 (2021-06-09)

### Breaking Changes
* The Realm Kotlin Gradle plugin has changed name from `realm-kotlin` to `io.realm.kotlin` to align with Gradle Plugin Portal requirements.

### Enhancements
* The Realm Kotlin Gradle plugin is now available on Gradle Plugin Portal and can be used with the Plugin DSL and `gradlePluginPortal()` as the buildscript repository. A minimal setup of using this approach can be found [here](https://plugins.gradle.org/plugin/io.realm.kotlin).

### Fixed
* None.

### Compatibility
* This release is compatible with Kotlin 1.5.10 and Coroutines 1.5.0.

### Internal
* Updated to Realm Core commit: ed9fbb907e0b5e97e0e2d5b8efdc0951b2eb980c.


## 0.1.0 (2021-05-07)

This is the first public Alpha release of the Realm Kotlin SDK for Android and Kotlin Multiplatform.

A minimal setup for including this library looks like this:

```
// Top-level build.gradle file
buildscript {
    repositories {
        mavenCentral()
    }
    dependencies {
        classpath("io.realm.kotlin:gradle-plugin:0.1.0")
    }
}

allprojects {
    repositories {
    	mavenCentral()
    }
}

// Project build.gradle file
// Only include multiplatform if building a multiplatform project.
plugins {
	kotlin("multiplatform")
	id("com.android.library")
	id("realm-kotlin")
}
```

See the [README](https://github.com/realm/realm-kotlin#readme) for more information.

Please report any issues [here](https://github.com/realm/realm-kotlin/issues/new).<|MERGE_RESOLUTION|>--- conflicted
+++ resolved
@@ -29,12 +29,8 @@
 ### Internal
 * Added dependency Kbson 0.1.0.
 * Updated to use hierarchical multi platform project structure.
-<<<<<<< HEAD
 * Updated to Realm Core 12.11.0, commit 19597eb6e8bb898fd9f730388b4100ff2ea8eb98.
-=======
-* Updated to Realm Core 12.10.0, commit 8ce82fe3a8d5a2fbc89d719de8559f5a792c2dc9.
 * Updated to Detekt 1.22.0-RC2.
->>>>>>> 3057c627
 
 
 ## 1.4.0 (2022-10-17)
