## 2.1.1-SNAPSHOT (YYYY-MM-DD)

### Breaking Changes
* None.

### Enhancements
* Reduce the size of the local transaction log produced by creating objects, improving the performance of insertion-heavy transactions (Core issue [realm/realm-core#7734](https://github.com/realm/realm-core/pull/7734)).
* Performance has been improved for range queries on integers and timestamps. Requires that you use the "BETWEEN" operation in MQL or the Query::between() method when you build the query. (Core issue [realm/realm-core#7785](https://github.com/realm/realm-core/pull/7785))
* [Sync] Report the originating error that caused a client reset to occur. (Core issue [realm/realm-core#6154](https://github.com/realm/realm-core/issues/6154)).
* [Sync] It is no longer an error to set a base url for an App with a trailing slash - for example, `https://services.cloud.mongodb.com/` instead of `https://services.cloud.mongodb.com` - before this change that would result in a 404 error from the server (Core issue [realm/realm-core#7791](https://github.com/realm/realm-core/pull/7791)).
* [Sync] On Windows devices Device Sync will additionally look up SSL certificates in the Windows Trusted Root Certification Authorities certificate store when establishing a connection. (Core issue [realm/realm-core#7882](https://github.com/realm/realm-core/pull/7882))

### Fixed
<<<<<<< HEAD
* [Sync] Platform networking was not enabled even if setting `AppConfiguration.Builder.usePlatformNetworking`. (Issue [#1811](https://github.com/realm/realm-kotlin/issues/1811)/[RKOTLIN-1114](https://jira.mongodb.org/browse/RKOTLIN-1114)).
=======
* Comparing a numeric property with an argument list containing a string would throw. (Core issue [realm/realm-core#7714](https://github.com/realm/realm-core/issues/7714), since v2.0.0).
* After compacting, a file upgrade would be triggered. This could cause loss of data if schema mode is SoftResetFile (Core issue [realm/realm-core#7747](https://github.com/realm/realm-core/issues/7747), since v1.15.0).
* Encrypted files on Windows had a maximum size of 2GB even on x64 due to internal usage of `off_t`, which is a 32-bit type on 64-bit Windows (Core issue [realm/realm-core#7698](https://github.com/realm/realm-core/pull/7698)).
* The encryption code no longer behaves differently depending on the system page size, which should entirely eliminate a recurring source of bugs related to copying encrypted Realm files between platforms with different page sizes. One known outstanding bug was ([RNET-1141](https://github.com/realm/realm-dotnet/issues/3592)), where opening files on a system with a larger page size than the writing system would attempt to read sections of the file which had never been written to (Core issue [realm/realm-core#7698](https://github.com/realm/realm-core/pull/7698)).
* There were several complicated scenarios which could result in stale reads from encrypted files in multiprocess scenarios. These were very difficult to hit and would typically lead to a crash, either due to an assertion failure or DecryptionFailure being thrown (Core issue [realm/realm-core#7698](https://github.com/realm/realm-core/pull/7698), since v1.8.0).
* Encrypted files have some benign data races where we can memcpy a block of memory while another thread is writing to a limited range of it. It is logically impossible to ever read from that range when this happens, but Thread Sanitizer quite reasonably complains about this. We now perform a slower operations when running with TSan which avoids this benign race (Core issue [realm/realm-core#7698](https://github.com/realm/realm-core/pull/7698)).
* Tokenizing strings for full-text search could pass values outside the range [-1, 255] to `isspace()`, which is undefined behavior (Core issue [realm/realm-core#7698](https://github.com/realm/realm-core/pull/7698), since the introduction of FTS).
* Clearing a List of RealmAnys in an upgraded file would lead to an assertion failing (Core issue [realm/realm-core#7771](https://github.com/realm/realm-core/issues/7771), since v1.15.0)
* You could get unexpected merge results when assigning to a nested collection (Core issue [realm/realm-core#7809](https://github.com/realm/realm-core/issues/7809), since v1.15.0)
* Fixed removing backlinks from the wrong objects if the link came from a nested list, nested dictionary, top-level dictionary, or list of mixed, and the source table had more than 256 objects. This could manifest as `array_backlink.cpp:112: Assertion failed: int64_t(value >> 1) == key.value` when removing an object. (Core issue [realm/realm-core#7594](https://github.com/realm/realm-core/issues/7594), since Core v11 for dictionaries)
* Fixed the collapse/rejoin of clusters which contained nested collections with links. This could manifest as `array.cpp:319: Array::move() Assertion failed: begin <= end [2, 1]` when removing an object. (Core issue [realm/realm-core#7839](https://github.com/realm/realm-core/issues/7839), since the introduction of nested collections in v1.15.0)
* [Sync] Fix some client resets (such as migrating to flexible sync) potentially failing with AutoClientResetFailed if a new client reset condition (such as rolling back a flexible sync migration) occurred before the first one completed. (Core issue [realm/realm-core#7542](https://github.com/realm/realm-core/pull/7542), since v1.9.0)
* [Sync] Fixed a change of mode from Strong to All when removing links from an embedded object that links to a tombstone. This affects sync apps that use embedded objects which have a `Lst<Mixed>` that contains a link to another top level object which has been deleted by another sync client (creating a tombstone locally). In this particular case, the switch would cause any remaining link removals to recursively delete the destination object if there were no other links to it. (Core issue [realm/realm-core#7828](https://github.com/realm/realm-core/issues/7828), since v1.15.0)
* [Sync] `SyncSession.uploadAllLocalChanges` was inconsistent in how it handled commits which did not produce any changesets to upload. Previously it would sometimes complete immediately if all commits waiting to be uploaded were empty, and at other times it would wait for a server roundtrip. It will now always complete immediately. (Core issue [realm/realm-core#7796](https://github.com/realm/realm-core/pull/7796)).
* [Sync] Sync client can crash if a session is resumed while the session is being suspended. (Core issue [realm/realm-core#7860](https://github.com/realm/realm-core/issues/7860), since v1.0.0)
>>>>>>> 088eb86c

### Compatibility
* File format: Generates Realms with file format v24 (reads and upgrades file format v10 or later).
* Realm Studio 15.0.0 or above is required to open Realms created by this version.
* This release is compatible with the following Kotlin releases:
  * Kotlin 2.0.0 and above. Support for experimental K2-compilation with `kotlin.experimental.tryK2=true`.
  * Ktor 2.1.2 and above.
  * Coroutines 1.7.0 and above.
  * AtomicFu 0.18.3 and above.
  * The new memory model only. See https://github.com/realm/realm-kotlin#kotlin-memory-model-and-coroutine-compatibility
* Minimum Kbson 0.4.0.
* Minimum Gradle version: 7.2.
* Minimum Android Gradle Plugin version: 7.1.3.
* Minimum Android SDK: 16.
* Minimum R8: 8.0.34.

### Internal
* Updated to Realm Core 14.10.4 commit 4f83c590c4340dd7760d5f070e2e81613eb536aa.


## 2.1.0 (2024-07-12)

### Breaking Changes
- None.

### Enhancements
* Avoid exporting Core's symbols so we can statically build the Kotlin SDK with other SDKs like Swift in the same project. (Issue [JIRA](https://jira.mongodb.org/browse/RKOTLIN-877)).
* Improved mechanism for unpacking of JVM native libs suitable for local development. (Issue [#1715](https://github.com/realm/realm-kotlin/issues/1715) [JIRA](https://jira.mongodb.org/browse/RKOTLIN-1065)).
* [Sync] Add `SyncException.isFatal` to signal fatal unrecoverable exceptions. (Issue [#1767](https://github.com/realm/realm-kotlin/issues/1767) [RKOTLIN-1096](https://jira.mongodb.org/browse/RKOTLIN-1096)).

### Fixed
* Fix crashes when core tries to log invalid utf-8 messages. (Issue [#1760](https://github.com/realm/realm-kotlin/issues/1760) [RKOTLIN-1089](https://jira.mongodb.org/browse/RKOTLIN-1089)).
* [Sync] Fix `NullPointerException` in `SubscriptionSet.waitForSynchronization`. (Issue [#1777](https://github.com/realm/realm-kotlin/issues/1777) [RKOTLIN-1102](https://jira.mongodb.org/browse/RKOTLIN-1102)).

### Compatibility
* File format: Generates Realms with file format v24 (reads and upgrades file format v10 or later).
* Realm Studio 15.0.0 or above is required to open Realms created by this version.
* This release is compatible with the following Kotlin releases:
  * Kotlin 2.0.0 and above. Support for experimental K2-compilation with `kotlin.experimental.tryK2=true`.
  * Ktor 2.1.2 and above.
  * Coroutines 1.7.0 and above.
  * AtomicFu 0.18.3 and above.
  * The new memory model only. See https://github.com/realm/realm-kotlin#kotlin-memory-model-and-coroutine-compatibility
* Minimum Kbson 0.4.0.
* Minimum Gradle version: 7.2.
* Minimum Android Gradle Plugin version: 7.1.3.
* Minimum Android SDK: 16.
* Minimum R8: 8.0.34.

### Internal
* Reworked test app initializer framework.


## 2.0.0 (2024-06-03)

> [!NOTE]
> This release will bump the Realm file format 24. Opening a file with an older format will automatically upgrade it from file format v10. If you want to upgrade from an earlier file format version you will have to use Realm Kotlin v1.13.1 or earlier. Downgrading to a previous file format is not possible.

### Breaking changes
* Removed property `RealmLog.level`. Log levels can be set with `RealmLog.setLevel`. (Issue [#1691](https://github.com/realm/realm-kotlin/issues/1691) [JIRA](https://jira.mongodb.org/browse/RKOTLIN-1038))
* Removed `LogConfiguration`. Log levels and custom loggers can be set with `RealmLog`. (Issue [#1691](https://github.com/realm/realm-kotlin/issues/1691) [JIRA](https://jira.mongodb.org/browse/RKOTLIN-1038))
* Removed deprecated `io.realm.kotlin.types.ObjectId`. Use `org.mongodb.kbson.BsonObjectId` or its type alias `org.mongodb.kbson.ObjectId` instead. (Issue [#1749](https://github.com/realm/realm-kotlin/issues/1749) [JIRA](https://jira.mongodb.org/browse/RKOTLIN-1082))
* Removed deprecated `RealmClass.isEmbedded`. Class embeddeness can be check with `RealmClassKind.EMBEDDED`. (Issue [#1753](https://github.com/realm/realm-kotlin/issues/1753) [JIRA](https://jira.mongodb.org/browse/RKOTLIN-1080))
* Some authentication related operations will no longer throw specialized `InvalidCredentialsException` and `CredentialsCannotBeLinkedException` but the more general `AuthException` and `ServiceException`. (Issue [#1763](https://github.com/realm/realm-kotlin/issues/1763)/[RKOTLIN-1091](https://jira.mongodb.org/browse/RKOTLIN-1091))
* [Sync] Removed deprecated methods `User.identity` and `User.provider`, user identities can be accessed with the already existing `User.identities`. (Issue [#1751](https://github.com/realm/realm-kotlin/issues/1751) [JIRA](https://jira.mongodb.org/browse/RKOTLIN-1083))
* [Sync] `App.allUsers` does no longer return a map, but only a list of users known locally. (Issue [#1751](https://github.com/realm/realm-kotlin/issues/1751) [JIRA](https://jira.mongodb.org/browse/RKOTLIN-1083))
* [Sync] Removed deprecated `DiscardUnsyncedChangesStrategy.onError`. (Issue [#1755](https://github.com/realm/realm-kotlin/issues/1755) [JIRA](https://jira.mongodb.org/browse/RKOTLIN-1085))
* [Sync] Sync progress notifications now reports an estimate ranged from `0.0` to `1.0` with `Progress.estimate` instead of `transferredBytes` and `totalBytes`. (Issue [#1744](https://github.com/realm/realm-kotlin/issues/1744)/[RKOTLIN-1079](https://jira.mongodb.org/browse/RKOTLIN-1079)).

### Enhancements
* Support for RealmLists and RealmDictionaries in `RealmAny`. (Issue [#1434](https://github.com/realm/realm-kotlin/issues/1434))
* Optimized `RealmList.indexOf()` and `RealmList.contains()` using Core implementation of operations instead of iterating elements and comparing them in Kotlin. (Issue [#1625](https://github.com/realm/realm-kotlin/pull/1666) [RKOTLIN-995](https://jira.mongodb.org/browse/RKOTLIN-995)).
* Add support for filtering logs by category. (Issue [#1691](https://github.com/realm/realm-kotlin/issues/1691) [JIRA](https://jira.mongodb.org/browse/RKOTLIN-1038))
* [Sync] Add Mongo Client API to access Atlas App Service collections. It can be accessed through `User.mongoClient`. (Issue [#972](https://github.com/realm/realm-kotlin/issues/972)/[RKOTLIN-612](https://jira.mongodb.org/browse/RKOTLIN-612))
* [Sync] Sync progress notifications is now also supported for flexible sync configurations. (Issue [#1744](https://github.com/realm/realm-kotlin/issues/1744) [RKOTLIN-1079](https://jira.mongodb.org/browse/RKOTLIN-1079)).

### Fixed
* Inserting the same typed link to the same key in a dictionary more than once would incorrectly create multiple backlinks to the object. This did not appear to cause any crashes later, but would have affecting explicit backlink count queries (eg: `...@links.@count`) and possibly notifications (Core Issue [realm/realm-core#7676](https://github.com/realm/realm-core/issues/7676) since v1.16.0).
* [Sync] Automatic client reset recovery would crash when recovering AddInteger instructions on a Mixed property if its type was changed to non-integer (Core issue [realm/realm-core#7683](https://github.com/realm/realm-core/pull/7683), since v0.11.0).
* [Sync] Typos [SubscriptionSetState.SUPERSEDED], [SyncTimeoutOptions.pingKeepalivePeriod] and [SyncTimeoutOptions.pongKeepalivePeriod]. (Issue [#1754](https://github.com/realm/realm-kotlin/pull/1754)

### Compatibility
* File format: Generates Realms with file format v24 (reads and upgrades file format v10 or later).
* Realm Studio 15.0.0 or above is required to open Realms created by this version.
* This release is compatible with the following Kotlin releases:
  * Kotlin 2.0.0 and above. Support for experimental K2-compilation with `kotlin.experimental.tryK2=true`.
  * Ktor 2.1.2 and above.
  * Coroutines 1.7.0 and above.
  * AtomicFu 0.18.3 and above.
  * The new memory model only. See https://github.com/realm/realm-kotlin#kotlin-memory-model-and-coroutine-compatibility
* Minimum Kbson 0.4.0.
* Minimum Gradle version: 7.2.
* Minimum Android Gradle Plugin version: 7.1.3.
* Minimum Android SDK: 16.
* Minimum R8: 8.3.37.

### Internal
* Updated to Realm Core 14.7.0 commit c280bdb17522323d5c30dc32a2b9efc9dc80ca3b.
* Changed Kotlin compiler testing framework to https://github.com/zacsweers/kotlin-compile-testing
* Updated to Detekt 1.23.6.


## 1.16.0 (2024-05-01)

> [!NOTE]
> This release will bump the Realm file format from version 23 to 24. Opening a file with an older format will automatically upgrade it from file format v10. If you want to upgrade from an earlier file format version you will have to use Realm Kotlin v1.13.1 or earlier. Downgrading to a previous file format is not possible.

### Breaking changes
* None.

### Enhancements
* Add support for changing the App Services base URL. It allows to roam between Atlas and Edge Server. Changing the url would trigger a client reset. (Issue [#1659](https://github.com/realm/realm-kotlin/issues/1659)/[RKOTLIN-1013](https://jira.mongodb.org/browse/RKOTLIN-1023))

### Fixed
* Fixed a bug when running a IN query (or a query of the pattern `x == 1 OR x == 2 OR x == 3`) when evaluating on a string property with an empty string in the search condition. Matches with an empty string would have been evaluated as if searching for a null string instead. (Core issue [realm/realm-core#7628](https://github.com/realm/realm-core/pull/7628) since Core v10.0.0-beta.9)
* Fixed several issues around encrypted file portability (copying a "bundled" encrypted Realm from one device to another). (Core issues [realm/realm-core#7322](https://github.com/realm/realm-core/issues/7322) and [realm/realm-core#7319](https://github.com/realm/realm-core/issues/7319))
* Queries using query paths on Mixed values returns inconsistent results (Core issue [realm/realm-core#7587](https://github.com/realm/realm-core/issues/7587), since Core v14.0.0)
* [Sync] `App.allUsers()` included logged out users only if they were logged out while the App instance existed. It now always includes all logged out users. (Core issue [realm/realm-core#7300](https://github.com/realm/realm-core/pull/7300))
* [Sync] Deleting the active user left the active user unset rather than selecting another logged-in user as the active user like logging out and removing users did. (Core issue [realm/realm-core#7300](https://github.com/realm/realm-core/pull/7300))
* [Sync] Schema initialization could hit an assertion failure if the sync client applied a downloaded changeset while the Realm file was in the process of being opened (Core issue [realm/realm-core#7041](https://github.com/realm/realm-core/issues/7041), since Core v11.4.0).

### Known issues
* Missing initial download progress notification when there is no active downloads. (Issue [realm/realm-core#7627](https://github.com/realm/realm-core/issues/7627), since 1.15.1)

### Compatibility
* File format: Generates Realms with file format v24 (reads and upgrades file format v10 or later).
* Realm Studio 15.0.0 or above is required to open Realms created by this version.
* This release is compatible with the following Kotlin releases:
  * Kotlin 1.9.0 and above. Support for experimental K2-compilation with `kotlin.experimental.tryK2=true`.
  * Ktor 2.1.2 and above.
  * Coroutines 1.7.0 and above.
  * AtomicFu 0.18.3 and above.
  * The new memory model only. See https://github.com/realm/realm-kotlin#kotlin-memory-model-and-coroutine-compatibility
* Minimum Kbson 0.3.0.
* Minimum Gradle version: 6.8.3.
* Minimum Android Gradle Plugin version: 4.1.3.
* Minimum Android SDK: 16.
* Minimum R8: 8.0.34.

### Internal
* Updated to Realm Core 14.6.1 commit cde3adb7649d3361806dbbae0cf353b8fdc4d54e.


## 1.15.0 (2024-04-17)

> [!NOTE]
> This release will bump the Realm file format from version 23 to 24. Opening a file with an older format will automatically upgrade it from file format v10. If you want to upgrade from an earlier file format version you will have to use Realm Kotlin v1.13.1 or earlier. Downgrading to a previous file format is not possible.

### Breaking changes
* If you want to query using `@type` operation, you must use 'objectlink' to match links to objects. 'object' is reserved for dictionary types.
* Binary data and String data are now strongly typed for comparisons and queries. This change is especially relevant when querying for a string constant on a RealmAny property, as now only strings will be returned. If searching for Binary data is desired, then that type must be specified by the constant. In RQL the new way to specify a binary constant is to use `mixed = bin('xyz')` or `mixed = binary('xyz')`. (Core issue [realm/realm-core#6407](https://github.com/realm/realm-core/issues/6407)).

### Enhancements
* Add support for using aggregate operations on RealmAny properties in queries  (Core issue [realm/realm-core#7398](https://github.com/realm/realm-core/pull/7398))
* Property keypath in RQL can be substituted with value given as argument. Use `$P<i>` in query string. (Core issue [realm/realm-core#7033](https://github.com/realm/realm-core/issues/7033))
* You can now use query substitution for the @type argument (Core issue [realm/realm-core#7289](https://github.com/realm/realm-core/issues/7289))
* Storage of Decimal128 properties has been optimised so that the individual values will take up 0 bits (if all nulls), 32 bits, 64 bits or 128 bits depending on what is needed. (Core issue [realm/realm-core#6111](https://github.com/realm/realm-core/pull/6111))
* Querying a specific entry in a collection (in particular 'first and 'last') is supported. (Core issue [realm/realm-core#4269](https://github.com/realm/realm-core/issues/4269))
* Index on list of strings property now supported (Core issue [realm/realm-core#7142](https://github.com/realm/realm-core/pull/7142))
* Improved performance of RQL (parsed) queries on a non-linked string property using: >, >=, <, <=, operators and fixed behaviour that a null string should be evaulated as less than everything, previously nulls were not matched. (Core issue [realm/realm-core#3939](https://github.com/realm/realm-core/issues/3939).
* Updated bundled OpenSSL version to 3.2.0 (Core issue [realm/realm-core#7303](https://github.com/realm/realm-core/pull/7303))
* [Sync] The default base url in `AppConfiguration` has been updated to point to `services.cloud.mongodb.com`. See https://www.mongodb.com/docs/atlas/app-services/domain-migration/ for more information. (Issue [#1685](https://github.com/realm/realm-kotlin/issues/1685))

### Fixed
* Sorting order of strings has changed to use standard unicode codepoint order instead of grouping similar english letters together. A noticeable change will be from "aAbBzZ" to "ABZabz". (Core issue [realm/realm-core#2573](https://github.com/realm/realm-core/issues/2573))
* `@count`/`@size` is now supported for `RealmAny` properties (Core issue [realm/realm-core#7280](https://github.com/realm/realm-core/issues/7280), since v10.0.0)
* Fixed equality queries on a `RealmAny` property with an index possibly returning the wrong result if values of different types happened to have the same StringIndex hash. (Core issue [realm/realm-core6407](https://github.com/realm/realm-core/issues/6407), since v11.0.0-beta.5).
* If you have more than 8388606 links pointing to one specific object, the program will crash. (Core issue [realm/realm-core#6577](https://github.com/realm/realm-core/issues/6577), since v6.0.0)
* Query for NULL value in `RealmAny<RealmAny>` would give wrong results (Core issue [realm/realm-core6748])(https://github.com/realm/realm-core/issues/6748), since v10.0.0)
* Fixed queries like `indexed_property == NONE {x}` which mistakenly matched on only x instead of not x. This only applies when an indexed property with equality (==, or IN) matches with `NONE` on a list of one item. If the constant list contained more than one value then it was working correctly. (Core issue [realm/realm-core#7777](https://github.com/realm/realm-java/issues/7862), since v12.5.0)
* Uploading the changesets recovered during an automatic client reset recovery may lead to 'Bad server version' errors and a new client reset. (Core issue [realm/realm-core7279](https://github.com/realm/realm-core/issues/7279), since v13.24.1)
* Fixed crash in fulltext index using prefix search with no matches (Core issue [realm/realm-core#7309](https://github.com/realm/realm-core/issues/7309), since v13.18.0)
* Fix a minor race condition when backing up Realm files before a client reset which could have lead to overwriting an existing file. (Core issue [realm/realm-core#7341](https://github.com/realm/realm-core/pull/7341)).
* Fix opening realm with cached user while offline results in fatal error and session does not retry connection. (Core issue [realm/realm-core#7349](https://github.com/realm/realm-core/issues/7349), since v13.26.0)
* Fixed conflict resolution bug which may result in an crash when the AddInteger instruction on Mixed properties is merged against updates to a non-integer type (Core issue [realm/realm-code#7353](https://github.com/realm/realm-core/pull/7353))
* Fix a spurious crash related to opening a Realm on background thread while the process was in the middle of exiting (Core issue [realm/realm-core#7420](https://github.com/realm/realm-core/issues/7420))


### Compatibility
* File format: Generates Realms with file format v24 (reads and upgrades file format v10 or later).
* Realm Studio 15.0.0 or above is required to open Realms created by this version.
* This release is compatible with the following Kotlin releases:
  * Kotlin 1.9.0 and above. Support for experimental K2-compilation with `kotlin.experimental.tryK2=true`.
  * Ktor 2.1.2 and above.
  * Coroutines 1.7.0 and above.
  * AtomicFu 0.18.3 and above.
  * The new memory model only. See https://github.com/realm/realm-kotlin#kotlin-memory-model-and-coroutine-compatibility
* Minimum Kbson 0.3.0.
* Minimum Gradle version: 6.8.3.
* Minimum Android Gradle Plugin version: 4.1.3.
* Minimum Android SDK: 16.
* Minimum R8: 8.0.34.

### Internal
* Updated to Realm Core 14.5.1 commit 316889b967f845fbc10b4422f96c7eadd47136f2.
* Deprecated Jenkins and switching to Github Action ([JIRA]https://jira.mongodb.org/browse/RKOTLIN-825).
- Remove CMake required version.
* Updated URL to documentation.
* Refactored to allow compilation with Kotlin 2.0



## 1.14.1 (2024-03-19)

### Breaking Changes
- None.

### Enhancements
- Fixes missing binaries files for Windows and Linux platforms when releasing. (Issue [#1671](https://github.com/realm/realm-kotlin/issues/1690) [JIRA](https://jira.mongodb.org/browse/RKOTLIN-1037))

### Fixed
- None.

### Compatibility
- File format: Generates Realms with file format v23.
- Realm Studio 13.0.0 or above is required to open Realms created by this version.
- This release is compatible with the following Kotlin releases:
  - Kotlin 1.9.0 and above. Support for experimental K2-compilation with `kotlin.experimental.tryK2=true`.
  - Ktor 2.1.2 and above.
  - Coroutines 1.7.0 and above.
  - AtomicFu 0.18.3 and above.
  - The new memory model only. See https://github.com/realm/realm-kotlin#kotlin-memory-model-and-coroutine-compatibility
- Minimum Kbson 0.3.0.
- Minimum Gradle version: 6.8.3.
- Minimum Android Gradle Plugin version: 4.1.3.
- Minimum Android SDK: 16.
- Minimum R8: 8.0.34.

### Internal
- Deprecated Jenkins and switching to Github Action ([JIRA]https://jira.mongodb.org/browse/RKOTLIN-825).


## 1.14.0 (2024-03-08)

### Breaking Changes
* None.

### Enhancements
* The Unpacking of JVM native library will use the current library version instead of a calculated hash for the path. (Issue [#1617](https://github.com/realm/realm-kotlin/issues/1617)).
* [Sync] Added option to use managed WebSockets via OkHttp instead of Realm's built-in WebSocket client for Sync traffic (Only Android and JVM targets for now). Managed WebSockets offer improved support for proxies and firewalls that require authentication. This feature is currently opt-in and can be enabled by using `AppConfiguration.usePlatformNetworking()`. Managed WebSockets will become the default in a future version. (PR [#1528](https://github.com/realm/realm-kotlin/pull/1528)).
* [Sync] `AutoClientResetFailed` exception now reports as the throwable cause any user exceptions that might occur during a client reset. (Issue [#1580](https://github.com/realm/realm-kotlin/issues/1580))

### Fixed
* Cache notification callback JNI references at startup to ensure that symbols can be resolved in core callbacks. (Issue [#1577](https://github.com/realm/realm-kotlin/issues/1577))
* Using `Realm.asFlow()` could miss an update if a write was started right after opening the Realm. (Issue [#1582](https://github.com/realm/realm-kotlin/issues/1582))
* Guarded analytic errors so that they do not fail user builds.
* Using keypaths in Flows could sometimes throw `java.lang.IllegalStateException: [RLM_ERR_WRONG_THREAD]: Realm accessed from incorrect thread.`. (Issue [#1594](https://github.com/realm/realm-kotlin/pull/1594, since 1.13.0)
* Non-`IllegalStateExceptions` in a `write`-block would not cancel transactions, but leave it open. (Issue [#1615](https://github.com/realm/realm-kotlin/issues/1615)).
* [Sync] `NullPointerException` while waiting for the synchronization of a subscription set if the client was set in `AwaitingMark` state. (Issue [#1671](https://github.com/realm/realm-kotlin/issues/1671) [JIRA](https://jira.mongodb.org/browse/RKOTLIN-1027))
* Github Action: Snapshot publishing with Github Action. (Issue [#1654](https://github.com/realm/realm-kotlin/issues/1654) [JIRA](https://jira.mongodb.org/browse/RKOTLIN-1018))
* Github Action: automate release process to Maven Central. (Issue [JIRA](https://jira.mongodb.org/browse/RKOTLIN-709))

### Compatibility
* File format: Generates Realms with file format v23.
* Realm Studio 13.0.0 or above is required to open Realms created by this version.
* This release is compatible with the following Kotlin releases:
  * Kotlin 1.9.0 and above. Support for experimental K2-compilation with `kotlin.experimental.tryK2=true`.
  * Ktor 2.1.2 and above.
  * Coroutines 1.7.0 and above.
  * AtomicFu 0.18.3 and above.
  * The new memory model only. See https://github.com/realm/realm-kotlin#kotlin-memory-model-and-coroutine-compatibility
* Minimum Kbson 0.3.0.
* Minimum Gradle version: 6.8.3.
* Minimum Android Gradle Plugin version: 4.1.3.
* Minimum Android SDK: 16.
* Minimum R8: 8.0.34.

### Internal
* Update to Ktor 2.3.4.
* Updated to CMake 3.27.7
* Updated to Realm Core 13.26.0, commit 5533505d18fda93a7a971d58a191db5005583c92.
* Adding Sync tests via Github Action.
* Updated to Swig 4.2.0. (Issue [GitHub #1632](https://github.com/realm/realm-kotlin/issues/1632) [JIRA RKOTLIN-1001](https://jira.mongodb.org/browse/RKOTLIN-1001))


## 1.13.0 (2023-12-01)

### Breaking Changes
* None.

### Enhancements
* Support for experimental K2-compilation with `kotlin.experimental.tryK2=true`. (Issue [#1483](https://github.com/realm/realm-kotlin/issues/1483))
* Added support for keypaths in `asFlow()` methods on objects and queries. This makes it possible to control which properties will trigger change events, including properties on objects below the default nested limit of 4. (Issue [#661](https://github.com/realm/realm-kotlin/issues/661))
* [Sync] Added support for multiplexing sync connections. When enabled, a single
  connection is used per sync user rather than one per synchronized Realm. This
  reduces resource consumption when multiple Realms are opened and will
  typically improve performance. The behavior can be controlled through [AppConfiguration.Builder.enableSessionMultiplexing]. It will be made the default
  in a future release. (Issue [#1578](https://github.com/realm/realm-kotlin/pull/1578))
* [Sync] Various sync timeout options can now be configured through `AppConfiguration.Builder.syncTimeouts()`. (Issue [#971](https://github.com/realm/realm-kotlin/issues/971)).

### Fixed
* `RealmInstant.now` used an API (`java.time.Clock.systemUTC().instant()`) introduced in API 26, current minSDK is 16. (Issue [#1564](https://github.com/realm/realm-kotlin/issues/1564))
* Fix compiler crash caused by a change in Kotlin 1.9.20 ((toIrConst moved under common IrUtils)[https://github.com/JetBrains/kotlin/commit/ca8db7d0b83f6dfd6afcea7a5fe7556d38f325d8]). (Issue [#1566](https://github.com/realm/realm-kotlin/issues/1566))
* Fix craches caused by posting to a released scheduler. (Issue [#1543](https://github.com/realm/realm-kotlin/issues/1543))
* Fix NPE when applying query aggregators on classes annotated with `@PersistedName`. (Issue [1569](https://github.com/realm/realm-kotlin/pull/1569))
* [Sync] Fix crash when syncing data if the log level was set to `LogLevel.TRACE` or `LogLevel.ALL`. (Issue [#1560](https://github.com/realm/realm-kotlin/pull/1560))

### Compatibility
* File format: Generates Realms with file format v23.
* Realm Studio 13.0.0 or above is required to open Realms created by this version.
* This release is compatible with the following Kotlin releases:
  * Kotlin 1.9.0 and above. Support for experimental K2-compilation with `kotlin.experimental.tryK2=true`.
  * Ktor 2.1.2 and above.
  * Coroutines 1.7.0 and above.
  * AtomicFu 0.18.3 and above.
  * The new memory model only. See https://github.com/realm/realm-kotlin#kotlin-memory-model-and-coroutine-compatibility
* Minimum Kbson 0.3.0.
* Minimum Gradle version: 6.8.3.
* Minimum Android Gradle Plugin version: 4.1.3.
* Minimum Android SDK: 16.
* Minimum R8: 8.0.34.

### Internal
* Updated to Realm Core 13.24.0, commit e593a5f19d0dc205db931ec5618a8c10c95cac90.


## 1.12.0 (2023-11-02)

This release upgrades the Sync metadata in a way that is not compatible with older versions. To downgrade a Sync app from this version, you'll need to manually delete the metadata folder located at `$[SYNC-ROOT-DIRECTORY]/mongodb-realm/[APP-ID]/server-utility/metadata/`. This will log out all users.

### Breaking Changes
* None.

### Enhancements
* Realm will no longer set the JVM bytecode to 1.8 when applying the Realm plugin. (Issue [#1513](https://github.com/realm/realm-kotlin/issues/1513))
* The Realm Gradle Plugin no longer has a dependency on KAPT. (Issue [#1513](https://github.com/realm/realm-kotlin/issues/1513))

### Fixed
* `Realm.getNumberOfActiveVersions` now returns the actual number of active versions. (Core issue [#6960](https://github.com/realm/realm-core/pull/6960))
* Fixed memory leak on Darwin caused by a reference cycle between resources and the GC cleaner. (Issue [#1530](https://github.com/realm/realm-kotlin/pull/1530))
* Fixed memory leaks on the JVM platform, see PR for more information. (Issue [#1526](https://github.com/realm/realm-kotlin/pull/1526))
* Removed pin on the initial realm version after opening a Realm. (Issue [#1519](https://github.com/realm/realm-kotlin/pull/1519))
* `Realm.close()` is now idempotent.
* Fix error in `RealmAny.equals` that would sometimes return `true` when comparing RealmAnys wrapping same type but different values. (Issue [#1523](https://github.com/realm/realm-kotlin/pull/1523))
* [Sync] If calling a function on App Services that resulted in a redirect, it would only redirect for GET requests. (Issue [#1517](https://github.com/realm/realm-kotlin/pull/1517))
* [Sync] Manual client reset on Windows would not trigger correctly when run inside `onManualResetFallback`. (Issue [#1515](https://github.com/realm/realm-kotlin/pull/1515))
* [Sync] `ClientResetRequiredException.executeClientReset()` now returns a boolean indicating if the manual reset fully succeeded or not. (Issue [#1515](https://github.com/realm/realm-kotlin/pull/1515))
* [Sync] If calling a function on App Services that resulted in a redirect, it would only redirect for
GET requests. (Issue [#1517](https://github.com/realm/realm-kotlin/pull/1517))
* [Sync] If calling a function on App Services that resulted in a redirect, it would only redirect for GET requests. (Issue [#1517](https://github.com/realm/realm-kotlin/pull/1517))

### Compatibility
* File format: Generates Realms with file format v23.
* Realm Studio 13.0.0 or above is required to open Realms created by this version.
* This release is compatible with the following Kotlin releases:
  * Kotlin 1.8.20 and above. The K2 compiler is not supported yet.
  * Ktor 2.1.2 and above.
  * Coroutines 1.7.0 and above.
  * AtomicFu 0.18.3 and above.
  * The new memory model only. See https://github.com/realm/realm-kotlin#kotlin-memory-model-and-coroutine-compatibility
* Minimum Kbson 0.3.0.
* Minimum Gradle version: 6.8.3.
* Minimum Android Gradle Plugin version: 4.1.3.
* Minimum Android SDK: 16.

### Internal
* Updated to Realm Core 13.23.2, commit e6271d72308b40399890060f58a88cf568c2ee22.


## 1.11.1 (2023-09-07)

### Enhancements
* None.

### Fixed
* Opening a Realm would crash with `No built-in scheduler implementation for this platform` on Linux (JVM) and Windows. (Issue [#1502](https://github.com/realm/realm-kotlin/issues/1502), since 1.11.0)

### Compatibility
* File format: Generates Realms with file format v23.
* Realm Studio 13.0.0 or above is required to open Realms created by this version.
* This release is compatible with the following Kotlin releases:
  * Kotlin 1.8.0 and above. The K2 compiler is not supported yet.
  * Ktor 2.1.2 and above.
  * Coroutines 1.7.0 and above.
  * AtomicFu 0.18.3 and above.
  * The new memory model only. See https://github.com/realm/realm-kotlin#kotlin-memory-model-and-coroutine-compatibility
* Minimum Kbson 0.3.0.
* Minimum Gradle version: 6.8.3.
* Minimum Android Gradle Plugin version: 4.1.3.
* Minimum Android SDK: 16.

### Internal
* None.


## 1.11.0 (2023-09-01)

### Breaking Changes
* `BaseRealmObject.equals()` has changed from being identity-based only (===) to instead return `true` if two objects come from the same Realm version. This e.g means that reading the same object property twice will now be identical. Note, two Realm objects, even with identical values will not be considered equal if they belong to different versions.

```
val childA: Child = realm.query<Child>().first().find()!!
val childB: Child = realm.query<Child>().first().find()!!

// This behavior is the same both before 1.11.0 and before
childA === childB // false

// This will return true in 1.11.0 and onwards. Before it will return false
childA == childB

realm.writeBlocking { /* Do a write */ }
val childC = realm.query<Child>().first().find()!!

// This will return false because childA belong to version 1, while childC belong to version 2.
// Override equals/hashCode if value semantics are wanted.
childA == childC
```

### Enhancements
* Fulltext queries now support prefix search by using the * operator, like `description TEXT 'alex*'`. (Core issue [#6860](https://github.com/realm/realm-core/issues/6860))
* Realm model classes now generate custom `toString`, `equals` and `hashCode` implementations. This makes it possible to compare by object reference across multiple collections. Note that two objects at different versions will not be considered equal, even
if the content is the same. Custom implementations of these methods will be respected if they are present. (Issue [#1097](https://github.com/realm/realm-kotlin/issues/1097))
* Support for performing geospatial queries using the new classes: `GeoPoint`, `GeoCircle`, `GeoBox`, and `GeoPolygon`. See `GeoPoint` documentation on how to persist locations. (Issue [#1403](https://github.com/realm/realm-kotlin/pull/1403))
* Support for automatic resolution of embedded object constraints during migration through `RealmConfiguration.Builder.migration(migration: AutomaticSchemaMigration, resolveEmbeddedObjectConstraints: Boolean)`. (Issue [#1464](https://github.com/realm/realm-kotlin/issues/1464)
* [Sync] Add support for customizing authorization headers and adding additional custom headers to all Atlas App service requests with `AppConfiguration.Builder.authorizationHeaderName()` and `AppConfiguration.Builder.addCustomRequestHeader(...)`. (Issue [#1453](https://github.com/realm/realm-kotlin/pull/1453))
* [Sync] Added support for manually triggering a reconnect attempt for Device Sync. This is done through a new `App.Sync.reconnect()` method. This method is also now called automatically when a mobile device toggles off airplane mode. (Issue [#1479](https://github.com/realm/realm-kotlin/issues/1479))

### Fixed
* Rare corruption causing 'Invalid streaming format cookie'-exception. Typically following compact, convert or copying to a new file. (Issue [#1440](https://github.com/realm/realm-kotlin/issues/1440))
* Compiler error when using Kotlin 1.9.0 and backlinks. (Issue [#1469](https://github.com/realm/realm-kotlin/issues/1469))
* Leaking `JVMScheduler` instances. In certain circumstances, it could lead to a JNI crash. (Issue [#1463](https://github.com/realm/realm-kotlin/pull/1463))
* [Sync] Changing a subscriptions query type or query itself will now trigger the `WaitForSync.FIRST_TIME` behaviour, rather than only checking changes to the name. (Issues [#1466](https://github.com/realm/realm-kotlin/issues/1466))

### Compatibility
* File format: Generates Realms with file format v23.
* Realm Studio 13.0.0 or above is required to open Realms created by this version.
* This release is compatible with the following Kotlin releases:
  * Kotlin 1.8.0 and above. The K2 compiler is not supported yet.
  * Ktor 2.1.2 and above.
  * Coroutines 1.7.0 and above.
  * AtomicFu 0.18.3 and above.
  * The new memory model only. See https://github.com/realm/realm-kotlin#kotlin-memory-model-and-coroutine-compatibility
* Minimum Kbson 0.3.0.
* Minimum Gradle version: 6.8.3.
* Minimum Android Gradle Plugin version: 4.1.3.
* Minimum Android SDK: 16.

### Internal
* Updated to Realm Core 13.20.0, commit c258e2681bca5fb33bbd23c112493817b43bfa86.


## 1.10.2 (2023-07-21)

### Breaking Changes
* None.

### Enhancements
* None.

### Fixed
* `RealmInstant` could be instantiated with invalid arguments. (Issue [#1443](https://github.com/realm/realm-kotlin/issues/1443))
* `equals` and `hashCode` on unmanaged `RealmList` and `RealmSet` resulted in incorrect values. (Issue [#1454](https://github.com/realm/realm-kotlin/pull/1454))
* [Sync] HTTP requests were not logged when the log level was set in `RealmLog.level`. (Issue [#1456](https://github.com/realm/realm-kotlin/pull/1456))
* [Sync] `RealmLog.level` is set to `WARN` after creating an `App` or `Realm` configuration. (Issue [#1456](https://github.com/realm/realm-kotlin/pull/1459))

### Compatibility
* File format: Generates Realms with file format v23.
* Realm Studio 13.0.0 or above is required to open Realms created by this version.
* This release is compatible with the following Kotlin releases:
  * Kotlin 1.8.0 and above. The K2 compiler is not supported yet.
  * Ktor 2.1.2 and above.
  * Coroutines 1.7.0 and above.
  * AtomicFu 0.18.3 and above.
  * The new memory model only. See https://github.com/realm/realm-kotlin#kotlin-memory-model-and-coroutine-compatibility
* Minimum Kbson 0.3.0.
* Minimum Gradle version: 6.8.3.
* Minimum Android Gradle Plugin version: 4.1.3.
* Minimum Android SDK: 16.

### Internal
* Updated to Realm Core 13.17.0, commit f1e962cd447f8b69f8f7cf46a188b1c6246923c5.


## 1.10.1 (2023-06-30)

### Breaking Changes
* None.

### Enhancements
* [Sync] Optimized the opening of Flexible Sync Realms when `waitForInitialRemoteData` is used. (Issue [#1438](https://github.com/realm/realm-kotlin/issues/1438))

### Fixed
* [Sync] Using `SyncConfiguration.waitForInitialRemoteData()` would require a network connection, even after opening the realm file for the first time. (Issue [#1439](https://github.com/realm/realm-kotlin/pull/1439))

### Compatibility
* File format: Generates Realms with file format v23.
* Realm Studio 13.0.0 or above is required to open Realms created by this version.
* This release is compatible with the following Kotlin releases:
  * Kotlin 1.8.0 and above. The K2 compiler is not supported yet.
  * Ktor 2.1.2 and above.
  * Coroutines 1.7.0 and above.
  * AtomicFu 0.18.3 and above.
  * The new memory model only. See https://github.com/realm/realm-kotlin#kotlin-memory-model-and-coroutine-compatibility
* Minimum Kbson 0.3.0.
* Minimum Gradle version: 6.8.3.
* Minimum Android Gradle Plugin version: 4.1.3.
* Minimum Android SDK: 16.

### Internal
* None.


## 1.10.0 (2023-06-28)

### Breaking Changes
* Generic arguments have been cleaned up. In a lot of places, `BaseRealmObject` was accepted as input. This was too broad and could result in runtime exceptions. In those places the argument has been restricted to the correct `TypedRealmObject`.

### Enhancements
* Loading the native library on Android above API 22 is no longer using Relinker, but now uses the normal `System.loadLibrary()`.
* Running Android Unit tests on the JVM is now supported instead of throwing `java.lang.NullPointerException`. This includes both pure Android projects (in the `/test` directory) and common tests in Multiplatform projects.
* Support for passing list, sets or iterable arguments to queries with `IN`-operators, e.g. `query<TYPE>("<field> IN $0", listOf(1,2,3))`. (Issue [#929](https://github.com/realm/realm-kotlin/issues/929))
* [Sync] Support for `RealmQuery.subscribe()` and `RealmResults.subscribe()` as an easy way to create subscriptions in the background while continuing to use the query result. This API is experimental. (Issue [#1363](https://github.com/realm/realm-kotlin/issues/1363))
* [Sync] Support for "write-only" objects which can be written to MongoDB time-series collections. This can be useful for e.g. telemetry data. Use this by creating a model classes that inherit from the new `AsymmetricRealmObject` base class. See this class for more information. (Issue [#1420](https://github.com/realm/realm-kotlin/pull/1420))

### Fixed
* None

### Compatibility
* File format: Generates Realms with file format v23.
* Realm Studio 13.0.0 or above is required to open Realms created by this version.
* This release is compatible with the following Kotlin releases:
  * Kotlin 1.8.0 and above. The K2 compiler is not supported yet.
  * Ktor 2.1.2 and above.
  * Coroutines 1.7.0 and above.
  * AtomicFu 0.18.3 and above.
  * The new memory model only. See https://github.com/realm/realm-kotlin#kotlin-memory-model-and-coroutine-compatibility
* Minimum Kbson 0.3.0.
* Minimum Gradle version: 6.8.3.
* Minimum Android Gradle Plugin version: 4.1.3.
* Minimum Android SDK: 16.

### Internal
* Updated to Realm Core 13.15.2, commit b8f3244a316f512ad48c761e11e4a135f729ad23.
* Bumped Android Gradle Version to 7.3.1.
* Add bundle ID sync connection parameter.
* Enabled profiling for unit test modules.


## 1.9.1 (2023-06-08)

### Breaking Changes
* None.

### Enhancements
* None.

### Fixed
* Deleting `RealmResults` created by `by backlinks()` would crash with `Cannot delete custom Deleteable objects: ObjectBoundRealmResults`. (Issue [#1413](https://github.com/realm/realm-kotlin/issues/1413))
* Incremental compilation in combination with `@PersistedName` on model class names could result in schema errors when opening the Realm (Issue [#1401](https://github.com/realm/realm-kotlin/issues/1401)).
* [Sync] Native crash if a server error was reported while using `SyncConfiguration.waitForInitialRemoteData()`. (Issue [#1401](https://github.com/realm/realm-kotlin/issues/1401))

### Compatibility
* File format: Generates Realms with file format v23.
* Realm Studio 13.0.0 or above is required to open Realms created by this version.
* This release is compatible with the following Kotlin releases:
  * Kotlin 1.8.0 and above. The K2 compiler is not supported yet.
  * Ktor 2.1.2 and above.
  * Coroutines 1.6.4 and above.
  * AtomicFu 0.18.3 and above.
  * The new memory model only. See https://github.com/realm/realm-kotlin#kotlin-memory-model-and-coroutine-compatibility
* Minimum Kbson 0.3.0.
* Minimum Gradle version: 6.8.3.
* Minimum Android Gradle Plugin version: 4.1.3.
* Minimum Android SDK: 16.

### Internal
* None.


## 1.9.0 (2023-05-23)

This release bumps the minimum supported version of Kotlin from 1.7.20 to 1.8.0. This also impact the minimum supported version of the Android Gradle Plugin and Gradle. See the Compatibility seection for more information.

### Breaking Changes
* None.

### Enhancements
* Realm objects now support ignoring delegated properties. (Issue [#1377](https://github.com/realm/realm-kotlin/pull/1386))
* Support for simple token full-text search using `@FullText` on `String` properties. Read the documentation on `@FullText` for more info. (Issue [#1368](https://github.com/realm/realm-kotlin/pull/1368))
* Support for initialization of a realm file with a bundled realm through `RealmConfiguration.Builder(...).initialRealmFile(...)` and `SyncConfiguration.Builder(...).initialRealmFile(...)`. (Issue [#577](https://github.com/realm/realm-kotlin/issues/577))
* [Sync] The new sync exception `CompensatingWriteException` will be thrown in the `SyncSession.ErrorHandler` when the server undoes one or more client writes. (Issue [#1372](https://github.com/realm/realm-kotlin/issues/1372))
* [Sync] Added experimental full document serialization support on Credentials with a Custom Function, App Services Function calls, user profile, and custom data. (Issue [#1355](https://github.com/realm/realm-kotlin/pull/1355))

### Fixed
* User exceptions now propagate correctly out from `RealmMigration` and `CompactOnLaunchCallback` instead of just resulting in a generic *User-provided callback failed* `RuntimeException`. (Issue [#1228](https://github.com/realm/realm-kotlin/issues/1228))
* The default compact-on-launch callback trigger 50% or more of the space could be reclaimed was reversed. (Issue [#1380](https://github.com/realm/realm-kotlin/issues/1380))
* Objects that were renamed using `@PersistedName` couldn't be referenced as a direct link in a model class. (Issue [#1377](https://github.com/realm/realm-kotlin/issues/1377))
* [Sync] `BsonEncoder` now allows converting numerical values with precision loss.

### Compatibility
* File format: Generates Realms with file format v23.
* Realm Studio 13.0.0 or above is required to open Realms created by this version.
* This release is compatible with the following Kotlin releases:
  * Kotlin 1.8.0 and above. The K2 compiler is not supported yet.
  * Ktor 2.1.2 and above.
  * Coroutines 1.6.4 and above.
  * AtomicFu 0.18.3 and above.
  * The new memory model only. See https://github.com/realm/realm-kotlin#kotlin-memory-model-and-coroutine-compatibility
* Minimum Kbson 0.3.0.
* Minimum Gradle version: 6.8.3.
* Minimum Android Gradle Plugin version: 4.1.3.
* Minimum Android SDK: 16.

### Internal
* Updated to Realm Core 13.11.0, commit d8721d7baec39571e7e5373c3f407a50d144307e.
* Updated to Sync Protocol version 9.
* Updated BAAS test server to v2023-05-15.
* Updated R8 used by tests to 4.0.48.

### Contributors
*  [Tim Klingeleers](https://github.com/Mardaneus86) for fixing the default `compactOnLaunch` logic.


## 1.8.0 (2023-05-01)

### Breaking Changes
* `RealmLog` is now a global singleton shared between all Realm API's. Previously log configuration happened using the `log` builder method on `AppConfiguration`, `SyncConfiguration` or `RealmConfiguration`. These API's are still present and for apps only using a single Atlas App ID, the behaviour is the same. For apps that have configured multiple Atlas App ID's, it will no longer be possible to configure different log levels and loggers for each app. Instead, the last `AppConfiguration` created will override the logger configuration from other `AppConfiguration`s.

### Enhancements
* Multiple processes can now access the same encrypted Realm instead of throwing `Encrypted interprocess sharing is currently unsupported`. (Core Issue [#1845](https://github.com/realm/realm-core/issues/1845))
* Added a public `RealmLog` class that replaces `AppConfiguration.Builder.log()`. (Issue [#1347](https://github.com/realm/realm-kotlin/pull/1347))
* Realm logs will now contain more debug information from the underlying database when `LogLevel.DEBUG` or below is enabled.
* Avoid tracking unreferenced realm versions through the garbage collector. (Issue [#1234](https://github.com/realm/realm-kotlin/issues/1234))
* `Realm.compactRealm(configuration)` has been added as way to compact a Realm file without having to open it. (Issue [#571](https://github.com/realm/realm-kotlin/issues/571))
* `@PersistedName` is now also supported on model classes. (Issue [#1138](https://github.com/realm/realm-kotlin/issues/1138))
* [Sync] All tokens, passwords and custom function arguments are now obfuscated by default, even if `LogLevel` is set to DEBUG, TRACE or ALL. (Issue [#410](https://github.com/realm/realm-kotlin/issues/410))
* [Sync] Add support for `App.authenticationChangeAsFlow()` which make it possible to listen to authentication changes like "LoggedIn", "LoggedOut" and "Removed" across all users of the app. (Issue [#749](https://github.com/realm/realm-kotlin/issues/749)).
* [Sync] Support for migrating from Partition-based to Flexible Sync automatically on the device if the server has migrated to Flexible Sync. ([Core Issue #6554](https://github.com/realm/realm-core/issues/6554))

### Fixed
* Querying a `RealmList` or `RealmSet` with more than eight entries with a list of values could result in a SIGABRT. (Issue [#1183](https://github.com/realm/realm-kotlin/issues/1183))

### Compatibility
* File format: Generates Realms with file format v23.
* Realm Studio 13.0.0 or above is required to open Realms created by this version.
* This release is compatible with the following Kotlin releases:
  * Kotlin 1.7.20 and above.
  * Ktor 2.1.2 and above.
  * Coroutines 1.6.4 and above.
  * AtomicFu 0.18.3 and above.
  * The new memory model only. See https://github.com/realm/realm-kotlin#kotlin-memory-model-and-coroutine-compatibility
* Minimum Gradle version: 6.7.1.
* Minimum Android Gradle Plugin version: 4.0.0.
* Minimum Android SDK: 16.

### Internal
* Updated to Realm Core 13.10.0, commit 7b9ab24d631437364dbe955ac3ea1f550b26cf10.


## 1.7.1 (2023-04-19)

### Breaking Changes
* None.

### Enhancements
* None.

### Fixed
* Fix compilation issue with Kotlin 1.8.20. (Issue [1346](https://github.com/realm/realm-kotlin/issues/1346))
* [Sync] Client Reset on JVM on Linux would crash with `No built-in scheduler implementation for this platform. Register your own with Scheduler::set_default_factory()`
* [Sync] Return correct provider for JWT-authenticated users. (Issue [#1350](https://github.com/realm/realm-kotlin/issues/1350))

### Compatibility
* File format: Generates Realms with file format v23.
* Realm Studio 13.0.0 or above is required to open Realms created by this version.
* This release is compatible with the following Kotlin releases:
  * Kotlin 1.7.20 and above.
  * Ktor 2.1.2 and above.
  * Coroutines 1.6.4 and above.
  * AtomicFu 0.18.3 and above.
  * The new memory model only. See https://github.com/realm/realm-kotlin#kotlin-memory-model-and-coroutine-compatibility
* Minimum Gradle version: 6.7.1.
* Minimum Android Gradle Plugin version: 4.0.0.
* Minimum Android SDK: 16.

### Internal
* None.


## 1.7.0 (2023-03-15)

### Breaking Changes
* None.

### Enhancements
* Upgrade OpenSSL from 3.0.7 to 3.0.8.
* Model classes with types not supported by Realm will now fail at compile time instead of logging a debug message. This error can be suppressed by using the `@Ignore` annotation. (Issue [#1226](https://github.com/realm/realm-kotlin/issues/1226))
* Wrong use of `val` for persisted properties will now throw a compiler time error, instead of crashing at runtime. (Issue [#1306](https://github.com/realm/realm-kotlin/issues/1306))
* Add support for querying on RealmSets containing objects with `RealmSet.query(...)`.  (Issue [#1037](https://github.com/realm/realm-kotlin/issues/1258))
* Added support for `RealmDictionary` in model classes. `RealmDictionary` is a `Map` of strings to values. Contrary to `RealmSet` and `RealmList` it is possible to store nullable objects/embedded objects in this data structure. See the class documentation for more details. (Issue [#537](https://github.com/realm/realm-kotlin/issues/537))
* Add Realm datatypes serialization support with `Kserializer`. Serializers can be found in `io.realm.kotlin.serializers`. (Issue [#1283](https://github.com/realm/realm-kotlin/pull/1283))
* [Sync] Add support for setting App Services connection identifiers through `AppConfiguration.appName` and `AppConfiguration.appVersion`, making it easier to identify connections in the server logs. (Issue (#407)[https://github.com/realm/realm-kotlin/issues/407])
* [Sync] Added `RecoverUnsyncedChangesStrategy`, an alternative automatic client reset strategy that tries to automatically recover any unsynced data from the client.
* [Sync] Added `RecoverOrDiscardUnsyncedChangesStrategy`, an alternative automatic client reset strategy that tries to automatically recover any unsynced data from the client, and discards any unsynced data if recovery is not possible. This is now the default policy.

### Fixed
* Fixed implementation of `RealmSet.iterator()` to throw `ConcurrentModificationException`s when the underlying set has been modified while iterating over it. (Issue [#1220](https://github.com/realm/realm-kotlin/issues/1220))
* Accessing an invalidated `RealmResults` now throws an `IllegalStateException` instead of a `RealmException`. (Issue [#1188](https://github.com/realm/realm-kotlin/pull/1188))
* Opening a Realm with a wrong encryption key or corrupted now throws an `IllegalStateException` instead of a `IllegalArgumentException`. (Issue [#1188](https://github.com/realm/realm-kotlin/pull/1188))
* Trying to convert to a Flexible Sync Realm with Flexible Sync disabled throws a `IllegalStateException` instead of a `IllegalArgumentException`. (Issue [#1188](https://github.com/realm/realm-kotlin/pull/1188))
* Fix missing initial flow events when registering for events while updating the realm. (Issue [#1151](https://github.com/realm/realm-kotlin/issues/1151))
* Emit deletion events and terminate flow when registering for notifications on outdated entities instead of throwing. (Issue [#1233](https://github.com/realm/realm-kotlin/issues/1233))
* [Sync] Close the thread associated with the Device Sync connection when closing the Realm. (Issue (https://github.com/realm/realm-kotlin/issues/1290)[#1290])

### Compatibility
* File format: Generates Realms with file format v23.
* Realm Studio 13.0.0 or above is required to open Realms created by this version.
* This release is compatible with the following Kotlin releases:
  * Kotlin 1.7.20 and above.
  * Ktor 2.1.2 and above.
  * Coroutines 1.6.4 and above.
  * AtomicFu 0.18.3 and above.
  * Kotlin Serialization 1.4.0 and above
  * The new memory model only. See https://github.com/realm/realm-kotlin#kotlin-memory-model-and-coroutine-compatibility
* Minimum Gradle version: 6.7.1.
* Minimum Android Gradle Plugin version: 4.0.0.
* Minimum Android SDK: 16.

### Internal
* Updated to Realm Core 13.5.0, commit 37cc58865648f343f7d6e538d45980e7f2351211.


## 1.6.2 (2023-03-14)

### Breaking Changes
* None.

### Enhancements
* None.

### Fixed
* Returning invalid objects from `Realm.write` would throw an `IllegalStateException`. (Issue [#1300](https://github.com/realm/realm-kotlin/issues/1300))
* Compatibility with Realm Java when using the `io.realm.RealmObject` abstract class. (Issue [#1278](https://github.com/realm/realm-kotlin/issues/1278))
* Compiler error when multiple fields have `@PersistedName`-annotations that match they Kotlin name. (Issue [#1240](https://github.com/realm/realm-kotlin/issues/1240))
* RealmUUID would throw an `ClassCastException` when comparing with an object instance of a different type. (Issue [#1288](https://github.com/realm/realm-kotlin/issues/1288))
* Compiler error when using Kotlin 1.8.0 and Compose for desktop 1.3.0. (Issue [#1296](https://github.com/realm/realm-kotlin/issues/1296))
* [Sync] `SyncSession.downloadAllServerChange()` and `SyncSession.uploadAllLocalChanges()` was reversed.

### Compatibility
* File format: Generates Realms with file format v23.
* Realm Studio 13.0.0 or above is required to open Realms created by this version.
* This release is compatible with the following Kotlin releases:
  * Kotlin 1.7.20 and above.
  * Ktor 2.1.2 and above.
  * Coroutines 1.6.4 and above.
  * AtomicFu 0.18.3 and above.
  * The new memory model only. See https://github.com/realm/realm-kotlin#kotlin-memory-model-and-coroutine-compatibility
* Minimum Gradle version: 6.7.1.
* Minimum Android Gradle Plugin version: 4.0.0.
* Minimum Android SDK: 16.

### Internal
* None.


## 1.6.1 (2023-02-02)

### Breaking Changes
* None.

### Enhancements
* None.

### Fixed
* Allow defining properties with the field name as the persisted name. ([#1240](https://github.com/realm/realm-kotlin/issues/1240))
* Fix compilation error when accessing Realm Kotlin model classes from Java code. ([#1256](https://github.com/realm/realm-kotlin/issues/1256))

### Compatibility
* File format: Generates Realms with file format v23.
* Realm Studio 13.0.0 or above is required to open Realms created by this version.
* This release is compatible with the following Kotlin releases:
  * Kotlin 1.7.20 and above.
  * Ktor 2.1.2 and above.
  * Coroutines 1.6.4 and above.
  * AtomicFu 0.18.3 and above.
  * The new memory model only. See https://github.com/realm/realm-kotlin#kotlin-memory-model-and-coroutine-compatibility
* Minimum Gradle version: 6.7.1.
* Minimum Android Gradle Plugin version: 4.0.0.
* Minimum Android SDK: 16.

### Internal
* None.


## 1.6.0 (2023-01-25)

This release will bump the Realm file format from version 22 to 23. Opening a file with an older format will automatically upgrade it. Downgrading to a previous file format is not possible.

### Breaking Changes
* None.

### Enhancements
* OpenSSL has been upgraded from from 1.1.1n to 3.0.7.
* Added support for `RealmAny` as supported field in model classes. A `RealmAny` is used to represent a polymorphic Realm value or Realm Object, is indexable but cannot be used as a primary key.
* Add support for `Decimal128` as supported field in model classes. (Issue [#653](https://github.com/realm/realm-kotlin/issues/653))
* Realm will now use a lot less memory and disk space when different versions of realm objects are used. ([Core Issue #5440](https://github.com/realm/realm-core/pull/5440))
* Realm will now continuously track and reduce the size of the Realm file when it is in use rather that only when opening the file with `Configuration.compactOnLaunch` enabled. ([Core Issue #5754](https://github.com/realm/realm-core/issues/5754))
* Add support for `Realm.copyFromRealm()`. All RealmObjects, RealmResults, RealmList and RealmSets now also have a `copyFromRealm()` extension method.
* Add support for querying on RealmLists containing objects with `RealmList.query(...)`.  (Issue [#1037](https://github.com/realm/realm-kotlin/issues/1037))
* Add better error messages when inheriting `RealmObject` with unsupported class types. (Issue [#1086](https://github.com/realm/realm-kotlin/issues/1086))
* Added support for reverse relationships on Embedded objects through the `EmbeddedRealmObject.parent()` extension function. (Issue [#1141](https://github.com/realm/realm-kotlin/pull/1141))
* Added support for reverse relationships through the `backlinks` delegate on `EmbeddedObjects`. See the function documentation for more details. (Issue [#1134](https://github.com/realm/realm-kotlin/issues/1134))
* Added support for `@PersistedName` annotations for mapping a Kotlin field name to the underlying field name persisted in the Realm. (Issue [#590](https://github.com/realm/realm-kotlin/issues/590))
* [Sync] `App.close()` have been added so it is possible to close underlying ressources used by the app instance.
* [Sync] Add support for progress listeners with `SyncSession.progressAsFlow(...)`. (Issue [#428](https://github.com/realm/realm-kotlin/issues/428))lin/issues/1086))
* [Sync] `Realm.writeCopyTo(syncConfig)` now support copying a Flexible Sync Realm to another Flexible Sync Realm.
* [Sync] Added support for App functions, see documentation for more details. (Issue [#1110](https://github.com/realm/realm-kotlin/pull/1110))
* [Sync] Added support for custom App Services Function authentication. (Issue [#741](https://github.com/realm/realm-kotlin/issues/741))
* [Sync] Add support for accessing user auth profile metadata and custom data through the extension functions 'User.profileAsBsonDocument()' and 'User.customDataAsBsonDocument()'. (Issue [#750](https://github.com/realm/realm-kotlin/pull/750))
* [Sync] Add support for `App.callResetPasswordFunction` (Issue [#744](https://github.com/realm/realm-kotlin/issues/744))
* [Sync] Add support for connection state and connection state change listerners with `SyncSession.connectionState` and `SyncSession.connectionStateAsFlow(). (Issue [#429](https://github.com/realm/realm-kotlin/issues/429))

### Fixed
* Fix missing `Realm.asFlow()`-events from remote updates on synced realms. (Issue [#1070](https://github.com/realm/realm-kotlin/issues/1070))
* Windows binaries for JVM did not statically link the C++ runtime, which could lead to crashes if it wasn't preinstalled. (Issue [#1211](https://github.com/realm/realm-kotlin/pull/1211))
* Internal dispatcher threads would leak when closing Realms. (Issue [#818](https://github.com/realm/realm-kotlin/issues/818))
* Realm finalizer thread would prevent JVM main thread from exiting. (Issue [#818](https://github.com/realm/realm-kotlin/issues/818))
* `RealmUUID` did not calculate the correct `hashCode`, so putting it in a `HashSet` resulted in duplicates.
* JVM apps on Mac and Linux would use a native file built in debug mode, making it slower than needed. The correct native binary built in release mode is now used. Windows was not affected. (Issue [#1124](https://github.com/realm/realm-kotlin/pull/1124))
* `RealmUUID.random()` would generate the same values when an app was re-launched from Android Studio during development. (Issue [#1123](https://github.com/realm/realm-kotlin/pull/1123))
* Complete flows with an IllegalStateException instead of crashing when notifications cannot be delivered due to insufficient channel capacity (Issue [#1147](https://github.com/realm/realm-kotlin/issues/1147))
* Prevent "Cannot listen for changes on a deleted Realm reference"-exceptions when notifier is not up-to-date with newest updates from write transaction.
* [Sync] Custom loggers now correctly see both normal and sync events. Before, sync events were just logged directly to LogCat/StdOut.
* [Sync] When a `SyncSession` was paused using `SyncSession.pause()`, it would sometimes automatically resume the session. `SyncSession.State.PAUSED` has been added, making it explicit when a session is paused. (Core Issue [#6085](https://github.com/realm/realm-core/issues/6085))

### Compatibility
* File format: Generates Realms with file format v23.
* Realm Studio 13.0.0 or above is required to open Realms created by this version.
* This release is compatible with the following Kotlin releases:
  * Kotlin 1.7.20 and above.
  * Ktor 2.1.2 and above.
  * Coroutines 1.6.4 and above.
  * AtomicFu 0.18.3 and above.
  * The new memory model only. See https://github.com/realm/realm-kotlin#kotlin-memory-model-and-coroutine-compatibility
* Minimum Gradle version: 6.7.1.
* Minimum Android Gradle Plugin version: 4.0.0.
* Minimum Android SDK: 16.

### Internal
* Updated to Realm Core 13.2.0, commit 5a119d8cb2eaac60c298532af2c9ae789af0c9e6.
* Updated to require Swig 4.1.0.
* Updated AndroidxStartup to 1.1.1.
* Updated to Kbson 0.2.0.
* `io.realm.kotlin.types.ObjectId` now delegates all responsibility to `org.mongodb.kbson.ObjectId` while maintaining the interface.
* Added JVM test wrapper as a workaround for https://youtrack.jetbrains.com/issue/KT-54634
* Use Relinker when loading native libs on Android.


## 1.5.2 (2023-01-10)

### Breaking Changes
* None.

### Enhancements
* None.

### Fixed
* Fixed various proguard issues. (Issue [#1150](https://github.com/realm/realm-kotlin/issues/1150))
* Fixed bug when creating `RealmInstant` instaces with `RealmInstant.now()` in Kotlin Native. (Issue [#1182](https://github.com/realm/realm-kotlin/issues/1182))
* Allow `@Index` on `Boolean` fields. (Issue [#1193](https://github.com/realm/realm-kotlin/issues/1193))
* Fixed issue with spaces in realm file path on iOS (Issue [#1194](https://github.com/realm/realm-kotlin/issues/1194))

### Compatibility
* This release is compatible with the following Kotlin releases:
  * Kotlin 1.7.20 and above.
  * Ktor 2.1.2 and above.
  * Coroutines 1.6.4 and above.
  * AtomicFu 0.18.3 and above.
  * The new memory model only. See https://github.com/realm/realm-kotlin#kotlin-memory-model-and-coroutine-compatibility
* Minimum Gradle version: 6.7.1.
* Minimum Android Gradle Plugin version: 4.0.0.
* Minimum Android SDK: 16.

### Internal
* Updated to Gradle 7.6.


## 1.5.1 (2022-12-12)

### Breaking Changes
* None.

### Enhancements
* None.

### Fixed
* Fixed problem with KBSON using reservered keywords in Swift. (Issue [#1153](https://github.com/realm/realm-kotlin/issues/))
* Fixed database corruption and encryption issues on apple platforms. (Issue [#5076](https://github.com/realm/realm-js/issues/5076))
* Fixed 1.8.0-Beta/RC compatibility. (Issue [#1159](https://github.com/realm/realm-kotlin/issues/1159)
* [Sync] Bootstraps will not be applied in a single write transaction - they will be applied 1MB of changesets at a time. (Issue [#5999](https://github.com/realm/realm-core/pull/5999)).
* [Sync] Fixed a race condition which could result in operation cancelled errors being delivered to `Realm.open` rather than the actual sync error which caused things to fail. (Issue [#5968](https://github.com/realm/realm-core/pull/5968)).

### Compatibility
* This release is compatible with the following Kotlin releases:
  * Kotlin 1.7.20 and above.
  * Ktor 2.1.2 and above.
  * Coroutines 1.6.4 and above.
  * AtomicFu 0.18.3 and above.
  * The new memory model only. See https://github.com/realm/realm-kotlin#kotlin-memory-model-and-coroutine-compatibility
* Minimum Gradle version: 6.7.1.
* Minimum Android Gradle Plugin version: 4.0.0.
* Minimum Android SDK: 16.

### Internal
* Updated to Realm Core 12.12.0, commit 292f534a8ae687a86d799b14e06a94985e49c3c6.
* Updated to KBSON 0.2.0
* Updated to require Swig 4.1.0.


## 1.5.0 (2022-11-11)

### Breaking Changes
* None.

### Enhancements
* Fixed error when using Realm object as query argument. Issue[#1098](https://github.com/realm/realm-kotlin/issues/1098)
* Realm will now use `System.loadLibrary()` first when loading native code on JVM, adding support for 3rd party JVM installers. If this fails, it will fallback to the current method of extracting and loading the native library from the JAR file. (Issue [#1105](https://github.com/realm/realm-kotlin/issues/1105)).
* Added support for in-memory Realms.
* Added support for reverse relationships through the `backlinks` delegate. See the function documentation for more details. (Issue [#1021](https://github.com/realm/realm-kotlin/pull/1021))
* Added support for `BsonObjectId` and its typealias `org.mongodb.kbson.ObjectId` as a replacement for `ObjectId`. `io.realm.kotlin.types.ObjectId` is still functional but has been marked as deprecated.
* [Sync] Added support for `BsonObjectId` as partition value.
* [Sync] Exposed `configuration` and `user` on `SyncSession`. (Issue [#431](https://github.com/realm/realm-kotlin/issues/431))
* [Sync] Added support for encrypting the user metadata used by Sync. (Issue [#413](https://github.com/realm/realm-kotlin/issues/413))
* [Sync] Added support for API key authentication. (Issue [#432](https://github.com/realm/realm-kotlin/issues/432))

### Fixed
* Close underlying realm if it is no longer referenced by any Kotlin object. (Issue [#671](https://github.com/realm/realm-kotlin/issues/671))
* Fixes crash during migration if Proguard was enabled. (Issue [#1106](https://github.com/realm/realm-kotlin/issues/1106))
* Adds missing Proguard rules for Embedded objects. (Issue [#1106](https://github.com/realm/realm-kotlin/issues/1107))

### Compatibility
* This release is compatible with the following Kotlin releases:
  * Kotlin 1.7.20 and above.
  * Ktor 2.1.2 and above.
  * Coroutines 1.6.4 and above.
  * AtomicFu 0.18.3 and above.
  * The new memory model only. See https://github.com/realm/realm-kotlin#kotlin-memory-model-and-coroutine-compatibility
* Minimum Gradle version: 6.7.1.
* Minimum Android Gradle Plugin version: 4.0.0.
* Minimum Android SDK: 16.

### Internal
* Added dependency Kbson 0.1.0.
* Updated to use hierarchical multi platform project structure.
* Updated to Realm Core 12.11.0, commit 3d5ff9b5e47c5664c4c5611cdfd22fd15e451b55.
* Updated to Detekt 1.22.0-RC2.


## 1.4.0 (2022-10-17)

### Breaking Changes
* Minimum Kotlin version has been raised from 1.6.10 to 1.7.20.
* Support for the original (old) memory model on Kotlin Native has been dropped. Only the new Kotlin Native memory model is supported.
* Minimum Gradle version has been raised from 6.1.1 to 6.7.1.
* Minimum Ktor version has been raised from 1.6.8 to 2.1.2.

### Enhancements
* [Sync] The sync variant `io.realm.kotlin:library-sync:1.4.0`, now support Apple Silicon targets, ie. `macosArm64()`, `iosArm64()` and `iosSimulatorArm64`.

### Fixed
* [Sync] Using the SyncSession after receiving changes from the server would sometimes crash. Issue [#1068](https://github.com/realm/realm-kotlin/issues/1068)

### Compatibility
* This release is compatible with the following Kotlin releases:
  * Kotlin 1.7.20 and above.
  * Ktor 2.1.2 and above.
  * Coroutines 1.6.4 and above.
  * AtomicFu 0.18.3 and above.
  * The new memory model only. See https://github.com/realm/realm-kotlin#kotlin-memory-model-and-coroutine-compatibility
* Minimum Gradle version: 6.7.1.
* Minimum Android Gradle Plugin version: 4.0.0.
* Minimum Android SDK: 16.

### Internal
* Updated to Kotlin 1.7.20.
* Updated to Coroutines 1.6.4.
* Updated to AtomicFu 0.18.3.
* Updated to Kotlin Serialization 1.4.0.
* Updated to KotlinX DateTime 0.4.0.
* Updated to okio 3.2.0.
* Ktor now uses the OkHttp engine on Android/JVM.
* Ktor now uses the Darwin engine on Native.


## 1.3.0 (2022-10-10)

### Breaking Changes
* None.

### Enhancements
* Support for `MutableRealm.deleteAll()`.
* Support for `MutableRealm.delete(KClass)`.
* Support for `DynamicMutableRealm.deleteAll()`.
* Support for `DynamicMutableRealm.delete(className)`.
* Support for `RealmInstant.now()`
* [Sync] Support for `User.getProviderType()`.
* [Sync] Support for `User.getAccessToken()`.
* [Sync] Support for `User.getRefreshToken()`.
* [Sync] Support for `User.getDeviceId()`.

### Fixed
* [Sync] Using `SyncConfiguration.Builder.waitForInitialRemoteDataOpen()` is now much faster if the server realm contains a lot of data. Issue [])_

### Compatibility
* This release is compatible with:
  * Kotlin 1.6.10 - 1.7.10. 1.7.20 support is tracked here: https://github.com/realm/realm-kotlin/issues/1024
  * Ktor 1.6.8. Ktor 2 support is tracked here: https://github.com/realm/realm-kotlin/issues/788
  * Coroutines 1.6.0-native-mt. Also compatible with Coroutines 1.6.0 but requires enabling of the new memory model and disabling of freezing, see https://github.com/realm/realm-kotlin#kotlin-memory-model-and-coroutine-compatibility for details on that.
  * AtomicFu 0.17.0 and above.
* Minimum Gradle version: 6.1.1.
* Minimum Android Gradle Plugin version: 4.0.0.
* Minimum Android SDK: 16.

### Internal
* None.


## 1.2.0 (2022-09-30)

### Breaking Changes
* `RealmResults.query()` now returns a `RealmQuery` instead of a `RealmResults`.

### Enhancements
* Added support for `MutableRealmInt` in model classes. The new type behaves like a reference to a `Long`, but also supports `increment` and `decrement` methods. These methods implement a conflict-free replicated data type, whose value will converge even when changed across distributed devices with poor connections.
* [Sync] Support for `User.linkCredentials()`.
* [Sync] Support for `User.identities`, which will return all login types available to the user.
* [Sync] `User.id` as a replacement for `User.identity`. `User.identity` has been marked as deprecated.

### Fixed
* Classes using `RealmObject` or `EmbeddedRealmObject` as a generics type would be modified by the compiler plugin causing compilation errors. (Issue [981] (https://github.com/realm/realm-kotlin/issues/981))
* Ordering not respected for `RealmQuery.first()`. (Issue [#953](https://github.com/realm/realm-kotlin/issues/953))
* Sub-querying on a RealmResults ignored the original filter. (Issue [#998](https://github.com/realm/realm-kotlin/pull/998))
* `RealmResults.query()` semantic returning `RealmResults` was wrong, the return type should be a `RealmQuery`. (Issue [#1013](https://github.com/realm/realm-kotlin/pull/1013))
* Crash when logging messages with formatting specifiers. (Issue [#1034](https://github.com/realm/realm-kotlin/issues/1034))

### Compatibility
* This release is compatible with:
  * Kotlin 1.6.10 - 1.7.10. 1.7.20 support is tracked here: https://github.com/realm/realm-kotlin/issues/1024
  * Ktor 1.6.8. Ktor 2 support is tracked here: https://github.com/realm/realm-kotlin/issues/788
  * Coroutines 1.6.0-native-mt. Also compatible with Coroutines 1.6.0 but requires enabling of the new memory model and disabling of freezing, see https://github.com/realm/realm-kotlin#kotlin-memory-model-and-coroutine-compatibility for details on that.
  * AtomicFu 0.17.0 and above.
* Minimum Gradle version: 6.1.1.
* Minimum Android Gradle Plugin version: 4.0.0.
* Minimum Android SDK: 16.

### Internal
* Updated to Realm Core 12.7.0, commit 18abbb4e9dc268620fa499923a92921bf26db8c6.
* Updated to Kotlin Compile Testing 1.4.9.


## 1.1.0 (2022-08-23)

### Breaking Changes
* None.

### Enhancements
* Added support for `RealmSet` in model classes. `RealmSet` is a collection of unique elements. See the class documentation for more details.
* Added support for `UUID` through a new property type: `RealmUUID`.
* Support for `Realm.writeCopyTo(configuration)`.
* [Sync] Add support for `User.delete()`, making it possible to delete user data on the server side (Issue [#491](https://github.com/realm/realm-kotlin/issues/491)).
* [Sync] It is now possible to create multiple anonymous users by specifying `Credentials.anonymous(reuseExisting = false)` when logging in to an App.

### Fixed
* `Realm.deleteRealm(config)` would throw an exception if the file didn't exist.
* Returning deleted objects from `Realm.write` and `Realm.writeBlocking` threw a non-sensical `NullPointerException`. Returning such a value is not allowed and now throws an `IllegalStateException`. (Issue [#965](https://github.com/realm/realm-kotlin/issues/965))
* [Sync] AppErrors and SyncErrors with unmapped category or error codes caused a crash. (Issue [951] (https://github.com/realm/realm-kotlin/pull/951))

### Compatibility
* This release is compatible with:
  * Kotlin 1.6.10 and above.
  * Coroutines 1.6.0-native-mt. Also compatible with Coroutines 1.6.0 but requires enabling of the new memory model and disabling of freezing, see https://github.com/realm/realm-kotlin#kotlin-memory-model-and-coroutine-compatibility for details on that.
  * AtomicFu 0.17.0.
* Minimum Gradle version: 6.1.1.
* Minimum Android Gradle Plugin version: 4.0.0.
* Minimum Android SDK: 16.

### Internal
* Updated to Realm Core 12.5.1, commit 6f6a0f415bd33cf2ced4467e36a47f7c84f0a1d7.
* Updated to Gradle 7.5.1.
* Updated to Android Gradle Plugin 7.2.2.
* Updated to CMake 3.22.1
* Updated to Android targetSdk 33.
* Updated to Android compileSdkVersion 33.
* Updated to Android Build Tools 33.0.0.
* Updated to Android NDK 23.2.8568313.


## 1.0.2 (2022-08-05)

### Breaking Changes
* None.

### Enhancements
* None.

### Fixed
* Missing proguard configuration for `CoreErrorUtils`. (Issue [#942](https://github.com/realm/realm-kotlin/issues/942))
* [Sync] Embedded Objects could not be added to the schema for `SyncConfiguration`s. (Issue [#945](https://github.com/realm/realm-kotlin/issues/945)).

### Compatibility
* This release is compatible with:
  * Kotlin 1.6.10 and above.
  * Coroutines 1.6.0-native-mt. Also compatible with Coroutines 1.6.0 but requires enabling of the new memory model and disabling of freezing, see https://github.com/realm/realm-kotlin#kotlin-memory-model-and-coroutine-compatibility for details on that.
  * AtomicFu 0.17.0.
* Minimum Gradle version: 6.1.1.
* Minimum Android Gradle Plugin version: 4.0.0.
* Minimum Android SDK: 16.

### Internal
* None.


## 1.0.1 (2022-07-07)

### Breaking Changes
* None.

### Enhancements
* Added support for `ByteArray`. ([#584](https://github.com/realm/realm-kotlin/issues/584))

### Fixed
* Fixed JVM memory leak when passing string to C-API. (Issue [#890](https://github.com/realm/realm-kotlin/issues/890))
* Fixed crash present on release-mode apps using Sync due to missing Proguard exception for `ResponseCallback`.
* The compiler plugin did not set the generic parameter correctly for an internal field inside model classes. This could result in other libraries that operated on the source code throwing an error of the type: `undeclared type variable: T`. (Issue [#901](https://github.com/realm/realm-kotlin/issues/901))
* String read from a realm was mistakenly treated as zero-terminated, resulting in strings with `\0`-characters to be truncated when read. Inserting data worked correctly. (Issue [#911](https://github.com/realm/realm-kotlin/issues/911))
* [Sync] Fix internal ordering of `EmailPasswordAuth.resetPassword(...)` arguments. (Issue [#885](https://github.com/realm/realm-kotlin/issues/885))
* [Sync] Sync error events not requiring a Client Reset incorrectly assumed they had to include a path to a recovery Realm file. (Issue [#895](https://github.com/realm/realm-kotlin/issues/895))

### Compatibility
* This release is compatible with:
  * Kotlin 1.6.10 and above.
  * Coroutines 1.6.0-native-mt. Also compatible with Coroutines 1.6.0 but requires enabling of the new memory model and disabling of freezing, see https://github.com/realm/realm-kotlin#kotlin-memory-model-and-coroutine-compatibility for details on that.
  * AtomicFu 0.17.0.
* Minimum Gradle version: 6.1.1.
* Minimum Android Gradle Plugin version: 4.0.0.
* Minimum Android SDK: 16.

### Internal
* None.


## 1.0.0 (2022-06-07)

### Breaking Changes
* Move all classes from package `io.realm` to `io.realm.kotlin`. This allows Realm Java and Realm Kotlin to be included in the same app without having class name conflicts. *WARNING:* While both libraries can be configured to open the same file, doing so concurrently is currently not supported and can lead to corrupted realm files.
* Updated default behavior for implicit import APIs (realm objects setters and list add/insert/set-operations) to update existing objects with similar primary key instead of throwing. (Issue [#849](https://github.com/realm/realm-kotlin/issues/849))
* Introduced `BaseRealmObject` as base interface of `RealmObject` and `DynamicRealmObject` to prepare for future embedded object support.
  * Most APIs accepts `BaseRealmObject` instead of `RealmObject`.
  * `DynamicRealmObject` no longer implements `RealmObject` but only `BaseRealmObject`
  * Besides the changes of base class of `DynamicRealmObject`, this should not require and code changes.
* Moved all modeling defining types to `io.realm.kotlin.types`
  * Moved `BaseRealmObject`, `RealmObject`, `EmbeddedObject`, `RealmList`, `RealmInstant` and `ObjectId` from `io.realm` to `io.realm.kotlin.types`
* Moved `RealmResults` from `io.realm` to `io.realm.kotlin.query`
* Reworked API for dynamic objects.
  * Support for unmanaged dynamic objects through `DynamicMutableRealmObject.create()`.
  * Replaced `DynamicMutableRealm.create()` with `DynamicMutableRealm.copyToRealm()` similar to `MutableRealm.copyToRealm()`.
* Moved `io.realm.MutableRealm.UpdatePolicy` to top-level class `io.realm.kotlin.UpdatePolicy` as it now also applies to `DynamicMutableRealm.copyToRealm()`.
* Deleted `Queryable`-interface and removed it from `RealmResults`.
* Moved extension methods on `BaseRealmObject`, `MutableRealm`, `TypedRealm`, `Realm` and `Iterable` from `io.realm` to `io.realm.kotlin.ext`
* Moved `io.realm.MutableRealm.UpdatePolicy` to top-level class `io.realm.UpdatePolicy` as it now also applies to `DynamicMutableRealm.copyToRealm()`
* All exceptions from Realm now has `RealmException` as their base class instead of `RealmCoreException` or `Exception`.
* Aligned factory methods naming. (Issue [#835](https://github.com/realm/realm-kotlin/issues/835))
  * Renamed `RealmConfiguration.with(...)` to `RealmConfiguration.create(...)`
  * Renamed `SyncConfiguration.with(...)` to `SyncConfiguration.create(...)`
  * Renamed `RealmInstant.fromEpochSeconds(...)` to `RealmInstant.from(...)`
* Reduced `DynamicMutableRealm` APIs (`copyToRealm()` and `findLatest()`) to only allow import and lookup of `DynamicRealmObject`s.

### Enhancements
* [Sync] Support for Flexible Sync through `Realm.subscriptions`. (Issue [#824](https://github.com/realm/realm-kotlin/pull/824))
* [Sync] Added support for `ObjectId` ([#652](https://github.com/realm/realm-kotlin/issues/652)). `ObjectId` can be used as a primary key in model definition.
* [Sync] Support for `SyncConfiguration.Builder.InitialData()`. (Issue [#422](https://github.com/realm/realm-kotlin/issues/422))
* [Sync] Support for `SyncConfiguration.Builder.initialSubscriptions()`. (Issue [#831](https://github.com/realm/realm-kotlin/issues/831))
* [Sync] Support for `SyncConfiguration.Builder.waitForInitialRemoteData()`. (Issue [#821](https://github.com/realm/realm-kotlin/issues/821))
* [Sync] Support for accessing and controlling the session state through `SyncSession.state`, `SyncSession.pause()` and `SyncSession.resume()`.
* [Sync] Added `SyncConfiguration.syncClientResetStrategy` which enables support for client reset via `DiscardUnsyncedChangesStrategy` for partition-based realms and `ManuallyRecoverUnsyncedChangesStrategy` for Flexible Sync realms.
* [Sync] Support `ObjectId` as a partition key.
* Support for embedded objects. (Issue [#551](https://github.com/realm/realm-kotlin/issues/551))
* Support for `RealmConfiguration.Builder.initialData()`. (Issue [#579](https://github.com/realm/realm-kotlin/issues/579))
* Preparing the compiler plugin to be compatible with Kotlin `1.7.0-RC`. (Issue [#843](https://github.com/realm/realm-kotlin/issues/843))
* Added `AppConfiguration.create(...)` as convenience method for `AppConfiguration.Builder(...).build()` (Issue [#835](https://github.com/realm/realm-kotlin/issues/835))

### Fixed
* Fix missing symbol (`___bid_IDEC_glbround`) on Apple silicon
* Creating a `RealmConfiguration` off the main thread on Kotlin Native could crash with `IncorrectDereferenceException`. (Issue [#799](https://github.com/realm/realm-kotlin/issues/799))
* Compiler error when using cyclic references in compiled module. (Issue [#339](https://github.com/realm/realm-kotlin/issues/339))

### Compatibility
* This release is compatible with:
  * Kotlin 1.6.10 and above.
  * Coroutines 1.6.0-native-mt. Also compatible with Coroutines 1.6.0 but requires enabling of the new memory model and disabling of freezing, see https://github.com/realm/realm-kotlin#kotlin-memory-model-and-coroutine-compatibility for details on that.
  * AtomicFu 0.17.0.
* Minimum Gradle version: 6.1.1.
* Minimum Android Gradle Plugin version: 4.0.0.
* Minimum Android SDK: 16.

### Internal
* Updated to Realm Core 12.1.0, commit f8f6b3730e32dcc5b6564ebbfa5626a640cdb52a.


## 0.11.1 (2022-05-05)

### Breaking Changes
* None.

### Enhancements
* None.

### Fixed
* Fix crash in list notification listener (Issue [#827](https://github.com/realm/realm-kotlin/issues/827), since 0.11.0)

### Compatibility
* This release is compatible with:
  * Kotlin 1.6.10 and above.
  * Coroutines 1.6.0-native-mt. Also compatible with Coroutines 1.6.0 but requires enabling of the new memory model and disabling of freezing, see https://github.com/realm/realm-kotlin#kotlin-memory-model-and-coroutine-compatibility for details on that.
  * AtomicFu 0.17.0.
* Minimum Gradle version: 6.1.1.
* Minimum Android Gradle Plugin version: 4.0.0.
* Minimum Android SDK: 16.

### Internal
* None.


## 0.11.0 (2022-04-29)

### Breaking Changes
* [Sync] `SyncConfiguration` and `SyncSession` have been moved to `io.realm.mongodb.sync`.
* [Sync] `EmailPasswordAuth` has been movedto `io.realm.mongodb.auth`.
* [Sync] Improved exception hierarchy for App and Sync exceptions. All sync/app exceptions now use `io.realm.mongodb.exceptions.AppException` as their top-level exception type. Many methods have more specialized exceptions for common errors that can be caught and reacted to. See `AppException` documentation for more details.
* [Sync] `SyncConfiguration.directory` is no longer available.
* [Sync] Removed `SyncConfiguration.partitionValue` as it exposed internal implementation details. It will be reintroduced at a later date.

### Enhancements
* [Sync] `EmailPasswordAuth` has been extended with support for: `confirmUser()`, `resendConfirmationEmail()`, `retryCustomConfirmation()`, `sendResetPasswordEmail()` and `resetPassword()`.
* [Sync] Support for new types of `Credentials`: `apiKey`, `apple`, `facebook`, `google` and `jwt`.
* [Sync] Support for the extension property `Realm.syncSession`, which returns the sync session associated with the realm.
* [Sync] Support for `SyncSession.downloadAllServerChanges()` and `SyncSession.uploadAllLocalChanges()`.
* [Sync] Support for `App.allUsers()`.
* [Sync] Support for `SyncConfiguration.with()`.
* [Sync] Support for `null` and `Integer` (along side already existing `String` and `Long`) partition values when using Partion-based Sync.
* [Sync] Support for `User.remove()`.
* [Sync] `AppConfiguration.syncRootDirectory` has been added to allow users to set the root folder containing all files used for data synchronization between the device and MongoDB Realm. (Issue [#795](https://github.com/realm/realm-kotlin/issues/795))
* Encrypted Realms now use OpenSSL 1.1.1n, up from v1.1.1g.

### Fixed
* Fix duplication of list object references when importing existing objects with `copyToRealm(..., updatePolicy = UpdatePolicy.ALL)` (Issue [#805](https://github.com/realm/realm-kotlin/issues/805))
* Bug in the encryption layer that could result in corrupted Realm files. (Realm Core Issue [#5360](https://github.com/realm/realm-core/issues/5360), since 0.10.0)

### Compatibility
* This release is compatible with:
  * Kotlin 1.6.10 and above.
  * Coroutines 1.6.0-native-mt. Also compatible with Coroutines 1.6.0 but requires enabling of the new memory model and disabling of freezing, see https://github.com/realm/realm-kotlin#kotlin-memory-model-and-coroutine-compatibility for details on that.
  * AtomicFu 0.17.0.
* Minimum Gradle version: 6.1.1.
* Minimum Android Gradle Plugin version: 4.0.0.
* Minimum Android SDK: 16.

### Internal
* Updated to Realm Core 11.15.0, commit 9544b48e52c49e0267c3424b0b92c2f5efd5e2b9.
* Updated to Ktor 1.6.8.
* Updated to Ktlint 0.45.2.
* Rename internal synthetic variables prefix to `io_realm_kotlin_`, so deprecated prefix `$realm$` is avoided.
* Using latest Kotlin version (EAP) for the `kmm-sample` app to test compatibility with the latest/upcoming Kotlin version.


## 0.10.2 (2022-04-01)

### Breaking Changes
* None.

### Enhancements
* None.

### Fixed
* Fix query syntax errors of seemingly correct query (Issue [#683](https://github.com/realm/realm-kotlin/issues/683))
* Fix error when importing lists with existing objects through `copyToRealm` with `UpdatePolicy.ALL` (Issue [#771](https://github.com/realm/realm-kotlin/issues/771))

### Compatibility
* This release is compatible with:
  * Kotlin 1.6.10.
  * Coroutines 1.6.0-native-mt. Also compatible with Coroutines 1.6.0 but requires enabling of the new memory model and disabling of freezing, see https://github.com/realm/realm-kotlin#kotlin-memory-model-and-coroutine-compatibility for details on that.
  * AtomicFu 0.17.0.
* Minimum Gradle version: 6.1.1.
* Minimum Android Gradle Plugin version: 4.0.0.
* Minimum Android SDK: 16.

### Internal
* None.

## 0.10.1 (2022-03-24)

### Breaking Changes
* None.

### Enhancements
* Reducing the binary size for Android dependency. (Issue [#216](https://github.com/realm/realm-kotlin/issues/216)).
* Using static c++ runtime library (stl) for Android. (Issue [#694](https://github.com/realm/realm-kotlin/issues/694)).

### Fixed
* Fix assignments to `RealmList`-properties on managed objects (Issue [#718](https://github.com/realm/realm-kotlin/issues/718))
* `iosSimulatorArm64` and `iosX64` cinterop dependencies were compiled with unnecessary additional architectures, causing a fat framework to fail with (Issue [#722](https://github.com/realm/realm-kotlin/issues/722))

### Compatibility
* This release is compatible with:
  * Kotlin 1.6.10.
  * Coroutines 1.6.0-native-mt. Also compatible with Coroutines 1.6.0 but requires enabling of the new memory model and disabling of freezing, see https://github.com/realm/realm-kotlin#kotlin-memory-model-and-coroutine-compatibility for details on that.
  * AtomicFu 0.17.0.
* Minimum Gradle version: 6.1.1.
* Minimum Android Gradle Plugin version: 4.0.0.
* Minimum Android SDK: 16.

### Internal
* None.


## 0.10.0 (2022-03-04)

### Breaking Changes
* `RealmConfiguration.Builder.path()` has been replaced by `RealmConfiguration.Builder.directory()`, which can be combined with `RealmConfiguration.Builder.name()` to form the full path. (Issue [#346](https://github.com/realm/realm-kotlin/issues/346))
* `Realm.observe()` and `RealmObject.observe()` have been renamed to `asFlow()`.
* `RealmObject.asFlow` will throw `UnsupportedOperationException` instead of `IllegalStateException` if called on a live or dynamic object in a write transaction or in a migration.
* `RealmObject.asFlow` will throw `UnsupportedOperationException` instead of `IllegalStateException` if called on a live or dynamic object in a write transaction or in a migration.
* Removed `RealmObject.delete()` and `RealmResults.delete()`. All objects, objects specified by queries and results must be delete through `MutableRealm.delete(...)` and `DynamicMutableRealm.delete(...).
* Removed default empty schema argument for `RealmConfiguration.Builder(schema = ... )` and `SyncConfiguration.Builder(..., schema= ... )` as all configuraitons require a non-empty schema.
* Removed `RealmConfiguration.Builder.schema()`. `RealmConfiguration.Builder(schema = ...)` should be used instead.

### Enhancements
* Add support for Gradle Configuration Cache.
* Improved exception message when attempting to delete frozen objects. (Issue [#616](https://github.com/realm/realm-kotlin/issues/616))
* Added `RealmConfiguration.Builder.compactOnLaunch()`, which can be used to control if a Realm file should be compacted when opened.
* A better error message if a data class was used as model classes. (Issue [#684](https://github.com/realm/realm-kotlin/issues/684))
* A better error message if the Realm plugin was not applied to the module containing model classes. (Issue [#676](https://github.com/realm/realm-kotlin/issues/676))
* A better error message if a class is used that is not part of the schema. (Issue [#680](https://github.com/realm/realm-kotlin/issues/680))
* Add support for fine-grained notification on Realm instances. `Realm.asFlow()` yields `RealmChange` that represent the `InitialRealm` or `UpdatedRealm` states.
* Add support for fine-grained notification on Realm objects. `RealmObject.asFlow()` yields `ObjectChange` that represent the `InitialObject`, `UpdatedObject` or `DeletedObject` states.
* Add support for fine-grained notification on Realm lists. `RealmList.asFlow()` yields `ListChange` that represent the `InitialList`, `UpdatedList` or `DeletedList` states.
* Add support for fine-grained notifications on Realm query results. `RealmResults.asFlow()` yields `ResultsChange` that represent the `InitialResults` or `UpdatedResults` states.
* Add support for fine-grained notifications on `RealmSingleQuery`. `RealmSingleQuery.asFlow()` yields `SingleQueryChange` that represent the `PendingObject`, `InitialObject`, `UpdatedObject` or `DeletedObject` states.
* Add support for data migration as part of an automatic schema upgrade through `RealmConfiguration.Builder.migration(RealmMigration)` (Issue [#87](https://github.com/realm/realm-kotlin/issues/87))
* Added ability to delete objects specified by a `RealmQuery` or `RealmResults` through `MutableRealm.delete(...)` and `DynamicMutableRealm.delete(...).
* Add support for updating existing objects through `copyToRealm`. This requires them having a primary key. (Issue [#564](https://github.com/realm/realm-kotlin/issues/564))
* Added `Realm.deleteRealm(RealmConfiguration)` function that deletes the Realm files from the filesystem (Issue [#95](https://github.com/realm/realm-kotlin/issues/95)).


### Fixed
* Intermittent `ConcurrentModificationException` when running parallel builds. (Issue [#626](https://github.com/realm/realm-kotlin/issues/626))
* Refactor the compiler plugin to use API's compatible with Kotlin `1.6.20`. (Issue ([#619](https://github.com/realm/realm-kotlin/issues/619)).
* `RealmConfiguration.path` should report the full Realm path. (Issue ([#605](https://github.com/realm/realm-kotlin/issues/605)).
* Support multiple constructors in model definition (one zero arg constructor is required though). (Issue ([#184](https://github.com/realm/realm-kotlin/issues/184)).
* Boolean argument substitution in queries on iOS/macOS would crash the query. (Issue [#691](https://github.com/realm/realm-kotlin/issues/691))
* Support 32-bit Android (x86 and armeabi-v7a). (Issue ([#109](https://github.com/realm/realm-kotlin/issues/109)).
* Make updates of primary key properties throw IllegalStateException (Issue [#353](https://github.com/realm/realm-kotlin/issues/353))


### Compatibility
* This release is compatible with:
  * Kotlin 1.6.10.
  * Coroutines 1.6.0-native-mt. Also compatible with Coroutines 1.6.0 but requires enabling of the new memory model and disabling of freezing, see https://github.com/realm/realm-kotlin#kotlin-memory-model-and-coroutine-compatibility for details on that.
  * AtomicFu 0.17.0.
* Minimum Gradle version: 6.1.1.
* Minimum Android Gradle Plugin version: 4.0.0.
* Minimum Android SDK: 16.

### Internal
* Downgraded to Gradle 7.2 as a work-around for https://youtrack.jetbrains.com/issue/KT-51325.
* Updated to Realm Core 11.10.0, commit: ad2b6aeb1fd58135a2d9bf463011e26f934390ea.


## 0.9.0 (2022-01-28)

### Breaking Changes
* `RealmResults.observe()` and `RealmList.observe()` have been renamed to `asFlow()`.
* Querying via `Realm.objects(...)` is no longer supported. Use `Realm.query(...)` instead.

### Enhancements
* Added API for inspecting the schema of the realm with `BaseRealm.schema()` ([#238](https://github.com/realm/realm-kotlin/issues/238)).
* Added support for `RealmQuery` through `Realm.query(...)` ([#84](https://github.com/realm/realm-kotlin/issues/84)).
* Added source code link to model definition compiler errors. ([#173](https://github.com/realm/realm-kotlin/issues/173))
* Support Kotlin's new memory model. Enabled in consuming project with the following gradle properties `kotlin.native.binary.memoryModel=experimental`.
* Add support for JVM on M1 (in case we're running outside Rosetta compatibility mode, example when using Azul JVM which is compiled against `aarch64`) [#629](https://github.com/realm/realm-kotlin/issues/629).

### Fixed
* Sync on jvm targets on Windows/Linux crashes with unavailable scheduler ([#655](https://github.com/realm/realm-kotlin/issues/655)).

### Compatibility
* This release is compatible with:
  * Kotlin 1.6.10.
  * Coroutines 1.6.0-native-mt. Also compatible with Coroutines 1.6.0 but requires enabling of the new memory model and disabling of freezing, see https://github.com/realm/realm-kotlin#kotlin-memory-model-and-coroutine-compatibility for details on that.
  * AtomicFu 0.17.0.
* Minimum Gradle version: 6.1.1.
* Minimum Android Gradle Plugin version: 4.0.0.
* Minimum Android SDK: 16.

### Internal
* Updated to Gradle 7.3.3.
* Updated to Android Gradle Plugin 7.1.0.
* Updated to AndroidX JUnit 1.1.3.
* Updated to AndroidX Test 1.4.0.


## 0.8.2 (2022-01-20)

### Breaking Changes
* None.

### Enhancements
* None.

### Fixed
* The `library-base` module would try to initialize a number of `library-sync` classes for JNI lookups. These and `RealmObjectCompanion` were not being excluded from Proguard obfuscation causing release builds to crash when initializing JNI [#643](https://github.com/realm/realm-kotlin/issues/643).

### Compatibility
* This release is compatible with:
  * Kotlin 1.6.10.
  * Coroutines 1.5.2-native-mt.
  * AtomicFu 0.17.0.
* Minimum Gradle version: 6.1.1.
* Minimum Android Gradle Plugin version: 4.0.0.
* Minimum Android SDK: 16.

### Internal
* None.


## 0.8.1 (2022-01-18)

### Breaking Changes
* None.

### Enhancements
* None.

### Fixed
* Using a custom module name to fix [#621](https://github.com/realm/realm-kotlin/issues/621).
* Synchronously process project configurations to avoid exceptions when running parallel builds [#626](https://github.com/realm/realm-kotlin/issues/626).
* Update to Kotlin 1.6.10. The `Compatibility` entry for 0.8.0 stating that the project had been updated to Kotlin 1.6.10 was not correct [#640](https://github.com/realm/realm-kotlin/issues/640).

### Compatibility
* This release is compatible with:
  * Kotlin 1.6.10.
  * Coroutines 1.5.2-native-mt.
  * AtomicFu 0.17.0.
* Minimum Gradle version: 6.1.1.
* Minimum Android Gradle Plugin version: 4.0.0.
* Minimum Android SDK: 16.

### Internal
* Updated to Kotlin 1.6.10.


## 0.8.0 (2021-12-17)

### Breaking Changes
* Reworked configuration hierarchy:
  * Separated common parts of `RealmConfiguraion` and `SyncConfiguration` into `io.realm.Configuration` to avoid polluting the base configuration with local-only options.
  * Changed `Realm.open(RealmConfiguration)` to accept new base configuration with `Realm.open(Configuration)`.
  * Removed option to build `SyncConfiguration`s with `deleteRealmIfMigrationNeeded` option.

### Enhancements
* [Sync] Added support for `User.logOut()` ([#245](https://github.com/realm/realm-kotlin/issues/245)).
* Added support for dates through a new property type: `RealmInstant`.
* Allow to pass schema as a variable containing the involved `KClass`es and build configurations non-fluently ([#389](https://github.com/realm/realm-kotlin/issues/389)).
* Added M1 support for `library-base` variant ([#483](https://github.com/realm/realm-kotlin/issues/483)).

### Fixed
* Gradle metadata for pure Android projects. Now using `io.realm.kotlin:library-base:<VERSION>` should work correctly.
* Compiler plugin symbol lookup happens only on Sourset using Realm ([#544](https://github.com/realm/realm-kotlin/issues/544)).
* Fixed migration exception when opening a synced realm that is already stored in the backend for the first time ([#601](https://github.com/realm/realm-kotlin/issues/604)).

### Compatibility
* This release is compatible with:
  * Kotlin 1.6.10.
  * Coroutines 1.5.2-native-mt.
  * AtomicFu 0.17.0.
* Minimum Gradle version: 6.1.1.
* Minimum Android Gradle Plugin version: 4.0.0.
* Minimum Android SDK: 16.

### Internal
* Updated to Ktor 1.6.5.
* Updated to AndroidX Startup 1.1.0.
* Updated to Gradle 7.2.
* Updated to Android Gradle Plugin 7.1.0-beta05.
* Updated to NDK 23.1.7779620.
* Updated to Android targetSdk 31.
* Updated to Android compileSdk 31.
* Updated to Android Build Tools 31.0.0.
* Updated to Ktlint version 0.43.0.
* Updated to Ktlint Gradle Plugin 10.2.0.
* Updated to Kotlin Serialization 1.3.0.
* Updated to Detekt 1.19.0-RC1.
* Updated to Dokka 1.6.0.
* Updated to AtomicFu 0.17.0.
* Updated to Realm Core 11.7.0, commit: 5903577608d202ad88f375c1bb2ceedb831f6d7b.


## 0.7.0 (2021-10-31)

### Breaking Changes
* None.

### Enhancements
* Basic MongoDB Realm sync support:
  * Enabled by using library dependency `io.realm.kotlin:library-sync:<VERSION>`
  * Build `AppConfiguration`s through `AppConfiguration.Builder(appId).build()`
  * Linking your app with a MongoDB Realm App through `App.create(appConfiguration)`
  * Log in to a MongoDB Realm App through `App.login(credentials)`. Currently only supports `Credentials.anonymous()` and `Credentials.emailPassword(...)`
  * Create `SyncConfiguration`s through `SyncConfiguration.Builder(user, partitionValue, schema).build()`
  * Create synchronized realm by `Realm.open(syncConfiguration)`

### Fixed
* None.

### Compatibility
* This release is compatible with:
  * Kotlin 1.5.31
  * Coroutines 1.5.2-native-mt
  * AtomicFu 0.16.3

### Internal
* Updated to Realm Core commit: ecfc1bbb734a8520d08f04f12f083641309799b3
* Updated to Ktor 1.6.4.


## 0.6.0 (2021-10-15)

### Breaking Changes
* Rename library dependency from `io.realm.kotlin:library:<VERSION>` to `io.realm.kotlin:library-base:<VERSION>`
* Abstracted public API into interfaces. The interfaces have kept the name of the previous classes so only differences are:
  - Opening a realm: `Realm(configuration)` has changed to `Realm.open(configuration)`
  - Easy construction of simple configurations: `RealmConfiguration(schema = ...)` has changed to `RealmConfiguration.with(schema = ...)`
  - Instantiating a `RealmList` is now done through `realmListOf(...)` or by `Iterable<T>.toRealmList()`
* Make argument to `findLatest` non-nullable: `MutableRealm.findLatest(obj: T?): T?` has changed to `MutableRealm.findLatest(obj: T): T?`
* Allow query arguments to be `null`: `RealmResult.query(query: String = "TRUEPREDICATE", vararg args: Any): RealmResults<T>` has change to `RealmResult.query(query: String = "TRUEPREDICATE", vararg args: Any?): RealmResults<T>`
* Moved `objects(KClass<T>)` and `<reified T> objects()` methods from `BaseRealm` to `TypedRealm`
* Changed `RealmObject.version` into method `RealmObject.version()`.
* Replaced `RuntimeException`s by the explicit exceptions: `IllegalArgumentException`, `IllegalStateException` and `IndexOutOfBoundsException`.
* Throw `Error` an unrecoverable Realm problem happen in the underlying storage engine.
* Removed optional arguments to `RealmConfiguration.with(...)` and `RealmConfiguration.Builder(...)`. Name and path can now only be set through the builder methods.

### Enhancements
* Add support for [JVM target](https://github.com/realm/realm-kotlin/issues/62) supported platforms are: Linux (since Centos7 x86_64), Windows (since 8.1 x86_64) and Macos (x86_64).
* Added support for marking a field as indexed with `@Index`

### Fixed
* Fixed null pointer exceptions when returning an unmanaged object from `MutableRealm.write/writeBlocking`.
* Fixed premature closing of underlying realm of frozen objects returned from `MutableRealm.write/writeBlocking`. (Issue [#477](https://github.com/realm/realm-kotlin/issues/477))

### Compatibility
* This release is compatible with:
  * Kotlin 1.5.31
  * Coroutines 1.5.2-native-mt
  * AtomicFu 0.16.3

### Internal
* Updated to Realm Core commit: 028626880253a62d1c936eed4ef73af80b64b71
* Updated to Kotlin 1.5.31.


## 0.5.0 (2021-08-20)

### Breaking Changes
* Moved `@PrimaryKey` annotation from `io.realm.PrimaryKey` to `io.realm.annotations.PrimaryKey`.

### Enhancements
* Add support for excluding properties from the Realm schema. This is done by either using JVM `@Transient` or the newly added `@io.realm.kotlin.Ignore` annotation. (Issue [#278](https://github.com/realm/realm-kotlin/issues/278)).
* Add support for encrypted Realms. Encryption can be enabled by passing a 64-byte encryption key to the configuration builder. (Issue [#227](https://github.com/realm/realm-kotlin/issues/227))
* Add support for `RealmList` notifications using Kotlin `Flow`s. (Issue [#359](https://github.com/realm/realm-kotlin/issues/359))
* Unmanaged `RealmObject`s can now be added directly to `RealmList`s without having to copy them to Realm beforehand.

### Fixed
* Throw exception when violating primary key uniqueness constraint when importing objects with `copyToRealm`.
* Fix crash caused by premature release of frozen versions (`java.lang.RuntimeException: [18]: Access to invalidated Results objects`)
* Fix optimizations bypassing our custom getter and setter from within a class (Issue [#375](https://github.com/realm/realm-kotlin/issues/375)).

### Compatibility
* This release is compatible with Kotlin 1.5.21 and Coroutines 1.5.0.

### Internal
* Updated to Kotlin 1.5.21.
* Updated Gradle to 7.1.1.
* Updated Android Gradle Plugin to 4.1.0.
* Updated to Android Build Tools 30.0.2.
* Updated to targetSdk 30 for Android.
* Now uses Java 11 to build the project.


## 0.4.1 (2021-07-16)

### Breaking Changes
* None.

### Enhancements
* None.

### Fixed
* Throw exception when violating primary key uniqueness constraint when importing objects with `copyToRealm`.
* Fix crash caused by premature release of frozen versions (`java.lang.RuntimeException: [18]: Access to invalidated Results objects`)

### Compatibility
* This release is compatible with Kotlin 1.5.10 and Coroutines 1.5.0.

### Internal
* None.


## 0.4.0 (2021-07-13)

This release contains a big departure in the architectural design of how Realm is currently implemented. At a high level it moves from "Thread-confined, Live Objects" to "Frozen Objects". The reasons for this shift are discussed [here](https://docs.google.com/document/d/1bGfjbKLD6DSBpTiVwyorSBcMqkUQWedAmmS_VAhL8QU/edit#heading=h.fzlh39twuifc).

At a high level this has a number of implications:

    1. Only one Realm instance (per `RealmConfiguration`) is needed across the entire application.
    2. The only reason for closing the Realm instance is if the Realm file itself needs to be deleted or compacted.
    3. Realm objects can be freely moved and read across threads.
    4. Changes to objects can only be observed through Kotlin Flows. Standard change listener support will come in a future release.
    5. In order to modify Realm Objects, they need to be "live". It is possible to convert a frozen object to a live object inside a
       write transaction using the `MutableRealm.findLatest(obj)` API. Live objects are not accessible outside write transactions.

This new architecture is intended to make it easier to consume and work with Realm, but at the same time, it also introduces a few caveats:

    1. Storing a strong reference to a Realm Object can cause an issue known as "Version pinning". Realm tracks the "distance" between the oldest known version and the latest. So if you store a reference for too long, when other writes are happening, Realm might run out of native memory and crash, or it can lead to an increased file size. It is possible to detect this problem by setting `RealmConfiguration.Builder.maxNumberOfActiveVersions()`. It can be worked around by copying the data out of the Realm and store that instead.

    2. With multiple versions being accessible across threads, it is possible to accidentally compare data from different versions. This could be a potential problem for certain business logic if two objects do not agree on a particular state. If you suspect this is an issue, a `version()` method has been added to all Realm Objects, so it can be inspected for debugging. Previously, Realms thread-confined objects guaranteed this would not happen.

    3. Since the threading model has changed, there is no longer a guarantee that running the same query twice in a row will return the same result. E.g. if a background write is executed between them, the result might change. Previously, this would have resulted in the same result as the Realm state for a particular thread would only update as part of the event loop.


### Breaking Changes
* The Realm instance itself is now thread safe and can be accessed from any thread.
* Objects queried outside write transactions are now frozen by default and can be freely read from any thread.
* As a consequence of the above, when a change listener fires, the changed data can only be observed in the new object received, not in the original, which was possible before this release.
* Removed `Realm.open(configuration: RealmConfiguration)`. Use the interchangeable `Realm(configuration: RealmConfiguration)`-constructor instead.
* Removed all `MutableRealm.create(...)`-variants. Use `MutableRealm.copyToRealm(instance: T): T` instead.

### Enhancements
* A `version()` method has been added to `Realm`, `RealmResults` and `RealmObject`. This returns the version of the data contained. New versions are obtained by observing changes to the object.
* `Realm.observe()`, `RealmResults.observe()` and `RealmObject.observe()` have been added and expose a Flow of updates to the object.
* Add support for suspending writes executed on the Realm Write Dispatcher with `suspend fun <R> write(block: MutableRealm.() -> R): R`
* Add support for setting background write and notification dispatchers with `RealmConfigruation.Builder.notificationDispatcher(dispatcher: CoroutineDispatcher)` and `RealmConfiguration.Builder.writeDispatcher(dispatcher: CoroutineDispatcher)`
* Add support for retrieving the latest version of an object inside a write transaction with `<T : RealmObject> MutableRealm.findLatests(obj: T?): T?`

### Fixed
* None.

### Compatibility
* This release is compatible with Kotlin 1.5.10 and Coroutines 1.5.0.

### Internal
* Updated `com.gradle.plugin-publish` to 0.15.0.
* Updated to Realm Core commit: 4cf63d689ba099057345f122265cbb880a8eb19d.
* Updated to Android NDK: 22.1.7171670.
* Introduced usage of `kotlinx.atomicfu`: 0.16.1.


## 0.3.2 (2021-07-06)

### Breaking Changes
* None.

### Enhancements
* None.

### Fixed
* [Bug](https://github.com/realm/realm-kotlin/issues/334) in `copyToRealm` causing a `RealmList` not to be saved as part of the model.

### Compatibility
* This release is compatible with Kotlin 1.5.10 and Coroutines 1.5.0.

### Internal
* None.


## 0.3.1 (2021-07-02)

### Breaking Changes
* None.

### Enhancements
* None.

### Fixed
* Android Release build variant (AAR) was stripped from all classes due to presence of `isMinifyEnabled` flag in the library module. The flag is removed now.


### Compatibility
* This release is compatible with Kotlin 1.5.10 and Coroutines 1.5.0.

### Internal
* None.


## 0.3.0 (2021-07-01)

### Breaking Changes
* None.

### Enhancements
* [Support Apple Release builds](https://github.com/realm/realm-kotlin/issues/142).
* Enabling [shrinker](https://github.com/realm/realm-kotlin/issues/293) for Android Release builds.
* Added support for `RealmList` as supported field in model classes. A `RealmList` is used to model one-to-many relationships in a Realm object.
* Schema migration is handled automatically when adding or removing a property or class to the model without specifying a `schemaVersion`.
If a class or column is renamed you need to set a greater `schemaVersion` to migrate the Realm (note: currently renaming will not copy data to the new column). Alternatively `deleteRealmIfMigrationNeeded` could be set to (without setting `schemaVersion`) to delete the Realm file if an automatic migration is not possible. Fixes [#284](https://github.com/realm/realm-kotlin/issues/284).

### Fixed
* None.

### Compatibility
* This release is compatible with Kotlin 1.5.10 and Coroutines 1.5.0.

### Internal
* None.


## 0.2.0 (2021-06-09)

### Breaking Changes
* The Realm Kotlin Gradle plugin has changed name from `realm-kotlin` to `io.realm.kotlin` to align with Gradle Plugin Portal requirements.

### Enhancements
* The Realm Kotlin Gradle plugin is now available on Gradle Plugin Portal and can be used with the Plugin DSL and `gradlePluginPortal()` as the buildscript repository. A minimal setup of using this approach can be found [here](https://plugins.gradle.org/plugin/io.realm.kotlin).

### Fixed
* None.

### Compatibility
* This release is compatible with Kotlin 1.5.10 and Coroutines 1.5.0.

### Internal
* Updated to Realm Core commit: ed9fbb907e0b5e97e0e2d5b8efdc0951b2eb980c.


## 0.1.0 (2021-05-07)

This is the first public Alpha release of the Realm Kotlin SDK for Android and Kotlin Multiplatform.

A minimal setup for including this library looks like this:

```
// Top-level build.gradle file
buildscript {
    repositories {
        mavenCentral()
    }
    dependencies {
        classpath("io.realm.kotlin:gradle-plugin:0.1.0")
    }
}

allprojects {
    repositories {
    	mavenCentral()
    }
}

// Project build.gradle file
// Only include multiplatform if building a multiplatform project.
plugins {
	kotlin("multiplatform")
	id("com.android.library")
	id("realm-kotlin")
}
```

See the [README](https://github.com/realm/realm-kotlin#readme) for more information.

Please report any issues [here](https://github.com/realm/realm-kotlin/issues/new).<|MERGE_RESOLUTION|>--- conflicted
+++ resolved
@@ -11,9 +11,6 @@
 * [Sync] On Windows devices Device Sync will additionally look up SSL certificates in the Windows Trusted Root Certification Authorities certificate store when establishing a connection. (Core issue [realm/realm-core#7882](https://github.com/realm/realm-core/pull/7882))
 
 ### Fixed
-<<<<<<< HEAD
-* [Sync] Platform networking was not enabled even if setting `AppConfiguration.Builder.usePlatformNetworking`. (Issue [#1811](https://github.com/realm/realm-kotlin/issues/1811)/[RKOTLIN-1114](https://jira.mongodb.org/browse/RKOTLIN-1114)).
-=======
 * Comparing a numeric property with an argument list containing a string would throw. (Core issue [realm/realm-core#7714](https://github.com/realm/realm-core/issues/7714), since v2.0.0).
 * After compacting, a file upgrade would be triggered. This could cause loss of data if schema mode is SoftResetFile (Core issue [realm/realm-core#7747](https://github.com/realm/realm-core/issues/7747), since v1.15.0).
 * Encrypted files on Windows had a maximum size of 2GB even on x64 due to internal usage of `off_t`, which is a 32-bit type on 64-bit Windows (Core issue [realm/realm-core#7698](https://github.com/realm/realm-core/pull/7698)).
@@ -25,11 +22,11 @@
 * You could get unexpected merge results when assigning to a nested collection (Core issue [realm/realm-core#7809](https://github.com/realm/realm-core/issues/7809), since v1.15.0)
 * Fixed removing backlinks from the wrong objects if the link came from a nested list, nested dictionary, top-level dictionary, or list of mixed, and the source table had more than 256 objects. This could manifest as `array_backlink.cpp:112: Assertion failed: int64_t(value >> 1) == key.value` when removing an object. (Core issue [realm/realm-core#7594](https://github.com/realm/realm-core/issues/7594), since Core v11 for dictionaries)
 * Fixed the collapse/rejoin of clusters which contained nested collections with links. This could manifest as `array.cpp:319: Array::move() Assertion failed: begin <= end [2, 1]` when removing an object. (Core issue [realm/realm-core#7839](https://github.com/realm/realm-core/issues/7839), since the introduction of nested collections in v1.15.0)
+* [Sync] Platform networking was not enabled even if setting `AppConfiguration.Builder.usePlatformNetworking`. (Issue [#1811](https://github.com/realm/realm-kotlin/issues/1811)/[RKOTLIN-1114](https://jira.mongodb.org/browse/RKOTLIN-1114)).
 * [Sync] Fix some client resets (such as migrating to flexible sync) potentially failing with AutoClientResetFailed if a new client reset condition (such as rolling back a flexible sync migration) occurred before the first one completed. (Core issue [realm/realm-core#7542](https://github.com/realm/realm-core/pull/7542), since v1.9.0)
 * [Sync] Fixed a change of mode from Strong to All when removing links from an embedded object that links to a tombstone. This affects sync apps that use embedded objects which have a `Lst<Mixed>` that contains a link to another top level object which has been deleted by another sync client (creating a tombstone locally). In this particular case, the switch would cause any remaining link removals to recursively delete the destination object if there were no other links to it. (Core issue [realm/realm-core#7828](https://github.com/realm/realm-core/issues/7828), since v1.15.0)
 * [Sync] `SyncSession.uploadAllLocalChanges` was inconsistent in how it handled commits which did not produce any changesets to upload. Previously it would sometimes complete immediately if all commits waiting to be uploaded were empty, and at other times it would wait for a server roundtrip. It will now always complete immediately. (Core issue [realm/realm-core#7796](https://github.com/realm/realm-core/pull/7796)).
 * [Sync] Sync client can crash if a session is resumed while the session is being suspended. (Core issue [realm/realm-core#7860](https://github.com/realm/realm-core/issues/7860), since v1.0.0)
->>>>>>> 088eb86c
 
 ### Compatibility
 * File format: Generates Realms with file format v24 (reads and upgrades file format v10 or later).
