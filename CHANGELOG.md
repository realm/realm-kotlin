--- conflicted
+++ resolved
@@ -5,11 +5,8 @@
 
 ### Enhancements
 * Add support for suspending writes executed on the Realm Write Dispatcher with `suspend fun <R> write(block: MutableRealm.() -> R): R`
-<<<<<<< HEAD
 * Add support for setting background write and notification dispatchers with `RealmConfigruation.Builder.notificationDispatcher(dispatcher: CoroutineDispatcher)` and `RealmConfiguration.Builder.writeDispatcher(dispatcher: CoroutineDispatcher)`
-=======
 * Add support for retrieving the latest version of an object inside a write transaction with `<T : RealmObject> MutableRealm.findLatests(obj: T?): T?`
->>>>>>> f105d386
 
 ### Fixed
 * None.
