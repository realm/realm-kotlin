--- conflicted
+++ resolved
@@ -6,11 +6,8 @@
 ### Enhancements
 * [Support Apple Release builds](https://github.com/realm/realm-kotlin/issues/142).
 * Enabling [shrinker](https://github.com/realm/realm-kotlin/issues/293) for Android Release builds.
-<<<<<<< HEAD
+* Added support for `RealmList` as supported field in model classes. A `RealmList` is used to model one-to-many relationships in a Realm object.
 * Add automatic [schema migration](https://github.com/realm/realm-kotlin/issues/284) by default, and `deleteRealmIfMigrationNeeded` option to be set on the `RealmConfiguration` to delete the Realm file in case an automatic migration is not possible, the old Realm file will be deleted, then a new one will be create with the new specified schema.
-=======
-* Added support for `RealmList` as supported field in model classes. A `RealmList` is used to model one-to-many relationships in a Realm object.
->>>>>>> fe7aa808
 
 ### Fixed
 * None.
