--- conflicted
+++ resolved
@@ -17,13 +17,9 @@
 * Internal dispatcher threads would leak when closing Realms. (Issue [#818](https://github.com/realm/realm-kotlin/issues/818))
 * Realm finalizer thread would prevent JVM main thread from exiting. (Issue [#818](https://github.com/realm/realm-kotlin/issues/818))
 * `RealmUUID` did not calculate the correct `hashCode`, so putting it in a `HashSet` resulted in duplicates.
-<<<<<<< HEAD
-* JVM apps on Mac and Linux would use a native file built in debug mode, making it slower than needed. The correct native binary built in release mode is now used. Windows was not affected. (Isse [#1124](https://github.com/realm/realm-kotlin/pull/1124))
-* Complete flows with an IllegalStateException instead of crashing when notifications cannot be delivered due to insufficient channel capacity (Issue [#1147](https://github.com/realm/realm-kotlin/issues/1147))
-=======
 * JVM apps on Mac and Linux would use a native file built in debug mode, making it slower than needed. The correct native binary built in release mode is now used. Windows was not affected. (Issue [#1124](https://github.com/realm/realm-kotlin/pull/1124))
 * `RealmUUID.random()` would generate the same values when an app was re-launched from Android Studio during development. (Issue [#1123](https://github.com/realm/realm-kotlin/pull/1123)) 
->>>>>>> f433280e
+* Complete flows with an IllegalStateException instead of crashing when notifications cannot be delivered due to insufficient channel capacity (Issue [#1147](https://github.com/realm/realm-kotlin/issues/1147))
 
 ### Compatibility
 * File format: Generates Realms with file format v23.
