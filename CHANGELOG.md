--- conflicted
+++ resolved
@@ -9,6 +9,7 @@
 ### Enhancements
 * Support for RealmLists and RealmDictionaries in `RealmAny`. (Issue [#1434](https://github.com/realm/realm-kotlin/issues/1434))
 * Optimized `RealmList.indexOf()` and `RealmList.contains()` using Core implementation of operations instead of iterating elements and comparing them in Kotlin. (Issue [#1625](https://github.com/realm/realm-kotlin/pull/1666) [RKOTLIN-995](https://jira.mongodb.org/browse/RKOTLIN-995)).
+* [Sync] Add Mongo Client API to access Atlas App Service collections. It can be accessed through `User.mongoClient`. (Issue [#972](https://github.com/realm/realm-kotlin/issues/972))
 
 ### Fixed
 * None.
@@ -91,10 +92,6 @@
 * Improved performance of RQL (parsed) queries on a non-linked string property using: >, >=, <, <=, operators and fixed behaviour that a null string should be evaulated as less than everything, previously nulls were not matched. (Core issue [realm/realm-core#3939](https://github.com/realm/realm-core/issues/3939).
 * Updated bundled OpenSSL version to 3.2.0 (Core issue [realm/realm-core#7303](https://github.com/realm/realm-core/pull/7303))
 * [Sync] The default base url in `AppConfiguration` has been updated to point to `services.cloud.mongodb.com`. See https://www.mongodb.com/docs/atlas/app-services/domain-migration/ for more information. (Issue [#1685](https://github.com/realm/realm-kotlin/issues/1685))
-<<<<<<< HEAD
-* [Sync] Add Mongo Client API to access Atlas App Service collections. It can be accessed through `User.mongoClient`. (Issue [#972](https://github.com/realm/realm-kotlin/issues/972))
-=======
->>>>>>> 52ad45b1
 
 ### Fixed
 * Sorting order of strings has changed to use standard unicode codepoint order instead of grouping similar english letters together. A noticeable change will be from "aAbBzZ" to "ABZabz". (Core issue [realm/realm-core#2573](https://github.com/realm/realm-core/issues/2573))
