## 1.9.0-SNAPSHOT (YYYY-MM-DD)

### Breaking Changes
* None.

### Enhancements
* Support for initialization of a realm file with a bundled realm through `RealmConfiguration.Builder(...).initialRealmFile(...)` and `SyncConfiguration.Builder(...).initialRealmFile(...)`. (Issue [#577](https://github.com/realm/realm-kotlin/issues/577))
<<<<<<< HEAD
* [Sync] The new sync exception `CompensatingWriteException` will be thrown in the `SyncSession.ErrorHandler` when the server undoes one or more client writes. (Issue [#1372](https://github.com/realm/realm-kotlin/issues/1372))
=======
* [Sync] Added experimental full document serialization support on Credentials with a Custom Function, App Services Function calls, user profile, and custom data. (Issue [#1355](https://github.com/realm/realm-kotlin/pull/1355))
>>>>>>> 984902ed

### Fixed
* [Sync] `BsonEncoder` now allows the conversion of numerical values with precision lose.

### Compatibility
* File format: Generates Realms with file format v23.
* Realm Studio 13.0.0 or above is required to open Realms created by this version.
* This release is compatible with the following Kotlin releases:
  * Kotlin 1.7.20 and above.
  * Ktor 2.1.2 and above.
  * Coroutines 1.6.4 and above.
  * AtomicFu 0.18.3 and above.
  * The new memory model only. See https://github.com/realm/realm-kotlin#kotlin-memory-model-and-coroutine-compatibility
* Minimum Kbson 0.3.0.
* Minimum Gradle version: 6.7.1.
* Minimum Android Gradle Plugin version: 4.0.0.
* Minimum Android SDK: 16.

### Internal
* Updated to Realm Core 13.10.1, commit a546bd453eea532fce14dfdeebf14973f3852ad7.


## 1.8.0 (2023-05-01)

### Breaking Changes
* `RealmLog` is now a global singleton shared between all Realm API's. Previously log configuration happened using the `log` builder method on `AppConfiguration`, `SyncConfiguration` or `RealmConfiguration`. These API's are still present and for apps only using a single Atlas App ID, the behaviour is the same. For apps that have configured multiple Atlas App ID's, it will no longer be possible to configure different log levels and loggers for each app. Instead, the last `AppConfiguration` created will override the logger configuration from other `AppConfiguration`s.

### Enhancements
* Multiple processes can now access the same encrypted Realm instead of throwing `Encrypted interprocess sharing is currently unsupported`. (Core Issue [#1845](https://github.com/realm/realm-core/issues/1845))
* Added a public `RealmLog` class that replaces `AppConfiguration.Builder.log()`. (Issue [#1347](https://github.com/realm/realm-kotlin/pull/1347))
* Realm logs will now contain more debug information from the underlying database when `LogLevel.DEBUG` or below is enabled.
* Avoid tracking unreferenced realm versions through the garbage collector. (Issue [#1234](https://github.com/realm/realm-kotlin/issues/1234))
* `Realm.compactRealm(configuration)` has been added as way to compact a Realm file without having to open it. (Issue [#571](https://github.com/realm/realm-kotlin/issues/571))
* `@PersistedName` is now also supported on model classes. (Issue [#1138](https://github.com/realm/realm-kotlin/issues/1138))
* [Sync] All tokens, passwords and custom function arguments are now obfuscated by default, even if `LogLevel` is set to DEBUG, TRACE or ALL. (Issue [#410](https://github.com/realm/realm-kotlin/issues/410))
* [Sync] Add support for `App.authenticationChangeAsFlow()` which make it possible to listen to authentication changes like "LoggedIn", "LoggedOut" and "Removed" across all users of the app. (Issue [#749](https://github.com/realm/realm-kotlin/issues/749)).
* [Sync] Support for migrating from Partition-based to Flexible Sync automatically on the device if the server has migrated to Flexible Sync. ([Core Issue #6554](https://github.com/realm/realm-core/issues/6554))

### Fixed
* Querying a `RealmList` or `RealmSet` with more than eight entries with a list of values could result in a SIGABRT. (Issue [#1183](https://github.com/realm/realm-kotlin/issues/1183))

### Compatibility
* File format: Generates Realms with file format v23.
* Realm Studio 13.0.0 or above is required to open Realms created by this version.
* This release is compatible with the following Kotlin releases:
  * Kotlin 1.7.20 and above.
  * Ktor 2.1.2 and above.
  * Coroutines 1.6.4 and above.
  * AtomicFu 0.18.3 and above.
  * The new memory model only. See https://github.com/realm/realm-kotlin#kotlin-memory-model-and-coroutine-compatibility
* Minimum Gradle version: 6.7.1.
* Minimum Android Gradle Plugin version: 4.0.0.
* Minimum Android SDK: 16.

### Internal
* Updated to Realm Core 13.10.0, commit 7b9ab24d631437364dbe955ac3ea1f550b26cf10.


## 1.7.1 (2023-04-19)

### Breaking Changes
* None.

### Enhancements
* None.
 
### Fixed
* Fix compilation issue with Kotlin 1.8.20. (Issue [1346](https://github.com/realm/realm-kotlin/issues/1346))
* [Sync] Client Reset on JVM on Linux would crash with `No built-in scheduler implementation for this platform. Register your own with Scheduler::set_default_factory()`
* [Sync] Return correct provider for JWT-authenticated users. (Issue [#1350](https://github.com/realm/realm-kotlin/issues/1350))

### Compatibility
* File format: Generates Realms with file format v23.
* Realm Studio 13.0.0 or above is required to open Realms created by this version.
* This release is compatible with the following Kotlin releases:
  * Kotlin 1.7.20 and above.
  * Ktor 2.1.2 and above.
  * Coroutines 1.6.4 and above.
  * AtomicFu 0.18.3 and above.
  * The new memory model only. See https://github.com/realm/realm-kotlin#kotlin-memory-model-and-coroutine-compatibility
* Minimum Gradle version: 6.7.1.
* Minimum Android Gradle Plugin version: 4.0.0.
* Minimum Android SDK: 16.

### Internal
* None.


## 1.7.0 (2023-03-15)

### Breaking Changes
* None.

### Enhancements
* Upgrade OpenSSL from 3.0.7 to 3.0.8.
* Model classes with types not supported by Realm will now fail at compile time instead of logging a debug message. This error can be suppressed by using the `@Ignore` annotation. (Issue [#1226](https://github.com/realm/realm-kotlin/issues/1226))
* Wrong use of `val` for persisted properties will now throw a compiler time error, instead of crashing at runtime. (Issue [#1306](https://github.com/realm/realm-kotlin/issues/1306))
* Add support for querying on RealmSets containing objects with `RealmSet.query(...)`.  (Issue [#1037](https://github.com/realm/realm-kotlin/issues/1258))
* Added support for `RealmDictionary` in model classes. `RealmDictionary` is a `Map` of strings to values. Contrary to `RealmSet` and `RealmList` it is possible to store nullable objects/embedded objects in this data structure. See the class documentation for more details. (Issue [#537](https://github.com/realm/realm-kotlin/issues/537))
* Add Realm datatypes serialization support with `Kserializer`. Serializers can be found in `io.realm.kotlin.serializers`. (Issue [#1283](https://github.com/realm/realm-kotlin/pull/1283))
* [Sync] Add support for setting App Services connection identifiers through `AppConfiguration.appName` and `AppConfiguration.appVersion`, making it easier to identify connections in the server logs. (Issue (#407)[https://github.com/realm/realm-kotlin/issues/407])
* [Sync] Added `RecoverUnsyncedChangesStrategy`, an alternative automatic client reset strategy that tries to automatically recover any unsynced data from the client.
* [Sync] Added `RecoverOrDiscardUnsyncedChangesStrategy`, an alternative automatic client reset strategy that tries to automatically recover any unsynced data from the client, and discards any unsynced data if recovery is not possible. This is now the default policy.
 
### Fixed
* Fixed implementation of `RealmSet.iterator()` to throw `ConcurrentModificationException`s when the underlying set has been modified while iterating over it. (Issue [#1220](https://github.com/realm/realm-kotlin/issues/1220))
* Accessing an invalidated `RealmResults` now throws an `IllegalStateException` instead of a `RealmException`. (Issue [#1188](https://github.com/realm/realm-kotlin/pull/1188))
* Opening a Realm with a wrong encryption key or corrupted now throws an `IllegalStateException` instead of a `IllegalArgumentException`. (Issue [#1188](https://github.com/realm/realm-kotlin/pull/1188))
* Trying to convert to a Flexible Sync Realm with Flexible Sync disabled throws a `IllegalStateException` instead of a `IllegalArgumentException`. (Issue [#1188](https://github.com/realm/realm-kotlin/pull/1188))
* Fix missing initial flow events when registering for events while updating the realm. (Issue [#1151](https://github.com/realm/realm-kotlin/issues/1151))
* Emit deletion events and terminate flow when registering for notifications on outdated entities instead of throwing. (Issue [#1233](https://github.com/realm/realm-kotlin/issues/1233))
* [Sync] Close the thread associated with the Device Sync connection when closing the Realm. (Issue (https://github.com/realm/realm-kotlin/issues/1290)[#1290])

### Compatibility
* File format: Generates Realms with file format v23.
* Realm Studio 13.0.0 or above is required to open Realms created by this version.
* This release is compatible with the following Kotlin releases:
  * Kotlin 1.7.20 and above.
  * Ktor 2.1.2 and above.
  * Coroutines 1.6.4 and above.
  * AtomicFu 0.18.3 and above.
  * Kotlin Serialization 1.4.0 and above
  * The new memory model only. See https://github.com/realm/realm-kotlin#kotlin-memory-model-and-coroutine-compatibility
* Minimum Gradle version: 6.7.1.
* Minimum Android Gradle Plugin version: 4.0.0.
* Minimum Android SDK: 16.

### Internal
* Updated to Realm Core 13.5.0, commit 37cc58865648f343f7d6e538d45980e7f2351211.


## 1.6.2 (2023-03-14)

### Breaking Changes
* None.

### Enhancements
* None.

### Fixed
* Returning invalid objects from `Realm.write` would throw an `IllegalStateException`. (Issue [#1300](https://github.com/realm/realm-kotlin/issues/1300))
* Compatibility with Realm Java when using the `io.realm.RealmObject` abstract class. (Issue [#1278](https://github.com/realm/realm-kotlin/issues/1278))
* Compiler error when multiple fields have `@PersistedName`-annotations that match they Kotlin name. (Issue [#1240](https://github.com/realm/realm-kotlin/issues/1240))
* RealmUUID would throw an `ClassCastException` when comparing with an object instance of a different type. (Issue [#1288](https://github.com/realm/realm-kotlin/issues/1288))
* Compiler error when using Kotlin 1.8.0 and Compose for desktop 1.3.0. (Issue [#1296](https://github.com/realm/realm-kotlin/issues/1296))
* [Sync] `SyncSession.downloadAllServerChange()` and `SyncSession.uploadAllLocalChanges()` was reversed.

### Compatibility
* File format: Generates Realms with file format v23.
* Realm Studio 13.0.0 or above is required to open Realms created by this version.
* This release is compatible with the following Kotlin releases:
  * Kotlin 1.7.20 and above.
  * Ktor 2.1.2 and above.
  * Coroutines 1.6.4 and above.
  * AtomicFu 0.18.3 and above.
  * The new memory model only. See https://github.com/realm/realm-kotlin#kotlin-memory-model-and-coroutine-compatibility
* Minimum Gradle version: 6.7.1.
* Minimum Android Gradle Plugin version: 4.0.0.
* Minimum Android SDK: 16.

### Internal
* None.


## 1.6.1 (2023-02-02)

### Breaking Changes
* None.

### Enhancements
* None.

### Fixed
* Allow defining properties with the field name as the persisted name. ([#1240](https://github.com/realm/realm-kotlin/issues/1240))
* Fix compilation error when accessing Realm Kotlin model classes from Java code. ([#1256](https://github.com/realm/realm-kotlin/issues/1256))

### Compatibility
* File format: Generates Realms with file format v23.
* Realm Studio 13.0.0 or above is required to open Realms created by this version.
* This release is compatible with the following Kotlin releases:
  * Kotlin 1.7.20 and above.
  * Ktor 2.1.2 and above.
  * Coroutines 1.6.4 and above.
  * AtomicFu 0.18.3 and above.
  * The new memory model only. See https://github.com/realm/realm-kotlin#kotlin-memory-model-and-coroutine-compatibility
* Minimum Gradle version: 6.7.1.
* Minimum Android Gradle Plugin version: 4.0.0.
* Minimum Android SDK: 16.

### Internal
* None.


## 1.6.0 (2023-01-25)

This release will bump the Realm file format from version 22 to 23. Opening a file with an older format will automatically upgrade it. Downgrading to a previous file format is not possible.

### Breaking Changes
* None.

### Enhancements
* OpenSSL has been upgraded from from 1.1.1n to 3.0.7.
* Added support for `RealmAny` as supported field in model classes. A `RealmAny` is used to represent a polymorphic Realm value or Realm Object, is indexable but cannot be used as a primary key.
* Add support for `Decimal128` as supported field in model classes. (Issue [#653](https://github.com/realm/realm-kotlin/issues/653))
* Realm will now use a lot less memory and disk space when different versions of realm objects are used. ([Core Issue #5440](https://github.com/realm/realm-core/pull/5440))
* Realm will now continuously track and reduce the size of the Realm file when it is in use rather that only when opening the file with `Configuration.compactOnLaunch` enabled. ([Core Issue #5754](https://github.com/realm/realm-core/issues/5754))
* Add support for `Realm.copyFromRealm()`. All RealmObjects, RealmResults, RealmList and RealmSets now also have a `copyFromRealm()` extension method.
* Add support for querying on RealmLists containing objects with `RealmList.query(...)`.  (Issue [#1037](https://github.com/realm/realm-kotlin/issues/1037))
* Add better error messages when inheriting `RealmObject` with unsupported class types. (Issue [#1086](https://github.com/realm/realm-kotlin/issues/1086))
* Added support for reverse relationships on Embedded objects through the `EmbeddedRealmObject.parent()` extension function. (Issue [#1141](https://github.com/realm/realm-kotlin/pull/1141))
* Added support for reverse relationships through the `backlinks` delegate on `EmbeddedObjects`. See the function documentation for more details. (Issue [#1134](https://github.com/realm/realm-kotlin/issues/1134))
* Added support for `@PersistedName` annotations for mapping a Kotlin field name to the underlying field name persisted in the Realm. (Issue [#590](https://github.com/realm/realm-kotlin/issues/590))
* [Sync] `App.close()` have been added so it is possible to close underlying ressources used by the app instance.
* [Sync] Add support for progress listeners with `SyncSession.progressAsFlow(...)`. (Issue [#428](https://github.com/realm/realm-kotlin/issues/428))lin/issues/1086))
* [Sync] `Realm.writeCopyTo(syncConfig)` now support copying a Flexible Sync Realm to another Flexible Sync Realm. 
* [Sync] Added support for App functions, see documentation for more details. (Issue [#1110](https://github.com/realm/realm-kotlin/pull/1110))
* [Sync] Added support for custom App Services Function authentication. (Issue [#741](https://github.com/realm/realm-kotlin/issues/741))
* [Sync] Add support for accessing user auth profile metadata and custom data through the extension functions 'User.profileAsBsonDocument()' and 'User.customDataAsBsonDocument()'. (Issue [#750](https://github.com/realm/realm-kotlin/pull/750))
* [Sync] Add support for `App.callResetPasswordFunction` (Issue [#744](https://github.com/realm/realm-kotlin/issues/744))
* [Sync] Add support for connection state and connection state change listerners with `SyncSession.connectionState` and `SyncSession.connectionStateAsFlow(). (Issue [#429](https://github.com/realm/realm-kotlin/issues/429))

### Fixed
* Fix missing `Realm.asFlow()`-events from remote updates on synced realms. (Issue [#1070](https://github.com/realm/realm-kotlin/issues/1070))
* Windows binaries for JVM did not statically link the C++ runtime, which could lead to crashes if it wasn't preinstalled. (Issue [#1211](https://github.com/realm/realm-kotlin/pull/1211))
* Internal dispatcher threads would leak when closing Realms. (Issue [#818](https://github.com/realm/realm-kotlin/issues/818))
* Realm finalizer thread would prevent JVM main thread from exiting. (Issue [#818](https://github.com/realm/realm-kotlin/issues/818))
* `RealmUUID` did not calculate the correct `hashCode`, so putting it in a `HashSet` resulted in duplicates.
* JVM apps on Mac and Linux would use a native file built in debug mode, making it slower than needed. The correct native binary built in release mode is now used. Windows was not affected. (Issue [#1124](https://github.com/realm/realm-kotlin/pull/1124))
* `RealmUUID.random()` would generate the same values when an app was re-launched from Android Studio during development. (Issue [#1123](https://github.com/realm/realm-kotlin/pull/1123)) 
* Complete flows with an IllegalStateException instead of crashing when notifications cannot be delivered due to insufficient channel capacity (Issue [#1147](https://github.com/realm/realm-kotlin/issues/1147))
* Prevent "Cannot listen for changes on a deleted Realm reference"-exceptions when notifier is not up-to-date with newest updates from write transaction.
* [Sync] Custom loggers now correctly see both normal and sync events. Before, sync events were just logged directly to LogCat/StdOut.
* [Sync] When a `SyncSession` was paused using `SyncSession.pause()`, it would sometimes automatically resume the session. `SyncSession.State.PAUSED` has been added, making it explicit when a session is paused. (Core Issue [#6085](https://github.com/realm/realm-core/issues/6085))

### Compatibility
* File format: Generates Realms with file format v23.
* Realm Studio 13.0.0 or above is required to open Realms created by this version.
* This release is compatible with the following Kotlin releases:
  * Kotlin 1.7.20 and above.
  * Ktor 2.1.2 and above.
  * Coroutines 1.6.4 and above.
  * AtomicFu 0.18.3 and above.
  * The new memory model only. See https://github.com/realm/realm-kotlin#kotlin-memory-model-and-coroutine-compatibility
* Minimum Gradle version: 6.7.1.
* Minimum Android Gradle Plugin version: 4.0.0.
* Minimum Android SDK: 16.

### Internal
* Updated to Realm Core 13.2.0, commit 5a119d8cb2eaac60c298532af2c9ae789af0c9e6.
* Updated to require Swig 4.1.0.
* Updated AndroidxStartup to 1.1.1.
* Updated to Kbson 0.2.0.
* `io.realm.kotlin.types.ObjectId` now delegates all responsibility to `org.mongodb.kbson.ObjectId` while maintaining the interface.
* Added JVM test wrapper as a workaround for https://youtrack.jetbrains.com/issue/KT-54634
* Use Relinker when loading native libs on Android.


## 1.5.2 (2023-01-10)

### Breaking Changes
* None.

### Enhancements
* None.

### Fixed
* Fixed various proguard issues. (Issue [#1150](https://github.com/realm/realm-kotlin/issues/1150))
* Fixed bug when creating `RealmInstant` instaces with `RealmInstant.now()` in Kotlin Native. (Issue [#1182](https://github.com/realm/realm-kotlin/issues/1182))
* Allow `@Index` on `Boolean` fields. (Issue [#1193](https://github.com/realm/realm-kotlin/issues/1193))
* Fixed issue with spaces in realm file path on iOS (Issue [#1194](https://github.com/realm/realm-kotlin/issues/1194))

### Compatibility
* This release is compatible with the following Kotlin releases:
  * Kotlin 1.7.20 and above.
  * Ktor 2.1.2 and above.
  * Coroutines 1.6.4 and above.
  * AtomicFu 0.18.3 and above.
  * The new memory model only. See https://github.com/realm/realm-kotlin#kotlin-memory-model-and-coroutine-compatibility
* Minimum Gradle version: 6.7.1.
* Minimum Android Gradle Plugin version: 4.0.0.
* Minimum Android SDK: 16.

### Internal
* Updated to Gradle 7.6.


## 1.5.1 (2022-12-12)

### Breaking Changes
* None.

### Enhancements
* None.

### Fixed
* Fixed problem with KBSON using reservered keywords in Swift. (Issue [#1153](https://github.com/realm/realm-kotlin/issues/))
* Fixed database corruption and encryption issues on apple platforms. (Issue [#5076](https://github.com/realm/realm-js/issues/5076))
* Fixed 1.8.0-Beta/RC compatibility. (Issue [#1159](https://github.com/realm/realm-kotlin/issues/1159)
* [Sync] Bootstraps will not be applied in a single write transaction - they will be applied 1MB of changesets at a time. (Issue [#5999](https://github.com/realm/realm-core/pull/5999)).
* [Sync] Fixed a race condition which could result in operation cancelled errors being delivered to `Realm.open` rather than the actual sync error which caused things to fail. (Issue [#5968](https://github.com/realm/realm-core/pull/5968)).

### Compatibility
* This release is compatible with the following Kotlin releases:
  * Kotlin 1.7.20 and above.
  * Ktor 2.1.2 and above.
  * Coroutines 1.6.4 and above.
  * AtomicFu 0.18.3 and above.
  * The new memory model only. See https://github.com/realm/realm-kotlin#kotlin-memory-model-and-coroutine-compatibility
* Minimum Gradle version: 6.7.1.
* Minimum Android Gradle Plugin version: 4.0.0.
* Minimum Android SDK: 16.

### Internal
* Updated to Realm Core 12.12.0, commit 292f534a8ae687a86d799b14e06a94985e49c3c6.
* Updated to KBSON 0.2.0
* Updated to require Swig 4.1.0.


## 1.5.0 (2022-11-11)

### Breaking Changes
* None.

### Enhancements
* Fixed error when using Realm object as query argument. Issue[#1098](https://github.com/realm/realm-kotlin/issues/1098)
* Realm will now use `System.loadLibrary()` first when loading native code on JVM, adding support for 3rd party JVM installers. If this fails, it will fallback to the current method of extracting and loading the native library from the JAR file. (Issue [#1105](https://github.com/realm/realm-kotlin/issues/1105)).
* Added support for in-memory Realms.
* Added support for reverse relationships through the `backlinks` delegate. See the function documentation for more details. (Issue [#1021](https://github.com/realm/realm-kotlin/pull/1021))
* Added support for `BsonObjectId` and its typealias `org.mongodb.kbson.ObjectId` as a replacement for `ObjectId`. `io.realm.kotlin.types.ObjectId` is still functional but has been marked as deprecated.
* [Sync] Added support for `BsonObjectId` as partition value.
* [Sync] Exposed `configuration` and `user` on `SyncSession`. (Issue [#431](https://github.com/realm/realm-kotlin/issues/431))
* [Sync] Added support for encrypting the user metadata used by Sync. (Issue [#413](https://github.com/realm/realm-kotlin/issues/413))
* [Sync] Added support for API key authentication. (Issue [#432](https://github.com/realm/realm-kotlin/issues/432))

### Fixed
* Close underlying realm if it is no longer referenced by any Kotlin object. (Issue [#671](https://github.com/realm/realm-kotlin/issues/671))
* Fixes crash during migration if Proguard was enabled. (Issue [#1106](https://github.com/realm/realm-kotlin/issues/1106))
* Adds missing Proguard rules for Embedded objects. (Issue [#1106](https://github.com/realm/realm-kotlin/issues/1107))

### Compatibility
* This release is compatible with the following Kotlin releases:
  * Kotlin 1.7.20 and above.
  * Ktor 2.1.2 and above.
  * Coroutines 1.6.4 and above.
  * AtomicFu 0.18.3 and above.
  * The new memory model only. See https://github.com/realm/realm-kotlin#kotlin-memory-model-and-coroutine-compatibility
* Minimum Gradle version: 6.7.1.
* Minimum Android Gradle Plugin version: 4.0.0.
* Minimum Android SDK: 16.

### Internal
* Added dependency Kbson 0.1.0.
* Updated to use hierarchical multi platform project structure.
* Updated to Realm Core 12.11.0, commit 3d5ff9b5e47c5664c4c5611cdfd22fd15e451b55.
* Updated to Detekt 1.22.0-RC2.


## 1.4.0 (2022-10-17)

### Breaking Changes
* Minimum Kotlin version has been raised from 1.6.10 to 1.7.20.
* Support for the original (old) memory model on Kotlin Native has been dropped. Only the new Kotlin Native memory model is supported.  
* Minimum Gradle version has been raised from 6.1.1 to 6.7.1.
* Minimum Ktor version has been raised from 1.6.8 to 2.1.2.

### Enhancements
* [Sync] The sync variant `io.realm.kotlin:library-sync:1.4.0`, now support Apple Silicon targets, ie. `macosArm64()`, `iosArm64()` and `iosSimulatorArm64`.

### Fixed
* [Sync] Using the SyncSession after receiving changes from the server would sometimes crash. Issue [#1068](https://github.com/realm/realm-kotlin/issues/1068)

### Compatibility
* This release is compatible with the following Kotlin releases:
  * Kotlin 1.7.20 and above.
  * Ktor 2.1.2 and above.
  * Coroutines 1.6.4 and above.
  * AtomicFu 0.18.3 and above.
  * The new memory model only. See https://github.com/realm/realm-kotlin#kotlin-memory-model-and-coroutine-compatibility
* Minimum Gradle version: 6.7.1.
* Minimum Android Gradle Plugin version: 4.0.0.
* Minimum Android SDK: 16.

### Internal
* Updated to Kotlin 1.7.20.
* Updated to Coroutines 1.6.4.
* Updated to AtomicFu 0.18.3.
* Updated to Kotlin Serialization 1.4.0.
* Updated to KotlinX DateTime 0.4.0.
* Updated to okio 3.2.0.
* Ktor now uses the OkHttp engine on Android/JVM.
* Ktor now uses the Darwin engine on Native.


## 1.3.0 (2022-10-10)

### Breaking Changes
* None.

### Enhancements
* Support for `MutableRealm.deleteAll()`.
* Support for `MutableRealm.delete(KClass)`.
* Support for `DynamicMutableRealm.deleteAll()`.
* Support for `DynamicMutableRealm.delete(className)`.
* Support for `RealmInstant.now()`
* [Sync] Support for `User.getProviderType()`.
* [Sync] Support for `User.getAccessToken()`.
* [Sync] Support for `User.getRefreshToken()`.
* [Sync] Support for `User.getDeviceId()`.

### Fixed
* [Sync] Using `SyncConfiguration.Builder.waitForInitialRemoteDataOpen()` is now much faster if the server realm contains a lot of data. Issue [])_

### Compatibility
* This release is compatible with:
  * Kotlin 1.6.10 - 1.7.10. 1.7.20 support is tracked here: https://github.com/realm/realm-kotlin/issues/1024
  * Ktor 1.6.8. Ktor 2 support is tracked here: https://github.com/realm/realm-kotlin/issues/788
  * Coroutines 1.6.0-native-mt. Also compatible with Coroutines 1.6.0 but requires enabling of the new memory model and disabling of freezing, see https://github.com/realm/realm-kotlin#kotlin-memory-model-and-coroutine-compatibility for details on that.
  * AtomicFu 0.17.0 and above.
* Minimum Gradle version: 6.1.1.
* Minimum Android Gradle Plugin version: 4.0.0.
* Minimum Android SDK: 16.

### Internal
* None.


## 1.2.0 (2022-09-30)

### Breaking Changes
* `RealmResults.query()` now returns a `RealmQuery` instead of a `RealmResults`.

### Enhancements
* Added support for `MutableRealmInt` in model classes. The new type behaves like a reference to a `Long`, but also supports `increment` and `decrement` methods. These methods implement a conflict-free replicated data type, whose value will converge even when changed across distributed devices with poor connections.
* [Sync] Support for `User.linkCredentials()`.
* [Sync] Support for `User.identities`, which will return all login types available to the user.
* [Sync] `User.id` as a replacement for `User.identity`. `User.identity` has been marked as deprecated.

### Fixed
* Classes using `RealmObject` or `EmbeddedRealmObject` as a generics type would be modified by the compiler plugin causing compilation errors. (Issue [981] (https://github.com/realm/realm-kotlin/issues/981))
* Ordering not respected for `RealmQuery.first()`. (Issue [#953](https://github.com/realm/realm-kotlin/issues/953))
* Sub-querying on a RealmResults ignored the original filter. (Issue [#998](https://github.com/realm/realm-kotlin/pull/998))
* `RealmResults.query()` semantic returning `RealmResults` was wrong, the return type should be a `RealmQuery`. (Issue [#1013](https://github.com/realm/realm-kotlin/pull/1013))
* Crash when logging messages with formatting specifiers. (Issue [#1034](https://github.com/realm/realm-kotlin/issues/1034))

### Compatibility
* This release is compatible with:
  * Kotlin 1.6.10 - 1.7.10. 1.7.20 support is tracked here: https://github.com/realm/realm-kotlin/issues/1024
  * Ktor 1.6.8. Ktor 2 support is tracked here: https://github.com/realm/realm-kotlin/issues/788
  * Coroutines 1.6.0-native-mt. Also compatible with Coroutines 1.6.0 but requires enabling of the new memory model and disabling of freezing, see https://github.com/realm/realm-kotlin#kotlin-memory-model-and-coroutine-compatibility for details on that.
  * AtomicFu 0.17.0 and above.
* Minimum Gradle version: 6.1.1.
* Minimum Android Gradle Plugin version: 4.0.0.
* Minimum Android SDK: 16.

### Internal
* Updated to Realm Core 12.7.0, commit 18abbb4e9dc268620fa499923a92921bf26db8c6.
* Updated to Kotlin Compile Testing 1.4.9.


## 1.1.0 (2022-08-23)

### Breaking Changes
* None.

### Enhancements
* Added support for `RealmSet` in model classes. `RealmSet` is a collection of unique elements. See the class documentation for more details.
* Added support for `UUID` through a new property type: `RealmUUID`.
* Support for `Realm.writeCopyTo(configuration)`.
* [Sync] Add support for `User.delete()`, making it possible to delete user data on the server side (Issue [#491](https://github.com/realm/realm-kotlin/issues/491)).
* [Sync] It is now possible to create multiple anonymous users by specifying `Credentials.anonymous(reuseExisting = false)` when logging in to an App.

### Fixed
* `Realm.deleteRealm(config)` would throw an exception if the file didn't exist.
* Returning deleted objects from `Realm.write` and `Realm.writeBlocking` threw a non-sensical `NullPointerException`. Returning such a value is not allowed and now throws an `IllegalStateException`. (Issue [#965](https://github.com/realm/realm-kotlin/issues/965))
* [Sync] AppErrors and SyncErrors with unmapped category or error codes caused a crash. (Issue [951] (https://github.com/realm/realm-kotlin/pull/951))

### Compatibility
* This release is compatible with:
  * Kotlin 1.6.10 and above.
  * Coroutines 1.6.0-native-mt. Also compatible with Coroutines 1.6.0 but requires enabling of the new memory model and disabling of freezing, see https://github.com/realm/realm-kotlin#kotlin-memory-model-and-coroutine-compatibility for details on that.
  * AtomicFu 0.17.0.
* Minimum Gradle version: 6.1.1.  
* Minimum Android Gradle Plugin version: 4.0.0.
* Minimum Android SDK: 16.

### Internal
* Updated to Realm Core 12.5.1, commit 6f6a0f415bd33cf2ced4467e36a47f7c84f0a1d7.
* Updated to Gradle 7.5.1.
* Updated to Android Gradle Plugin 7.2.2.
* Updated to CMake 3.22.1
* Updated to Android targetSdk 33.
* Updated to Android compileSdkVersion 33.
* Updated to Android Build Tools 33.0.0.
* Updated to Android NDK 23.2.8568313.


## 1.0.2 (2022-08-05)

### Breaking Changes
* None.

### Enhancements
* None.

### Fixed
* Missing proguard configuration for `CoreErrorUtils`. (Issue [#942](https://github.com/realm/realm-kotlin/issues/942))
* [Sync] Embedded Objects could not be added to the schema for `SyncConfiguration`s. (Issue [#945](https://github.com/realm/realm-kotlin/issues/945)).

### Compatibility
* This release is compatible with:
  * Kotlin 1.6.10 and above.
  * Coroutines 1.6.0-native-mt. Also compatible with Coroutines 1.6.0 but requires enabling of the new memory model and disabling of freezing, see https://github.com/realm/realm-kotlin#kotlin-memory-model-and-coroutine-compatibility for details on that.
  * AtomicFu 0.17.0.
* Minimum Gradle version: 6.1.1.  
* Minimum Android Gradle Plugin version: 4.0.0.
* Minimum Android SDK: 16.

### Internal
* None.


## 1.0.1 (2022-07-07)

### Breaking Changes
* None.

### Enhancements
* Added support for `ByteArray`. ([#584](https://github.com/realm/realm-kotlin/issues/584))

### Fixed
* Fixed JVM memory leak when passing string to C-API. (Issue [#890](https://github.com/realm/realm-kotlin/issues/890))
* Fixed crash present on release-mode apps using Sync due to missing Proguard exception for `ResponseCallback`.
* The compiler plugin did not set the generic parameter correctly for an internal field inside model classes. This could result in other libraries that operated on the source code throwing an error of the type: `undeclared type variable: T`. (Issue [#901](https://github.com/realm/realm-kotlin/issues/901))
* String read from a realm was mistakenly treated as zero-terminated, resulting in strings with `\0`-characters to be truncated when read. Inserting data worked correctly. (Issue [#911](https://github.com/realm/realm-kotlin/issues/911))
* [Sync] Fix internal ordering of `EmailPasswordAuth.resetPassword(...)` arguments. (Issue [#885](https://github.com/realm/realm-kotlin/issues/885))
* [Sync] Sync error events not requiring a Client Reset incorrectly assumed they had to include a path to a recovery Realm file. (Issue [#895](https://github.com/realm/realm-kotlin/issues/895))

### Compatibility
* This release is compatible with:
  * Kotlin 1.6.10 and above.
  * Coroutines 1.6.0-native-mt. Also compatible with Coroutines 1.6.0 but requires enabling of the new memory model and disabling of freezing, see https://github.com/realm/realm-kotlin#kotlin-memory-model-and-coroutine-compatibility for details on that.
  * AtomicFu 0.17.0.
* Minimum Gradle version: 6.1.1.  
* Minimum Android Gradle Plugin version: 4.0.0.
* Minimum Android SDK: 16.

### Internal
* None.


## 1.0.0 (2022-06-07)

### Breaking Changes
* Move all classes from package `io.realm` to `io.realm.kotlin`. This allows Realm Java and Realm Kotlin to be included in the same app without having class name conflicts. *WARNING:* While both libraries can be configured to open the same file, doing so concurrently is currently not supported and can lead to corrupted realm files.
* Updated default behavior for implicit import APIs (realm objects setters and list add/insert/set-operations) to update existing objects with similar primary key instead of throwing. (Issue [#849](https://github.com/realm/realm-kotlin/issues/849))
* Introduced `BaseRealmObject` as base interface of `RealmObject` and `DynamicRealmObject` to prepare for future embedded object support.
  * Most APIs accepts `BaseRealmObject` instead of `RealmObject`.
  * `DynamicRealmObject` no longer implements `RealmObject` but only `BaseRealmObject`
  * Besides the changes of base class of `DynamicRealmObject`, this should not require and code changes.
* Moved all modeling defining types to `io.realm.kotlin.types`
  * Moved `BaseRealmObject`, `RealmObject`, `EmbeddedObject`, `RealmList`, `RealmInstant` and `ObjectId` from `io.realm` to `io.realm.kotlin.types`
* Moved `RealmResults` from `io.realm` to `io.realm.kotlin.query`
* Reworked API for dynamic objects.
  * Support for unmanaged dynamic objects through `DynamicMutableRealmObject.create()`.
  * Replaced `DynamicMutableRealm.create()` with `DynamicMutableRealm.copyToRealm()` similar to `MutableRealm.copyToRealm()`.
* Moved `io.realm.MutableRealm.UpdatePolicy` to top-level class `io.realm.kotlin.UpdatePolicy` as it now also applies to `DynamicMutableRealm.copyToRealm()`.
* Deleted `Queryable`-interface and removed it from `RealmResults`.
* Moved extension methods on `BaseRealmObject`, `MutableRealm`, `TypedRealm`, `Realm` and `Iterable` from `io.realm` to `io.realm.kotlin.ext`
* Moved `io.realm.MutableRealm.UpdatePolicy` to top-level class `io.realm.UpdatePolicy` as it now also applies to `DynamicMutableRealm.copyToRealm()`
* All exceptions from Realm now has `RealmException` as their base class instead of `RealmCoreException` or `Exception`.
* Aligned factory methods naming. (Issue [#835](https://github.com/realm/realm-kotlin/issues/835))
  * Renamed `RealmConfiguration.with(...)` to `RealmConfiguration.create(...)`
  * Renamed `SyncConfiguration.with(...)` to `SyncConfiguration.create(...)`
  * Renamed `RealmInstant.fromEpochSeconds(...)` to `RealmInstant.from(...)`
* Reduced `DynamicMutableRealm` APIs (`copyToRealm()` and `findLatest()`) to only allow import and lookup of `DynamicRealmObject`s.

### Enhancements
* [Sync] Support for Flexible Sync through `Realm.subscriptions`. (Issue [#824](https://github.com/realm/realm-kotlin/pull/824))
* [Sync] Added support for `ObjectId` ([#652](https://github.com/realm/realm-kotlin/issues/652)). `ObjectId` can be used as a primary key in model definition.
* [Sync] Support for `SyncConfiguration.Builder.InitialData()`. (Issue [#422](https://github.com/realm/realm-kotlin/issues/422))
* [Sync] Support for `SyncConfiguration.Builder.initialSubscriptions()`. (Issue [#831](https://github.com/realm/realm-kotlin/issues/831))
* [Sync] Support for `SyncConfiguration.Builder.waitForInitialRemoteData()`. (Issue [#821](https://github.com/realm/realm-kotlin/issues/821))
* [Sync] Support for accessing and controlling the session state through `SyncSession.state`, `SyncSession.pause()` and `SyncSession.resume()`.
* [Sync] Added `SyncConfiguration.syncClientResetStrategy` which enables support for client reset via `DiscardUnsyncedChangesStrategy` for partition-based realms and `ManuallyRecoverUnsyncedChangesStrategy` for Flexible Sync realms.
* [Sync] Support `ObjectId` as a partition key.
* Support for embedded objects. (Issue [#551](https://github.com/realm/realm-kotlin/issues/551))
* Support for `RealmConfiguration.Builder.initialData()`. (Issue [#579](https://github.com/realm/realm-kotlin/issues/579))
* Preparing the compiler plugin to be compatible with Kotlin `1.7.0-RC`. (Issue [#843](https://github.com/realm/realm-kotlin/issues/843))
* Added `AppConfiguration.create(...)` as convenience method for `AppConfiguration.Builder(...).build()` (Issue [#835](https://github.com/realm/realm-kotlin/issues/835))

### Fixed
* Fix missing symbol (`___bid_IDEC_glbround`) on Apple silicon
* Creating a `RealmConfiguration` off the main thread on Kotlin Native could crash with `IncorrectDereferenceException`. (Issue [#799](https://github.com/realm/realm-kotlin/issues/799))
* Compiler error when using cyclic references in compiled module. (Issue [#339](https://github.com/realm/realm-kotlin/issues/339))

### Compatibility
* This release is compatible with:
  * Kotlin 1.6.10 and above.
  * Coroutines 1.6.0-native-mt. Also compatible with Coroutines 1.6.0 but requires enabling of the new memory model and disabling of freezing, see https://github.com/realm/realm-kotlin#kotlin-memory-model-and-coroutine-compatibility for details on that.
  * AtomicFu 0.17.0.
* Minimum Gradle version: 6.1.1.  
* Minimum Android Gradle Plugin version: 4.0.0.
* Minimum Android SDK: 16.

### Internal
* Updated to Realm Core 12.1.0, commit f8f6b3730e32dcc5b6564ebbfa5626a640cdb52a.


## 0.11.1 (2022-05-05)

### Breaking Changes
* None.

### Enhancements
* None.

### Fixed
* Fix crash in list notification listener (Issue [#827](https://github.com/realm/realm-kotlin/issues/827), since 0.11.0)

### Compatibility
* This release is compatible with:
  * Kotlin 1.6.10 and above.
  * Coroutines 1.6.0-native-mt. Also compatible with Coroutines 1.6.0 but requires enabling of the new memory model and disabling of freezing, see https://github.com/realm/realm-kotlin#kotlin-memory-model-and-coroutine-compatibility for details on that.
  * AtomicFu 0.17.0.
* Minimum Gradle version: 6.1.1.  
* Minimum Android Gradle Plugin version: 4.0.0.
* Minimum Android SDK: 16.

### Internal
* None.


## 0.11.0 (2022-04-29)

### Breaking Changes
* [Sync] `SyncConfiguration` and `SyncSession` have been moved to `io.realm.mongodb.sync`.
* [Sync] `EmailPasswordAuth` has been movedto `io.realm.mongodb.auth`.
* [Sync] Improved exception hierarchy for App and Sync exceptions. All sync/app exceptions now use `io.realm.mongodb.exceptions.AppException` as their top-level exception type. Many methods have more specialized exceptions for common errors that can be caught and reacted to. See `AppException` documentation for more details.
* [Sync] `SyncConfiguration.directory` is no longer available.
* [Sync] Removed `SyncConfiguration.partitionValue` as it exposed internal implementation details. It will be reintroduced at a later date.

### Enhancements
* [Sync] `EmailPasswordAuth` has been extended with support for: `confirmUser()`, `resendConfirmationEmail()`, `retryCustomConfirmation()`, `sendResetPasswordEmail()` and `resetPassword()`.
* [Sync] Support for new types of `Credentials`: `apiKey`, `apple`, `facebook`, `google` and `jwt`.
* [Sync] Support for the extension property `Realm.syncSession`, which returns the sync session associated with the realm.
* [Sync] Support for `SyncSession.downloadAllServerChanges()` and `SyncSession.uploadAllLocalChanges()`.
* [Sync] Support for `App.allUsers()`.
* [Sync] Support for `SyncConfiguration.with()`.
* [Sync] Support for `null` and `Integer` (along side already existing `String` and `Long`) partition values when using Partion-based Sync.
* [Sync] Support for `User.remove()`.
* [Sync] `AppConfiguration.syncRootDirectory` has been added to allow users to set the root folder containing all files used for data synchronization between the device and MongoDB Realm. (Issue [#795](https://github.com/realm/realm-kotlin/issues/795))
* Encrypted Realms now use OpenSSL 1.1.1n, up from v1.1.1g.

### Fixed
* Fix duplication of list object references when importing existing objects with `copyToRealm(..., updatePolicy = UpdatePolicy.ALL)` (Issue [#805](https://github.com/realm/realm-kotlin/issues/805))
* Bug in the encryption layer that could result in corrupted Realm files. (Realm Core Issue [#5360](https://github.com/realm/realm-core/issues/5360), since 0.10.0)

### Compatibility
* This release is compatible with:
  * Kotlin 1.6.10 and above.
  * Coroutines 1.6.0-native-mt. Also compatible with Coroutines 1.6.0 but requires enabling of the new memory model and disabling of freezing, see https://github.com/realm/realm-kotlin#kotlin-memory-model-and-coroutine-compatibility for details on that.
  * AtomicFu 0.17.0.
* Minimum Gradle version: 6.1.1.  
* Minimum Android Gradle Plugin version: 4.0.0.
* Minimum Android SDK: 16.

### Internal
* Updated to Realm Core 11.15.0, commit 9544b48e52c49e0267c3424b0b92c2f5efd5e2b9.
* Updated to Ktor 1.6.8.
* Updated to Ktlint 0.45.2.
* Rename internal synthetic variables prefix to `io_realm_kotlin_`, so deprecated prefix `$realm$` is avoided.
* Using latest Kotlin version (EAP) for the `kmm-sample` app to test compatibility with the latest/upcoming Kotlin version.


## 0.10.2 (2022-04-01)

### Breaking Changes
* None.

### Enhancements
* None.

### Fixed
* Fix query syntax errors of seemingly correct query (Issue [#683](https://github.com/realm/realm-kotlin/issues/683))
* Fix error when importing lists with existing objects through `copyToRealm` with `UpdatePolicy.ALL` (Issue [#771](https://github.com/realm/realm-kotlin/issues/771))

### Compatibility
* This release is compatible with:
  * Kotlin 1.6.10.
  * Coroutines 1.6.0-native-mt. Also compatible with Coroutines 1.6.0 but requires enabling of the new memory model and disabling of freezing, see https://github.com/realm/realm-kotlin#kotlin-memory-model-and-coroutine-compatibility for details on that.
  * AtomicFu 0.17.0.
* Minimum Gradle version: 6.1.1.  
* Minimum Android Gradle Plugin version: 4.0.0.
* Minimum Android SDK: 16.

### Internal
* None.

## 0.10.1 (2022-03-24)

### Breaking Changes
* None.

### Enhancements
* Reducing the binary size for Android dependency. (Issue [#216](https://github.com/realm/realm-kotlin/issues/216)).
* Using static c++ runtime library (stl) for Android. (Issue [#694](https://github.com/realm/realm-kotlin/issues/694)).

### Fixed
* Fix assignments to `RealmList`-properties on managed objects (Issue [#718](https://github.com/realm/realm-kotlin/issues/718))
* `iosSimulatorArm64` and `iosX64` cinterop dependencies were compiled with unnecessary additional architectures, causing a fat framework to fail with (Issue [#722](https://github.com/realm/realm-kotlin/issues/722))

### Compatibility
* This release is compatible with:
  * Kotlin 1.6.10.
  * Coroutines 1.6.0-native-mt. Also compatible with Coroutines 1.6.0 but requires enabling of the new memory model and disabling of freezing, see https://github.com/realm/realm-kotlin#kotlin-memory-model-and-coroutine-compatibility for details on that.
  * AtomicFu 0.17.0.
* Minimum Gradle version: 6.1.1.  
* Minimum Android Gradle Plugin version: 4.0.0.
* Minimum Android SDK: 16.

### Internal
* None.


## 0.10.0 (2022-03-04)

### Breaking Changes
* `RealmConfiguration.Builder.path()` has been replaced by `RealmConfiguration.Builder.directory()`, which can be combined with `RealmConfiguration.Builder.name()` to form the full path. (Issue [#346](https://github.com/realm/realm-kotlin/issues/346))
* `Realm.observe()` and `RealmObject.observe()` have been renamed to `asFlow()`.
* `RealmObject.asFlow` will throw `UnsupportedOperationException` instead of `IllegalStateException` if called on a live or dynamic object in a write transaction or in a migration.
* `RealmObject.asFlow` will throw `UnsupportedOperationException` instead of `IllegalStateException` if called on a live or dynamic object in a write transaction or in a migration.
* Removed `RealmObject.delete()` and `RealmResults.delete()`. All objects, objects specified by queries and results must be delete through `MutableRealm.delete(...)` and `DynamicMutableRealm.delete(...).
* Removed default empty schema argument for `RealmConfiguration.Builder(schema = ... )` and `SyncConfiguration.Builder(..., schema= ... )` as all configuraitons require a non-empty schema.
* Removed `RealmConfiguration.Builder.schema()`. `RealmConfiguration.Builder(schema = ...)` should be used instead.

### Enhancements
* Add support for Gradle Configuration Cache.
* Improved exception message when attempting to delete frozen objects. (Issue [#616](https://github.com/realm/realm-kotlin/issues/616))
* Added `RealmConfiguration.Builder.compactOnLaunch()`, which can be used to control if a Realm file should be compacted when opened.
* A better error message if a data class was used as model classes. (Issue [#684](https://github.com/realm/realm-kotlin/issues/684))
* A better error message if the Realm plugin was not applied to the module containing model classes. (Issue [#676](https://github.com/realm/realm-kotlin/issues/676))
* A better error message if a class is used that is not part of the schema. (Issue [#680](https://github.com/realm/realm-kotlin/issues/680))
* Add support for fine-grained notification on Realm instances. `Realm.asFlow()` yields `RealmChange` that represent the `InitialRealm` or `UpdatedRealm` states.
* Add support for fine-grained notification on Realm objects. `RealmObject.asFlow()` yields `ObjectChange` that represent the `InitialObject`, `UpdatedObject` or `DeletedObject` states.
* Add support for fine-grained notification on Realm lists. `RealmList.asFlow()` yields `ListChange` that represent the `InitialList`, `UpdatedList` or `DeletedList` states.
* Add support for fine-grained notifications on Realm query results. `RealmResults.asFlow()` yields `ResultsChange` that represent the `InitialResults` or `UpdatedResults` states.
* Add support for fine-grained notifications on `RealmSingleQuery`. `RealmSingleQuery.asFlow()` yields `SingleQueryChange` that represent the `PendingObject`, `InitialObject`, `UpdatedObject` or `DeletedObject` states.
* Add support for data migration as part of an automatic schema upgrade through `RealmConfiguration.Builder.migration(RealmMigration)` (Issue [#87](https://github.com/realm/realm-kotlin/issues/87))
* Added ability to delete objects specified by a `RealmQuery` or `RealmResults` through `MutableRealm.delete(...)` and `DynamicMutableRealm.delete(...).
* Add support for updating existing objects through `copyToRealm`. This requires them having a primary key. (Issue [#564](https://github.com/realm/realm-kotlin/issues/564))
* Added `Realm.deleteRealm(RealmConfiguration)` function that deletes the Realm files from the filesystem (Issue [#95](https://github.com/realm/realm-kotlin/issues/95)).


### Fixed
* Intermittent `ConcurrentModificationException` when running parallel builds. (Issue [#626](https://github.com/realm/realm-kotlin/issues/626))
* Refactor the compiler plugin to use API's compatible with Kotlin `1.6.20`. (Issue ([#619](https://github.com/realm/realm-kotlin/issues/619)).
* `RealmConfiguration.path` should report the full Realm path. (Issue ([#605](https://github.com/realm/realm-kotlin/issues/605)).
* Support multiple constructors in model definition (one zero arg constructor is required though). (Issue ([#184](https://github.com/realm/realm-kotlin/issues/184)).
* Boolean argument substitution in queries on iOS/macOS would crash the query. (Issue [#691](https://github.com/realm/realm-kotlin/issues/691))
* Support 32-bit Android (x86 and armeabi-v7a). (Issue ([#109](https://github.com/realm/realm-kotlin/issues/109)).
* Make updates of primary key properties throw IllegalStateException (Issue [#353](https://github.com/realm/realm-kotlin/issues/353))


### Compatibility
* This release is compatible with:
  * Kotlin 1.6.10.
  * Coroutines 1.6.0-native-mt. Also compatible with Coroutines 1.6.0 but requires enabling of the new memory model and disabling of freezing, see https://github.com/realm/realm-kotlin#kotlin-memory-model-and-coroutine-compatibility for details on that.
  * AtomicFu 0.17.0.
* Minimum Gradle version: 6.1.1.  
* Minimum Android Gradle Plugin version: 4.0.0.
* Minimum Android SDK: 16.

### Internal
* Downgraded to Gradle 7.2 as a work-around for https://youtrack.jetbrains.com/issue/KT-51325.
* Updated to Realm Core 11.10.0, commit: ad2b6aeb1fd58135a2d9bf463011e26f934390ea.


## 0.9.0 (2022-01-28)

### Breaking Changes
* `RealmResults.observe()` and `RealmList.observe()` have been renamed to `asFlow()`.
* Querying via `Realm.objects(...)` is no longer supported. Use `Realm.query(...)` instead.

### Enhancements
* Added API for inspecting the schema of the realm with `BaseRealm.schema()` ([#238](https://github.com/realm/realm-kotlin/issues/238)).
* Added support for `RealmQuery` through `Realm.query(...)` ([#84](https://github.com/realm/realm-kotlin/issues/84)).
* Added source code link to model definition compiler errors. ([#173](https://github.com/realm/realm-kotlin/issues/173))
* Support Kotlin's new memory model. Enabled in consuming project with the following gradle properties `kotlin.native.binary.memoryModel=experimental`.
* Add support for JVM on M1 (in case we're running outside Rosetta compatibility mode, example when using Azul JVM which is compiled against `aarch64`) [#629](https://github.com/realm/realm-kotlin/issues/629).

### Fixed
* Sync on jvm targets on Windows/Linux crashes with unavailable scheduler ([#655](https://github.com/realm/realm-kotlin/issues/655)).

### Compatibility
* This release is compatible with:
  * Kotlin 1.6.10.
  * Coroutines 1.6.0-native-mt. Also compatible with Coroutines 1.6.0 but requires enabling of the new memory model and disabling of freezing, see https://github.com/realm/realm-kotlin#kotlin-memory-model-and-coroutine-compatibility for details on that.
  * AtomicFu 0.17.0.
* Minimum Gradle version: 6.1.1.  
* Minimum Android Gradle Plugin version: 4.0.0.
* Minimum Android SDK: 16.

### Internal
* Updated to Gradle 7.3.3.
* Updated to Android Gradle Plugin 7.1.0.
* Updated to AndroidX JUnit 1.1.3.
* Updated to AndroidX Test 1.4.0.


## 0.8.2 (2022-01-20)

### Breaking Changes
* None.

### Enhancements
* None.

### Fixed
* The `library-base` module would try to initialize a number of `library-sync` classes for JNI lookups. These and `RealmObjectCompanion` were not being excluded from Proguard obfuscation causing release builds to crash when initializing JNI [#643](https://github.com/realm/realm-kotlin/issues/643).

### Compatibility
* This release is compatible with:
  * Kotlin 1.6.10.
  * Coroutines 1.5.2-native-mt.
  * AtomicFu 0.17.0.
* Minimum Gradle version: 6.1.1.
* Minimum Android Gradle Plugin version: 4.0.0.
* Minimum Android SDK: 16.

### Internal
* None.


## 0.8.1 (2022-01-18)

### Breaking Changes
* None.

### Enhancements
* None.

### Fixed
* Using a custom module name to fix [#621](https://github.com/realm/realm-kotlin/issues/621).
* Synchronously process project configurations to avoid exceptions when running parallel builds [#626](https://github.com/realm/realm-kotlin/issues/626).
* Update to Kotlin 1.6.10. The `Compatibility` entry for 0.8.0 stating that the project had been updated to Kotlin 1.6.10 was not correct [#640](https://github.com/realm/realm-kotlin/issues/640).

### Compatibility
* This release is compatible with:
  * Kotlin 1.6.10.
  * Coroutines 1.5.2-native-mt.
  * AtomicFu 0.17.0.
* Minimum Gradle version: 6.1.1.  
* Minimum Android Gradle Plugin version: 4.0.0.
* Minimum Android SDK: 16.

### Internal
* Updated to Kotlin 1.6.10.


## 0.8.0 (2021-12-17)

### Breaking Changes
* Reworked configuration hierarchy:
  * Separated common parts of `RealmConfiguraion` and `SyncConfiguration` into `io.realm.Configuration` to avoid polluting the base configuration with local-only options.
  * Changed `Realm.open(RealmConfiguration)` to accept new base configuration with `Realm.open(Configuration)`.
  * Removed option to build `SyncConfiguration`s with `deleteRealmIfMigrationNeeded` option.

### Enhancements
* [Sync] Added support for `User.logOut()` ([#245](https://github.com/realm/realm-kotlin/issues/245)).
* Added support for dates through a new property type: `RealmInstant`.
* Allow to pass schema as a variable containing the involved `KClass`es and build configurations non-fluently ([#389](https://github.com/realm/realm-kotlin/issues/389)).
* Added M1 support for `library-base` variant ([#483](https://github.com/realm/realm-kotlin/issues/483)).

### Fixed
* Gradle metadata for pure Android projects. Now using `io.realm.kotlin:library-base:<VERSION>` should work correctly.
* Compiler plugin symbol lookup happens only on Sourset using Realm ([#544](https://github.com/realm/realm-kotlin/issues/544)).
* Fixed migration exception when opening a synced realm that is already stored in the backend for the first time ([#601](https://github.com/realm/realm-kotlin/issues/604)).

### Compatibility
* This release is compatible with:
  * Kotlin 1.6.10.
  * Coroutines 1.5.2-native-mt.
  * AtomicFu 0.17.0.
* Minimum Gradle version: 6.1.1.  
* Minimum Android Gradle Plugin version: 4.0.0.
* Minimum Android SDK: 16.

### Internal
* Updated to Ktor 1.6.5.
* Updated to AndroidX Startup 1.1.0.
* Updated to Gradle 7.2.
* Updated to Android Gradle Plugin 7.1.0-beta05.
* Updated to NDK 23.1.7779620.
* Updated to Android targetSdk 31.
* Updated to Android compileSdk 31.
* Updated to Android Build Tools 31.0.0.
* Updated to Ktlint version 0.43.0.
* Updated to Ktlint Gradle Plugin 10.2.0.
* Updated to Kotlin Serialization 1.3.0.
* Updated to Detekt 1.19.0-RC1.
* Updated to Dokka 1.6.0.
* Updated to AtomicFu 0.17.0.
* Updated to Realm Core 11.7.0, commit: 5903577608d202ad88f375c1bb2ceedb831f6d7b.


## 0.7.0 (2021-10-31)

### Breaking Changes
* None.

### Enhancements
* Basic MongoDB Realm sync support:
  * Enabled by using library dependency `io.realm.kotlin:library-sync:<VERSION>`
  * Build `AppConfiguration`s through `AppConfiguration.Builder(appId).build()`
  * Linking your app with a MongoDB Realm App through `App.create(appConfiguration)`
  * Log in to a MongoDB Realm App through `App.login(credentials)`. Currently only supports `Credentials.anonymous()` and `Credentials.emailPassword(...)`
  * Create `SyncConfiguration`s through `SyncConfiguration.Builder(user, partitionValue, schema).build()`
  * Create synchronized realm by `Realm.open(syncConfiguration)`

### Fixed
* None.

### Compatibility
* This release is compatible with:
  * Kotlin 1.5.31
  * Coroutines 1.5.2-native-mt
  * AtomicFu 0.16.3

### Internal
* Updated to Realm Core commit: ecfc1bbb734a8520d08f04f12f083641309799b3
* Updated to Ktor 1.6.4.


## 0.6.0 (2021-10-15)

### Breaking Changes
* Rename library dependency from `io.realm.kotlin:library:<VERSION>` to `io.realm.kotlin:library-base:<VERSION>`
* Abstracted public API into interfaces. The interfaces have kept the name of the previous classes so only differences are:
  - Opening a realm: `Realm(configuration)` has changed to `Realm.open(configuration)`
  - Easy construction of simple configurations: `RealmConfiguration(schema = ...)` has changed to `RealmConfiguration.with(schema = ...)`
  - Instantiating a `RealmList` is now done through `realmListOf(...)` or by `Iterable<T>.toRealmList()`
* Make argument to `findLatest` non-nullable: `MutableRealm.findLatest(obj: T?): T?` has changed to `MutableRealm.findLatest(obj: T): T?`
* Allow query arguments to be `null`: `RealmResult.query(query: String = "TRUEPREDICATE", vararg args: Any): RealmResults<T>` has change to `RealmResult.query(query: String = "TRUEPREDICATE", vararg args: Any?): RealmResults<T>`
* Moved `objects(KClass<T>)` and `<reified T> objects()` methods from `BaseRealm` to `TypedRealm`
* Changed `RealmObject.version` into method `RealmObject.version()`.
* Replaced `RuntimeException`s by the explicit exceptions: `IllegalArgumentException`, `IllegalStateException` and `IndexOutOfBoundsException`.
* Throw `Error` an unrecoverable Realm problem happen in the underlying storage engine.
* Removed optional arguments to `RealmConfiguration.with(...)` and `RealmConfiguration.Builder(...)`. Name and path can now only be set through the builder methods.

### Enhancements
* Add support for [JVM target](https://github.com/realm/realm-kotlin/issues/62) supported platforms are: Linux (since Centos7 x86_64), Windows (since 8.1 x86_64) and Macos (x86_64).
* Added support for marking a field as indexed with `@Index`

### Fixed
* Fixed null pointer exceptions when returning an unmanaged object from `MutableRealm.write/writeBlocking`.
* Fixed premature closing of underlying realm of frozen objects returned from `MutableRealm.write/writeBlocking`. (Issue [#477](https://github.com/realm/realm-kotlin/issues/477))

### Compatibility
* This release is compatible with:
  * Kotlin 1.5.31
  * Coroutines 1.5.2-native-mt
  * AtomicFu 0.16.3

### Internal
* Updated to Realm Core commit: 028626880253a62d1c936eed4ef73af80b64b71
* Updated to Kotlin 1.5.31.


## 0.5.0 (2021-08-20)

### Breaking Changes
* Moved `@PrimaryKey` annotation from `io.realm.PrimaryKey` to `io.realm.annotations.PrimaryKey`.

### Enhancements
* Add support for excluding properties from the Realm schema. This is done by either using JVM `@Transient` or the newly added `@io.realm.kotlin.Ignore` annotation. (Issue [#278](https://github.com/realm/realm-kotlin/issues/278)).
* Add support for encrypted Realms. Encryption can be enabled by passing a 64-byte encryption key to the configuration builder. (Issue [#227](https://github.com/realm/realm-kotlin/issues/227))
* Add support for `RealmList` notifications using Kotlin `Flow`s. (Issue [#359](https://github.com/realm/realm-kotlin/issues/359))
* Unmanaged `RealmObject`s can now be added directly to `RealmList`s without having to copy them to Realm beforehand.

### Fixed
* Throw exception when violating primary key uniqueness constraint when importing objects with `copyToRealm`.
* Fix crash caused by premature release of frozen versions (`java.lang.RuntimeException: [18]: Access to invalidated Results objects`)
* Fix optimizations bypassing our custom getter and setter from within a class (Issue [#375](https://github.com/realm/realm-kotlin/issues/375)).

### Compatibility
* This release is compatible with Kotlin 1.5.21 and Coroutines 1.5.0.

### Internal
* Updated to Kotlin 1.5.21.
* Updated Gradle to 7.1.1.
* Updated Android Gradle Plugin to 4.1.0.
* Updated to Android Build Tools 30.0.2.
* Updated to targetSdk 30 for Android.
* Now uses Java 11 to build the project.


## 0.4.1 (2021-07-16)

### Breaking Changes
* None.

### Enhancements
* None.

### Fixed
* Throw exception when violating primary key uniqueness constraint when importing objects with `copyToRealm`.
* Fix crash caused by premature release of frozen versions (`java.lang.RuntimeException: [18]: Access to invalidated Results objects`)

### Compatibility
* This release is compatible with Kotlin 1.5.10 and Coroutines 1.5.0.

### Internal
* None.


## 0.4.0 (2021-07-13)

This release contains a big departure in the architectural design of how Realm is currently implemented. At a high level it moves from "Thread-confined, Live Objects" to "Frozen Objects". The reasons for this shift are discussed [here](https://docs.google.com/document/d/1bGfjbKLD6DSBpTiVwyorSBcMqkUQWedAmmS_VAhL8QU/edit#heading=h.fzlh39twuifc).

At a high level this has a number of implications:

    1. Only one Realm instance (per `RealmConfiguration`) is needed across the entire application.
    2. The only reason for closing the Realm instance is if the Realm file itself needs to be deleted or compacted.
    3. Realm objects can be freely moved and read across threads.
    4. Changes to objects can only be observed through Kotlin Flows. Standard change listener support will come in a future release.
    5. In order to modify Realm Objects, they need to be "live". It is possible to convert a frozen object to a live object inside a
       write transaction using the `MutableRealm.findLatest(obj)` API. Live objects are not accessible outside write transactions.

This new architecture is intended to make it easier to consume and work with Realm, but at the same time, it also introduces a few caveats:

    1. Storing a strong reference to a Realm Object can cause an issue known as "Version pinning". Realm tracks the "distance" between the oldest known version and the latest. So if you store a reference for too long, when other writes are happening, Realm might run out of native memory and crash, or it can lead to an increased file size. It is possible to detect this problem by setting `RealmConfiguration.Builder.maxNumberOfActiveVersions()`. It can be worked around by copying the data out of the Realm and store that instead.

    2. With multiple versions being accessible across threads, it is possible to accidentally compare data from different versions. This could be a potential problem for certain business logic if two objects do not agree on a particular state. If you suspect this is an issue, a `version()` method has been added to all Realm Objects, so it can be inspected for debugging. Previously, Realms thread-confined objects guaranteed this would not happen.

    3. Since the threading model has changed, there is no longer a guarantee that running the same query twice in a row will return the same result. E.g. if a background write is executed between them, the result might change. Previously, this would have resulted in the same result as the Realm state for a particular thread would only update as part of the event loop.


### Breaking Changes
* The Realm instance itself is now thread safe and can be accessed from any thread.
* Objects queried outside write transactions are now frozen by default and can be freely read from any thread.
* As a consequence of the above, when a change listener fires, the changed data can only be observed in the new object received, not in the original, which was possible before this release.
* Removed `Realm.open(configuration: RealmConfiguration)`. Use the interchangeable `Realm(configuration: RealmConfiguration)`-constructor instead.
* Removed all `MutableRealm.create(...)`-variants. Use `MutableRealm.copyToRealm(instance: T): T` instead.

### Enhancements
* A `version()` method has been added to `Realm`, `RealmResults` and `RealmObject`. This returns the version of the data contained. New versions are obtained by observing changes to the object.
* `Realm.observe()`, `RealmResults.observe()` and `RealmObject.observe()` have been added and expose a Flow of updates to the object.
* Add support for suspending writes executed on the Realm Write Dispatcher with `suspend fun <R> write(block: MutableRealm.() -> R): R`
* Add support for setting background write and notification dispatchers with `RealmConfigruation.Builder.notificationDispatcher(dispatcher: CoroutineDispatcher)` and `RealmConfiguration.Builder.writeDispatcher(dispatcher: CoroutineDispatcher)`
* Add support for retrieving the latest version of an object inside a write transaction with `<T : RealmObject> MutableRealm.findLatests(obj: T?): T?`

### Fixed
* None.

### Compatibility
* This release is compatible with Kotlin 1.5.10 and Coroutines 1.5.0.

### Internal
* Updated `com.gradle.plugin-publish` to 0.15.0.
* Updated to Realm Core commit: 4cf63d689ba099057345f122265cbb880a8eb19d.
* Updated to Android NDK: 22.1.7171670.
* Introduced usage of `kotlinx.atomicfu`: 0.16.1.


## 0.3.2 (2021-07-06)

### Breaking Changes
* None.

### Enhancements
* None.

### Fixed
* [Bug](https://github.com/realm/realm-kotlin/issues/334) in `copyToRealm` causing a `RealmList` not to be saved as part of the model.

### Compatibility
* This release is compatible with Kotlin 1.5.10 and Coroutines 1.5.0.

### Internal
* None.


## 0.3.1 (2021-07-02)

### Breaking Changes
* None.

### Enhancements
* None.

### Fixed
* Android Release build variant (AAR) was stripped from all classes due to presence of `isMinifyEnabled` flag in the library module. The flag is removed now.


### Compatibility
* This release is compatible with Kotlin 1.5.10 and Coroutines 1.5.0.

### Internal
* None.


## 0.3.0 (2021-07-01)

### Breaking Changes
* None.

### Enhancements
* [Support Apple Release builds](https://github.com/realm/realm-kotlin/issues/142).
* Enabling [shrinker](https://github.com/realm/realm-kotlin/issues/293) for Android Release builds.
* Added support for `RealmList` as supported field in model classes. A `RealmList` is used to model one-to-many relationships in a Realm object.
* Schema migration is handled automatically when adding or removing a property or class to the model without specifying a `schemaVersion`.
If a class or column is renamed you need to set a greater `schemaVersion` to migrate the Realm (note: currently renaming will not copy data to the new column). Alternatively `deleteRealmIfMigrationNeeded` could be set to (without setting `schemaVersion`) to delete the Realm file if an automatic migration is not possible. Fixes [#284](https://github.com/realm/realm-kotlin/issues/284).

### Fixed
* None.

### Compatibility
* This release is compatible with Kotlin 1.5.10 and Coroutines 1.5.0.

### Internal
* None.


## 0.2.0 (2021-06-09)

### Breaking Changes
* The Realm Kotlin Gradle plugin has changed name from `realm-kotlin` to `io.realm.kotlin` to align with Gradle Plugin Portal requirements.

### Enhancements
* The Realm Kotlin Gradle plugin is now available on Gradle Plugin Portal and can be used with the Plugin DSL and `gradlePluginPortal()` as the buildscript repository. A minimal setup of using this approach can be found [here](https://plugins.gradle.org/plugin/io.realm.kotlin).

### Fixed
* None.

### Compatibility
* This release is compatible with Kotlin 1.5.10 and Coroutines 1.5.0.

### Internal
* Updated to Realm Core commit: ed9fbb907e0b5e97e0e2d5b8efdc0951b2eb980c.


## 0.1.0 (2021-05-07)

This is the first public Alpha release of the Realm Kotlin SDK for Android and Kotlin Multiplatform.

A minimal setup for including this library looks like this:

```
// Top-level build.gradle file
buildscript {
    repositories {
        mavenCentral()
    }
    dependencies {
        classpath("io.realm.kotlin:gradle-plugin:0.1.0")
    }
}

allprojects {
    repositories {
    	mavenCentral()
    }
}

// Project build.gradle file
// Only include multiplatform if building a multiplatform project.
plugins {
	kotlin("multiplatform")
	id("com.android.library")
	id("realm-kotlin")
}
```

See the [README](https://github.com/realm/realm-kotlin#readme) for more information.

Please report any issues [here](https://github.com/realm/realm-kotlin/issues/new).<|MERGE_RESOLUTION|>--- conflicted
+++ resolved
@@ -5,11 +5,8 @@
 
 ### Enhancements
 * Support for initialization of a realm file with a bundled realm through `RealmConfiguration.Builder(...).initialRealmFile(...)` and `SyncConfiguration.Builder(...).initialRealmFile(...)`. (Issue [#577](https://github.com/realm/realm-kotlin/issues/577))
-<<<<<<< HEAD
 * [Sync] The new sync exception `CompensatingWriteException` will be thrown in the `SyncSession.ErrorHandler` when the server undoes one or more client writes. (Issue [#1372](https://github.com/realm/realm-kotlin/issues/1372))
-=======
 * [Sync] Added experimental full document serialization support on Credentials with a Custom Function, App Services Function calls, user profile, and custom data. (Issue [#1355](https://github.com/realm/realm-kotlin/pull/1355))
->>>>>>> 984902ed
 
 ### Fixed
 * [Sync] `BsonEncoder` now allows the conversion of numerical values with precision lose.
