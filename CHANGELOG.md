--- conflicted
+++ resolved
@@ -1,33 +1,4 @@
-<<<<<<< HEAD
-## 1.2.0-GHA (YYYY-MM-DD) 
-
-### Breaking Changes
-* None.
-
-### Enhancements
-* None
-
-### Fixed
-* None.
-
-### Compatibility
-* This release is compatible with:
-  * Kotlin 1.6.10 and above.
-  * Coroutines 1.6.0-native-mt. Also compatible with Coroutines 1.6.0 but requires enabling of the new memory model and disabling of freezing, see https://github.com/realm/realm-kotlin#kotlin-memory-model-and-coroutine-compatibility for details on that.
-  * AtomicFu 0.17.0.
-* Minimum Gradle version: 6.1.1.  
-* Minimum Android Gradle Plugin version: 4.0.0.
-* Minimum Android SDK: 16.
-
-### Internal
-* CI jobs are now running on Github Actions instead of Jenkins.
-
-
-
-## 1.2.0 (YYYY-MM-DD)
-=======
 ## 1.5.0 (YYYY-MM-DD)
->>>>>>> 53f3d88a
 
 ### Breaking Changes
 * None.
@@ -51,7 +22,8 @@
 * Minimum Android SDK: 16.
 
 ### Internal
-* None.
+* CI jobs are now running on Github Actions instead of Jenkins.
+
 
 
 ## 1.4.0 (2022-10-17)
