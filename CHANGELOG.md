## 0.6.0 (YYYY-MM-DD)

### Breaking Changes
* None.

### Enhancements
* None.

### Fixed
* None.

### Compatibility
* This release is compatible with Kotlin 1.5.21 and Coroutines 1.5.0.

### Internal
* None.

## 0.5.0 (2021-08-20)

### Breaking Changes
* Moved `@PrimaryKey` annotation from `io.realm.PrimaryKey` to `io.realm.annotations.PrimaryKey`.
<<<<<<< HEAD
* Changed `version` into method `version()` and moved it to `Versioned` interface.
=======
* Abstracted public API into interfaces. The interfaces have kept the name of the previous classes so only differences are:
  - Opening a realm: `Realm(configuration)` has changed to `Realm.openBlocking(configuration)`
  - Easy construction of simple configurations: `RealmConfiguration(schema = ...)` has changed to `RealmConfiguration.defaultConfig(schema = ...)`
* Make argument to `findLatest` non-nullable: `MutableRealm.findLatest(obj: T?): T?` has changed to `MutableRealm.findLatest(obj: T): T?`
* Allow query arguments to be `null`: `RealmResult.query(query: String = "TRUEPREDICATE", vararg args: Any): RealmResults<T>` has change to `RealmResult.query(query: String = "TRUEPREDICATE", vararg args: Any?): RealmResults<T>`
* Moved `objects(KClass<T>)` and `<reified T> objects()` methods from `BaseRealm` to `TypedRealm`.
>>>>>>> e4139b66

### Enhancements
* Add support for excluding properties from the Realm schema. This is done by either using JVM `@Transient` or the newly added `@io.realm.kotlin.Ignore` annotation. (Issue [#278](https://github.com/realm/realm-kotlin/issues/278)).
* Add support for encrypted Realms. Encryption can be enabled by passing a 64-byte encryption key to the configuration builder. (Issue [#227](https://github.com/realm/realm-kotlin/issues/227))
* Add support for `RealmList` notifications using Kotlin `Flow`s. (Issue [#359](https://github.com/realm/realm-kotlin/issues/359))
* Unmanaged `RealmObject`s can now be added directly to `RealmList`s without having to copy them to Realm beforehand.

### Fixed
* Throw exception when violating primary key uniqueness constraint when importing objects with `copyToRealm`.
* Fix crash caused by premature release of frozen versions (`java.lang.RuntimeException: [18]: Access to invalidated Results objects`)
* Fix optimizations bypassing our custom getter and setter from within a class (Issue [#375](https://github.com/realm/realm-kotlin/issues/375)).

### Compatibility
* This release is compatible with Kotlin 1.5.21 and Coroutines 1.5.0.

### Internal
* Updated to Kotlin 1.5.21.
* Updated Gradle to 7.1.1.
* Updated Android Gradle Plugin to 4.1.0.
* Updated to Android Build Tools 30.0.2.
* Updated to targetSdk 30 for Android.
* Now uses Java 11 to build the project.


## 0.4.1 (2021-07-16)

### Breaking Changes
* None.

### Enhancements
* None.

### Fixed
* Throw exception when violating primary key uniqueness constraint when importing objects with `copyToRealm`.
* Fix crash caused by premature release of frozen versions (`java.lang.RuntimeException: [18]: Access to invalidated Results objects`)

### Compatibility
* This release is compatible with Kotlin 1.5.10 and Coroutines 1.5.0.

### Internal
* None.


## 0.4.0 (2021-07-13)

This release contains a big departure in the architectural design of how Realm is currently implemented. At a high level it moves from "Thread-confined, Live Objects" to "Frozen Objects". The reasons for this shift are discussed [here](https://docs.google.com/document/d/1bGfjbKLD6DSBpTiVwyorSBcMqkUQWedAmmS_VAhL8QU/edit#heading=h.fzlh39twuifc).

At a high level this has a number of implications:

    1. Only one Realm instance (per `RealmConfiguration`) is needed across the entire application.
    2. The only reason for closing the Realm instance is if the Realm file itself needs to be deleted or compacted.
    3. Realm objects can be freely moved and read across threads.
    4. Changes to objects can only be observed through Kotlin Flows. Standard change listener support will come in a future release.
    5. In order to modify Realm Objects, they need to be "live". It is possible to convert a frozen object to a live object inside a
       write transaction using the `MutableRealm.findLatest(obj)` API. Live objects are not accessible outside write transactions.

This new architecture is intended to make it easier to consume and work with Realm, but at the same time, it also introduces a few caveats:

    1. Storing a strong reference to a Realm Object can cause an issue known as "Version pinning". Realm tracks the "distance" between the oldest known version and the latest. So if you store a reference for too long, when other writes are happening, Realm might run out of native memory and crash, or it can lead to an increased file size. It is possible to detect this problem by setting `RealmConfiguration.Builder.maxNumberOfActiveVersions()`. It can be worked around by copying the data out of the Realm and store that instead.

    2. With multiple versions being accessible across threads, it is possible to accidentally compare data from different versions. This could be a potential problem for certain business logic if two objects do not agree on a particular state. If you suspect this is an issue, a `version()` method has been added to all Realm Objects, so it can be inspected for debugging. Previously, Realms thread-confined objects guaranteed this would not happen.

    3. Since the threading model has changed, there is no longer a guarantee that running the same query twice in a row will return the same result. E.g. if a background write is executed between them, the result might change. Previously, this would have resulted in the same result as the Realm state for a particular thread would only update as part of the event loop.


### Breaking Changes
* The Realm instance itself is now thread safe and can be accessed from any thread.
* Objects queried outside write transactions are now frozen by default and can be freely read from any thread.
* As a consequence of the above, when a change listener fires, the changed data can only be observed in the new object received, not in the original, which was possible before this release.
* Removed `Realm.open(configuration: RealmConfiguration)`. Use the interchangeable `Realm(configuration: RealmConfiguration)`-constructor instead.
* Removed all `MutableRealm.create(...)`-variants. Use `MutableRealm.copyToRealm(instance: T): T` instead.

### Enhancements
* A `version()` method has been added to `Realm`, `RealmResults` and `RealmObject`. This returns the version of the data contained. New versions are obtained by observing changes to the object.
* `Realm.observe()`, `RealmResults.observe()` and `RealmObject.observe()` have been added and expose a Flow of updates to the object.
* Add support for suspending writes executed on the Realm Write Dispatcher with `suspend fun <R> write(block: MutableRealm.() -> R): R`
* Add support for setting background write and notification dispatchers with `RealmConfigruation.Builder.notificationDispatcher(dispatcher: CoroutineDispatcher)` and `RealmConfiguration.Builder.writeDispatcher(dispatcher: CoroutineDispatcher)`
* Add support for retrieving the latest version of an object inside a write transaction with `<T : RealmObject> MutableRealm.findLatests(obj: T?): T?`

### Fixed
* None.

### Compatibility
* This release is compatible with Kotlin 1.5.10 and Coroutines 1.5.0.

### Internal
* Updated `com.gradle.plugin-publish` to 0.15.0.
* Updated to Realm Core commit: 4cf63d689ba099057345f122265cbb880a8eb19d.
* Updated to Android NDK: 22.1.7171670.
* Introduced usage of `kotlinx.atomicfu`: 0.16.1.


## 0.3.2 (2021-07-06)

### Breaking Changes
* None.

### Enhancements
* None.

### Fixed
* [Bug](https://github.com/realm/realm-kotlin/issues/334) in `copyToRealm` causing a `RealmList` not to be saved as part of the model.

### Compatibility
* This release is compatible with Kotlin 1.5.10 and Coroutines 1.5.0.

### Internal
* None.


## 0.3.1 (2021-07-02)

### Breaking Changes
* None.

### Enhancements
* None.

### Fixed
* Android Release build variant (AAR) was stripped from all classes due to presence of `isMinifyEnabled` flag in the library module. The flag is removed now.


### Compatibility
* This release is compatible with Kotlin 1.5.10 and Coroutines 1.5.0.

### Internal
* None.


## 0.3.0 (2021-07-01)

### Breaking Changes
* None.

### Enhancements
* [Support Apple Release builds](https://github.com/realm/realm-kotlin/issues/142).
* Enabling [shrinker](https://github.com/realm/realm-kotlin/issues/293) for Android Release builds.
* Added support for `RealmList` as supported field in model classes. A `RealmList` is used to model one-to-many relationships in a Realm object.
* Schema migration is handled automatically when adding or removing a property or class to the model without specifying a `schemaVersion`.
If a class or column is renamed you need to set a greater `schemaVersion` to migrate the Realm (note: currently renaming will not copy data to the new column). Alternatively `deleteRealmIfMigrationNeeded` could be set to (without setting `schemaVersion`) to delete the Realm file if an automatic migration is not possible. Fixes [#284](https://github.com/realm/realm-kotlin/issues/284).

### Fixed
* None.

### Compatibility
* This release is compatible with Kotlin 1.5.10 and Coroutines 1.5.0.

### Internal
* None.


## 0.2.0 (2021-06-09)

### Breaking Changes
* The Realm Kotlin Gradle plugin has changed name from `realm-kotlin` to `io.realm.kotlin` to align with Gradle Plugin Portal requirements.

### Enhancements
* The Realm Kotlin Gradle plugin is now available on Gradle Plugin Portal and can be used with the Plugin DSL and `gradlePluginPortal()` as the buildscript repository. A minimal setup of using this approach can be found [here](https://plugins.gradle.org/plugin/io.realm.kotlin).

### Fixed
* None.

### Compatibility
* This release is compatible with Kotlin 1.5.10 and Coroutines 1.5.0.

### Internal
* Updated to Realm Core commit: ed9fbb907e0b5e97e0e2d5b8efdc0951b2eb980c.


## 0.1.0 (2021-05-07)

This is the first public Alpha release of the Realm Kotlin SDK for Android and Kotlin Multiplatform.

A minimal setup for including this library looks like this:

```
// Top-level build.gradle file
buildscript {
    repositories {
        mavenCentral()
    }
    dependencies {
        classpath("io.realm.kotlin:gradle-plugin:0.1.0")
    }
}

allprojects {
    repositories {
    	mavenCentral()
    }
}

// Project build.gradle file
// Only include multiplatform if building a multiplatform project.
plugins {
	kotlin("multiplatform")
	id("com.android.library")
	id("realm-kotlin")
}
```

See the [README](https://github.com/realm/realm-kotlin#readme) for more information.

Please report any issues [here](https://github.com/realm/realm-kotlin/issues/new).<|MERGE_RESOLUTION|>--- conflicted
+++ resolved
@@ -2,33 +2,30 @@
 
 ### Breaking Changes
 * None.
-
-### Enhancements
-* None.
-
-### Fixed
-* None.
-
-### Compatibility
-* This release is compatible with Kotlin 1.5.21 and Coroutines 1.5.0.
-
-### Internal
-* None.
-
-## 0.5.0 (2021-08-20)
-
-### Breaking Changes
-* Moved `@PrimaryKey` annotation from `io.realm.PrimaryKey` to `io.realm.annotations.PrimaryKey`.
-<<<<<<< HEAD
-* Changed `version` into method `version()` and moved it to `Versioned` interface.
-=======
 * Abstracted public API into interfaces. The interfaces have kept the name of the previous classes so only differences are:
   - Opening a realm: `Realm(configuration)` has changed to `Realm.openBlocking(configuration)`
   - Easy construction of simple configurations: `RealmConfiguration(schema = ...)` has changed to `RealmConfiguration.defaultConfig(schema = ...)`
 * Make argument to `findLatest` non-nullable: `MutableRealm.findLatest(obj: T?): T?` has changed to `MutableRealm.findLatest(obj: T): T?`
 * Allow query arguments to be `null`: `RealmResult.query(query: String = "TRUEPREDICATE", vararg args: Any): RealmResults<T>` has change to `RealmResult.query(query: String = "TRUEPREDICATE", vararg args: Any?): RealmResults<T>`
-* Moved `objects(KClass<T>)` and `<reified T> objects()` methods from `BaseRealm` to `TypedRealm`.
->>>>>>> e4139b66
+* Moved `objects(KClass<T>)` and `<reified T> objects()` methods from `BaseRealm` to `TypedRealm`
+* Changed `version` into method `version()` and moved it to `Versioned` interface.
+
+### Enhancements
+* None.
+
+### Fixed
+* None.
+
+### Compatibility
+* This release is compatible with Kotlin 1.5.21 and Coroutines 1.5.0.
+
+### Internal
+* None.
+
+## 0.5.0 (2021-08-20)
+
+### Breaking Changes
+* Moved `@PrimaryKey` annotation from `io.realm.PrimaryKey` to `io.realm.annotations.PrimaryKey`.
 
 ### Enhancements
 * Add support for excluding properties from the Realm schema. This is done by either using JVM `@Transient` or the newly added `@io.realm.kotlin.Ignore` annotation. (Issue [#278](https://github.com/realm/realm-kotlin/issues/278)).
