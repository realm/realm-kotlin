## 1.14.0-SNAPSHOT (YYYY-MM-DD)

### Breaking Changes
* None.

### Enhancements
* [Sync] Added option to use managed WebSockets via OkHttp instead of Realm's built-in WebSocket client for Sync traffic (Only Android and JVM targets for now). Managed WebSockets offer improved support for proxies and firewalls that require authentication. This feature is currently opt-in and can be enabled by using `AppConfiguration.usePlatformNetworking()`. Managed WebSockets will become the default in a future version. (PR [#1528](https://github.com/realm/realm-kotlin/pull/1528)).
* `AutoClientResetFailed` exception now reports as the throwable cause any user exceptions that might occur during a client reset. (Issue [#1580](https://github.com/realm/realm-kotlin/issues/1580))
* The Unpacking of JVM native library will use the current library version instead of a calculated hash for the path. (Issue [#1617](https://github.com/realm/realm-kotlin/issues/1617)).

### Fixed
* Cache notification callback JNI references at startup to ensure that symbols can be resolved in core callbacks. (Issue [#1577](https://github.com/realm/realm-kotlin/issues/1577))
* Using `Realm.asFlow()` could miss an update if a write was started right after opening the Realm. (Issue [#1582](https://github.com/realm/realm-kotlin/issues/1582)) 
* Snapshot publishing with Github Action. (Issue [#1654](https://github.com/realm/realm-kotlin/issues/1654) [JIRA](https://jira.mongodb.org/browse/RKOTLIN-1018))
<<<<<<< HEAD
* Guarded analytic errors so that they do not fail user builds.
=======
* [Sync] `NullPointerException` while waiting for the synchronization of a subscription set if the client was set in `AwaitingMark` state. (Issue [#1671](https://github.com/realm/realm-kotlin/issues/1671) [JIRA](https://jira.mongodb.org/browse/RKOTLIN-1027))
>>>>>>> 44753f1b

### Compatibility
* File format: Generates Realms with file format v23.
* Realm Studio 13.0.0 or above is required to open Realms created by this version.
* This release is compatible with the following Kotlin releases:
  * Kotlin 1.9.0 and above. Support for experimental K2-compilation with `kotlin.experimental.tryK2=true`.
  * Ktor 2.1.2 and above.
  * Coroutines 1.7.0 and above.
  * AtomicFu 0.18.3 and above.
  * The new memory model only. See https://github.com/realm/realm-kotlin#kotlin-memory-model-and-coroutine-compatibility
* Minimum Kbson 0.3.0.
* Minimum Gradle version: 6.8.3.
* Minimum Android Gradle Plugin version: 4.1.3.
* Minimum Android SDK: 16.
* Minimum R8: 8.0.34.

### Internal
* Update to Ktor 2.3.4.
* Updated to CMake 3.27.7
* Updated to Realm Core 13.26.0, commit 5533505d18fda93a7a971d58a191db5005583c92.
* Adding Sync tests via Github Action.
* Updated to Swig 4.2.0. (Issue [GitHub #1632](https://github.com/realm/realm-kotlin/issues/1632)[JIRA RKOTLIN-1001](https://jira.mongodb.org/browse/RKOTLIN-1001))


## 1.13.1-SNAPSHOT (YYYY-MM-DD)

### Breaking Changes
* None.

### Enhancements
* None.

### Fixed
* Using keypaths in Flows could sometimes throw `java.lang.IllegalStateException: [RLM_ERR_WRONG_THREAD]: Realm accessed from incorrect thread.`. (Issue [#1594](https://github.com/realm/realm-kotlin/pull/1594, since 1.13.0)

### Compatibility
* File format: Generates Realms with file format v23.
* Realm Studio 13.0.0 or above is required to open Realms created by this version.
* This release is compatible with the following Kotlin releases:
  * Kotlin 1.9.0 and above. Support for experimental K2-compilation with `kotlin.experimental.tryK2=true`.
  * Ktor 2.1.2 and above.
  * Coroutines 1.7.0 and above.
  * AtomicFu 0.18.3 and above.
  * The new memory model only. See https://github.com/realm/realm-kotlin#kotlin-memory-model-and-coroutine-compatibility
* Minimum Kbson 0.3.0.
* Minimum Gradle version: 6.8.3.
* Minimum Android Gradle Plugin version: 4.1.3.
* Minimum Android SDK: 16.
* Minimum R8: 8.0.34.

### Internal
* None.


## 1.13.0 (2023-12-01)

### Breaking Changes
* None.

### Enhancements
* Support for experimental K2-compilation with `kotlin.experimental.tryK2=true`. (Issue [#1483](https://github.com/realm/realm-kotlin/issues/1483))
* Added support for keypaths in `asFlow()` methods on objects and queries. This makes it possible to control which properties will trigger change events, including properties on objects below the default nested limit of 4. (Issue [#661](https://github.com/realm/realm-kotlin/issues/661))
* [Sync] Added support for multiplexing sync connections. When enabled, a single
  connection is used per sync user rather than one per synchronized Realm. This
  reduces resource consumption when multiple Realms are opened and will
  typically improve performance. The behavior can be controlled through [AppConfiguration.Builder.enableSessionMultiplexing]. It will be made the default
  in a future release. (Issue [#1578](https://github.com/realm/realm-kotlin/pull/1578))  
* [Sync] Various sync timeout options can now be configured through `AppConfiguration.Builder.syncTimeouts()`. (Issue [#971](https://github.com/realm/realm-kotlin/issues/971)).

### Fixed
* `RealmInstant.now` used an API (`java.time.Clock.systemUTC().instant()`) introduced in API 26, current minSDK is 16. (Issue [#1564](https://github.com/realm/realm-kotlin/issues/1564))
* Fix compiler crash caused by a change in Kotlin 1.9.20 ((toIrConst moved under common IrUtils)[https://github.com/JetBrains/kotlin/commit/ca8db7d0b83f6dfd6afcea7a5fe7556d38f325d8]). (Issue [#1566](https://github.com/realm/realm-kotlin/issues/1566))
* Fix craches caused by posting to a released scheduler. (Issue [#1543](https://github.com/realm/realm-kotlin/issues/1543))
* Fix NPE when applying query aggregators on classes annotated with `@PersistedName`. (Issue [1569](https://github.com/realm/realm-kotlin/pull/1569))
* [Sync] Fix crash when syncing data if the log level was set to `LogLevel.TRACE` or `LogLevel.ALL`. (Issue [#1560](https://github.com/realm/realm-kotlin/pull/1560))

### Compatibility
* File format: Generates Realms with file format v23.
* Realm Studio 13.0.0 or above is required to open Realms created by this version.
* This release is compatible with the following Kotlin releases:
  * Kotlin 1.9.0 and above. Support for experimental K2-compilation with `kotlin.experimental.tryK2=true`.
  * Ktor 2.1.2 and above.
  * Coroutines 1.7.0 and above.
  * AtomicFu 0.18.3 and above.
  * The new memory model only. See https://github.com/realm/realm-kotlin#kotlin-memory-model-and-coroutine-compatibility
* Minimum Kbson 0.3.0.
* Minimum Gradle version: 6.8.3.
* Minimum Android Gradle Plugin version: 4.1.3.
* Minimum Android SDK: 16.
* Minimum R8: 8.0.34.

### Internal
* Updated to Realm Core 13.24.0, commit e593a5f19d0dc205db931ec5618a8c10c95cac90.


## 1.12.0 (2023-11-02)

This release upgrades the Sync metadata in a way that is not compatible with older versions. To downgrade a Sync app from this version, you'll need to manually delete the metadata folder located at `$[SYNC-ROOT-DIRECTORY]/mongodb-realm/[APP-ID]/server-utility/metadata/`. This will log out all users.

### Breaking Changes
* None.

### Enhancements
* Realm will no longer set the JVM bytecode to 1.8 when applying the Realm plugin. (Issue [#1513](https://github.com/realm/realm-kotlin/issues/1513))
* The Realm Gradle Plugin no longer has a dependency on KAPT. (Issue [#1513](https://github.com/realm/realm-kotlin/issues/1513))

### Fixed
* `Realm.getNumberOfActiveVersions` now returns the actual number of active versions. (Core issue [#6960](https://github.com/realm/realm-core/pull/6960))
* Fixed memory leak on Darwin caused by a reference cycle between resources and the GC cleaner. (Issue [#1530](https://github.com/realm/realm-kotlin/pull/1530))
* Fixed memory leaks on the JVM platform, see PR for more information. (Issue [#1526](https://github.com/realm/realm-kotlin/pull/1526))
* Removed pin on the initial realm version after opening a Realm. (Issue [#1519](https://github.com/realm/realm-kotlin/pull/1519))
* `Realm.close()` is now idempotent.
* Fix error in `RealmAny.equals` that would sometimes return `true` when comparing RealmAnys wrapping same type but different values. (Issue [#1523](https://github.com/realm/realm-kotlin/pull/1523))
* [Sync] If calling a function on App Services that resulted in a redirect, it would only redirect for GET requests. (Issue [#1517](https://github.com/realm/realm-kotlin/pull/1517))
* [Sync] Manual client reset on Windows would not trigger correctly when run inside `onManualResetFallback`. (Issue [#1515](https://github.com/realm/realm-kotlin/pull/1515))  
* [Sync] `ClientResetRequiredException.executeClientReset()` now returns a boolean indicating if the manual reset fully succeeded or not. (Issue [#1515](https://github.com/realm/realm-kotlin/pull/1515))  
* [Sync] If calling a function on App Services that resulted in a redirect, it would only redirect for 
GET requests. (Issue [#1517](https://github.com/realm/realm-kotlin/pull/1517))
* [Sync] If calling a function on App Services that resulted in a redirect, it would only redirect for GET requests. (Issue [#1517](https://github.com/realm/realm-kotlin/pull/1517))

### Compatibility
* File format: Generates Realms with file format v23.
* Realm Studio 13.0.0 or above is required to open Realms created by this version.
* This release is compatible with the following Kotlin releases:
  * Kotlin 1.8.20 and above. The K2 compiler is not supported yet.
  * Ktor 2.1.2 and above.
  * Coroutines 1.7.0 and above.
  * AtomicFu 0.18.3 and above.
  * The new memory model only. See https://github.com/realm/realm-kotlin#kotlin-memory-model-and-coroutine-compatibility
* Minimum Kbson 0.3.0.
* Minimum Gradle version: 6.8.3.
* Minimum Android Gradle Plugin version: 4.1.3.
* Minimum Android SDK: 16.

### Internal
* Updated to Realm Core 13.23.2, commit e6271d72308b40399890060f58a88cf568c2ee22.


## 1.11.1 (2023-09-07)

### Enhancements
* None.

### Fixed
* Opening a Realm would crash with `No built-in scheduler implementation for this platform` on Linux (JVM) and Windows. (Issue [#1502](https://github.com/realm/realm-kotlin/issues/1502), since 1.11.0)

### Compatibility
* File format: Generates Realms with file format v23.
* Realm Studio 13.0.0 or above is required to open Realms created by this version.
* This release is compatible with the following Kotlin releases:
  * Kotlin 1.8.0 and above. The K2 compiler is not supported yet.
  * Ktor 2.1.2 and above.
  * Coroutines 1.7.0 and above.
  * AtomicFu 0.18.3 and above.
  * The new memory model only. See https://github.com/realm/realm-kotlin#kotlin-memory-model-and-coroutine-compatibility
* Minimum Kbson 0.3.0.
* Minimum Gradle version: 6.8.3.
* Minimum Android Gradle Plugin version: 4.1.3.
* Minimum Android SDK: 16.

### Internal
* None.


## 1.11.0 (2023-09-01)

### Breaking Changes
* `BaseRealmObject.equals()` has changed from being identity-based only (===) to instead return `true` if two objects come from the same Realm version. This e.g means that reading the same object property twice will now be identical. Note, two Realm objects, even with identical values will not be considered equal if they belong to different versions.

```
val childA: Child = realm.query<Child>().first().find()!!
val childB: Child = realm.query<Child>().first().find()!!

// This behavior is the same both before 1.11.0 and before
childA === childB // false

// This will return true in 1.11.0 and onwards. Before it will return false
childA == childB

realm.writeBlocking { /* Do a write */ }
val childC = realm.query<Child>().first().find()!!

// This will return false because childA belong to version 1, while childC belong to version 2.
// Override equals/hashCode if value semantics are wanted.
childA == childC
```

### Enhancements
* Fulltext queries now support prefix search by using the * operator, like `description TEXT 'alex*'`. (Core issue [#6860](https://github.com/realm/realm-core/issues/6860))
* Realm model classes now generate custom `toString`, `equals` and `hashCode` implementations. This makes it possible to compare by object reference across multiple collections. Note that two objects at different versions will not be considered equal, even 
if the content is the same. Custom implementations of these methods will be respected if they are present. (Issue [#1097](https://github.com/realm/realm-kotlin/issues/1097)) 
* Support for performing geospatial queries using the new classes: `GeoPoint`, `GeoCircle`, `GeoBox`, and `GeoPolygon`. See `GeoPoint` documentation on how to persist locations. (Issue [#1403](https://github.com/realm/realm-kotlin/pull/1403))
* Support for automatic resolution of embedded object constraints during migration through `RealmConfiguration.Builder.migration(migration: AutomaticSchemaMigration, resolveEmbeddedObjectConstraints: Boolean)`. (Issue [#1464](https://github.com/realm/realm-kotlin/issues/1464)
* [Sync] Add support for customizing authorization headers and adding additional custom headers to all Atlas App service requests with `AppConfiguration.Builder.authorizationHeaderName()` and `AppConfiguration.Builder.addCustomRequestHeader(...)`. (Issue [#1453](https://github.com/realm/realm-kotlin/pull/1453))
* [Sync] Added support for manually triggering a reconnect attempt for Device Sync. This is done through a new `App.Sync.reconnect()` method. This method is also now called automatically when a mobile device toggles off airplane mode. (Issue [#1479](https://github.com/realm/realm-kotlin/issues/1479))

### Fixed
* Rare corruption causing 'Invalid streaming format cookie'-exception. Typically following compact, convert or copying to a new file. (Issue [#1440](https://github.com/realm/realm-kotlin/issues/1440))
* Compiler error when using Kotlin 1.9.0 and backlinks. (Issue [#1469](https://github.com/realm/realm-kotlin/issues/1469))
* Leaking `JVMScheduler` instances. In certain circumstances, it could lead to a JNI crash. (Issue [#1463](https://github.com/realm/realm-kotlin/pull/1463))
* [Sync] Changing a subscriptions query type or query itself will now trigger the `WaitForSync.FIRST_TIME` behaviour, rather than only checking changes to the name. (Issues [#1466](https://github.com/realm/realm-kotlin/issues/1466))

### Compatibility
* File format: Generates Realms with file format v23.
* Realm Studio 13.0.0 or above is required to open Realms created by this version.
* This release is compatible with the following Kotlin releases:
  * Kotlin 1.8.0 and above. The K2 compiler is not supported yet.
  * Ktor 2.1.2 and above.
  * Coroutines 1.7.0 and above.
  * AtomicFu 0.18.3 and above.
  * The new memory model only. See https://github.com/realm/realm-kotlin#kotlin-memory-model-and-coroutine-compatibility
* Minimum Kbson 0.3.0.
* Minimum Gradle version: 6.8.3.
* Minimum Android Gradle Plugin version: 4.1.3.
* Minimum Android SDK: 16.

### Internal
* Updated to Realm Core 13.20.0, commit c258e2681bca5fb33bbd23c112493817b43bfa86.


## 1.10.2 (2023-07-21)

### Breaking Changes
* None.

### Enhancements
* None.

### Fixed
* `RealmInstant` could be instantiated with invalid arguments. (Issue [#1443](https://github.com/realm/realm-kotlin/issues/1443))
* `equals` and `hashCode` on unmanaged `RealmList` and `RealmSet` resulted in incorrect values. (Issue [#1454](https://github.com/realm/realm-kotlin/pull/1454))
* [Sync] HTTP requests were not logged when the log level was set in `RealmLog.level`. (Issue [#1456](https://github.com/realm/realm-kotlin/pull/1456))
* [Sync] `RealmLog.level` is set to `WARN` after creating an `App` or `Realm` configuration. (Issue [#1456](https://github.com/realm/realm-kotlin/pull/1459))

### Compatibility
* File format: Generates Realms with file format v23.
* Realm Studio 13.0.0 or above is required to open Realms created by this version.
* This release is compatible with the following Kotlin releases:
  * Kotlin 1.8.0 and above. The K2 compiler is not supported yet.
  * Ktor 2.1.2 and above.
  * Coroutines 1.7.0 and above.
  * AtomicFu 0.18.3 and above.
  * The new memory model only. See https://github.com/realm/realm-kotlin#kotlin-memory-model-and-coroutine-compatibility
* Minimum Kbson 0.3.0.
* Minimum Gradle version: 6.8.3.
* Minimum Android Gradle Plugin version: 4.1.3.
* Minimum Android SDK: 16.

### Internal
* Updated to Realm Core 13.17.0, commit f1e962cd447f8b69f8f7cf46a188b1c6246923c5.


## 1.10.1 (2023-06-30)

### Breaking Changes
* None.

### Enhancements
* [Sync] Optimized the opening of Flexible Sync Realms when `waitForInitialRemoteData` is used. (Issue [#1438](https://github.com/realm/realm-kotlin/issues/1438))

### Fixed
* [Sync] Using `SyncConfiguration.waitForInitialRemoteData()` would require a network connection, even after opening the realm file for the first time. (Issue [#1439](https://github.com/realm/realm-kotlin/pull/1439)) 

### Compatibility
* File format: Generates Realms with file format v23.
* Realm Studio 13.0.0 or above is required to open Realms created by this version.
* This release is compatible with the following Kotlin releases:
  * Kotlin 1.8.0 and above. The K2 compiler is not supported yet.
  * Ktor 2.1.2 and above.
  * Coroutines 1.7.0 and above.
  * AtomicFu 0.18.3 and above.
  * The new memory model only. See https://github.com/realm/realm-kotlin#kotlin-memory-model-and-coroutine-compatibility
* Minimum Kbson 0.3.0.
* Minimum Gradle version: 6.8.3.
* Minimum Android Gradle Plugin version: 4.1.3.
* Minimum Android SDK: 16.

### Internal
* None.


## 1.10.0 (2023-06-28)

### Breaking Changes
* Generic arguments have been cleaned up. In a lot of places, `BaseRealmObject` was accepted as input. This was too broad and could result in runtime exceptions. In those places the argument has been restricted to the correct `TypedRealmObject`.

### Enhancements
* Loading the native library on Android above API 22 is no longer using Relinker, but now uses the normal `System.loadLibrary()`.
* Running Android Unit tests on the JVM is now supported instead of throwing `java.lang.NullPointerException`. This includes both pure Android projects (in the `/test` directory) and common tests in Multiplatform projects.
* Support for passing list, sets or iterable arguments to queries with `IN`-operators, e.g. `query<TYPE>("<field> IN $0", listOf(1,2,3))`. (Issue [#929](https://github.com/realm/realm-kotlin/issues/929))
* [Sync] Support for `RealmQuery.subscribe()` and `RealmResults.subscribe()` as an easy way to create subscriptions in the background while continuing to use the query result. This API is experimental. (Issue [#1363](https://github.com/realm/realm-kotlin/issues/1363))
* [Sync] Support for "write-only" objects which can be written to MongoDB time-series collections. This can be useful for e.g. telemetry data. Use this by creating a model classes that inherit from the new `AsymmetricRealmObject` base class. See this class for more information. (Issue [#1420](https://github.com/realm/realm-kotlin/pull/1420))

### Fixed
* None

### Compatibility
* File format: Generates Realms with file format v23.
* Realm Studio 13.0.0 or above is required to open Realms created by this version.
* This release is compatible with the following Kotlin releases:
  * Kotlin 1.8.0 and above. The K2 compiler is not supported yet.
  * Ktor 2.1.2 and above.
  * Coroutines 1.7.0 and above.
  * AtomicFu 0.18.3 and above.
  * The new memory model only. See https://github.com/realm/realm-kotlin#kotlin-memory-model-and-coroutine-compatibility
* Minimum Kbson 0.3.0.
* Minimum Gradle version: 6.8.3.
* Minimum Android Gradle Plugin version: 4.1.3.
* Minimum Android SDK: 16.

### Internal
* Updated to Realm Core 13.15.2, commit b8f3244a316f512ad48c761e11e4a135f729ad23.
* Bumped Android Gradle Version to 7.3.1.
* Add bundle ID sync connection parameter.
* Enabled profiling for unit test modules.


## 1.9.1 (2023-06-08)

### Breaking Changes
* None.

### Enhancements
* None.

### Fixed
* Deleting `RealmResults` created by `by backlinks()` would crash with `Cannot delete custom Deleteable objects: ObjectBoundRealmResults`. (Issue [#1413](https://github.com/realm/realm-kotlin/issues/1413)) 
* Incremental compilation in combination with `@PersistedName` on model class names could result in schema errors when opening the Realm (Issue [#1401](https://github.com/realm/realm-kotlin/issues/1401)).
* [Sync] Native crash if a server error was reported while using `SyncConfiguration.waitForInitialRemoteData()`. (Issue [#1401](https://github.com/realm/realm-kotlin/issues/1401))

### Compatibility
* File format: Generates Realms with file format v23.
* Realm Studio 13.0.0 or above is required to open Realms created by this version.
* This release is compatible with the following Kotlin releases:
  * Kotlin 1.8.0 and above. The K2 compiler is not supported yet.
  * Ktor 2.1.2 and above.
  * Coroutines 1.6.4 and above.
  * AtomicFu 0.18.3 and above.
  * The new memory model only. See https://github.com/realm/realm-kotlin#kotlin-memory-model-and-coroutine-compatibility
* Minimum Kbson 0.3.0.
* Minimum Gradle version: 6.8.3.
* Minimum Android Gradle Plugin version: 4.1.3.
* Minimum Android SDK: 16.

### Internal
* None.


## 1.9.0 (2023-05-23)

This release bumps the minimum supported version of Kotlin from 1.7.20 to 1.8.0. This also impact the minimum supported version of the Android Gradle Plugin and Gradle. See the Compatibility seection for more information.

### Breaking Changes
* None.

### Enhancements
* Realm objects now support ignoring delegated properties. (Issue [#1377](https://github.com/realm/realm-kotlin/pull/1386))
* Support for simple token full-text search using `@FullText` on `String` properties. Read the documentation on `@FullText` for more info. (Issue [#1368](https://github.com/realm/realm-kotlin/pull/1368))
* Support for initialization of a realm file with a bundled realm through `RealmConfiguration.Builder(...).initialRealmFile(...)` and `SyncConfiguration.Builder(...).initialRealmFile(...)`. (Issue [#577](https://github.com/realm/realm-kotlin/issues/577))
* [Sync] The new sync exception `CompensatingWriteException` will be thrown in the `SyncSession.ErrorHandler` when the server undoes one or more client writes. (Issue [#1372](https://github.com/realm/realm-kotlin/issues/1372))
* [Sync] Added experimental full document serialization support on Credentials with a Custom Function, App Services Function calls, user profile, and custom data. (Issue [#1355](https://github.com/realm/realm-kotlin/pull/1355))

### Fixed
* User exceptions now propagate correctly out from `RealmMigration` and `CompactOnLaunchCallback` instead of just resulting in a generic *User-provided callback failed* `RuntimeException`. (Issue [#1228](https://github.com/realm/realm-kotlin/issues/1228))
* The default compact-on-launch callback trigger 50% or more of the space could be reclaimed was reversed. (Issue [#1380](https://github.com/realm/realm-kotlin/issues/1380))
* Objects that were renamed using `@PersistedName` couldn't be referenced as a direct link in a model class. (Issue [#1377](https://github.com/realm/realm-kotlin/issues/1377))
* [Sync] `BsonEncoder` now allows converting numerical values with precision loss.

### Compatibility
* File format: Generates Realms with file format v23.
* Realm Studio 13.0.0 or above is required to open Realms created by this version.
* This release is compatible with the following Kotlin releases:
  * Kotlin 1.8.0 and above. The K2 compiler is not supported yet.
  * Ktor 2.1.2 and above.
  * Coroutines 1.6.4 and above.
  * AtomicFu 0.18.3 and above.
  * The new memory model only. See https://github.com/realm/realm-kotlin#kotlin-memory-model-and-coroutine-compatibility
* Minimum Kbson 0.3.0.
* Minimum Gradle version: 6.8.3.
* Minimum Android Gradle Plugin version: 4.1.3.
* Minimum Android SDK: 16.

### Internal
* Updated to Realm Core 13.11.0, commit d8721d7baec39571e7e5373c3f407a50d144307e.
* Updated to Sync Protocol version 9. 
* Updated BAAS test server to v2023-05-15.
* Updated R8 used by tests to 4.0.48.

### Contributors
*  [Tim Klingeleers](https://github.com/Mardaneus86) for fixing the default `compactOnLaunch` logic. 


## 1.8.0 (2023-05-01)

### Breaking Changes
* `RealmLog` is now a global singleton shared between all Realm API's. Previously log configuration happened using the `log` builder method on `AppConfiguration`, `SyncConfiguration` or `RealmConfiguration`. These API's are still present and for apps only using a single Atlas App ID, the behaviour is the same. For apps that have configured multiple Atlas App ID's, it will no longer be possible to configure different log levels and loggers for each app. Instead, the last `AppConfiguration` created will override the logger configuration from other `AppConfiguration`s.

### Enhancements
* Multiple processes can now access the same encrypted Realm instead of throwing `Encrypted interprocess sharing is currently unsupported`. (Core Issue [#1845](https://github.com/realm/realm-core/issues/1845))
* Added a public `RealmLog` class that replaces `AppConfiguration.Builder.log()`. (Issue [#1347](https://github.com/realm/realm-kotlin/pull/1347))
* Realm logs will now contain more debug information from the underlying database when `LogLevel.DEBUG` or below is enabled.
* Avoid tracking unreferenced realm versions through the garbage collector. (Issue [#1234](https://github.com/realm/realm-kotlin/issues/1234))
* `Realm.compactRealm(configuration)` has been added as way to compact a Realm file without having to open it. (Issue [#571](https://github.com/realm/realm-kotlin/issues/571))
* `@PersistedName` is now also supported on model classes. (Issue [#1138](https://github.com/realm/realm-kotlin/issues/1138))
* [Sync] All tokens, passwords and custom function arguments are now obfuscated by default, even if `LogLevel` is set to DEBUG, TRACE or ALL. (Issue [#410](https://github.com/realm/realm-kotlin/issues/410))
* [Sync] Add support for `App.authenticationChangeAsFlow()` which make it possible to listen to authentication changes like "LoggedIn", "LoggedOut" and "Removed" across all users of the app. (Issue [#749](https://github.com/realm/realm-kotlin/issues/749)).
* [Sync] Support for migrating from Partition-based to Flexible Sync automatically on the device if the server has migrated to Flexible Sync. ([Core Issue #6554](https://github.com/realm/realm-core/issues/6554))

### Fixed
* Querying a `RealmList` or `RealmSet` with more than eight entries with a list of values could result in a SIGABRT. (Issue [#1183](https://github.com/realm/realm-kotlin/issues/1183))

### Compatibility
* File format: Generates Realms with file format v23.
* Realm Studio 13.0.0 or above is required to open Realms created by this version.
* This release is compatible with the following Kotlin releases:
  * Kotlin 1.7.20 and above.
  * Ktor 2.1.2 and above.
  * Coroutines 1.6.4 and above.
  * AtomicFu 0.18.3 and above.
  * The new memory model only. See https://github.com/realm/realm-kotlin#kotlin-memory-model-and-coroutine-compatibility
* Minimum Gradle version: 6.7.1.
* Minimum Android Gradle Plugin version: 4.0.0.
* Minimum Android SDK: 16.

### Internal
* Updated to Realm Core 13.10.0, commit 7b9ab24d631437364dbe955ac3ea1f550b26cf10.


## 1.7.1 (2023-04-19)

### Breaking Changes
* None.

### Enhancements
* None.
 
### Fixed
* Fix compilation issue with Kotlin 1.8.20. (Issue [1346](https://github.com/realm/realm-kotlin/issues/1346))
* [Sync] Client Reset on JVM on Linux would crash with `No built-in scheduler implementation for this platform. Register your own with Scheduler::set_default_factory()`
* [Sync] Return correct provider for JWT-authenticated users. (Issue [#1350](https://github.com/realm/realm-kotlin/issues/1350))

### Compatibility
* File format: Generates Realms with file format v23.
* Realm Studio 13.0.0 or above is required to open Realms created by this version.
* This release is compatible with the following Kotlin releases:
  * Kotlin 1.7.20 and above.
  * Ktor 2.1.2 and above.
  * Coroutines 1.6.4 and above.
  * AtomicFu 0.18.3 and above.
  * The new memory model only. See https://github.com/realm/realm-kotlin#kotlin-memory-model-and-coroutine-compatibility
* Minimum Gradle version: 6.7.1.
* Minimum Android Gradle Plugin version: 4.0.0.
* Minimum Android SDK: 16.

### Internal
* None.


## 1.7.0 (2023-03-15)

### Breaking Changes
* None.

### Enhancements
* Upgrade OpenSSL from 3.0.7 to 3.0.8.
* Model classes with types not supported by Realm will now fail at compile time instead of logging a debug message. This error can be suppressed by using the `@Ignore` annotation. (Issue [#1226](https://github.com/realm/realm-kotlin/issues/1226))
* Wrong use of `val` for persisted properties will now throw a compiler time error, instead of crashing at runtime. (Issue [#1306](https://github.com/realm/realm-kotlin/issues/1306))
* Add support for querying on RealmSets containing objects with `RealmSet.query(...)`.  (Issue [#1037](https://github.com/realm/realm-kotlin/issues/1258))
* Added support for `RealmDictionary` in model classes. `RealmDictionary` is a `Map` of strings to values. Contrary to `RealmSet` and `RealmList` it is possible to store nullable objects/embedded objects in this data structure. See the class documentation for more details. (Issue [#537](https://github.com/realm/realm-kotlin/issues/537))
* Add Realm datatypes serialization support with `Kserializer`. Serializers can be found in `io.realm.kotlin.serializers`. (Issue [#1283](https://github.com/realm/realm-kotlin/pull/1283))
* [Sync] Add support for setting App Services connection identifiers through `AppConfiguration.appName` and `AppConfiguration.appVersion`, making it easier to identify connections in the server logs. (Issue (#407)[https://github.com/realm/realm-kotlin/issues/407])
* [Sync] Added `RecoverUnsyncedChangesStrategy`, an alternative automatic client reset strategy that tries to automatically recover any unsynced data from the client.
* [Sync] Added `RecoverOrDiscardUnsyncedChangesStrategy`, an alternative automatic client reset strategy that tries to automatically recover any unsynced data from the client, and discards any unsynced data if recovery is not possible. This is now the default policy.
 
### Fixed
* Fixed implementation of `RealmSet.iterator()` to throw `ConcurrentModificationException`s when the underlying set has been modified while iterating over it. (Issue [#1220](https://github.com/realm/realm-kotlin/issues/1220))
* Accessing an invalidated `RealmResults` now throws an `IllegalStateException` instead of a `RealmException`. (Issue [#1188](https://github.com/realm/realm-kotlin/pull/1188))
* Opening a Realm with a wrong encryption key or corrupted now throws an `IllegalStateException` instead of a `IllegalArgumentException`. (Issue [#1188](https://github.com/realm/realm-kotlin/pull/1188))
* Trying to convert to a Flexible Sync Realm with Flexible Sync disabled throws a `IllegalStateException` instead of a `IllegalArgumentException`. (Issue [#1188](https://github.com/realm/realm-kotlin/pull/1188))
* Fix missing initial flow events when registering for events while updating the realm. (Issue [#1151](https://github.com/realm/realm-kotlin/issues/1151))
* Emit deletion events and terminate flow when registering for notifications on outdated entities instead of throwing. (Issue [#1233](https://github.com/realm/realm-kotlin/issues/1233))
* [Sync] Close the thread associated with the Device Sync connection when closing the Realm. (Issue (https://github.com/realm/realm-kotlin/issues/1290)[#1290])

### Compatibility
* File format: Generates Realms with file format v23.
* Realm Studio 13.0.0 or above is required to open Realms created by this version.
* This release is compatible with the following Kotlin releases:
  * Kotlin 1.7.20 and above.
  * Ktor 2.1.2 and above.
  * Coroutines 1.6.4 and above.
  * AtomicFu 0.18.3 and above.
  * Kotlin Serialization 1.4.0 and above
  * The new memory model only. See https://github.com/realm/realm-kotlin#kotlin-memory-model-and-coroutine-compatibility
* Minimum Gradle version: 6.7.1.
* Minimum Android Gradle Plugin version: 4.0.0.
* Minimum Android SDK: 16.

### Internal
* Updated to Realm Core 13.5.0, commit 37cc58865648f343f7d6e538d45980e7f2351211.


## 1.6.2 (2023-03-14)

### Breaking Changes
* None.

### Enhancements
* None.

### Fixed
* Returning invalid objects from `Realm.write` would throw an `IllegalStateException`. (Issue [#1300](https://github.com/realm/realm-kotlin/issues/1300))
* Compatibility with Realm Java when using the `io.realm.RealmObject` abstract class. (Issue [#1278](https://github.com/realm/realm-kotlin/issues/1278))
* Compiler error when multiple fields have `@PersistedName`-annotations that match they Kotlin name. (Issue [#1240](https://github.com/realm/realm-kotlin/issues/1240))
* RealmUUID would throw an `ClassCastException` when comparing with an object instance of a different type. (Issue [#1288](https://github.com/realm/realm-kotlin/issues/1288))
* Compiler error when using Kotlin 1.8.0 and Compose for desktop 1.3.0. (Issue [#1296](https://github.com/realm/realm-kotlin/issues/1296))
* [Sync] `SyncSession.downloadAllServerChange()` and `SyncSession.uploadAllLocalChanges()` was reversed.

### Compatibility
* File format: Generates Realms with file format v23.
* Realm Studio 13.0.0 or above is required to open Realms created by this version.
* This release is compatible with the following Kotlin releases:
  * Kotlin 1.7.20 and above.
  * Ktor 2.1.2 and above.
  * Coroutines 1.6.4 and above.
  * AtomicFu 0.18.3 and above.
  * The new memory model only. See https://github.com/realm/realm-kotlin#kotlin-memory-model-and-coroutine-compatibility
* Minimum Gradle version: 6.7.1.
* Minimum Android Gradle Plugin version: 4.0.0.
* Minimum Android SDK: 16.

### Internal
* None.


## 1.6.1 (2023-02-02)

### Breaking Changes
* None.

### Enhancements
* None.

### Fixed
* Allow defining properties with the field name as the persisted name. ([#1240](https://github.com/realm/realm-kotlin/issues/1240))
* Fix compilation error when accessing Realm Kotlin model classes from Java code. ([#1256](https://github.com/realm/realm-kotlin/issues/1256))

### Compatibility
* File format: Generates Realms with file format v23.
* Realm Studio 13.0.0 or above is required to open Realms created by this version.
* This release is compatible with the following Kotlin releases:
  * Kotlin 1.7.20 and above.
  * Ktor 2.1.2 and above.
  * Coroutines 1.6.4 and above.
  * AtomicFu 0.18.3 and above.
  * The new memory model only. See https://github.com/realm/realm-kotlin#kotlin-memory-model-and-coroutine-compatibility
* Minimum Gradle version: 6.7.1.
* Minimum Android Gradle Plugin version: 4.0.0.
* Minimum Android SDK: 16.

### Internal
* None.


## 1.6.0 (2023-01-25)

This release will bump the Realm file format from version 22 to 23. Opening a file with an older format will automatically upgrade it. Downgrading to a previous file format is not possible.

### Breaking Changes
* None.

### Enhancements
* OpenSSL has been upgraded from from 1.1.1n to 3.0.7.
* Added support for `RealmAny` as supported field in model classes. A `RealmAny` is used to represent a polymorphic Realm value or Realm Object, is indexable but cannot be used as a primary key.
* Add support for `Decimal128` as supported field in model classes. (Issue [#653](https://github.com/realm/realm-kotlin/issues/653))
* Realm will now use a lot less memory and disk space when different versions of realm objects are used. ([Core Issue #5440](https://github.com/realm/realm-core/pull/5440))
* Realm will now continuously track and reduce the size of the Realm file when it is in use rather that only when opening the file with `Configuration.compactOnLaunch` enabled. ([Core Issue #5754](https://github.com/realm/realm-core/issues/5754))
* Add support for `Realm.copyFromRealm()`. All RealmObjects, RealmResults, RealmList and RealmSets now also have a `copyFromRealm()` extension method.
* Add support for querying on RealmLists containing objects with `RealmList.query(...)`.  (Issue [#1037](https://github.com/realm/realm-kotlin/issues/1037))
* Add better error messages when inheriting `RealmObject` with unsupported class types. (Issue [#1086](https://github.com/realm/realm-kotlin/issues/1086))
* Added support for reverse relationships on Embedded objects through the `EmbeddedRealmObject.parent()` extension function. (Issue [#1141](https://github.com/realm/realm-kotlin/pull/1141))
* Added support for reverse relationships through the `backlinks` delegate on `EmbeddedObjects`. See the function documentation for more details. (Issue [#1134](https://github.com/realm/realm-kotlin/issues/1134))
* Added support for `@PersistedName` annotations for mapping a Kotlin field name to the underlying field name persisted in the Realm. (Issue [#590](https://github.com/realm/realm-kotlin/issues/590))
* [Sync] `App.close()` have been added so it is possible to close underlying ressources used by the app instance.
* [Sync] Add support for progress listeners with `SyncSession.progressAsFlow(...)`. (Issue [#428](https://github.com/realm/realm-kotlin/issues/428))lin/issues/1086))
* [Sync] `Realm.writeCopyTo(syncConfig)` now support copying a Flexible Sync Realm to another Flexible Sync Realm. 
* [Sync] Added support for App functions, see documentation for more details. (Issue [#1110](https://github.com/realm/realm-kotlin/pull/1110))
* [Sync] Added support for custom App Services Function authentication. (Issue [#741](https://github.com/realm/realm-kotlin/issues/741))
* [Sync] Add support for accessing user auth profile metadata and custom data through the extension functions 'User.profileAsBsonDocument()' and 'User.customDataAsBsonDocument()'. (Issue [#750](https://github.com/realm/realm-kotlin/pull/750))
* [Sync] Add support for `App.callResetPasswordFunction` (Issue [#744](https://github.com/realm/realm-kotlin/issues/744))
* [Sync] Add support for connection state and connection state change listerners with `SyncSession.connectionState` and `SyncSession.connectionStateAsFlow(). (Issue [#429](https://github.com/realm/realm-kotlin/issues/429))

### Fixed
* Fix missing `Realm.asFlow()`-events from remote updates on synced realms. (Issue [#1070](https://github.com/realm/realm-kotlin/issues/1070))
* Windows binaries for JVM did not statically link the C++ runtime, which could lead to crashes if it wasn't preinstalled. (Issue [#1211](https://github.com/realm/realm-kotlin/pull/1211))
* Internal dispatcher threads would leak when closing Realms. (Issue [#818](https://github.com/realm/realm-kotlin/issues/818))
* Realm finalizer thread would prevent JVM main thread from exiting. (Issue [#818](https://github.com/realm/realm-kotlin/issues/818))
* `RealmUUID` did not calculate the correct `hashCode`, so putting it in a `HashSet` resulted in duplicates.
* JVM apps on Mac and Linux would use a native file built in debug mode, making it slower than needed. The correct native binary built in release mode is now used. Windows was not affected. (Issue [#1124](https://github.com/realm/realm-kotlin/pull/1124))
* `RealmUUID.random()` would generate the same values when an app was re-launched from Android Studio during development. (Issue [#1123](https://github.com/realm/realm-kotlin/pull/1123)) 
* Complete flows with an IllegalStateException instead of crashing when notifications cannot be delivered due to insufficient channel capacity (Issue [#1147](https://github.com/realm/realm-kotlin/issues/1147))
* Prevent "Cannot listen for changes on a deleted Realm reference"-exceptions when notifier is not up-to-date with newest updates from write transaction.
* [Sync] Custom loggers now correctly see both normal and sync events. Before, sync events were just logged directly to LogCat/StdOut.
* [Sync] When a `SyncSession` was paused using `SyncSession.pause()`, it would sometimes automatically resume the session. `SyncSession.State.PAUSED` has been added, making it explicit when a session is paused. (Core Issue [#6085](https://github.com/realm/realm-core/issues/6085))

### Compatibility
* File format: Generates Realms with file format v23.
* Realm Studio 13.0.0 or above is required to open Realms created by this version.
* This release is compatible with the following Kotlin releases:
  * Kotlin 1.7.20 and above.
  * Ktor 2.1.2 and above.
  * Coroutines 1.6.4 and above.
  * AtomicFu 0.18.3 and above.
  * The new memory model only. See https://github.com/realm/realm-kotlin#kotlin-memory-model-and-coroutine-compatibility
* Minimum Gradle version: 6.7.1.
* Minimum Android Gradle Plugin version: 4.0.0.
* Minimum Android SDK: 16.

### Internal
* Updated to Realm Core 13.2.0, commit 5a119d8cb2eaac60c298532af2c9ae789af0c9e6.
* Updated to require Swig 4.1.0.
* Updated AndroidxStartup to 1.1.1.
* Updated to Kbson 0.2.0.
* `io.realm.kotlin.types.ObjectId` now delegates all responsibility to `org.mongodb.kbson.ObjectId` while maintaining the interface.
* Added JVM test wrapper as a workaround for https://youtrack.jetbrains.com/issue/KT-54634
* Use Relinker when loading native libs on Android.


## 1.5.2 (2023-01-10)

### Breaking Changes
* None.

### Enhancements
* None.

### Fixed
* Fixed various proguard issues. (Issue [#1150](https://github.com/realm/realm-kotlin/issues/1150))
* Fixed bug when creating `RealmInstant` instaces with `RealmInstant.now()` in Kotlin Native. (Issue [#1182](https://github.com/realm/realm-kotlin/issues/1182))
* Allow `@Index` on `Boolean` fields. (Issue [#1193](https://github.com/realm/realm-kotlin/issues/1193))
* Fixed issue with spaces in realm file path on iOS (Issue [#1194](https://github.com/realm/realm-kotlin/issues/1194))

### Compatibility
* This release is compatible with the following Kotlin releases:
  * Kotlin 1.7.20 and above.
  * Ktor 2.1.2 and above.
  * Coroutines 1.6.4 and above.
  * AtomicFu 0.18.3 and above.
  * The new memory model only. See https://github.com/realm/realm-kotlin#kotlin-memory-model-and-coroutine-compatibility
* Minimum Gradle version: 6.7.1.
* Minimum Android Gradle Plugin version: 4.0.0.
* Minimum Android SDK: 16.

### Internal
* Updated to Gradle 7.6.


## 1.5.1 (2022-12-12)

### Breaking Changes
* None.

### Enhancements
* None.

### Fixed
* Fixed problem with KBSON using reservered keywords in Swift. (Issue [#1153](https://github.com/realm/realm-kotlin/issues/))
* Fixed database corruption and encryption issues on apple platforms. (Issue [#5076](https://github.com/realm/realm-js/issues/5076))
* Fixed 1.8.0-Beta/RC compatibility. (Issue [#1159](https://github.com/realm/realm-kotlin/issues/1159)
* [Sync] Bootstraps will not be applied in a single write transaction - they will be applied 1MB of changesets at a time. (Issue [#5999](https://github.com/realm/realm-core/pull/5999)).
* [Sync] Fixed a race condition which could result in operation cancelled errors being delivered to `Realm.open` rather than the actual sync error which caused things to fail. (Issue [#5968](https://github.com/realm/realm-core/pull/5968)).

### Compatibility
* This release is compatible with the following Kotlin releases:
  * Kotlin 1.7.20 and above.
  * Ktor 2.1.2 and above.
  * Coroutines 1.6.4 and above.
  * AtomicFu 0.18.3 and above.
  * The new memory model only. See https://github.com/realm/realm-kotlin#kotlin-memory-model-and-coroutine-compatibility
* Minimum Gradle version: 6.7.1.
* Minimum Android Gradle Plugin version: 4.0.0.
* Minimum Android SDK: 16.

### Internal
* Updated to Realm Core 12.12.0, commit 292f534a8ae687a86d799b14e06a94985e49c3c6.
* Updated to KBSON 0.2.0
* Updated to require Swig 4.1.0.


## 1.5.0 (2022-11-11)

### Breaking Changes
* None.

### Enhancements
* Fixed error when using Realm object as query argument. Issue[#1098](https://github.com/realm/realm-kotlin/issues/1098)
* Realm will now use `System.loadLibrary()` first when loading native code on JVM, adding support for 3rd party JVM installers. If this fails, it will fallback to the current method of extracting and loading the native library from the JAR file. (Issue [#1105](https://github.com/realm/realm-kotlin/issues/1105)).
* Added support for in-memory Realms.
* Added support for reverse relationships through the `backlinks` delegate. See the function documentation for more details. (Issue [#1021](https://github.com/realm/realm-kotlin/pull/1021))
* Added support for `BsonObjectId` and its typealias `org.mongodb.kbson.ObjectId` as a replacement for `ObjectId`. `io.realm.kotlin.types.ObjectId` is still functional but has been marked as deprecated.
* [Sync] Added support for `BsonObjectId` as partition value.
* [Sync] Exposed `configuration` and `user` on `SyncSession`. (Issue [#431](https://github.com/realm/realm-kotlin/issues/431))
* [Sync] Added support for encrypting the user metadata used by Sync. (Issue [#413](https://github.com/realm/realm-kotlin/issues/413))
* [Sync] Added support for API key authentication. (Issue [#432](https://github.com/realm/realm-kotlin/issues/432))

### Fixed
* Close underlying realm if it is no longer referenced by any Kotlin object. (Issue [#671](https://github.com/realm/realm-kotlin/issues/671))
* Fixes crash during migration if Proguard was enabled. (Issue [#1106](https://github.com/realm/realm-kotlin/issues/1106))
* Adds missing Proguard rules for Embedded objects. (Issue [#1106](https://github.com/realm/realm-kotlin/issues/1107))

### Compatibility
* This release is compatible with the following Kotlin releases:
  * Kotlin 1.7.20 and above.
  * Ktor 2.1.2 and above.
  * Coroutines 1.6.4 and above.
  * AtomicFu 0.18.3 and above.
  * The new memory model only. See https://github.com/realm/realm-kotlin#kotlin-memory-model-and-coroutine-compatibility
* Minimum Gradle version: 6.7.1.
* Minimum Android Gradle Plugin version: 4.0.0.
* Minimum Android SDK: 16.

### Internal
* Added dependency Kbson 0.1.0.
* Updated to use hierarchical multi platform project structure.
* Updated to Realm Core 12.11.0, commit 3d5ff9b5e47c5664c4c5611cdfd22fd15e451b55.
* Updated to Detekt 1.22.0-RC2.


## 1.4.0 (2022-10-17)

### Breaking Changes
* Minimum Kotlin version has been raised from 1.6.10 to 1.7.20.
* Support for the original (old) memory model on Kotlin Native has been dropped. Only the new Kotlin Native memory model is supported.  
* Minimum Gradle version has been raised from 6.1.1 to 6.7.1.
* Minimum Ktor version has been raised from 1.6.8 to 2.1.2.

### Enhancements
* [Sync] The sync variant `io.realm.kotlin:library-sync:1.4.0`, now support Apple Silicon targets, ie. `macosArm64()`, `iosArm64()` and `iosSimulatorArm64`.

### Fixed
* [Sync] Using the SyncSession after receiving changes from the server would sometimes crash. Issue [#1068](https://github.com/realm/realm-kotlin/issues/1068)

### Compatibility
* This release is compatible with the following Kotlin releases:
  * Kotlin 1.7.20 and above.
  * Ktor 2.1.2 and above.
  * Coroutines 1.6.4 and above.
  * AtomicFu 0.18.3 and above.
  * The new memory model only. See https://github.com/realm/realm-kotlin#kotlin-memory-model-and-coroutine-compatibility
* Minimum Gradle version: 6.7.1.
* Minimum Android Gradle Plugin version: 4.0.0.
* Minimum Android SDK: 16.

### Internal
* Updated to Kotlin 1.7.20.
* Updated to Coroutines 1.6.4.
* Updated to AtomicFu 0.18.3.
* Updated to Kotlin Serialization 1.4.0.
* Updated to KotlinX DateTime 0.4.0.
* Updated to okio 3.2.0.
* Ktor now uses the OkHttp engine on Android/JVM.
* Ktor now uses the Darwin engine on Native.


## 1.3.0 (2022-10-10)

### Breaking Changes
* None.

### Enhancements
* Support for `MutableRealm.deleteAll()`.
* Support for `MutableRealm.delete(KClass)`.
* Support for `DynamicMutableRealm.deleteAll()`.
* Support for `DynamicMutableRealm.delete(className)`.
* Support for `RealmInstant.now()`
* [Sync] Support for `User.getProviderType()`.
* [Sync] Support for `User.getAccessToken()`.
* [Sync] Support for `User.getRefreshToken()`.
* [Sync] Support for `User.getDeviceId()`.

### Fixed
* [Sync] Using `SyncConfiguration.Builder.waitForInitialRemoteDataOpen()` is now much faster if the server realm contains a lot of data. Issue [])_

### Compatibility
* This release is compatible with:
  * Kotlin 1.6.10 - 1.7.10. 1.7.20 support is tracked here: https://github.com/realm/realm-kotlin/issues/1024
  * Ktor 1.6.8. Ktor 2 support is tracked here: https://github.com/realm/realm-kotlin/issues/788
  * Coroutines 1.6.0-native-mt. Also compatible with Coroutines 1.6.0 but requires enabling of the new memory model and disabling of freezing, see https://github.com/realm/realm-kotlin#kotlin-memory-model-and-coroutine-compatibility for details on that.
  * AtomicFu 0.17.0 and above.
* Minimum Gradle version: 6.1.1.
* Minimum Android Gradle Plugin version: 4.0.0.
* Minimum Android SDK: 16.

### Internal
* None.


## 1.2.0 (2022-09-30)

### Breaking Changes
* `RealmResults.query()` now returns a `RealmQuery` instead of a `RealmResults`.

### Enhancements
* Added support for `MutableRealmInt` in model classes. The new type behaves like a reference to a `Long`, but also supports `increment` and `decrement` methods. These methods implement a conflict-free replicated data type, whose value will converge even when changed across distributed devices with poor connections.
* [Sync] Support for `User.linkCredentials()`.
* [Sync] Support for `User.identities`, which will return all login types available to the user.
* [Sync] `User.id` as a replacement for `User.identity`. `User.identity` has been marked as deprecated.

### Fixed
* Classes using `RealmObject` or `EmbeddedRealmObject` as a generics type would be modified by the compiler plugin causing compilation errors. (Issue [981] (https://github.com/realm/realm-kotlin/issues/981))
* Ordering not respected for `RealmQuery.first()`. (Issue [#953](https://github.com/realm/realm-kotlin/issues/953))
* Sub-querying on a RealmResults ignored the original filter. (Issue [#998](https://github.com/realm/realm-kotlin/pull/998))
* `RealmResults.query()` semantic returning `RealmResults` was wrong, the return type should be a `RealmQuery`. (Issue [#1013](https://github.com/realm/realm-kotlin/pull/1013))
* Crash when logging messages with formatting specifiers. (Issue [#1034](https://github.com/realm/realm-kotlin/issues/1034))

### Compatibility
* This release is compatible with:
  * Kotlin 1.6.10 - 1.7.10. 1.7.20 support is tracked here: https://github.com/realm/realm-kotlin/issues/1024
  * Ktor 1.6.8. Ktor 2 support is tracked here: https://github.com/realm/realm-kotlin/issues/788
  * Coroutines 1.6.0-native-mt. Also compatible with Coroutines 1.6.0 but requires enabling of the new memory model and disabling of freezing, see https://github.com/realm/realm-kotlin#kotlin-memory-model-and-coroutine-compatibility for details on that.
  * AtomicFu 0.17.0 and above.
* Minimum Gradle version: 6.1.1.
* Minimum Android Gradle Plugin version: 4.0.0.
* Minimum Android SDK: 16.

### Internal
* Updated to Realm Core 12.7.0, commit 18abbb4e9dc268620fa499923a92921bf26db8c6.
* Updated to Kotlin Compile Testing 1.4.9.


## 1.1.0 (2022-08-23)

### Breaking Changes
* None.

### Enhancements
* Added support for `RealmSet` in model classes. `RealmSet` is a collection of unique elements. See the class documentation for more details.
* Added support for `UUID` through a new property type: `RealmUUID`.
* Support for `Realm.writeCopyTo(configuration)`.
* [Sync] Add support for `User.delete()`, making it possible to delete user data on the server side (Issue [#491](https://github.com/realm/realm-kotlin/issues/491)).
* [Sync] It is now possible to create multiple anonymous users by specifying `Credentials.anonymous(reuseExisting = false)` when logging in to an App.

### Fixed
* `Realm.deleteRealm(config)` would throw an exception if the file didn't exist.
* Returning deleted objects from `Realm.write` and `Realm.writeBlocking` threw a non-sensical `NullPointerException`. Returning such a value is not allowed and now throws an `IllegalStateException`. (Issue [#965](https://github.com/realm/realm-kotlin/issues/965))
* [Sync] AppErrors and SyncErrors with unmapped category or error codes caused a crash. (Issue [951] (https://github.com/realm/realm-kotlin/pull/951))

### Compatibility
* This release is compatible with:
  * Kotlin 1.6.10 and above.
  * Coroutines 1.6.0-native-mt. Also compatible with Coroutines 1.6.0 but requires enabling of the new memory model and disabling of freezing, see https://github.com/realm/realm-kotlin#kotlin-memory-model-and-coroutine-compatibility for details on that.
  * AtomicFu 0.17.0.
* Minimum Gradle version: 6.1.1.  
* Minimum Android Gradle Plugin version: 4.0.0.
* Minimum Android SDK: 16.

### Internal
* Updated to Realm Core 12.5.1, commit 6f6a0f415bd33cf2ced4467e36a47f7c84f0a1d7.
* Updated to Gradle 7.5.1.
* Updated to Android Gradle Plugin 7.2.2.
* Updated to CMake 3.22.1
* Updated to Android targetSdk 33.
* Updated to Android compileSdkVersion 33.
* Updated to Android Build Tools 33.0.0.
* Updated to Android NDK 23.2.8568313.


## 1.0.2 (2022-08-05)

### Breaking Changes
* None.

### Enhancements
* None.

### Fixed
* Missing proguard configuration for `CoreErrorUtils`. (Issue [#942](https://github.com/realm/realm-kotlin/issues/942))
* [Sync] Embedded Objects could not be added to the schema for `SyncConfiguration`s. (Issue [#945](https://github.com/realm/realm-kotlin/issues/945)).

### Compatibility
* This release is compatible with:
  * Kotlin 1.6.10 and above.
  * Coroutines 1.6.0-native-mt. Also compatible with Coroutines 1.6.0 but requires enabling of the new memory model and disabling of freezing, see https://github.com/realm/realm-kotlin#kotlin-memory-model-and-coroutine-compatibility for details on that.
  * AtomicFu 0.17.0.
* Minimum Gradle version: 6.1.1.  
* Minimum Android Gradle Plugin version: 4.0.0.
* Minimum Android SDK: 16.

### Internal
* None.


## 1.0.1 (2022-07-07)

### Breaking Changes
* None.

### Enhancements
* Added support for `ByteArray`. ([#584](https://github.com/realm/realm-kotlin/issues/584))

### Fixed
* Fixed JVM memory leak when passing string to C-API. (Issue [#890](https://github.com/realm/realm-kotlin/issues/890))
* Fixed crash present on release-mode apps using Sync due to missing Proguard exception for `ResponseCallback`.
* The compiler plugin did not set the generic parameter correctly for an internal field inside model classes. This could result in other libraries that operated on the source code throwing an error of the type: `undeclared type variable: T`. (Issue [#901](https://github.com/realm/realm-kotlin/issues/901))
* String read from a realm was mistakenly treated as zero-terminated, resulting in strings with `\0`-characters to be truncated when read. Inserting data worked correctly. (Issue [#911](https://github.com/realm/realm-kotlin/issues/911))
* [Sync] Fix internal ordering of `EmailPasswordAuth.resetPassword(...)` arguments. (Issue [#885](https://github.com/realm/realm-kotlin/issues/885))
* [Sync] Sync error events not requiring a Client Reset incorrectly assumed they had to include a path to a recovery Realm file. (Issue [#895](https://github.com/realm/realm-kotlin/issues/895))

### Compatibility
* This release is compatible with:
  * Kotlin 1.6.10 and above.
  * Coroutines 1.6.0-native-mt. Also compatible with Coroutines 1.6.0 but requires enabling of the new memory model and disabling of freezing, see https://github.com/realm/realm-kotlin#kotlin-memory-model-and-coroutine-compatibility for details on that.
  * AtomicFu 0.17.0.
* Minimum Gradle version: 6.1.1.  
* Minimum Android Gradle Plugin version: 4.0.0.
* Minimum Android SDK: 16.

### Internal
* None.


## 1.0.0 (2022-06-07)

### Breaking Changes
* Move all classes from package `io.realm` to `io.realm.kotlin`. This allows Realm Java and Realm Kotlin to be included in the same app without having class name conflicts. *WARNING:* While both libraries can be configured to open the same file, doing so concurrently is currently not supported and can lead to corrupted realm files.
* Updated default behavior for implicit import APIs (realm objects setters and list add/insert/set-operations) to update existing objects with similar primary key instead of throwing. (Issue [#849](https://github.com/realm/realm-kotlin/issues/849))
* Introduced `BaseRealmObject` as base interface of `RealmObject` and `DynamicRealmObject` to prepare for future embedded object support.
  * Most APIs accepts `BaseRealmObject` instead of `RealmObject`.
  * `DynamicRealmObject` no longer implements `RealmObject` but only `BaseRealmObject`
  * Besides the changes of base class of `DynamicRealmObject`, this should not require and code changes.
* Moved all modeling defining types to `io.realm.kotlin.types`
  * Moved `BaseRealmObject`, `RealmObject`, `EmbeddedObject`, `RealmList`, `RealmInstant` and `ObjectId` from `io.realm` to `io.realm.kotlin.types`
* Moved `RealmResults` from `io.realm` to `io.realm.kotlin.query`
* Reworked API for dynamic objects.
  * Support for unmanaged dynamic objects through `DynamicMutableRealmObject.create()`.
  * Replaced `DynamicMutableRealm.create()` with `DynamicMutableRealm.copyToRealm()` similar to `MutableRealm.copyToRealm()`.
* Moved `io.realm.MutableRealm.UpdatePolicy` to top-level class `io.realm.kotlin.UpdatePolicy` as it now also applies to `DynamicMutableRealm.copyToRealm()`.
* Deleted `Queryable`-interface and removed it from `RealmResults`.
* Moved extension methods on `BaseRealmObject`, `MutableRealm`, `TypedRealm`, `Realm` and `Iterable` from `io.realm` to `io.realm.kotlin.ext`
* Moved `io.realm.MutableRealm.UpdatePolicy` to top-level class `io.realm.UpdatePolicy` as it now also applies to `DynamicMutableRealm.copyToRealm()`
* All exceptions from Realm now has `RealmException` as their base class instead of `RealmCoreException` or `Exception`.
* Aligned factory methods naming. (Issue [#835](https://github.com/realm/realm-kotlin/issues/835))
  * Renamed `RealmConfiguration.with(...)` to `RealmConfiguration.create(...)`
  * Renamed `SyncConfiguration.with(...)` to `SyncConfiguration.create(...)`
  * Renamed `RealmInstant.fromEpochSeconds(...)` to `RealmInstant.from(...)`
* Reduced `DynamicMutableRealm` APIs (`copyToRealm()` and `findLatest()`) to only allow import and lookup of `DynamicRealmObject`s.

### Enhancements
* [Sync] Support for Flexible Sync through `Realm.subscriptions`. (Issue [#824](https://github.com/realm/realm-kotlin/pull/824))
* [Sync] Added support for `ObjectId` ([#652](https://github.com/realm/realm-kotlin/issues/652)). `ObjectId` can be used as a primary key in model definition.
* [Sync] Support for `SyncConfiguration.Builder.InitialData()`. (Issue [#422](https://github.com/realm/realm-kotlin/issues/422))
* [Sync] Support for `SyncConfiguration.Builder.initialSubscriptions()`. (Issue [#831](https://github.com/realm/realm-kotlin/issues/831))
* [Sync] Support for `SyncConfiguration.Builder.waitForInitialRemoteData()`. (Issue [#821](https://github.com/realm/realm-kotlin/issues/821))
* [Sync] Support for accessing and controlling the session state through `SyncSession.state`, `SyncSession.pause()` and `SyncSession.resume()`.
* [Sync] Added `SyncConfiguration.syncClientResetStrategy` which enables support for client reset via `DiscardUnsyncedChangesStrategy` for partition-based realms and `ManuallyRecoverUnsyncedChangesStrategy` for Flexible Sync realms.
* [Sync] Support `ObjectId` as a partition key.
* Support for embedded objects. (Issue [#551](https://github.com/realm/realm-kotlin/issues/551))
* Support for `RealmConfiguration.Builder.initialData()`. (Issue [#579](https://github.com/realm/realm-kotlin/issues/579))
* Preparing the compiler plugin to be compatible with Kotlin `1.7.0-RC`. (Issue [#843](https://github.com/realm/realm-kotlin/issues/843))
* Added `AppConfiguration.create(...)` as convenience method for `AppConfiguration.Builder(...).build()` (Issue [#835](https://github.com/realm/realm-kotlin/issues/835))

### Fixed
* Fix missing symbol (`___bid_IDEC_glbround`) on Apple silicon
* Creating a `RealmConfiguration` off the main thread on Kotlin Native could crash with `IncorrectDereferenceException`. (Issue [#799](https://github.com/realm/realm-kotlin/issues/799))
* Compiler error when using cyclic references in compiled module. (Issue [#339](https://github.com/realm/realm-kotlin/issues/339))

### Compatibility
* This release is compatible with:
  * Kotlin 1.6.10 and above.
  * Coroutines 1.6.0-native-mt. Also compatible with Coroutines 1.6.0 but requires enabling of the new memory model and disabling of freezing, see https://github.com/realm/realm-kotlin#kotlin-memory-model-and-coroutine-compatibility for details on that.
  * AtomicFu 0.17.0.
* Minimum Gradle version: 6.1.1.  
* Minimum Android Gradle Plugin version: 4.0.0.
* Minimum Android SDK: 16.

### Internal
* Updated to Realm Core 12.1.0, commit f8f6b3730e32dcc5b6564ebbfa5626a640cdb52a.


## 0.11.1 (2022-05-05)

### Breaking Changes
* None.

### Enhancements
* None.

### Fixed
* Fix crash in list notification listener (Issue [#827](https://github.com/realm/realm-kotlin/issues/827), since 0.11.0)

### Compatibility
* This release is compatible with:
  * Kotlin 1.6.10 and above.
  * Coroutines 1.6.0-native-mt. Also compatible with Coroutines 1.6.0 but requires enabling of the new memory model and disabling of freezing, see https://github.com/realm/realm-kotlin#kotlin-memory-model-and-coroutine-compatibility for details on that.
  * AtomicFu 0.17.0.
* Minimum Gradle version: 6.1.1.  
* Minimum Android Gradle Plugin version: 4.0.0.
* Minimum Android SDK: 16.

### Internal
* None.


## 0.11.0 (2022-04-29)

### Breaking Changes
* [Sync] `SyncConfiguration` and `SyncSession` have been moved to `io.realm.mongodb.sync`.
* [Sync] `EmailPasswordAuth` has been movedto `io.realm.mongodb.auth`.
* [Sync] Improved exception hierarchy for App and Sync exceptions. All sync/app exceptions now use `io.realm.mongodb.exceptions.AppException` as their top-level exception type. Many methods have more specialized exceptions for common errors that can be caught and reacted to. See `AppException` documentation for more details.
* [Sync] `SyncConfiguration.directory` is no longer available.
* [Sync] Removed `SyncConfiguration.partitionValue` as it exposed internal implementation details. It will be reintroduced at a later date.

### Enhancements
* [Sync] `EmailPasswordAuth` has been extended with support for: `confirmUser()`, `resendConfirmationEmail()`, `retryCustomConfirmation()`, `sendResetPasswordEmail()` and `resetPassword()`.
* [Sync] Support for new types of `Credentials`: `apiKey`, `apple`, `facebook`, `google` and `jwt`.
* [Sync] Support for the extension property `Realm.syncSession`, which returns the sync session associated with the realm.
* [Sync] Support for `SyncSession.downloadAllServerChanges()` and `SyncSession.uploadAllLocalChanges()`.
* [Sync] Support for `App.allUsers()`.
* [Sync] Support for `SyncConfiguration.with()`.
* [Sync] Support for `null` and `Integer` (along side already existing `String` and `Long`) partition values when using Partion-based Sync.
* [Sync] Support for `User.remove()`.
* [Sync] `AppConfiguration.syncRootDirectory` has been added to allow users to set the root folder containing all files used for data synchronization between the device and MongoDB Realm. (Issue [#795](https://github.com/realm/realm-kotlin/issues/795))
* Encrypted Realms now use OpenSSL 1.1.1n, up from v1.1.1g.

### Fixed
* Fix duplication of list object references when importing existing objects with `copyToRealm(..., updatePolicy = UpdatePolicy.ALL)` (Issue [#805](https://github.com/realm/realm-kotlin/issues/805))
* Bug in the encryption layer that could result in corrupted Realm files. (Realm Core Issue [#5360](https://github.com/realm/realm-core/issues/5360), since 0.10.0)

### Compatibility
* This release is compatible with:
  * Kotlin 1.6.10 and above.
  * Coroutines 1.6.0-native-mt. Also compatible with Coroutines 1.6.0 but requires enabling of the new memory model and disabling of freezing, see https://github.com/realm/realm-kotlin#kotlin-memory-model-and-coroutine-compatibility for details on that.
  * AtomicFu 0.17.0.
* Minimum Gradle version: 6.1.1.  
* Minimum Android Gradle Plugin version: 4.0.0.
* Minimum Android SDK: 16.

### Internal
* Updated to Realm Core 11.15.0, commit 9544b48e52c49e0267c3424b0b92c2f5efd5e2b9.
* Updated to Ktor 1.6.8.
* Updated to Ktlint 0.45.2.
* Rename internal synthetic variables prefix to `io_realm_kotlin_`, so deprecated prefix `$realm$` is avoided.
* Using latest Kotlin version (EAP) for the `kmm-sample` app to test compatibility with the latest/upcoming Kotlin version.


## 0.10.2 (2022-04-01)

### Breaking Changes
* None.

### Enhancements
* None.

### Fixed
* Fix query syntax errors of seemingly correct query (Issue [#683](https://github.com/realm/realm-kotlin/issues/683))
* Fix error when importing lists with existing objects through `copyToRealm` with `UpdatePolicy.ALL` (Issue [#771](https://github.com/realm/realm-kotlin/issues/771))

### Compatibility
* This release is compatible with:
  * Kotlin 1.6.10.
  * Coroutines 1.6.0-native-mt. Also compatible with Coroutines 1.6.0 but requires enabling of the new memory model and disabling of freezing, see https://github.com/realm/realm-kotlin#kotlin-memory-model-and-coroutine-compatibility for details on that.
  * AtomicFu 0.17.0.
* Minimum Gradle version: 6.1.1.  
* Minimum Android Gradle Plugin version: 4.0.0.
* Minimum Android SDK: 16.

### Internal
* None.

## 0.10.1 (2022-03-24)

### Breaking Changes
* None.

### Enhancements
* Reducing the binary size for Android dependency. (Issue [#216](https://github.com/realm/realm-kotlin/issues/216)).
* Using static c++ runtime library (stl) for Android. (Issue [#694](https://github.com/realm/realm-kotlin/issues/694)).

### Fixed
* Fix assignments to `RealmList`-properties on managed objects (Issue [#718](https://github.com/realm/realm-kotlin/issues/718))
* `iosSimulatorArm64` and `iosX64` cinterop dependencies were compiled with unnecessary additional architectures, causing a fat framework to fail with (Issue [#722](https://github.com/realm/realm-kotlin/issues/722))

### Compatibility
* This release is compatible with:
  * Kotlin 1.6.10.
  * Coroutines 1.6.0-native-mt. Also compatible with Coroutines 1.6.0 but requires enabling of the new memory model and disabling of freezing, see https://github.com/realm/realm-kotlin#kotlin-memory-model-and-coroutine-compatibility for details on that.
  * AtomicFu 0.17.0.
* Minimum Gradle version: 6.1.1.  
* Minimum Android Gradle Plugin version: 4.0.0.
* Minimum Android SDK: 16.

### Internal
* None.


## 0.10.0 (2022-03-04)

### Breaking Changes
* `RealmConfiguration.Builder.path()` has been replaced by `RealmConfiguration.Builder.directory()`, which can be combined with `RealmConfiguration.Builder.name()` to form the full path. (Issue [#346](https://github.com/realm/realm-kotlin/issues/346))
* `Realm.observe()` and `RealmObject.observe()` have been renamed to `asFlow()`.
* `RealmObject.asFlow` will throw `UnsupportedOperationException` instead of `IllegalStateException` if called on a live or dynamic object in a write transaction or in a migration.
* `RealmObject.asFlow` will throw `UnsupportedOperationException` instead of `IllegalStateException` if called on a live or dynamic object in a write transaction or in a migration.
* Removed `RealmObject.delete()` and `RealmResults.delete()`. All objects, objects specified by queries and results must be delete through `MutableRealm.delete(...)` and `DynamicMutableRealm.delete(...).
* Removed default empty schema argument for `RealmConfiguration.Builder(schema = ... )` and `SyncConfiguration.Builder(..., schema= ... )` as all configuraitons require a non-empty schema.
* Removed `RealmConfiguration.Builder.schema()`. `RealmConfiguration.Builder(schema = ...)` should be used instead.

### Enhancements
* Add support for Gradle Configuration Cache.
* Improved exception message when attempting to delete frozen objects. (Issue [#616](https://github.com/realm/realm-kotlin/issues/616))
* Added `RealmConfiguration.Builder.compactOnLaunch()`, which can be used to control if a Realm file should be compacted when opened.
* A better error message if a data class was used as model classes. (Issue [#684](https://github.com/realm/realm-kotlin/issues/684))
* A better error message if the Realm plugin was not applied to the module containing model classes. (Issue [#676](https://github.com/realm/realm-kotlin/issues/676))
* A better error message if a class is used that is not part of the schema. (Issue [#680](https://github.com/realm/realm-kotlin/issues/680))
* Add support for fine-grained notification on Realm instances. `Realm.asFlow()` yields `RealmChange` that represent the `InitialRealm` or `UpdatedRealm` states.
* Add support for fine-grained notification on Realm objects. `RealmObject.asFlow()` yields `ObjectChange` that represent the `InitialObject`, `UpdatedObject` or `DeletedObject` states.
* Add support for fine-grained notification on Realm lists. `RealmList.asFlow()` yields `ListChange` that represent the `InitialList`, `UpdatedList` or `DeletedList` states.
* Add support for fine-grained notifications on Realm query results. `RealmResults.asFlow()` yields `ResultsChange` that represent the `InitialResults` or `UpdatedResults` states.
* Add support for fine-grained notifications on `RealmSingleQuery`. `RealmSingleQuery.asFlow()` yields `SingleQueryChange` that represent the `PendingObject`, `InitialObject`, `UpdatedObject` or `DeletedObject` states.
* Add support for data migration as part of an automatic schema upgrade through `RealmConfiguration.Builder.migration(RealmMigration)` (Issue [#87](https://github.com/realm/realm-kotlin/issues/87))
* Added ability to delete objects specified by a `RealmQuery` or `RealmResults` through `MutableRealm.delete(...)` and `DynamicMutableRealm.delete(...).
* Add support for updating existing objects through `copyToRealm`. This requires them having a primary key. (Issue [#564](https://github.com/realm/realm-kotlin/issues/564))
* Added `Realm.deleteRealm(RealmConfiguration)` function that deletes the Realm files from the filesystem (Issue [#95](https://github.com/realm/realm-kotlin/issues/95)).


### Fixed
* Intermittent `ConcurrentModificationException` when running parallel builds. (Issue [#626](https://github.com/realm/realm-kotlin/issues/626))
* Refactor the compiler plugin to use API's compatible with Kotlin `1.6.20`. (Issue ([#619](https://github.com/realm/realm-kotlin/issues/619)).
* `RealmConfiguration.path` should report the full Realm path. (Issue ([#605](https://github.com/realm/realm-kotlin/issues/605)).
* Support multiple constructors in model definition (one zero arg constructor is required though). (Issue ([#184](https://github.com/realm/realm-kotlin/issues/184)).
* Boolean argument substitution in queries on iOS/macOS would crash the query. (Issue [#691](https://github.com/realm/realm-kotlin/issues/691))
* Support 32-bit Android (x86 and armeabi-v7a). (Issue ([#109](https://github.com/realm/realm-kotlin/issues/109)).
* Make updates of primary key properties throw IllegalStateException (Issue [#353](https://github.com/realm/realm-kotlin/issues/353))


### Compatibility
* This release is compatible with:
  * Kotlin 1.6.10.
  * Coroutines 1.6.0-native-mt. Also compatible with Coroutines 1.6.0 but requires enabling of the new memory model and disabling of freezing, see https://github.com/realm/realm-kotlin#kotlin-memory-model-and-coroutine-compatibility for details on that.
  * AtomicFu 0.17.0.
* Minimum Gradle version: 6.1.1.  
* Minimum Android Gradle Plugin version: 4.0.0.
* Minimum Android SDK: 16.

### Internal
* Downgraded to Gradle 7.2 as a work-around for https://youtrack.jetbrains.com/issue/KT-51325.
* Updated to Realm Core 11.10.0, commit: ad2b6aeb1fd58135a2d9bf463011e26f934390ea.


## 0.9.0 (2022-01-28)

### Breaking Changes
* `RealmResults.observe()` and `RealmList.observe()` have been renamed to `asFlow()`.
* Querying via `Realm.objects(...)` is no longer supported. Use `Realm.query(...)` instead.

### Enhancements
* Added API for inspecting the schema of the realm with `BaseRealm.schema()` ([#238](https://github.com/realm/realm-kotlin/issues/238)).
* Added support for `RealmQuery` through `Realm.query(...)` ([#84](https://github.com/realm/realm-kotlin/issues/84)).
* Added source code link to model definition compiler errors. ([#173](https://github.com/realm/realm-kotlin/issues/173))
* Support Kotlin's new memory model. Enabled in consuming project with the following gradle properties `kotlin.native.binary.memoryModel=experimental`.
* Add support for JVM on M1 (in case we're running outside Rosetta compatibility mode, example when using Azul JVM which is compiled against `aarch64`) [#629](https://github.com/realm/realm-kotlin/issues/629).

### Fixed
* Sync on jvm targets on Windows/Linux crashes with unavailable scheduler ([#655](https://github.com/realm/realm-kotlin/issues/655)).

### Compatibility
* This release is compatible with:
  * Kotlin 1.6.10.
  * Coroutines 1.6.0-native-mt. Also compatible with Coroutines 1.6.0 but requires enabling of the new memory model and disabling of freezing, see https://github.com/realm/realm-kotlin#kotlin-memory-model-and-coroutine-compatibility for details on that.
  * AtomicFu 0.17.0.
* Minimum Gradle version: 6.1.1.  
* Minimum Android Gradle Plugin version: 4.0.0.
* Minimum Android SDK: 16.

### Internal
* Updated to Gradle 7.3.3.
* Updated to Android Gradle Plugin 7.1.0.
* Updated to AndroidX JUnit 1.1.3.
* Updated to AndroidX Test 1.4.0.


## 0.8.2 (2022-01-20)

### Breaking Changes
* None.

### Enhancements
* None.

### Fixed
* The `library-base` module would try to initialize a number of `library-sync` classes for JNI lookups. These and `RealmObjectCompanion` were not being excluded from Proguard obfuscation causing release builds to crash when initializing JNI [#643](https://github.com/realm/realm-kotlin/issues/643).

### Compatibility
* This release is compatible with:
  * Kotlin 1.6.10.
  * Coroutines 1.5.2-native-mt.
  * AtomicFu 0.17.0.
* Minimum Gradle version: 6.1.1.
* Minimum Android Gradle Plugin version: 4.0.0.
* Minimum Android SDK: 16.

### Internal
* None.


## 0.8.1 (2022-01-18)

### Breaking Changes
* None.

### Enhancements
* None.

### Fixed
* Using a custom module name to fix [#621](https://github.com/realm/realm-kotlin/issues/621).
* Synchronously process project configurations to avoid exceptions when running parallel builds [#626](https://github.com/realm/realm-kotlin/issues/626).
* Update to Kotlin 1.6.10. The `Compatibility` entry for 0.8.0 stating that the project had been updated to Kotlin 1.6.10 was not correct [#640](https://github.com/realm/realm-kotlin/issues/640).

### Compatibility
* This release is compatible with:
  * Kotlin 1.6.10.
  * Coroutines 1.5.2-native-mt.
  * AtomicFu 0.17.0.
* Minimum Gradle version: 6.1.1.  
* Minimum Android Gradle Plugin version: 4.0.0.
* Minimum Android SDK: 16.

### Internal
* Updated to Kotlin 1.6.10.


## 0.8.0 (2021-12-17)

### Breaking Changes
* Reworked configuration hierarchy:
  * Separated common parts of `RealmConfiguraion` and `SyncConfiguration` into `io.realm.Configuration` to avoid polluting the base configuration with local-only options.
  * Changed `Realm.open(RealmConfiguration)` to accept new base configuration with `Realm.open(Configuration)`.
  * Removed option to build `SyncConfiguration`s with `deleteRealmIfMigrationNeeded` option.

### Enhancements
* [Sync] Added support for `User.logOut()` ([#245](https://github.com/realm/realm-kotlin/issues/245)).
* Added support for dates through a new property type: `RealmInstant`.
* Allow to pass schema as a variable containing the involved `KClass`es and build configurations non-fluently ([#389](https://github.com/realm/realm-kotlin/issues/389)).
* Added M1 support for `library-base` variant ([#483](https://github.com/realm/realm-kotlin/issues/483)).

### Fixed
* Gradle metadata for pure Android projects. Now using `io.realm.kotlin:library-base:<VERSION>` should work correctly.
* Compiler plugin symbol lookup happens only on Sourset using Realm ([#544](https://github.com/realm/realm-kotlin/issues/544)).
* Fixed migration exception when opening a synced realm that is already stored in the backend for the first time ([#601](https://github.com/realm/realm-kotlin/issues/604)).

### Compatibility
* This release is compatible with:
  * Kotlin 1.6.10.
  * Coroutines 1.5.2-native-mt.
  * AtomicFu 0.17.0.
* Minimum Gradle version: 6.1.1.  
* Minimum Android Gradle Plugin version: 4.0.0.
* Minimum Android SDK: 16.

### Internal
* Updated to Ktor 1.6.5.
* Updated to AndroidX Startup 1.1.0.
* Updated to Gradle 7.2.
* Updated to Android Gradle Plugin 7.1.0-beta05.
* Updated to NDK 23.1.7779620.
* Updated to Android targetSdk 31.
* Updated to Android compileSdk 31.
* Updated to Android Build Tools 31.0.0.
* Updated to Ktlint version 0.43.0.
* Updated to Ktlint Gradle Plugin 10.2.0.
* Updated to Kotlin Serialization 1.3.0.
* Updated to Detekt 1.19.0-RC1.
* Updated to Dokka 1.6.0.
* Updated to AtomicFu 0.17.0.
* Updated to Realm Core 11.7.0, commit: 5903577608d202ad88f375c1bb2ceedb831f6d7b.


## 0.7.0 (2021-10-31)

### Breaking Changes
* None.

### Enhancements
* Basic MongoDB Realm sync support:
  * Enabled by using library dependency `io.realm.kotlin:library-sync:<VERSION>`
  * Build `AppConfiguration`s through `AppConfiguration.Builder(appId).build()`
  * Linking your app with a MongoDB Realm App through `App.create(appConfiguration)`
  * Log in to a MongoDB Realm App through `App.login(credentials)`. Currently only supports `Credentials.anonymous()` and `Credentials.emailPassword(...)`
  * Create `SyncConfiguration`s through `SyncConfiguration.Builder(user, partitionValue, schema).build()`
  * Create synchronized realm by `Realm.open(syncConfiguration)`

### Fixed
* None.

### Compatibility
* This release is compatible with:
  * Kotlin 1.5.31
  * Coroutines 1.5.2-native-mt
  * AtomicFu 0.16.3

### Internal
* Updated to Realm Core commit: ecfc1bbb734a8520d08f04f12f083641309799b3
* Updated to Ktor 1.6.4.


## 0.6.0 (2021-10-15)

### Breaking Changes
* Rename library dependency from `io.realm.kotlin:library:<VERSION>` to `io.realm.kotlin:library-base:<VERSION>`
* Abstracted public API into interfaces. The interfaces have kept the name of the previous classes so only differences are:
  - Opening a realm: `Realm(configuration)` has changed to `Realm.open(configuration)`
  - Easy construction of simple configurations: `RealmConfiguration(schema = ...)` has changed to `RealmConfiguration.with(schema = ...)`
  - Instantiating a `RealmList` is now done through `realmListOf(...)` or by `Iterable<T>.toRealmList()`
* Make argument to `findLatest` non-nullable: `MutableRealm.findLatest(obj: T?): T?` has changed to `MutableRealm.findLatest(obj: T): T?`
* Allow query arguments to be `null`: `RealmResult.query(query: String = "TRUEPREDICATE", vararg args: Any): RealmResults<T>` has change to `RealmResult.query(query: String = "TRUEPREDICATE", vararg args: Any?): RealmResults<T>`
* Moved `objects(KClass<T>)` and `<reified T> objects()` methods from `BaseRealm` to `TypedRealm`
* Changed `RealmObject.version` into method `RealmObject.version()`.
* Replaced `RuntimeException`s by the explicit exceptions: `IllegalArgumentException`, `IllegalStateException` and `IndexOutOfBoundsException`.
* Throw `Error` an unrecoverable Realm problem happen in the underlying storage engine.
* Removed optional arguments to `RealmConfiguration.with(...)` and `RealmConfiguration.Builder(...)`. Name and path can now only be set through the builder methods.

### Enhancements
* Add support for [JVM target](https://github.com/realm/realm-kotlin/issues/62) supported platforms are: Linux (since Centos7 x86_64), Windows (since 8.1 x86_64) and Macos (x86_64).
* Added support for marking a field as indexed with `@Index`

### Fixed
* Fixed null pointer exceptions when returning an unmanaged object from `MutableRealm.write/writeBlocking`.
* Fixed premature closing of underlying realm of frozen objects returned from `MutableRealm.write/writeBlocking`. (Issue [#477](https://github.com/realm/realm-kotlin/issues/477))

### Compatibility
* This release is compatible with:
  * Kotlin 1.5.31
  * Coroutines 1.5.2-native-mt
  * AtomicFu 0.16.3

### Internal
* Updated to Realm Core commit: 028626880253a62d1c936eed4ef73af80b64b71
* Updated to Kotlin 1.5.31.


## 0.5.0 (2021-08-20)

### Breaking Changes
* Moved `@PrimaryKey` annotation from `io.realm.PrimaryKey` to `io.realm.annotations.PrimaryKey`.

### Enhancements
* Add support for excluding properties from the Realm schema. This is done by either using JVM `@Transient` or the newly added `@io.realm.kotlin.Ignore` annotation. (Issue [#278](https://github.com/realm/realm-kotlin/issues/278)).
* Add support for encrypted Realms. Encryption can be enabled by passing a 64-byte encryption key to the configuration builder. (Issue [#227](https://github.com/realm/realm-kotlin/issues/227))
* Add support for `RealmList` notifications using Kotlin `Flow`s. (Issue [#359](https://github.com/realm/realm-kotlin/issues/359))
* Unmanaged `RealmObject`s can now be added directly to `RealmList`s without having to copy them to Realm beforehand.

### Fixed
* Throw exception when violating primary key uniqueness constraint when importing objects with `copyToRealm`.
* Fix crash caused by premature release of frozen versions (`java.lang.RuntimeException: [18]: Access to invalidated Results objects`)
* Fix optimizations bypassing our custom getter and setter from within a class (Issue [#375](https://github.com/realm/realm-kotlin/issues/375)).

### Compatibility
* This release is compatible with Kotlin 1.5.21 and Coroutines 1.5.0.

### Internal
* Updated to Kotlin 1.5.21.
* Updated Gradle to 7.1.1.
* Updated Android Gradle Plugin to 4.1.0.
* Updated to Android Build Tools 30.0.2.
* Updated to targetSdk 30 for Android.
* Now uses Java 11 to build the project.


## 0.4.1 (2021-07-16)

### Breaking Changes
* None.

### Enhancements
* None.

### Fixed
* Throw exception when violating primary key uniqueness constraint when importing objects with `copyToRealm`.
* Fix crash caused by premature release of frozen versions (`java.lang.RuntimeException: [18]: Access to invalidated Results objects`)

### Compatibility
* This release is compatible with Kotlin 1.5.10 and Coroutines 1.5.0.

### Internal
* None.


## 0.4.0 (2021-07-13)

This release contains a big departure in the architectural design of how Realm is currently implemented. At a high level it moves from "Thread-confined, Live Objects" to "Frozen Objects". The reasons for this shift are discussed [here](https://docs.google.com/document/d/1bGfjbKLD6DSBpTiVwyorSBcMqkUQWedAmmS_VAhL8QU/edit#heading=h.fzlh39twuifc).

At a high level this has a number of implications:

    1. Only one Realm instance (per `RealmConfiguration`) is needed across the entire application.
    2. The only reason for closing the Realm instance is if the Realm file itself needs to be deleted or compacted.
    3. Realm objects can be freely moved and read across threads.
    4. Changes to objects can only be observed through Kotlin Flows. Standard change listener support will come in a future release.
    5. In order to modify Realm Objects, they need to be "live". It is possible to convert a frozen object to a live object inside a
       write transaction using the `MutableRealm.findLatest(obj)` API. Live objects are not accessible outside write transactions.

This new architecture is intended to make it easier to consume and work with Realm, but at the same time, it also introduces a few caveats:

    1. Storing a strong reference to a Realm Object can cause an issue known as "Version pinning". Realm tracks the "distance" between the oldest known version and the latest. So if you store a reference for too long, when other writes are happening, Realm might run out of native memory and crash, or it can lead to an increased file size. It is possible to detect this problem by setting `RealmConfiguration.Builder.maxNumberOfActiveVersions()`. It can be worked around by copying the data out of the Realm and store that instead.

    2. With multiple versions being accessible across threads, it is possible to accidentally compare data from different versions. This could be a potential problem for certain business logic if two objects do not agree on a particular state. If you suspect this is an issue, a `version()` method has been added to all Realm Objects, so it can be inspected for debugging. Previously, Realms thread-confined objects guaranteed this would not happen.

    3. Since the threading model has changed, there is no longer a guarantee that running the same query twice in a row will return the same result. E.g. if a background write is executed between them, the result might change. Previously, this would have resulted in the same result as the Realm state for a particular thread would only update as part of the event loop.


### Breaking Changes
* The Realm instance itself is now thread safe and can be accessed from any thread.
* Objects queried outside write transactions are now frozen by default and can be freely read from any thread.
* As a consequence of the above, when a change listener fires, the changed data can only be observed in the new object received, not in the original, which was possible before this release.
* Removed `Realm.open(configuration: RealmConfiguration)`. Use the interchangeable `Realm(configuration: RealmConfiguration)`-constructor instead.
* Removed all `MutableRealm.create(...)`-variants. Use `MutableRealm.copyToRealm(instance: T): T` instead.

### Enhancements
* A `version()` method has been added to `Realm`, `RealmResults` and `RealmObject`. This returns the version of the data contained. New versions are obtained by observing changes to the object.
* `Realm.observe()`, `RealmResults.observe()` and `RealmObject.observe()` have been added and expose a Flow of updates to the object.
* Add support for suspending writes executed on the Realm Write Dispatcher with `suspend fun <R> write(block: MutableRealm.() -> R): R`
* Add support for setting background write and notification dispatchers with `RealmConfigruation.Builder.notificationDispatcher(dispatcher: CoroutineDispatcher)` and `RealmConfiguration.Builder.writeDispatcher(dispatcher: CoroutineDispatcher)`
* Add support for retrieving the latest version of an object inside a write transaction with `<T : RealmObject> MutableRealm.findLatests(obj: T?): T?`

### Fixed
* None.

### Compatibility
* This release is compatible with Kotlin 1.5.10 and Coroutines 1.5.0.

### Internal
* Updated `com.gradle.plugin-publish` to 0.15.0.
* Updated to Realm Core commit: 4cf63d689ba099057345f122265cbb880a8eb19d.
* Updated to Android NDK: 22.1.7171670.
* Introduced usage of `kotlinx.atomicfu`: 0.16.1.


## 0.3.2 (2021-07-06)

### Breaking Changes
* None.

### Enhancements
* None.

### Fixed
* [Bug](https://github.com/realm/realm-kotlin/issues/334) in `copyToRealm` causing a `RealmList` not to be saved as part of the model.

### Compatibility
* This release is compatible with Kotlin 1.5.10 and Coroutines 1.5.0.

### Internal
* None.


## 0.3.1 (2021-07-02)

### Breaking Changes
* None.

### Enhancements
* None.

### Fixed
* Android Release build variant (AAR) was stripped from all classes due to presence of `isMinifyEnabled` flag in the library module. The flag is removed now.


### Compatibility
* This release is compatible with Kotlin 1.5.10 and Coroutines 1.5.0.

### Internal
* None.


## 0.3.0 (2021-07-01)

### Breaking Changes
* None.

### Enhancements
* [Support Apple Release builds](https://github.com/realm/realm-kotlin/issues/142).
* Enabling [shrinker](https://github.com/realm/realm-kotlin/issues/293) for Android Release builds.
* Added support for `RealmList` as supported field in model classes. A `RealmList` is used to model one-to-many relationships in a Realm object.
* Schema migration is handled automatically when adding or removing a property or class to the model without specifying a `schemaVersion`.
If a class or column is renamed you need to set a greater `schemaVersion` to migrate the Realm (note: currently renaming will not copy data to the new column). Alternatively `deleteRealmIfMigrationNeeded` could be set to (without setting `schemaVersion`) to delete the Realm file if an automatic migration is not possible. Fixes [#284](https://github.com/realm/realm-kotlin/issues/284).

### Fixed
* None.

### Compatibility
* This release is compatible with Kotlin 1.5.10 and Coroutines 1.5.0.

### Internal
* None.


## 0.2.0 (2021-06-09)

### Breaking Changes
* The Realm Kotlin Gradle plugin has changed name from `realm-kotlin` to `io.realm.kotlin` to align with Gradle Plugin Portal requirements.

### Enhancements
* The Realm Kotlin Gradle plugin is now available on Gradle Plugin Portal and can be used with the Plugin DSL and `gradlePluginPortal()` as the buildscript repository. A minimal setup of using this approach can be found [here](https://plugins.gradle.org/plugin/io.realm.kotlin).

### Fixed
* None.

### Compatibility
* This release is compatible with Kotlin 1.5.10 and Coroutines 1.5.0.

### Internal
* Updated to Realm Core commit: ed9fbb907e0b5e97e0e2d5b8efdc0951b2eb980c.


## 0.1.0 (2021-05-07)

This is the first public Alpha release of the Realm Kotlin SDK for Android and Kotlin Multiplatform.

A minimal setup for including this library looks like this:

```
// Top-level build.gradle file
buildscript {
    repositories {
        mavenCentral()
    }
    dependencies {
        classpath("io.realm.kotlin:gradle-plugin:0.1.0")
    }
}

allprojects {
    repositories {
    	mavenCentral()
    }
}

// Project build.gradle file
// Only include multiplatform if building a multiplatform project.
plugins {
	kotlin("multiplatform")
	id("com.android.library")
	id("realm-kotlin")
}
```

See the [README](https://github.com/realm/realm-kotlin#readme) for more information.

Please report any issues [here](https://github.com/realm/realm-kotlin/issues/new).<|MERGE_RESOLUTION|>--- conflicted
+++ resolved
@@ -12,11 +12,8 @@
 * Cache notification callback JNI references at startup to ensure that symbols can be resolved in core callbacks. (Issue [#1577](https://github.com/realm/realm-kotlin/issues/1577))
 * Using `Realm.asFlow()` could miss an update if a write was started right after opening the Realm. (Issue [#1582](https://github.com/realm/realm-kotlin/issues/1582)) 
 * Snapshot publishing with Github Action. (Issue [#1654](https://github.com/realm/realm-kotlin/issues/1654) [JIRA](https://jira.mongodb.org/browse/RKOTLIN-1018))
-<<<<<<< HEAD
 * Guarded analytic errors so that they do not fail user builds.
-=======
 * [Sync] `NullPointerException` while waiting for the synchronization of a subscription set if the client was set in `AwaitingMark` state. (Issue [#1671](https://github.com/realm/realm-kotlin/issues/1671) [JIRA](https://jira.mongodb.org/browse/RKOTLIN-1027))
->>>>>>> 44753f1b
 
 ### Compatibility
 * File format: Generates Realms with file format v23.
