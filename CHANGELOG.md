--- conflicted
+++ resolved
@@ -33,13 +33,9 @@
 * Minimum Android SDK: 16.
 
 ### Internal
-<<<<<<< HEAD
-* Updated to Realm Core 13.22.0, commit 9fe0653fef672f14c771019ba27d54d568f622d0.
+* Updated to Realm Core 13.23.1, commit 9fe0653fef672f14c771019ba27d54d568f622d0.
 * Update to Ktor 2.3.4.
 * Switched Ktor engine to CIO for Android and JVM to work around https://youtrack.jetbrains.com/issue/KTOR-6266. Revert to OkHttp when the issue is fixed.
-=======
-* Updated to Realm Core 13.23.1, commit 3618b2e9d679cd2880be8df17b79d4cc6d71ff76.
->>>>>>> bacf3b08
 
 
 ## 1.11.1 (2023-09-07)
