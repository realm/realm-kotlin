## 0.10.0-SNAPSHOT (2022-MM-DD)

### Breaking Changes

### Enhancements
* Added `Realm.deleteRealm(RealmConfiguration)` function (Issue [#95](https://github.com/realm/realm-kotlin/issues/95)).

### Fixed
* Refactor the compiler plugin to use API's compatible with Kotlin `1.6.20`. (Issue ([#619](https://github.com/realm/realm-kotlin/issues/619)).
* `RealmConfiguration.path` should report the full Realm path. (Issue ([#605](https://github.com/realm/realm-kotlin/issues/605)).
* Support multiple constructors in model definition (one zero arg constructor is required though). (Issue ([#184](https://github.com/realm/realm-kotlin/issues/184)).


### Compatibility
* This release is compatible with:
  * Kotlin 1.6.10.
  * Coroutines 1.6.0-native-mt. Also compatible with Coroutines 1.6.0 but requires enabling of the new memory model and disabling of freezing, see https://github.com/realm/realm-kotlin#kotlin-memory-model-and-coroutine-compatibility for details on that.
  * AtomicFu 0.17.0.
* Minimum Gradle version: 6.1.1.  
* Minimum Android Gradle Plugin version: 4.0.0.
* Minimum Android SDK: 16.

### Internal
<<<<<<< HEAD
* Updated to Realm Core 11.9.0, commit: 6b81f1a7a2d421f9e0b9e7f04e76bcf736a54409.
=======
* Downgraded to Gradle 7.2 as a work-around for https://youtrack.jetbrains.com/issue/KT-51325.
>>>>>>> 618ac347


## 0.9.0 (2022-01-28)

### Breaking Changes
* `RealmResults.observe()` and `RealmList.observe()` have been renamed to `asFlow()`.
* Querying via `Realm.objects(...)` is no longer supported. Use `Realm.query(...)` instead.

### Enhancements
* Added API for inspecting the schema of the realm with `BaseRealm.schema()` ([#238](https://github.com/realm/realm-kotlin/issues/238)).
* Added support for `RealmQuery` through `Realm.query(...)` ([#84](https://github.com/realm/realm-kotlin/issues/84)).
* Added source code link to model definition compiler errors. ([#173](https://github.com/realm/realm-kotlin/issues/173))
* Support Kotlin's new memory model. Enabled in consuming project with the following gradle properties `kotlin.native.binary.memoryModel=experimental`.
* Add support for JVM on M1 (in case we're running outside Rosetta compatibility mode, example when using Azul JVM which is compiled against `aarch64`) [#629](https://github.com/realm/realm-kotlin/issues/629).

### Fixed
* Sync on jvm targets on Windows/Linux crashes with unavailable scheduler ([#655](https://github.com/realm/realm-kotlin/issues/655)).

### Compatibility
* This release is compatible with:
  * Kotlin 1.6.10.
  * Coroutines 1.6.0-native-mt. Also compatible with Coroutines 1.6.0 but requires enabling of the new memory model and disabling of freezing, see https://github.com/realm/realm-kotlin#kotlin-memory-model-and-coroutine-compatibility for details on that.
  * AtomicFu 0.17.0.
* Minimum Gradle version: 6.1.1.  
* Minimum Android Gradle Plugin version: 4.0.0.
* Minimum Android SDK: 16.

### Internal
* Updated to Gradle 7.3.3.
* Updated to Android Gradle Plugin 7.1.0.
* Updated to AndroidX JUnit 1.1.3.
* Updated to AndroidX Test 1.4.0.


## 0.8.2 (2022-01-20)

### Breaking Changes
* None.

### Enhancements
* None.

### Fixed
* The `library-base` module would try to initialize a number of `library-sync` classes for JNI lookups. These and `RealmObjectCompanion` were not being excluded from Proguard obfuscation causing release builds to crash when initializing JNI [#643](https://github.com/realm/realm-kotlin/issues/643).

### Compatibility
* This release is compatible with:
  * Kotlin 1.6.10.
  * Coroutines 1.5.2-native-mt.
  * AtomicFu 0.17.0.
* Minimum Gradle version: 6.1.1.
* Minimum Android Gradle Plugin version: 4.0.0.
* Minimum Android SDK: 16.

### Internal
* None.


## 0.8.1 (2022-01-18)

### Breaking Changes
* None.

### Enhancements
* None.

### Fixed
* Using a custom module name to fix [#621](https://github.com/realm/realm-kotlin/issues/621).
* Synchronously process project configurations to avoid exceptions when running parallel builds [#626](https://github.com/realm/realm-kotlin/issues/626).
* Update to Kotlin 1.6.10. The `Compatibility` entry for 0.8.0 stating that the project had been updated to Kotlin 1.6.10 was not correct [#640](https://github.com/realm/realm-kotlin/issues/640).

### Compatibility
* This release is compatible with:
  * Kotlin 1.6.10.
  * Coroutines 1.5.2-native-mt.
  * AtomicFu 0.17.0.
* Minimum Gradle version: 6.1.1.  
* Minimum Android Gradle Plugin version: 4.0.0.
* Minimum Android SDK: 16.

### Internal
* Updated to Kotlin 1.6.10.


## 0.8.0 (2021-12-17)

### Breaking Changes
* Reworked configuration hierarchy:
  * Separated common parts of `RealmConfiguraion` and `SyncConfiguration` into `io.realm.Configuration` to avoid polluting the base configuration with local-only options.
  * Changed `Realm.open(RealmConfiguration)` to accept new base configuration with `Realm.open(Configuration)`.
  * Removed option to build `SyncConfiguration`s with `deleteRealmIfMigrationNeeded` option.

### Enhancements
* [Sync] Added support for `User.logOut()` ([#245](https://github.com/realm/realm-kotlin/issues/245)).
* Added support for dates through a new property type: `RealmInstant`.
* Allow to pass schema as a variable containing the involved `KClass`es and build configurations non-fluently ([#389](https://github.com/realm/realm-kotlin/issues/389)).
* Added M1 support for `library-base` variant ([#483](https://github.com/realm/realm-kotlin/issues/483)).

### Fixed
* Gradle metadata for pure Android projects. Now using `io.realm.kotlin:library-base:<VERSION>` should work correctly.
* Compiler plugin symbol lookup happens only on Sourset using Realm ([#544](https://github.com/realm/realm-kotlin/issues/544)).
* Fixed migration exception when opening a synced realm that is already stored in the backend for the first time ([#601](https://github.com/realm/realm-kotlin/issues/604)).

### Compatibility
* This release is compatible with:
  * Kotlin 1.6.10.
  * Coroutines 1.5.2-native-mt.
  * AtomicFu 0.17.0.
* Minimum Gradle version: 6.1.1.  
* Minimum Android Gradle Plugin version: 4.0.0.
* Minimum Android SDK: 16.

### Internal
* Updated to Ktor 1.6.5.
* Updated to AndroidX Startup 1.1.0.
* Updated to Gradle 7.2.
* Updated to Android Gradle Plugin 7.1.0-beta05.
* Updated to NDK 23.1.7779620.
* Updated to Android targetSdk 31.
* Updated to Android compileSdk 31.
* Updated to Android Build Tools 31.0.0.
* Updated to Ktlint version 0.43.0.
* Updated to Ktlint Gradle Plugin 10.2.0.
* Updated to Kotlin Serialization 1.3.0.
* Updated to Detekt 1.19.0-RC1.
* Updated to Dokka 1.6.0.
* Updated to AtomicFu 0.17.0.
* Updated to Realm Core 11.7.0, commit: 5903577608d202ad88f375c1bb2ceedb831f6d7b.


## 0.7.0 (2021-10-31)

### Breaking Changes
* None.

### Enhancements
* Basic MongoDB Realm sync support:
  * Enabled by using library dependency `io.realm.kotlin:library-sync:<VERSION>`
  * Build `AppConfiguration`s through `AppConfiguration.Builder(appId).build()`
  * Linking your app with a MongoDB Realm App through `App.create(appConfiguration)`
  * Log in to a MongoDB Realm App through `App.login(credentials)`. Currently only supports `Credentials.anonymous()` and `Credentials.emailPassword(...)`
  * Create `SyncConfiguration`s through `SyncConfiguration.Builder(user, partitionValue, schema).build()`
  * Create synchronized realm by `Realm.open(syncConfiguration)`

### Fixed
* None.

### Compatibility
* This release is compatible with:
  * Kotlin 1.5.31
  * Coroutines 1.5.2-native-mt
  * AtomicFu 0.16.3

### Internal
* Updated to Realm Core commit: ecfc1bbb734a8520d08f04f12f083641309799b3
* Updated to Ktor 1.6.4.


## 0.6.0 (2021-10-15)

### Breaking Changes
* Rename library dependency from `io.realm.kotlin:library:<VERSION>` to `io.realm.kotlin:library-base:<VERSION>`
* Abstracted public API into interfaces. The interfaces have kept the name of the previous classes so only differences are:
  - Opening a realm: `Realm(configuration)` has changed to `Realm.open(configuration)`
  - Easy construction of simple configurations: `RealmConfiguration(schema = ...)` has changed to `RealmConfiguration.with(schema = ...)`
  - Instantiating a `RealmList` is now done through `realmListOf(...)` or by `Iterable<T>.toRealmList()`
* Make argument to `findLatest` non-nullable: `MutableRealm.findLatest(obj: T?): T?` has changed to `MutableRealm.findLatest(obj: T): T?`
* Allow query arguments to be `null`: `RealmResult.query(query: String = "TRUEPREDICATE", vararg args: Any): RealmResults<T>` has change to `RealmResult.query(query: String = "TRUEPREDICATE", vararg args: Any?): RealmResults<T>`
* Moved `objects(KClass<T>)` and `<reified T> objects()` methods from `BaseRealm` to `TypedRealm`
* Changed `RealmObject.version` into method `RealmObject.version()`.
* Replaced `RuntimeException`s by the explicit exceptions: `IllegalArgumentException`, `IllegalStateException` and `IndexOutOfBoundsException`.
* Throw `Error` an unrecoverable Realm problem happen in the underlying storage engine.
* Removed optional arguments to `RealmConfiguration.with(...)` and `RealmConfiguration.Builder(...)`. Name and path can now only be set through the builder methods.

### Enhancements
* Add support for [JVM target](https://github.com/realm/realm-kotlin/issues/62) supported platforms are: Linux (since Centos7 x86_64), Windows (since 8.1 x86_64) and Macos (x86_64).
* Added support for marking a field as indexed with `@Index`

### Fixed
* Fixed null pointer exceptions when returning an unmanaged object from `MutableRealm.write/writeBlocking`.
* Fixed premature closing of underlying realm of frozen objects returned from `MutableRealm.write/writeBlocking`. (Issue [#477](https://github.com/realm/realm-kotlin/issues/477))

### Compatibility
* This release is compatible with:
  * Kotlin 1.5.31
  * Coroutines 1.5.2-native-mt
  * AtomicFu 0.16.3

### Internal
* Updated to Realm Core commit: 028626880253a62d1c936eed4ef73af80b64b71
* Updated to Kotlin 1.5.31.


## 0.5.0 (2021-08-20)

### Breaking Changes
* Moved `@PrimaryKey` annotation from `io.realm.PrimaryKey` to `io.realm.annotations.PrimaryKey`.

### Enhancements
* Add support for excluding properties from the Realm schema. This is done by either using JVM `@Transient` or the newly added `@io.realm.kotlin.Ignore` annotation. (Issue [#278](https://github.com/realm/realm-kotlin/issues/278)).
* Add support for encrypted Realms. Encryption can be enabled by passing a 64-byte encryption key to the configuration builder. (Issue [#227](https://github.com/realm/realm-kotlin/issues/227))
* Add support for `RealmList` notifications using Kotlin `Flow`s. (Issue [#359](https://github.com/realm/realm-kotlin/issues/359))
* Unmanaged `RealmObject`s can now be added directly to `RealmList`s without having to copy them to Realm beforehand.

### Fixed
* Throw exception when violating primary key uniqueness constraint when importing objects with `copyToRealm`.
* Fix crash caused by premature release of frozen versions (`java.lang.RuntimeException: [18]: Access to invalidated Results objects`)
* Fix optimizations bypassing our custom getter and setter from within a class (Issue [#375](https://github.com/realm/realm-kotlin/issues/375)).

### Compatibility
* This release is compatible with Kotlin 1.5.21 and Coroutines 1.5.0.

### Internal
* Updated to Kotlin 1.5.21.
* Updated Gradle to 7.1.1.
* Updated Android Gradle Plugin to 4.1.0.
* Updated to Android Build Tools 30.0.2.
* Updated to targetSdk 30 for Android.
* Now uses Java 11 to build the project.


## 0.4.1 (2021-07-16)

### Breaking Changes
* None.

### Enhancements
* None.

### Fixed
* Throw exception when violating primary key uniqueness constraint when importing objects with `copyToRealm`.
* Fix crash caused by premature release of frozen versions (`java.lang.RuntimeException: [18]: Access to invalidated Results objects`)

### Compatibility
* This release is compatible with Kotlin 1.5.10 and Coroutines 1.5.0.

### Internal
* None.


## 0.4.0 (2021-07-13)

This release contains a big departure in the architectural design of how Realm is currently implemented. At a high level it moves from "Thread-confined, Live Objects" to "Frozen Objects". The reasons for this shift are discussed [here](https://docs.google.com/document/d/1bGfjbKLD6DSBpTiVwyorSBcMqkUQWedAmmS_VAhL8QU/edit#heading=h.fzlh39twuifc).

At a high level this has a number of implications:

    1. Only one Realm instance (per `RealmConfiguration`) is needed across the entire application.
    2. The only reason for closing the Realm instance is if the Realm file itself needs to be deleted or compacted.
    3. Realm objects can be freely moved and read across threads.
    4. Changes to objects can only be observed through Kotlin Flows. Standard change listener support will come in a future release.
    5. In order to modify Realm Objects, they need to be "live". It is possible to convert a frozen object to a live object inside a
       write transaction using the `MutableRealm.findLatest(obj)` API. Live objects are not accessible outside write transactions.

This new architecture is intended to make it easier to consume and work with Realm, but at the same time, it also introduces a few caveats:

    1. Storing a strong reference to a Realm Object can cause an issue known as "Version pinning". Realm tracks the "distance" between the oldest known version and the latest. So if you store a reference for too long, when other writes are happening, Realm might run out of native memory and crash, or it can lead to an increased file size. It is possible to detect this problem by setting `RealmConfiguration.Builder.maxNumberOfActiveVersions()`. It can be worked around by copying the data out of the Realm and store that instead.

    2. With multiple versions being accessible across threads, it is possible to accidentally compare data from different versions. This could be a potential problem for certain business logic if two objects do not agree on a particular state. If you suspect this is an issue, a `version()` method has been added to all Realm Objects, so it can be inspected for debugging. Previously, Realms thread-confined objects guaranteed this would not happen.

    3. Since the threading model has changed, there is no longer a guarantee that running the same query twice in a row will return the same result. E.g. if a background write is executed between them, the result might change. Previously, this would have resulted in the same result as the Realm state for a particular thread would only update as part of the event loop.


### Breaking Changes
* The Realm instance itself is now thread safe and can be accessed from any thread.
* Objects queried outside write transactions are now frozen by default and can be freely read from any thread.
* As a consequence of the above, when a change listener fires, the changed data can only be observed in the new object received, not in the original, which was possible before this release.
* Removed `Realm.open(configuration: RealmConfiguration)`. Use the interchangeable `Realm(configuration: RealmConfiguration)`-constructor instead.
* Removed all `MutableRealm.create(...)`-variants. Use `MutableRealm.copyToRealm(instance: T): T` instead.

### Enhancements
* A `version()` method has been added to `Realm`, `RealmResults` and `RealmObject`. This returns the version of the data contained. New versions are obtained by observing changes to the object.
* `Realm.observe()`, `RealmResults.observe()` and `RealmObject.observe()` have been added and expose a Flow of updates to the object.
* Add support for suspending writes executed on the Realm Write Dispatcher with `suspend fun <R> write(block: MutableRealm.() -> R): R`
* Add support for setting background write and notification dispatchers with `RealmConfigruation.Builder.notificationDispatcher(dispatcher: CoroutineDispatcher)` and `RealmConfiguration.Builder.writeDispatcher(dispatcher: CoroutineDispatcher)`
* Add support for retrieving the latest version of an object inside a write transaction with `<T : RealmObject> MutableRealm.findLatests(obj: T?): T?`

### Fixed
* None.

### Compatibility
* This release is compatible with Kotlin 1.5.10 and Coroutines 1.5.0.

### Internal
* Updated `com.gradle.plugin-publish` to 0.15.0.
* Updated to Realm Core commit: 4cf63d689ba099057345f122265cbb880a8eb19d.
* Updated to Android NDK: 22.1.7171670.
* Introduced usage of `kotlinx.atomicfu`: 0.16.1.


## 0.3.2 (2021-07-06)

### Breaking Changes
* None.

### Enhancements
* None.

### Fixed
* [Bug](https://github.com/realm/realm-kotlin/issues/334) in `copyToRealm` causing a `RealmList` not to be saved as part of the model.

### Compatibility
* This release is compatible with Kotlin 1.5.10 and Coroutines 1.5.0.

### Internal
* None.


## 0.3.1 (2021-07-02)

### Breaking Changes
* None.

### Enhancements
* None.

### Fixed
* Android Release build variant (AAR) was stripped from all classes due to presence of `isMinifyEnabled` flag in the library module. The flag is removed now.


### Compatibility
* This release is compatible with Kotlin 1.5.10 and Coroutines 1.5.0.

### Internal
* None.


## 0.3.0 (2021-07-01)

### Breaking Changes
* None.

### Enhancements
* [Support Apple Release builds](https://github.com/realm/realm-kotlin/issues/142).
* Enabling [shrinker](https://github.com/realm/realm-kotlin/issues/293) for Android Release builds.
* Added support for `RealmList` as supported field in model classes. A `RealmList` is used to model one-to-many relationships in a Realm object.
* Schema migration is handled automatically when adding or removing a property or class to the model without specifying a `schemaVersion`.
If a class or column is renamed you need to set a greater `schemaVersion` to migrate the Realm (note: currently renaming will not copy data to the new column). Alternatively `deleteRealmIfMigrationNeeded` could be set to (without setting `schemaVersion`) to delete the Realm file if an automatic migration is not possible. Fixes [#284](https://github.com/realm/realm-kotlin/issues/284).

### Fixed
* None.

### Compatibility
* This release is compatible with Kotlin 1.5.10 and Coroutines 1.5.0.

### Internal
* None.


## 0.2.0 (2021-06-09)

### Breaking Changes
* The Realm Kotlin Gradle plugin has changed name from `realm-kotlin` to `io.realm.kotlin` to align with Gradle Plugin Portal requirements.

### Enhancements
* The Realm Kotlin Gradle plugin is now available on Gradle Plugin Portal and can be used with the Plugin DSL and `gradlePluginPortal()` as the buildscript repository. A minimal setup of using this approach can be found [here](https://plugins.gradle.org/plugin/io.realm.kotlin).

### Fixed
* None.

### Compatibility
* This release is compatible with Kotlin 1.5.10 and Coroutines 1.5.0.

### Internal
* Updated to Realm Core commit: ed9fbb907e0b5e97e0e2d5b8efdc0951b2eb980c.


## 0.1.0 (2021-05-07)

This is the first public Alpha release of the Realm Kotlin SDK for Android and Kotlin Multiplatform.

A minimal setup for including this library looks like this:

```
// Top-level build.gradle file
buildscript {
    repositories {
        mavenCentral()
    }
    dependencies {
        classpath("io.realm.kotlin:gradle-plugin:0.1.0")
    }
}

allprojects {
    repositories {
    	mavenCentral()
    }
}

// Project build.gradle file
// Only include multiplatform if building a multiplatform project.
plugins {
	kotlin("multiplatform")
	id("com.android.library")
	id("realm-kotlin")
}
```

See the [README](https://github.com/realm/realm-kotlin#readme) for more information.

Please report any issues [here](https://github.com/realm/realm-kotlin/issues/new).<|MERGE_RESOLUTION|>--- conflicted
+++ resolved
@@ -21,11 +21,8 @@
 * Minimum Android SDK: 16.
 
 ### Internal
-<<<<<<< HEAD
+* Downgraded to Gradle 7.2 as a work-around for https://youtrack.jetbrains.com/issue/KT-51325.
 * Updated to Realm Core 11.9.0, commit: 6b81f1a7a2d421f9e0b9e7f04e76bcf736a54409.
-=======
-* Downgraded to Gradle 7.2 as a work-around for https://youtrack.jetbrains.com/issue/KT-51325.
->>>>>>> 618ac347
 
 
 ## 0.9.0 (2022-01-28)
