## 1.4.0 (YYYY-MM-DD)

### Breaking Changes
* Minimum Kotlin version has been raised from 1.6.10 to 1.7.20.
* Support for the original (old) memory model on Kotlin Native has been dropped. Only the new Kotlin Native memory model is supported.  
* Minimum Gradle version has been raised from 6.1.1 to 6.7.1.

### Enhancements
* None.

### Fixed
* None.

### Compatibility
* This release is compatible with the following Kotlin releases:
  * Kotlin 1.7.20 and above.
  * Ktor 1.6.8.
  * Coroutines 1.6.4 and above. 
  * AtomicFu 0.18.3 and above.
  * The new memory model only. See https://github.com/realm/realm-kotlin#kotlin-memory-model-and-coroutine-compatibility
* Minimum Gradle version: 6.7.1.
* Minimum Android Gradle Plugin version: 4.0.0.
* Minimum Android SDK: 16.

### Internal
* Updated to Kotlin 1.7.20.
* Updated to Coroutines 1.6.4.
* Updated to AtomicFu 0.18.3.
* Updated to Kotlin Serialization 1.4.0.
* Updated to KotlinX DateTime 0.4.0.
* Updated to okio 3.2.0.


## 1.3.0 (2022-10-10)

### Breaking Changes
* None.

### Enhancements
* Support for `MutableRealm.deleteAll()`.
* Support for `MutableRealm.delete(KClass)`.
* Support for `DynamicMutableRealm.deleteAll()`.
* Support for `DynamicMutableRealm.delete(className)`.
* Support for `RealmInstant.now()`
* [Sync] Support for `User.getProviderType()`.
* [Sync] Support for `User.getAccessToken()`.
* [Sync] Support for `User.getRefreshToken()`.
* [Sync] Support for `User.getDeviceId()`.

### Fixed
* [Sync] Using `SyncConfiguration.Builder.waitForInitialRemoteDataOpen()` is now much faster if the server realm contains a lot of data. Issue [])_

### Compatibility
* This release is compatible with:
  * Kotlin 1.6.10 - 1.7.10. 1.7.20 support is tracked here: https://github.com/realm/realm-kotlin/issues/1024
  * Ktor 1.6.8. Ktor 2 support is tracked here: https://github.com/realm/realm-kotlin/issues/788
  * Coroutines 1.6.0-native-mt. Also compatible with Coroutines 1.6.0 but requires enabling of the new memory model and disabling of freezing, see https://github.com/realm/realm-kotlin#kotlin-memory-model-and-coroutine-compatibility for details on that.
  * AtomicFu 0.17.0 and above.
* Minimum Gradle version: 6.1.1.
* Minimum Android Gradle Plugin version: 4.0.0.
* Minimum Android SDK: 16.

### Internal
* None.


## 1.2.0 (2022-09-30)

### Breaking Changes
* `RealmResults.query()` now returns a `RealmQuery` instead of a `RealmResults`.

### Enhancements
* Added support for `MutableRealmInt` in model classes. The new type behaves like a reference to a `Long`, but also supports `increment` and `decrement` methods. These methods implement a conflict-free replicated data type, whose value will converge even when changed across distributed devices with poor connections.
* [Sync] Support for `User.linkCredentials()`.
* [Sync] Support for `User.identities`, which will return all login types available to the user.
* [Sync] `User.id` as a replacement for `User.identity`. `User.identity` has been marked as deprecated.

### Fixed
* Classes using `RealmObject` or `EmbeddedRealmObject` as a generics type would be modified by the compiler plugin causing compilation errors. (Issue [981] (https://github.com/realm/realm-kotlin/issues/981))
* Ordering not respected for `RealmQuery.first()`. (Issue [#953](https://github.com/realm/realm-kotlin/issues/953))
* Sub-querying on a RealmResults ignored the original filter. (Issue [#998](https://github.com/realm/realm-kotlin/pull/998))
* `RealmResults.query()` semantic returning `RealmResults` was wrong, the return type should be a `RealmQuery`. (Issue [#1013](https://github.com/realm/realm-kotlin/pull/1013))
* Crash when logging messages with formatting specifiers. (Issue [#1034](https://github.com/realm/realm-kotlin/issues/1034))

### Compatibility
* This release is compatible with:
<<<<<<< HEAD
  * The new Kotlin Native memory model only: https://github.com/JetBrains/kotlin/blob/master/kotlin-native/NEW_MM.md. This requires the following gradle properties: `kotlin.native.binary.memoryModel=experimental` and `kotlin.native.binary.freezing=disabled`.
  * Ktor 2.0.3.
  * Kotlin 1.6.10 and above.
  * Coroutines 1.6.3 and above.
=======
  * Kotlin 1.6.10 - 1.7.10. 1.7.20 support is tracked here: https://github.com/realm/realm-kotlin/issues/1024
  * Ktor 1.6.8. Ktor 2 support is tracked here: https://github.com/realm/realm-kotlin/issues/788
  * Coroutines 1.6.0-native-mt. Also compatible with Coroutines 1.6.0 but requires enabling of the new memory model and disabling of freezing, see https://github.com/realm/realm-kotlin#kotlin-memory-model-and-coroutine-compatibility for details on that.
>>>>>>> 12ad0117
  * AtomicFu 0.17.0 and above.
* Minimum Gradle version: 6.1.1.
* Minimum Android Gradle Plugin version: 4.0.0.
* Minimum Android SDK: 16.

### Internal
* Updated to Realm Core 12.7.0, commit 18abbb4e9dc268620fa499923a92921bf26db8c6.
* Updated to Kotlin Compile Testing 1.4.9.
* Ktor now uses the OkHttp engine on Android/JVM.
* Ktor now uses the Darwin engine on Native.


## 1.1.0 (2022-08-23)

### Breaking Changes
* None.

### Enhancements
* Added support for `RealmSet` in model classes. `RealmSet` is a collection of unique elements. See the class documentation for more details.
* Added support for `UUID` through a new property type: `RealmUUID`.
* Support for `Realm.writeCopyTo(configuration)`.
* [Sync] Add support for `User.delete()`, making it possible to delete user data on the server side (Issue [#491](https://github.com/realm/realm-kotlin/issues/491)).
* [Sync] It is now possible to create multiple anonymous users by specifying `Credentials.anonymous(reuseExisting = false)` when logging in to an App.

### Fixed
* `Realm.deleteRealm(config)` would throw an exception if the file didn't exist.
* Returning deleted objects from `Realm.write` and `Realm.writeBlocking` threw a non-sensical `NullPointerException`. Returning such a value is not allowed and now throws an `IllegalStateException`. (Issue [#965](https://github.com/realm/realm-kotlin/issues/965))
* [Sync] AppErrors and SyncErrors with unmapped category or error codes caused a crash. (Issue [951] (https://github.com/realm/realm-kotlin/pull/951))

### Compatibility
* This release is compatible with:
  * Kotlin 1.6.10 and above.
  * Coroutines 1.6.0-native-mt. Also compatible with Coroutines 1.6.0 but requires enabling of the new memory model and disabling of freezing, see https://github.com/realm/realm-kotlin#kotlin-memory-model-and-coroutine-compatibility for details on that.
  * AtomicFu 0.17.0.
* Minimum Gradle version: 6.1.1.  
* Minimum Android Gradle Plugin version: 4.0.0.
* Minimum Android SDK: 16.

### Internal
* Updated to Realm Core 12.5.1, commit 6f6a0f415bd33cf2ced4467e36a47f7c84f0a1d7.
* Updated to Gradle 7.5.1.
* Updated to Android Gradle Plugin 7.2.2.
* Updated to CMake 3.22.1
* Updated to Android targetSdk 33.
* Updated to Android compileSdkVersion 33.
* Updated to Android Build Tools 33.0.0.
* Updated to Android NDK 23.2.8568313.


## 1.0.2 (2022-08-05)

### Breaking Changes
* None.

### Enhancements
* None.

### Fixed
* Missing proguard configuration for `CoreErrorUtils`. (Issue [#942](https://github.com/realm/realm-kotlin/issues/942))
* [Sync] Embedded Objects could not be added to the schema for `SyncConfiguration`s. (Issue [#945](https://github.com/realm/realm-kotlin/issues/945)).

### Compatibility
* This release is compatible with:
  * Kotlin 1.6.10 and above.
  * Coroutines 1.6.0-native-mt. Also compatible with Coroutines 1.6.0 but requires enabling of the new memory model and disabling of freezing, see https://github.com/realm/realm-kotlin#kotlin-memory-model-and-coroutine-compatibility for details on that.
  * AtomicFu 0.17.0.
* Minimum Gradle version: 6.1.1.  
* Minimum Android Gradle Plugin version: 4.0.0.
* Minimum Android SDK: 16.

### Internal
* None.


## 1.0.1 (2022-07-07)

### Breaking Changes
* None.

### Enhancements
* Added support for `ByteArray`. ([#584](https://github.com/realm/realm-kotlin/issues/584))

### Fixed
* Fixed JVM memory leak when passing string to C-API. (Issue [#890](https://github.com/realm/realm-kotlin/issues/890))
* Fixed crash present on release-mode apps using Sync due to missing Proguard exception for `ResponseCallback`.
* The compiler plugin did not set the generic parameter correctly for an internal field inside model classes. This could result in other libraries that operated on the source code throwing an error of the type: `undeclared type variable: T`. (Issue [#901](https://github.com/realm/realm-kotlin/issues/901))
* String read from a realm was mistakenly treated as zero-terminated, resulting in strings with `\0`-characters to be truncated when read. Inserting data worked correctly. (Issue [#911](https://github.com/realm/realm-kotlin/issues/911))
* [Sync] Fix internal ordering of `EmailPasswordAuth.resetPassword(...)` arguments. (Issue [#885](https://github.com/realm/realm-kotlin/issues/885))
* [Sync] Sync error events not requiring a Client Reset incorrectly assumed they had to include a path to a recovery Realm file. (Issue [#895](https://github.com/realm/realm-kotlin/issues/895))

### Compatibility
* This release is compatible with:
  * Kotlin 1.6.10 and above.
  * Coroutines 1.6.0-native-mt. Also compatible with Coroutines 1.6.0 but requires enabling of the new memory model and disabling of freezing, see https://github.com/realm/realm-kotlin#kotlin-memory-model-and-coroutine-compatibility for details on that.
  * AtomicFu 0.17.0.
* Minimum Gradle version: 6.1.1.  
* Minimum Android Gradle Plugin version: 4.0.0.
* Minimum Android SDK: 16.

### Internal
* None.


## 1.0.0 (2022-06-07)

### Breaking Changes
* Move all classes from package `io.realm` to `io.realm.kotlin`. This allows Realm Java and Realm Kotlin to be included in the same app without having class name conflicts. *WARNING:* While both libraries can be configured to open the same file, doing so concurrently is currently not supported and can lead to corrupted realm files.
* Updated default behavior for implicit import APIs (realm objects setters and list add/insert/set-operations) to update existing objects with similar primary key instead of throwing. (Issue [#849](https://github.com/realm/realm-kotlin/issues/849))
* Introduced `BaseRealmObject` as base interface of `RealmObject` and `DynamicRealmObject` to prepare for future embedded object support.
  * Most APIs accepts `BaseRealmObject` instead of `RealmObject`.
  * `DynamicRealmObject` no longer implements `RealmObject` but only `BaseRealmObject`
  * Besides the changes of base class of `DynamicRealmObject`, this should not require and code changes.
* Moved all modeling defining types to `io.realm.kotlin.types`
  * Moved `BaseRealmObject`, `RealmObject`, `EmbeddedObject`, `RealmList`, `RealmInstant` and `ObjectId` from `io.realm` to `io.realm.kotlin.types`
* Moved `RealmResults` from `io.realm` to `io.realm.kotlin.query`
* Reworked API for dynamic objects.
  * Support for unmanaged dynamic objects through `DynamicMutableRealmObject.create()`.
  * Replaced `DynamicMutableRealm.create()` with `DynamicMutableRealm.copyToRealm()` similar to `MutableRealm.copyToRealm()`.
* Moved `io.realm.MutableRealm.UpdatePolicy` to top-level class `io.realm.kotlin.UpdatePolicy` as it now also applies to `DynamicMutableRealm.copyToRealm()`.
* Deleted `Queryable`-interface and removed it from `RealmResults`.
* Moved extension methods on `BaseRealmObject`, `MutableRealm`, `TypedRealm`, `Realm` and `Iterable` from `io.realm` to `io.realm.kotlin.ext`
* Moved `io.realm.MutableRealm.UpdatePolicy` to top-level class `io.realm.UpdatePolicy` as it now also applies to `DynamicMutableRealm.copyToRealm()`
* All exceptions from Realm now has `RealmException` as their base class instead of `RealmCoreException` or `Exception`.
* Aligned factory methods naming. (Issue [#835](https://github.com/realm/realm-kotlin/issues/835))
  * Renamed `RealmConfiguration.with(...)` to `RealmConfiguration.create(...)`
  * Renamed `SyncConfiguration.with(...)` to `SyncConfiguration.create(...)`
  * Renamed `RealmInstant.fromEpochSeconds(...)` to `RealmInstant.from(...)`
* Reduced `DynamicMutableRealm` APIs (`copyToRealm()` and `findLatest()`) to only allow import and lookup of `DynamicRealmObject`s.

### Enhancements
* [Sync] Support for Flexible Sync through `Realm.subscriptions`. (Issue [#824](https://github.com/realm/realm-kotlin/pull/824))
* [Sync] Added support for `ObjectId` ([#652](https://github.com/realm/realm-kotlin/issues/652)). `ObjectId` can be used as a primary key in model definition.
* [Sync] Support for `SyncConfiguration.Builder.InitialData()`. (Issue [#422](https://github.com/realm/realm-kotlin/issues/422))
* [Sync] Support for `SyncConfiguration.Builder.initialSubscriptions()`. (Issue [#831](https://github.com/realm/realm-kotlin/issues/831))
* [Sync] Support for `SyncConfiguration.Builder.waitForInitialRemoteData()`. (Issue [#821](https://github.com/realm/realm-kotlin/issues/821))
* [Sync] Support for accessing and controlling the session state through `SyncSession.state`, `SyncSession.pause()` and `SyncSession.resume()`.
* [Sync] Added `SyncConfiguration.syncClientResetStrategy` which enables support for client reset via `DiscardUnsyncedChangesStrategy` for partition-based realms and `ManuallyRecoverUnsyncedChangesStrategy` for Flexible Sync realms.
* [Sync] Support `ObjectId` as a partition key.
* Support for embedded objects. (Issue [#551](https://github.com/realm/realm-kotlin/issues/551))
* Support for `RealmConfiguration.Builder.initialData()`. (Issue [#579](https://github.com/realm/realm-kotlin/issues/579))
* Preparing the compiler plugin to be compatible with Kotlin `1.7.0-RC`. (Issue [#843](https://github.com/realm/realm-kotlin/issues/843))
* Added `AppConfiguration.create(...)` as convenience method for `AppConfiguration.Builder(...).build()` (Issue [#835](https://github.com/realm/realm-kotlin/issues/835))

### Fixed
* Fix missing symbol (`___bid_IDEC_glbround`) on Apple silicon
* Creating a `RealmConfiguration` off the main thread on Kotlin Native could crash with `IncorrectDereferenceException`. (Issue [#799](https://github.com/realm/realm-kotlin/issues/799))
* Compiler error when using cyclic references in compiled module. (Issue [#339](https://github.com/realm/realm-kotlin/issues/339))

### Compatibility
* This release is compatible with:
  * Kotlin 1.6.10 and above.
  * Coroutines 1.6.0-native-mt. Also compatible with Coroutines 1.6.0 but requires enabling of the new memory model and disabling of freezing, see https://github.com/realm/realm-kotlin#kotlin-memory-model-and-coroutine-compatibility for details on that.
  * AtomicFu 0.17.0.
* Minimum Gradle version: 6.1.1.  
* Minimum Android Gradle Plugin version: 4.0.0.
* Minimum Android SDK: 16.

### Internal
* Updated to Realm Core 12.1.0, commit f8f6b3730e32dcc5b6564ebbfa5626a640cdb52a.


## 0.11.1 (2022-05-05)

### Breaking Changes
* None.

### Enhancements
* None.

### Fixed
* Fix crash in list notification listener (Issue [#827](https://github.com/realm/realm-kotlin/issues/827), since 0.11.0)

### Compatibility
* This release is compatible with:
  * Kotlin 1.6.10 and above.
  * Coroutines 1.6.0-native-mt. Also compatible with Coroutines 1.6.0 but requires enabling of the new memory model and disabling of freezing, see https://github.com/realm/realm-kotlin#kotlin-memory-model-and-coroutine-compatibility for details on that.
  * AtomicFu 0.17.0.
* Minimum Gradle version: 6.1.1.  
* Minimum Android Gradle Plugin version: 4.0.0.
* Minimum Android SDK: 16.

### Internal
* None.


## 0.11.0 (2022-04-29)

### Breaking Changes
* [Sync] `SyncConfiguration` and `SyncSession` have been moved to `io.realm.mongodb.sync`.
* [Sync] `EmailPasswordAuth` has been movedto `io.realm.mongodb.auth`.
* [Sync] Improved exception hierarchy for App and Sync exceptions. All sync/app exceptions now use `io.realm.mongodb.exceptions.AppException` as their top-level exception type. Many methods have more specialized exceptions for common errors that can be caught and reacted to. See `AppException` documentation for more details.
* [Sync] `SyncConfiguration.directory` is no longer available.
* [Sync] Removed `SyncConfiguration.partitionValue` as it exposed internal implementation details. It will be reintroduced at a later date.

### Enhancements
* [Sync] `EmailPasswordAuth` has been extended with support for: `confirmUser()`, `resendConfirmationEmail()`, `retryCustomConfirmation()`, `sendResetPasswordEmail()` and `resetPassword()`.
* [Sync] Support for new types of `Credentials`: `apiKey`, `apple`, `facebook`, `google` and `jwt`.
* [Sync] Support for the extension property `Realm.syncSession`, which returns the sync session associated with the realm.
* [Sync] Support for `SyncSession.downloadAllServerChanges()` and `SyncSession.uploadAllLocalChanges()`.
* [Sync] Support for `App.allUsers()`.
* [Sync] Support for `SyncConfiguration.with()`.
* [Sync] Support for `null` and `Integer` (along side already existing `String` and `Long`) partition values when using Partion-based Sync.
* [Sync] Support for `User.remove()`.
* [Sync] `AppConfiguration.syncRootDirectory` has been added to allow users to set the root folder containing all files used for data synchronization between the device and MongoDB Realm. (Issue [#795](https://github.com/realm/realm-kotlin/issues/795))
* Encrypted Realms now use OpenSSL 1.1.1n, up from v1.1.1g.

### Fixed
* Fix duplication of list object references when importing existing objects with `copyToRealm(..., updatePolicy = UpdatePolicy.ALL)` (Issue [#805](https://github.com/realm/realm-kotlin/issues/805))
* Bug in the encryption layer that could result in corrupted Realm files. (Realm Core Issue [#5360](https://github.com/realm/realm-core/issues/5360), since 0.10.0)

### Compatibility
* This release is compatible with:
  * Kotlin 1.6.10 and above.
  * Coroutines 1.6.0-native-mt. Also compatible with Coroutines 1.6.0 but requires enabling of the new memory model and disabling of freezing, see https://github.com/realm/realm-kotlin#kotlin-memory-model-and-coroutine-compatibility for details on that.
  * AtomicFu 0.17.0.
* Minimum Gradle version: 6.1.1.  
* Minimum Android Gradle Plugin version: 4.0.0.
* Minimum Android SDK: 16.

### Internal
* Updated to Realm Core 11.15.0, commit 9544b48e52c49e0267c3424b0b92c2f5efd5e2b9.
* Updated to Ktor 1.6.8.
* Updated to Ktlint 0.45.2.
* Rename internal synthetic variables prefix to `io_realm_kotlin_`, so deprecated prefix `$realm$` is avoided.
* Using latest Kotlin version (EAP) for the `kmm-sample` app to test compatibility with the latest/upcoming Kotlin version.


## 0.10.2 (2022-04-01)

### Breaking Changes
* None.

### Enhancements
* None.

### Fixed
* Fix query syntax errors of seemingly correct query (Issue [#683](https://github.com/realm/realm-kotlin/issues/683))
* Fix error when importing lists with existing objects through `copyToRealm` with `UpdatePolicy.ALL` (Issue [#771](https://github.com/realm/realm-kotlin/issues/771))

### Compatibility
* This release is compatible with:
  * Kotlin 1.6.10.
  * Coroutines 1.6.0-native-mt. Also compatible with Coroutines 1.6.0 but requires enabling of the new memory model and disabling of freezing, see https://github.com/realm/realm-kotlin#kotlin-memory-model-and-coroutine-compatibility for details on that.
  * AtomicFu 0.17.0.
* Minimum Gradle version: 6.1.1.  
* Minimum Android Gradle Plugin version: 4.0.0.
* Minimum Android SDK: 16.

### Internal
* None.

## 0.10.1 (2022-03-24)

### Breaking Changes
* None.

### Enhancements
* Reducing the binary size for Android dependency. (Issue [#216](https://github.com/realm/realm-kotlin/issues/216)).
* Using static c++ runtime library (stl) for Android. (Issue [#694](https://github.com/realm/realm-kotlin/issues/694)).

### Fixed
* Fix assignments to `RealmList`-properties on managed objects (Issue [#718](https://github.com/realm/realm-kotlin/issues/718))
* `iosSimulatorArm64` and `iosX64` cinterop dependencies were compiled with unnecessary additional architectures, causing a fat framework to fail with (Issue [#722](https://github.com/realm/realm-kotlin/issues/722))

### Compatibility
* This release is compatible with:
  * Kotlin 1.6.10.
  * Coroutines 1.6.0-native-mt. Also compatible with Coroutines 1.6.0 but requires enabling of the new memory model and disabling of freezing, see https://github.com/realm/realm-kotlin#kotlin-memory-model-and-coroutine-compatibility for details on that.
  * AtomicFu 0.17.0.
* Minimum Gradle version: 6.1.1.  
* Minimum Android Gradle Plugin version: 4.0.0.
* Minimum Android SDK: 16.

### Internal
* None.


## 0.10.0 (2022-03-04)

### Breaking Changes
* `RealmConfiguration.Builder.path()` has been replaced by `RealmConfiguration.Builder.directory()`, which can be combined with `RealmConfiguration.Builder.name()` to form the full path. (Issue [#346](https://github.com/realm/realm-kotlin/issues/346))
* `Realm.observe()` and `RealmObject.observe()` have been renamed to `asFlow()`.
* `RealmObject.asFlow` will throw `UnsupportedOperationException` instead of `IllegalStateException` if called on a live or dynamic object in a write transaction or in a migration.
* `RealmObject.asFlow` will throw `UnsupportedOperationException` instead of `IllegalStateException` if called on a live or dynamic object in a write transaction or in a migration.
* Removed `RealmObject.delete()` and `RealmResults.delete()`. All objects, objects specified by queries and results must be delete through `MutableRealm.delete(...)` and `DynamicMutableRealm.delete(...).
* Removed default empty schema argument for `RealmConfiguration.Builder(schema = ... )` and `SyncConfiguration.Builder(..., schema= ... )` as all configuraitons require a non-empty schema.
* Removed `RealmConfiguration.Builder.schema()`. `RealmConfiguration.Builder(schema = ...)` should be used instead.

### Enhancements
* Add support for Gradle Configuration Cache.
* Improved exception message when attempting to delete frozen objects. (Issue [#616](https://github.com/realm/realm-kotlin/issues/616))
* Added `RealmConfiguration.Builder.compactOnLaunch()`, which can be used to control if a Realm file should be compacted when opened.
* A better error message if a data class was used as model classes. (Issue [#684](https://github.com/realm/realm-kotlin/issues/684))
* A better error message if the Realm plugin was not applied to the module containing model classes. (Issue [#676](https://github.com/realm/realm-kotlin/issues/676))
* A better error message if a class is used that is not part of the schema. (Issue [#680](https://github.com/realm/realm-kotlin/issues/680))
* Add support for fine-grained notification on Realm instances. `Realm.asFlow()` yields `RealmChange` that represent the `InitialRealm` or `UpdatedRealm` states.
* Add support for fine-grained notification on Realm objects. `RealmObject.asFlow()` yields `ObjectChange` that represent the `InitialObject`, `UpdatedObject` or `DeletedObject` states.
* Add support for fine-grained notification on Realm lists. `RealmList.asFlow()` yields `ListChange` that represent the `InitialList`, `UpdatedList` or `DeletedList` states.
* Add support for fine-grained notifications on Realm query results. `RealmResults.asFlow()` yields `ResultsChange` that represent the `InitialResults` or `UpdatedResults` states.
* Add support for fine-grained notifications on `RealmSingleQuery`. `RealmSingleQuery.asFlow()` yields `SingleQueryChange` that represent the `PendingObject`, `InitialObject`, `UpdatedObject` or `DeletedObject` states.
* Add support for data migration as part of an automatic schema upgrade through `RealmConfiguration.Builder.migration(RealmMigration)` (Issue [#87](https://github.com/realm/realm-kotlin/issues/87))
* Added ability to delete objects specified by a `RealmQuery` or `RealmResults` through `MutableRealm.delete(...)` and `DynamicMutableRealm.delete(...).
* Add support for updating existing objects through `copyToRealm`. This requires them having a primary key. (Issue [#564](https://github.com/realm/realm-kotlin/issues/564))
* Added `Realm.deleteRealm(RealmConfiguration)` function that deletes the Realm files from the filesystem (Issue [#95](https://github.com/realm/realm-kotlin/issues/95)).


### Fixed
* Intermittent `ConcurrentModificationException` when running parallel builds. (Issue [#626](https://github.com/realm/realm-kotlin/issues/626))
* Refactor the compiler plugin to use API's compatible with Kotlin `1.6.20`. (Issue ([#619](https://github.com/realm/realm-kotlin/issues/619)).
* `RealmConfiguration.path` should report the full Realm path. (Issue ([#605](https://github.com/realm/realm-kotlin/issues/605)).
* Support multiple constructors in model definition (one zero arg constructor is required though). (Issue ([#184](https://github.com/realm/realm-kotlin/issues/184)).
* Boolean argument substitution in queries on iOS/macOS would crash the query. (Issue [#691](https://github.com/realm/realm-kotlin/issues/691))
* Support 32-bit Android (x86 and armeabi-v7a). (Issue ([#109](https://github.com/realm/realm-kotlin/issues/109)).
* Make updates of primary key properties throw IllegalStateException (Issue [#353](https://github.com/realm/realm-kotlin/issues/353))


### Compatibility
* This release is compatible with:
  * Kotlin 1.6.10.
  * Coroutines 1.6.0-native-mt. Also compatible with Coroutines 1.6.0 but requires enabling of the new memory model and disabling of freezing, see https://github.com/realm/realm-kotlin#kotlin-memory-model-and-coroutine-compatibility for details on that.
  * AtomicFu 0.17.0.
* Minimum Gradle version: 6.1.1.  
* Minimum Android Gradle Plugin version: 4.0.0.
* Minimum Android SDK: 16.

### Internal
* Downgraded to Gradle 7.2 as a work-around for https://youtrack.jetbrains.com/issue/KT-51325.
* Updated to Realm Core 11.10.0, commit: ad2b6aeb1fd58135a2d9bf463011e26f934390ea.


## 0.9.0 (2022-01-28)

### Breaking Changes
* `RealmResults.observe()` and `RealmList.observe()` have been renamed to `asFlow()`.
* Querying via `Realm.objects(...)` is no longer supported. Use `Realm.query(...)` instead.

### Enhancements
* Added API for inspecting the schema of the realm with `BaseRealm.schema()` ([#238](https://github.com/realm/realm-kotlin/issues/238)).
* Added support for `RealmQuery` through `Realm.query(...)` ([#84](https://github.com/realm/realm-kotlin/issues/84)).
* Added source code link to model definition compiler errors. ([#173](https://github.com/realm/realm-kotlin/issues/173))
* Support Kotlin's new memory model. Enabled in consuming project with the following gradle properties `kotlin.native.binary.memoryModel=experimental`.
* Add support for JVM on M1 (in case we're running outside Rosetta compatibility mode, example when using Azul JVM which is compiled against `aarch64`) [#629](https://github.com/realm/realm-kotlin/issues/629).

### Fixed
* Sync on jvm targets on Windows/Linux crashes with unavailable scheduler ([#655](https://github.com/realm/realm-kotlin/issues/655)).

### Compatibility
* This release is compatible with:
  * Kotlin 1.6.10.
  * Coroutines 1.6.0-native-mt. Also compatible with Coroutines 1.6.0 but requires enabling of the new memory model and disabling of freezing, see https://github.com/realm/realm-kotlin#kotlin-memory-model-and-coroutine-compatibility for details on that.
  * AtomicFu 0.17.0.
* Minimum Gradle version: 6.1.1.  
* Minimum Android Gradle Plugin version: 4.0.0.
* Minimum Android SDK: 16.

### Internal
* Updated to Gradle 7.3.3.
* Updated to Android Gradle Plugin 7.1.0.
* Updated to AndroidX JUnit 1.1.3.
* Updated to AndroidX Test 1.4.0.


## 0.8.2 (2022-01-20)

### Breaking Changes
* None.

### Enhancements
* None.

### Fixed
* The `library-base` module would try to initialize a number of `library-sync` classes for JNI lookups. These and `RealmObjectCompanion` were not being excluded from Proguard obfuscation causing release builds to crash when initializing JNI [#643](https://github.com/realm/realm-kotlin/issues/643).

### Compatibility
* This release is compatible with:
  * Kotlin 1.6.10.
  * Coroutines 1.5.2-native-mt.
  * AtomicFu 0.17.0.
* Minimum Gradle version: 6.1.1.
* Minimum Android Gradle Plugin version: 4.0.0.
* Minimum Android SDK: 16.

### Internal
* None.


## 0.8.1 (2022-01-18)

### Breaking Changes
* None.

### Enhancements
* None.

### Fixed
* Using a custom module name to fix [#621](https://github.com/realm/realm-kotlin/issues/621).
* Synchronously process project configurations to avoid exceptions when running parallel builds [#626](https://github.com/realm/realm-kotlin/issues/626).
* Update to Kotlin 1.6.10. The `Compatibility` entry for 0.8.0 stating that the project had been updated to Kotlin 1.6.10 was not correct [#640](https://github.com/realm/realm-kotlin/issues/640).

### Compatibility
* This release is compatible with:
  * Kotlin 1.6.10.
  * Coroutines 1.5.2-native-mt.
  * AtomicFu 0.17.0.
* Minimum Gradle version: 6.1.1.  
* Minimum Android Gradle Plugin version: 4.0.0.
* Minimum Android SDK: 16.

### Internal
* Updated to Kotlin 1.6.10.


## 0.8.0 (2021-12-17)

### Breaking Changes
* Reworked configuration hierarchy:
  * Separated common parts of `RealmConfiguraion` and `SyncConfiguration` into `io.realm.Configuration` to avoid polluting the base configuration with local-only options.
  * Changed `Realm.open(RealmConfiguration)` to accept new base configuration with `Realm.open(Configuration)`.
  * Removed option to build `SyncConfiguration`s with `deleteRealmIfMigrationNeeded` option.

### Enhancements
* [Sync] Added support for `User.logOut()` ([#245](https://github.com/realm/realm-kotlin/issues/245)).
* Added support for dates through a new property type: `RealmInstant`.
* Allow to pass schema as a variable containing the involved `KClass`es and build configurations non-fluently ([#389](https://github.com/realm/realm-kotlin/issues/389)).
* Added M1 support for `library-base` variant ([#483](https://github.com/realm/realm-kotlin/issues/483)).

### Fixed
* Gradle metadata for pure Android projects. Now using `io.realm.kotlin:library-base:<VERSION>` should work correctly.
* Compiler plugin symbol lookup happens only on Sourset using Realm ([#544](https://github.com/realm/realm-kotlin/issues/544)).
* Fixed migration exception when opening a synced realm that is already stored in the backend for the first time ([#601](https://github.com/realm/realm-kotlin/issues/604)).

### Compatibility
* This release is compatible with:
  * Kotlin 1.6.10.
  * Coroutines 1.5.2-native-mt.
  * AtomicFu 0.17.0.
* Minimum Gradle version: 6.1.1.  
* Minimum Android Gradle Plugin version: 4.0.0.
* Minimum Android SDK: 16.

### Internal
* Updated to Ktor 1.6.5.
* Updated to AndroidX Startup 1.1.0.
* Updated to Gradle 7.2.
* Updated to Android Gradle Plugin 7.1.0-beta05.
* Updated to NDK 23.1.7779620.
* Updated to Android targetSdk 31.
* Updated to Android compileSdk 31.
* Updated to Android Build Tools 31.0.0.
* Updated to Ktlint version 0.43.0.
* Updated to Ktlint Gradle Plugin 10.2.0.
* Updated to Kotlin Serialization 1.3.0.
* Updated to Detekt 1.19.0-RC1.
* Updated to Dokka 1.6.0.
* Updated to AtomicFu 0.17.0.
* Updated to Realm Core 11.7.0, commit: 5903577608d202ad88f375c1bb2ceedb831f6d7b.


## 0.7.0 (2021-10-31)

### Breaking Changes
* None.

### Enhancements
* Basic MongoDB Realm sync support:
  * Enabled by using library dependency `io.realm.kotlin:library-sync:<VERSION>`
  * Build `AppConfiguration`s through `AppConfiguration.Builder(appId).build()`
  * Linking your app with a MongoDB Realm App through `App.create(appConfiguration)`
  * Log in to a MongoDB Realm App through `App.login(credentials)`. Currently only supports `Credentials.anonymous()` and `Credentials.emailPassword(...)`
  * Create `SyncConfiguration`s through `SyncConfiguration.Builder(user, partitionValue, schema).build()`
  * Create synchronized realm by `Realm.open(syncConfiguration)`

### Fixed
* None.

### Compatibility
* This release is compatible with:
  * Kotlin 1.5.31
  * Coroutines 1.5.2-native-mt
  * AtomicFu 0.16.3

### Internal
* Updated to Realm Core commit: ecfc1bbb734a8520d08f04f12f083641309799b3
* Updated to Ktor 1.6.4.


## 0.6.0 (2021-10-15)

### Breaking Changes
* Rename library dependency from `io.realm.kotlin:library:<VERSION>` to `io.realm.kotlin:library-base:<VERSION>`
* Abstracted public API into interfaces. The interfaces have kept the name of the previous classes so only differences are:
  - Opening a realm: `Realm(configuration)` has changed to `Realm.open(configuration)`
  - Easy construction of simple configurations: `RealmConfiguration(schema = ...)` has changed to `RealmConfiguration.with(schema = ...)`
  - Instantiating a `RealmList` is now done through `realmListOf(...)` or by `Iterable<T>.toRealmList()`
* Make argument to `findLatest` non-nullable: `MutableRealm.findLatest(obj: T?): T?` has changed to `MutableRealm.findLatest(obj: T): T?`
* Allow query arguments to be `null`: `RealmResult.query(query: String = "TRUEPREDICATE", vararg args: Any): RealmResults<T>` has change to `RealmResult.query(query: String = "TRUEPREDICATE", vararg args: Any?): RealmResults<T>`
* Moved `objects(KClass<T>)` and `<reified T> objects()` methods from `BaseRealm` to `TypedRealm`
* Changed `RealmObject.version` into method `RealmObject.version()`.
* Replaced `RuntimeException`s by the explicit exceptions: `IllegalArgumentException`, `IllegalStateException` and `IndexOutOfBoundsException`.
* Throw `Error` an unrecoverable Realm problem happen in the underlying storage engine.
* Removed optional arguments to `RealmConfiguration.with(...)` and `RealmConfiguration.Builder(...)`. Name and path can now only be set through the builder methods.

### Enhancements
* Add support for [JVM target](https://github.com/realm/realm-kotlin/issues/62) supported platforms are: Linux (since Centos7 x86_64), Windows (since 8.1 x86_64) and Macos (x86_64).
* Added support for marking a field as indexed with `@Index`

### Fixed
* Fixed null pointer exceptions when returning an unmanaged object from `MutableRealm.write/writeBlocking`.
* Fixed premature closing of underlying realm of frozen objects returned from `MutableRealm.write/writeBlocking`. (Issue [#477](https://github.com/realm/realm-kotlin/issues/477))

### Compatibility
* This release is compatible with:
  * Kotlin 1.5.31
  * Coroutines 1.5.2-native-mt
  * AtomicFu 0.16.3

### Internal
* Updated to Realm Core commit: 028626880253a62d1c936eed4ef73af80b64b71
* Updated to Kotlin 1.5.31.


## 0.5.0 (2021-08-20)

### Breaking Changes
* Moved `@PrimaryKey` annotation from `io.realm.PrimaryKey` to `io.realm.annotations.PrimaryKey`.

### Enhancements
* Add support for excluding properties from the Realm schema. This is done by either using JVM `@Transient` or the newly added `@io.realm.kotlin.Ignore` annotation. (Issue [#278](https://github.com/realm/realm-kotlin/issues/278)).
* Add support for encrypted Realms. Encryption can be enabled by passing a 64-byte encryption key to the configuration builder. (Issue [#227](https://github.com/realm/realm-kotlin/issues/227))
* Add support for `RealmList` notifications using Kotlin `Flow`s. (Issue [#359](https://github.com/realm/realm-kotlin/issues/359))
* Unmanaged `RealmObject`s can now be added directly to `RealmList`s without having to copy them to Realm beforehand.

### Fixed
* Throw exception when violating primary key uniqueness constraint when importing objects with `copyToRealm`.
* Fix crash caused by premature release of frozen versions (`java.lang.RuntimeException: [18]: Access to invalidated Results objects`)
* Fix optimizations bypassing our custom getter and setter from within a class (Issue [#375](https://github.com/realm/realm-kotlin/issues/375)).

### Compatibility
* This release is compatible with Kotlin 1.5.21 and Coroutines 1.5.0.

### Internal
* Updated to Kotlin 1.5.21.
* Updated Gradle to 7.1.1.
* Updated Android Gradle Plugin to 4.1.0.
* Updated to Android Build Tools 30.0.2.
* Updated to targetSdk 30 for Android.
* Now uses Java 11 to build the project.


## 0.4.1 (2021-07-16)

### Breaking Changes
* None.

### Enhancements
* None.

### Fixed
* Throw exception when violating primary key uniqueness constraint when importing objects with `copyToRealm`.
* Fix crash caused by premature release of frozen versions (`java.lang.RuntimeException: [18]: Access to invalidated Results objects`)

### Compatibility
* This release is compatible with Kotlin 1.5.10 and Coroutines 1.5.0.

### Internal
* None.


## 0.4.0 (2021-07-13)

This release contains a big departure in the architectural design of how Realm is currently implemented. At a high level it moves from "Thread-confined, Live Objects" to "Frozen Objects". The reasons for this shift are discussed [here](https://docs.google.com/document/d/1bGfjbKLD6DSBpTiVwyorSBcMqkUQWedAmmS_VAhL8QU/edit#heading=h.fzlh39twuifc).

At a high level this has a number of implications:

    1. Only one Realm instance (per `RealmConfiguration`) is needed across the entire application.
    2. The only reason for closing the Realm instance is if the Realm file itself needs to be deleted or compacted.
    3. Realm objects can be freely moved and read across threads.
    4. Changes to objects can only be observed through Kotlin Flows. Standard change listener support will come in a future release.
    5. In order to modify Realm Objects, they need to be "live". It is possible to convert a frozen object to a live object inside a
       write transaction using the `MutableRealm.findLatest(obj)` API. Live objects are not accessible outside write transactions.

This new architecture is intended to make it easier to consume and work with Realm, but at the same time, it also introduces a few caveats:

    1. Storing a strong reference to a Realm Object can cause an issue known as "Version pinning". Realm tracks the "distance" between the oldest known version and the latest. So if you store a reference for too long, when other writes are happening, Realm might run out of native memory and crash, or it can lead to an increased file size. It is possible to detect this problem by setting `RealmConfiguration.Builder.maxNumberOfActiveVersions()`. It can be worked around by copying the data out of the Realm and store that instead.

    2. With multiple versions being accessible across threads, it is possible to accidentally compare data from different versions. This could be a potential problem for certain business logic if two objects do not agree on a particular state. If you suspect this is an issue, a `version()` method has been added to all Realm Objects, so it can be inspected for debugging. Previously, Realms thread-confined objects guaranteed this would not happen.

    3. Since the threading model has changed, there is no longer a guarantee that running the same query twice in a row will return the same result. E.g. if a background write is executed between them, the result might change. Previously, this would have resulted in the same result as the Realm state for a particular thread would only update as part of the event loop.


### Breaking Changes
* The Realm instance itself is now thread safe and can be accessed from any thread.
* Objects queried outside write transactions are now frozen by default and can be freely read from any thread.
* As a consequence of the above, when a change listener fires, the changed data can only be observed in the new object received, not in the original, which was possible before this release.
* Removed `Realm.open(configuration: RealmConfiguration)`. Use the interchangeable `Realm(configuration: RealmConfiguration)`-constructor instead.
* Removed all `MutableRealm.create(...)`-variants. Use `MutableRealm.copyToRealm(instance: T): T` instead.

### Enhancements
* A `version()` method has been added to `Realm`, `RealmResults` and `RealmObject`. This returns the version of the data contained. New versions are obtained by observing changes to the object.
* `Realm.observe()`, `RealmResults.observe()` and `RealmObject.observe()` have been added and expose a Flow of updates to the object.
* Add support for suspending writes executed on the Realm Write Dispatcher with `suspend fun <R> write(block: MutableRealm.() -> R): R`
* Add support for setting background write and notification dispatchers with `RealmConfigruation.Builder.notificationDispatcher(dispatcher: CoroutineDispatcher)` and `RealmConfiguration.Builder.writeDispatcher(dispatcher: CoroutineDispatcher)`
* Add support for retrieving the latest version of an object inside a write transaction with `<T : RealmObject> MutableRealm.findLatests(obj: T?): T?`

### Fixed
* None.

### Compatibility
* This release is compatible with Kotlin 1.5.10 and Coroutines 1.5.0.

### Internal
* Updated `com.gradle.plugin-publish` to 0.15.0.
* Updated to Realm Core commit: 4cf63d689ba099057345f122265cbb880a8eb19d.
* Updated to Android NDK: 22.1.7171670.
* Introduced usage of `kotlinx.atomicfu`: 0.16.1.


## 0.3.2 (2021-07-06)

### Breaking Changes
* None.

### Enhancements
* None.

### Fixed
* [Bug](https://github.com/realm/realm-kotlin/issues/334) in `copyToRealm` causing a `RealmList` not to be saved as part of the model.

### Compatibility
* This release is compatible with Kotlin 1.5.10 and Coroutines 1.5.0.

### Internal
* None.


## 0.3.1 (2021-07-02)

### Breaking Changes
* None.

### Enhancements
* None.

### Fixed
* Android Release build variant (AAR) was stripped from all classes due to presence of `isMinifyEnabled` flag in the library module. The flag is removed now.


### Compatibility
* This release is compatible with Kotlin 1.5.10 and Coroutines 1.5.0.

### Internal
* None.


## 0.3.0 (2021-07-01)

### Breaking Changes
* None.

### Enhancements
* [Support Apple Release builds](https://github.com/realm/realm-kotlin/issues/142).
* Enabling [shrinker](https://github.com/realm/realm-kotlin/issues/293) for Android Release builds.
* Added support for `RealmList` as supported field in model classes. A `RealmList` is used to model one-to-many relationships in a Realm object.
* Schema migration is handled automatically when adding or removing a property or class to the model without specifying a `schemaVersion`.
If a class or column is renamed you need to set a greater `schemaVersion` to migrate the Realm (note: currently renaming will not copy data to the new column). Alternatively `deleteRealmIfMigrationNeeded` could be set to (without setting `schemaVersion`) to delete the Realm file if an automatic migration is not possible. Fixes [#284](https://github.com/realm/realm-kotlin/issues/284).

### Fixed
* None.

### Compatibility
* This release is compatible with Kotlin 1.5.10 and Coroutines 1.5.0.

### Internal
* None.


## 0.2.0 (2021-06-09)

### Breaking Changes
* The Realm Kotlin Gradle plugin has changed name from `realm-kotlin` to `io.realm.kotlin` to align with Gradle Plugin Portal requirements.

### Enhancements
* The Realm Kotlin Gradle plugin is now available on Gradle Plugin Portal and can be used with the Plugin DSL and `gradlePluginPortal()` as the buildscript repository. A minimal setup of using this approach can be found [here](https://plugins.gradle.org/plugin/io.realm.kotlin).

### Fixed
* None.

### Compatibility
* This release is compatible with Kotlin 1.5.10 and Coroutines 1.5.0.

### Internal
* Updated to Realm Core commit: ed9fbb907e0b5e97e0e2d5b8efdc0951b2eb980c.


## 0.1.0 (2021-05-07)

This is the first public Alpha release of the Realm Kotlin SDK for Android and Kotlin Multiplatform.

A minimal setup for including this library looks like this:

```
// Top-level build.gradle file
buildscript {
    repositories {
        mavenCentral()
    }
    dependencies {
        classpath("io.realm.kotlin:gradle-plugin:0.1.0")
    }
}

allprojects {
    repositories {
    	mavenCentral()
    }
}

// Project build.gradle file
// Only include multiplatform if building a multiplatform project.
plugins {
	kotlin("multiplatform")
	id("com.android.library")
	id("realm-kotlin")
}
```

See the [README](https://github.com/realm/realm-kotlin#readme) for more information.

Please report any issues [here](https://github.com/realm/realm-kotlin/issues/new).<|MERGE_RESOLUTION|>--- conflicted
+++ resolved
@@ -14,7 +14,7 @@
 ### Compatibility
 * This release is compatible with the following Kotlin releases:
   * Kotlin 1.7.20 and above.
-  * Ktor 1.6.8.
+  * Ktor 2.0.3.
   * Coroutines 1.6.4 and above. 
   * AtomicFu 0.18.3 and above.
   * The new memory model only. See https://github.com/realm/realm-kotlin#kotlin-memory-model-and-coroutine-compatibility
@@ -29,6 +29,8 @@
 * Updated to Kotlin Serialization 1.4.0.
 * Updated to KotlinX DateTime 0.4.0.
 * Updated to okio 3.2.0.
+* Ktor now uses the OkHttp engine on Android/JVM.
+* Ktor now uses the Darwin engine on Native.
 
 
 ## 1.3.0 (2022-10-10)
@@ -84,16 +86,9 @@
 
 ### Compatibility
 * This release is compatible with:
-<<<<<<< HEAD
-  * The new Kotlin Native memory model only: https://github.com/JetBrains/kotlin/blob/master/kotlin-native/NEW_MM.md. This requires the following gradle properties: `kotlin.native.binary.memoryModel=experimental` and `kotlin.native.binary.freezing=disabled`.
-  * Ktor 2.0.3.
-  * Kotlin 1.6.10 and above.
-  * Coroutines 1.6.3 and above.
-=======
   * Kotlin 1.6.10 - 1.7.10. 1.7.20 support is tracked here: https://github.com/realm/realm-kotlin/issues/1024
   * Ktor 1.6.8. Ktor 2 support is tracked here: https://github.com/realm/realm-kotlin/issues/788
   * Coroutines 1.6.0-native-mt. Also compatible with Coroutines 1.6.0 but requires enabling of the new memory model and disabling of freezing, see https://github.com/realm/realm-kotlin#kotlin-memory-model-and-coroutine-compatibility for details on that.
->>>>>>> 12ad0117
   * AtomicFu 0.17.0 and above.
 * Minimum Gradle version: 6.1.1.
 * Minimum Android Gradle Plugin version: 4.0.0.
@@ -102,8 +97,6 @@
 ### Internal
 * Updated to Realm Core 12.7.0, commit 18abbb4e9dc268620fa499923a92921bf26db8c6.
 * Updated to Kotlin Compile Testing 1.4.9.
-* Ktor now uses the OkHttp engine on Android/JVM.
-* Ktor now uses the Darwin engine on Native.
 
 
 ## 1.1.0 (2022-08-23)
