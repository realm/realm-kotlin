<<<<<<< HEAD
## 1.1.0 (YYYY-MM-DD)

### Breaking Changes
* None.

### Enhancements
* Support for `Realm.writeCopyTo(configuration)`. 

### Fixed
* `Realm.deleteRealm(config)` would throw an exception if the file didn't exist.

### Compatibility
* This release is compatible with:
  * Kotlin 1.6.10 and above.
  * Coroutines 1.6.0-native-mt. Also compatible with Coroutines 1.6.0 but requires enabling of the new memory model and disabling of freezing, see https://github.com/realm/realm-kotlin#kotlin-memory-model-and-coroutine-compatibility for details on that.
  * AtomicFu 0.17.0.
* Minimum Gradle version: 6.1.1.  
* Minimum Android Gradle Plugin version: 4.0.0.
* Minimum Android SDK: 16.

### Internal
* None.


## 1.0.2 (YYYY-MM-DD)
=======
## 1.0.2 (2022-08-05)
>>>>>>> 5d99b9dc

### Breaking Changes
* None.

### Enhancements
* Added support for `UUID` through a new property type: `RealmUUID`.
* [Sync] Add support for `User.delete()`, making it possible to delete user data on the server side (Issue [#491](https://github.com/realm/realm-kotlin/issues/491)).

### Fixed
* Missing proguard configuration for `CoreErrorUtils`. (Issue [#942](https://github.com/realm/realm-kotlin/issues/942))
* [Sync] Embedded Objects could not be added to the schema for `SyncConfiguration`s. (Issue [#945](https://github.com/realm/realm-kotlin/issues/945)). 

### Compatibility
* This release is compatible with:
  * Kotlin 1.6.10 and above.
  * Coroutines 1.6.0-native-mt. Also compatible with Coroutines 1.6.0 but requires enabling of the new memory model and disabling of freezing, see https://github.com/realm/realm-kotlin#kotlin-memory-model-and-coroutine-compatibility for details on that.
  * AtomicFu 0.17.0.
* Minimum Gradle version: 6.1.1.  
* Minimum Android Gradle Plugin version: 4.0.0.
* Minimum Android SDK: 16.

### Internal
* None.


## 1.0.1 (2022-07-07)

### Breaking Changes
* None.

### Enhancements
* Added support for `ByteArray`. ([#584](https://github.com/realm/realm-kotlin/issues/584))

### Fixed
* Fixed JVM memory leak when passing string to C-API. (Issue [#890](https://github.com/realm/realm-kotlin/issues/890))
* Fixed crash present on release-mode apps using Sync due to missing Proguard exception for `ResponseCallback`.
* The compiler plugin did not set the generic parameter correctly for an internal field inside model classes. This could result in other libraries that operated on the source code throwing an error of the type: `undeclared type variable: T`. (Issue [#901](https://github.com/realm/realm-kotlin/issues/901))
* String read from a realm was mistakenly treated as zero-terminated, resulting in strings with `\0`-characters to be truncated when read. Inserting data worked correctly. (Issue [#911](https://github.com/realm/realm-kotlin/issues/911))
* [Sync] Fix internal ordering of `EmailPasswordAuth.resetPassword(...)` arguments. (Issue [#885](https://github.com/realm/realm-kotlin/issues/885))
* [Sync] Sync error events not requiring a Client Reset incorrectly assumed they had to include a path to a recovery Realm file. (Issue [#895](https://github.com/realm/realm-kotlin/issues/895))

### Compatibility
* This release is compatible with:
  * Kotlin 1.6.10 and above.
  * Coroutines 1.6.0-native-mt. Also compatible with Coroutines 1.6.0 but requires enabling of the new memory model and disabling of freezing, see https://github.com/realm/realm-kotlin#kotlin-memory-model-and-coroutine-compatibility for details on that.
  * AtomicFu 0.17.0.
* Minimum Gradle version: 6.1.1.  
* Minimum Android Gradle Plugin version: 4.0.0.
* Minimum Android SDK: 16.

### Internal
* None.


## 1.0.0 (2022-06-07)

### Breaking Changes
* Move all classes from package `io.realm` to `io.realm.kotlin`. This allows Realm Java and Realm Kotlin to be included in the same app without having class name conflicts. *WARNING:* While both libraries can be configured to open the same file, doing so concurrently is currently not supported and can lead to corrupted realm files.
* Updated default behavior for implicit import APIs (realm objects setters and list add/insert/set-operations) to update existing objects with similar primary key instead of throwing. (Issue [#849](https://github.com/realm/realm-kotlin/issues/849))
* Introduced `BaseRealmObject` as base interface of `RealmObject` and `DynamicRealmObject` to prepare for future embedded object support.
  * Most APIs accepts `BaseRealmObject` instead of `RealmObject`.
  * `DynamicRealmObject` no longer implements `RealmObject` but only `BaseRealmObject`
  * Besides the changes of base class of `DynamicRealmObject`, this should not require and code changes.
* Moved all modeling defining types to `io.realm.kotlin.types`
  * Moved `BaseRealmObject`, `RealmObject`, `EmbeddedObject`, `RealmList`, `RealmInstant` and `ObjectId` from `io.realm` to `io.realm.kotlin.types`
* Moved `RealmResults` from `io.realm` to `io.realm.kotlin.query`
* Reworked API for dynamic objects.
  * Support for unmanaged dynamic objects through `DynamicMutableRealmObject.create()`.
  * Replaced `DynamicMutableRealm.create()` with `DynamicMutableRealm.copyToRealm()` similar to `MutableRealm.copyToRealm()`.
* Moved `io.realm.MutableRealm.UpdatePolicy` to top-level class `io.realm.kotlin.UpdatePolicy` as it now also applies to `DynamicMutableRealm.copyToRealm()`.
* Deleted `Queryable`-interface and removed it from `RealmResults`.
* Moved extension methods on `BaseRealmObject`, `MutableRealm`, `TypedRealm`, `Realm` and `Iterable` from `io.realm` to `io.realm.kotlin.ext`
* Moved `io.realm.MutableRealm.UpdatePolicy` to top-level class `io.realm.UpdatePolicy` as it now also applies to `DynamicMutableRealm.copyToRealm()`
* All exceptions from Realm now has `RealmException` as their base class instead of `RealmCoreException` or `Exception`.
* Aligned factory methods naming. (Issue [#835](https://github.com/realm/realm-kotlin/issues/835))
  * Renamed `RealmConfiguration.with(...)` to `RealmConfiguration.create(...)`
  * Renamed `SyncConfiguration.with(...)` to `SyncConfiguration.create(...)`
  * Renamed `RealmInstant.fromEpochSeconds(...)` to `RealmInstant.from(...)`
* Reduced `DynamicMutableRealm` APIs (`copyToRealm()` and `findLatest()`) to only allow import and lookup of `DynamicRealmObject`s.

### Enhancements
* [Sync] Support for Flexible Sync through `Realm.subscriptions`. (Issue [#824](https://github.com/realm/realm-kotlin/pull/824))
* [Sync] Added support for `ObjectId` ([#652](https://github.com/realm/realm-kotlin/issues/652)). `ObjectId` can be used as a primary key in model definition.
* [Sync] Support for `SyncConfiguration.Builder.InitialData()`. (Issue [#422](https://github.com/realm/realm-kotlin/issues/422))
* [Sync] Support for `SyncConfiguration.Builder.initialSubscriptions()`. (Issue [#831](https://github.com/realm/realm-kotlin/issues/831))
* [Sync] Support for `SyncConfiguration.Builder.waitForInitialRemoteData()`. (Issue [#821](https://github.com/realm/realm-kotlin/issues/821))
* [Sync] Support for accessing and controlling the session state through `SyncSession.state`, `SyncSession.pause()` and `SyncSession.resume()`.
* [Sync] Added `SyncConfiguration.syncClientResetStrategy` which enables support for client reset via `DiscardUnsyncedChangesStrategy` for partition-based realms and `ManuallyRecoverUnsyncedChangesStrategy` for Flexible Sync realms.
* [Sync] Support `ObjectId` as a partition key.
* Support for embedded objects. (Issue [#551](https://github.com/realm/realm-kotlin/issues/551))
* Support for `RealmConfiguration.Builder.initialData()`. (Issue [#579](https://github.com/realm/realm-kotlin/issues/579))
* Preparing the compiler plugin to be compatible with Kotlin `1.7.0-RC`. (Issue [#843](https://github.com/realm/realm-kotlin/issues/843))
* Added `AppConfiguration.create(...)` as convenience method for `AppConfiguration.Builder(...).build()` (Issue [#835](https://github.com/realm/realm-kotlin/issues/835))

### Fixed
* Fix missing symbol (`___bid_IDEC_glbround`) on Apple silicon
* Creating a `RealmConfiguration` off the main thread on Kotlin Native could crash with `IncorrectDereferenceException`. (Issue [#799](https://github.com/realm/realm-kotlin/issues/799))
* Compiler error when using cyclic references in compiled module. (Issue [#339](https://github.com/realm/realm-kotlin/issues/339))

### Compatibility
* This release is compatible with:
  * Kotlin 1.6.10 and above.
  * Coroutines 1.6.0-native-mt. Also compatible with Coroutines 1.6.0 but requires enabling of the new memory model and disabling of freezing, see https://github.com/realm/realm-kotlin#kotlin-memory-model-and-coroutine-compatibility for details on that.
  * AtomicFu 0.17.0.
* Minimum Gradle version: 6.1.1.  
* Minimum Android Gradle Plugin version: 4.0.0.
* Minimum Android SDK: 16.

### Internal
* Updated to Realm Core 12.1.0, commit f8f6b3730e32dcc5b6564ebbfa5626a640cdb52a.


## 0.11.1 (2022-05-05)

### Breaking Changes
* None.

### Enhancements
* None.

### Fixed
* Fix crash in list notification listener (Issue [#827](https://github.com/realm/realm-kotlin/issues/827), since 0.11.0)

### Compatibility
* This release is compatible with:
  * Kotlin 1.6.10 and above.
  * Coroutines 1.6.0-native-mt. Also compatible with Coroutines 1.6.0 but requires enabling of the new memory model and disabling of freezing, see https://github.com/realm/realm-kotlin#kotlin-memory-model-and-coroutine-compatibility for details on that.
  * AtomicFu 0.17.0.
* Minimum Gradle version: 6.1.1.  
* Minimum Android Gradle Plugin version: 4.0.0.
* Minimum Android SDK: 16.

### Internal
* None.


## 0.11.0 (2022-04-29)

### Breaking Changes
* [Sync] `SyncConfiguration` and `SyncSession` have been moved to `io.realm.mongodb.sync`.
* [Sync] `EmailPasswordAuth` has been movedto `io.realm.mongodb.auth`.
* [Sync] Improved exception hierarchy for App and Sync exceptions. All sync/app exceptions now use `io.realm.mongodb.exceptions.AppException` as their top-level exception type. Many methods have more specialized exceptions for common errors that can be caught and reacted to. See `AppException` documentation for more details.
* [Sync] `SyncConfiguration.directory` is no longer available.
* [Sync] Removed `SyncConfiguration.partitionValue` as it exposed internal implementation details. It will be reintroduced at a later date.

### Enhancements
* [Sync] `EmailPasswordAuth` has been extended with support for: `confirmUser()`, `resendConfirmationEmail()`, `retryCustomConfirmation()`, `sendResetPasswordEmail()` and `resetPassword()`.
* [Sync] Support for new types of `Credentials`: `apiKey`, `apple`, `facebook`, `google` and `jwt`.
* [Sync] Support for the extension property `Realm.syncSession`, which returns the sync session associated with the realm.
* [Sync] Support for `SyncSession.downloadAllServerChanges()` and `SyncSession.uploadAllLocalChanges()`.
* [Sync] Support for `App.allUsers()`.
* [Sync] Support for `SyncConfiguration.with()`.
* [Sync] Support for `null` and `Integer` (along side already existing `String` and `Long`) partition values when using Partion-based Sync.
* [Sync] Support for `User.remove()`.
* [Sync] `AppConfiguration.syncRootDirectory` has been added to allow users to set the root folder containing all files used for data synchronization between the device and MongoDB Realm. (Issue [#795](https://github.com/realm/realm-kotlin/issues/795))
* Encrypted Realms now use OpenSSL 1.1.1n, up from v1.1.1g.

### Fixed
* Fix duplication of list object references when importing existing objects with `copyToRealm(..., updatePolicy = UpdatePolicy.ALL)` (Issue [#805](https://github.com/realm/realm-kotlin/issues/805))
* Bug in the encryption layer that could result in corrupted Realm files. (Realm Core Issue [#5360](https://github.com/realm/realm-core/issues/5360), since 0.10.0)

### Compatibility
* This release is compatible with:
  * Kotlin 1.6.10 and above.
  * Coroutines 1.6.0-native-mt. Also compatible with Coroutines 1.6.0 but requires enabling of the new memory model and disabling of freezing, see https://github.com/realm/realm-kotlin#kotlin-memory-model-and-coroutine-compatibility for details on that.
  * AtomicFu 0.17.0.
* Minimum Gradle version: 6.1.1.  
* Minimum Android Gradle Plugin version: 4.0.0.
* Minimum Android SDK: 16.

### Internal
* Updated to Realm Core 11.15.0, commit 9544b48e52c49e0267c3424b0b92c2f5efd5e2b9.
* Updated to Ktor 1.6.8.
* Updated to Ktlint 0.45.2.
* Rename internal synthetic variables prefix to `io_realm_kotlin_`, so deprecated prefix `$realm$` is avoided.
* Using latest Kotlin version (EAP) for the `kmm-sample` app to test compatibility with the latest/upcoming Kotlin version.


## 0.10.2 (2022-04-01)

### Breaking Changes
* None.

### Enhancements
* None.

### Fixed
* Fix query syntax errors of seemingly correct query (Issue [#683](https://github.com/realm/realm-kotlin/issues/683))
* Fix error when importing lists with existing objects through `copyToRealm` with `UpdatePolicy.ALL` (Issue [#771](https://github.com/realm/realm-kotlin/issues/771))

### Compatibility
* This release is compatible with:
  * Kotlin 1.6.10.
  * Coroutines 1.6.0-native-mt. Also compatible with Coroutines 1.6.0 but requires enabling of the new memory model and disabling of freezing, see https://github.com/realm/realm-kotlin#kotlin-memory-model-and-coroutine-compatibility for details on that.
  * AtomicFu 0.17.0.
* Minimum Gradle version: 6.1.1.  
* Minimum Android Gradle Plugin version: 4.0.0.
* Minimum Android SDK: 16.

### Internal
* None.

## 0.10.1 (2022-03-24)

### Breaking Changes
* None.

### Enhancements
* Reducing the binary size for Android dependency. (Issue [#216](https://github.com/realm/realm-kotlin/issues/216)).
* Using static c++ runtime library (stl) for Android. (Issue [#694](https://github.com/realm/realm-kotlin/issues/694)).

### Fixed
* Fix assignments to `RealmList`-properties on managed objects (Issue [#718](https://github.com/realm/realm-kotlin/issues/718))
* `iosSimulatorArm64` and `iosX64` cinterop dependencies were compiled with unnecessary additional architectures, causing a fat framework to fail with (Issue [#722](https://github.com/realm/realm-kotlin/issues/722))

### Compatibility
* This release is compatible with:
  * Kotlin 1.6.10.
  * Coroutines 1.6.0-native-mt. Also compatible with Coroutines 1.6.0 but requires enabling of the new memory model and disabling of freezing, see https://github.com/realm/realm-kotlin#kotlin-memory-model-and-coroutine-compatibility for details on that.
  * AtomicFu 0.17.0.
* Minimum Gradle version: 6.1.1.  
* Minimum Android Gradle Plugin version: 4.0.0.
* Minimum Android SDK: 16.

### Internal
* None.


## 0.10.0 (2022-03-04)

### Breaking Changes
* `RealmConfiguration.Builder.path()` has been replaced by `RealmConfiguration.Builder.directory()`, which can be combined with `RealmConfiguration.Builder.name()` to form the full path. (Issue [#346](https://github.com/realm/realm-kotlin/issues/346))
* `Realm.observe()` and `RealmObject.observe()` have been renamed to `asFlow()`.
* `RealmObject.asFlow` will throw `UnsupportedOperationException` instead of `IllegalStateException` if called on a live or dynamic object in a write transaction or in a migration.
* `RealmObject.asFlow` will throw `UnsupportedOperationException` instead of `IllegalStateException` if called on a live or dynamic object in a write transaction or in a migration.
* Removed `RealmObject.delete()` and `RealmResults.delete()`. All objects, objects specified by queries and results must be delete through `MutableRealm.delete(...)` and `DynamicMutableRealm.delete(...).
* Removed default empty schema argument for `RealmConfiguration.Builder(schema = ... )` and `SyncConfiguration.Builder(..., schema= ... )` as all configuraitons require a non-empty schema.
* Removed `RealmConfiguration.Builder.schema()`. `RealmConfiguration.Builder(schema = ...)` should be used instead.

### Enhancements
* Add support for Gradle Configuration Cache.
* Improved exception message when attempting to delete frozen objects. (Issue [#616](https://github.com/realm/realm-kotlin/issues/616))
* Added `RealmConfiguration.Builder.compactOnLaunch()`, which can be used to control if a Realm file should be compacted when opened.
* A better error message if a data class was used as model classes. (Issue [#684](https://github.com/realm/realm-kotlin/issues/684))
* A better error message if the Realm plugin was not applied to the module containing model classes. (Issue [#676](https://github.com/realm/realm-kotlin/issues/676))
* A better error message if a class is used that is not part of the schema. (Issue [#680](https://github.com/realm/realm-kotlin/issues/680))
* Add support for fine-grained notification on Realm instances. `Realm.asFlow()` yields `RealmChange` that represent the `InitialRealm` or `UpdatedRealm` states.
* Add support for fine-grained notification on Realm objects. `RealmObject.asFlow()` yields `ObjectChange` that represent the `InitialObject`, `UpdatedObject` or `DeletedObject` states.
* Add support for fine-grained notification on Realm lists. `RealmList.asFlow()` yields `ListChange` that represent the `InitialList`, `UpdatedList` or `DeletedList` states.
* Add support for fine-grained notifications on Realm query results. `RealmResults.asFlow()` yields `ResultsChange` that represent the `InitialResults` or `UpdatedResults` states.
* Add support for fine-grained notifications on `RealmSingleQuery`. `RealmSingleQuery.asFlow()` yields `SingleQueryChange` that represent the `PendingObject`, `InitialObject`, `UpdatedObject` or `DeletedObject` states.
* Add support for data migration as part of an automatic schema upgrade through `RealmConfiguration.Builder.migration(RealmMigration)` (Issue [#87](https://github.com/realm/realm-kotlin/issues/87))
* Added ability to delete objects specified by a `RealmQuery` or `RealmResults` through `MutableRealm.delete(...)` and `DynamicMutableRealm.delete(...).
* Add support for updating existing objects through `copyToRealm`. This requires them having a primary key. (Issue [#564](https://github.com/realm/realm-kotlin/issues/564))
* Added `Realm.deleteRealm(RealmConfiguration)` function that deletes the Realm files from the filesystem (Issue [#95](https://github.com/realm/realm-kotlin/issues/95)).


### Fixed
* Intermittent `ConcurrentModificationException` when running parallel builds. (Issue [#626](https://github.com/realm/realm-kotlin/issues/626))
* Refactor the compiler plugin to use API's compatible with Kotlin `1.6.20`. (Issue ([#619](https://github.com/realm/realm-kotlin/issues/619)).
* `RealmConfiguration.path` should report the full Realm path. (Issue ([#605](https://github.com/realm/realm-kotlin/issues/605)).
* Support multiple constructors in model definition (one zero arg constructor is required though). (Issue ([#184](https://github.com/realm/realm-kotlin/issues/184)).
* Boolean argument substitution in queries on iOS/macOS would crash the query. (Issue [#691](https://github.com/realm/realm-kotlin/issues/691))
* Support 32-bit Android (x86 and armeabi-v7a). (Issue ([#109](https://github.com/realm/realm-kotlin/issues/109)).
* Make updates of primary key properties throw IllegalStateException (Issue [#353](https://github.com/realm/realm-kotlin/issues/353))


### Compatibility
* This release is compatible with:
  * Kotlin 1.6.10.
  * Coroutines 1.6.0-native-mt. Also compatible with Coroutines 1.6.0 but requires enabling of the new memory model and disabling of freezing, see https://github.com/realm/realm-kotlin#kotlin-memory-model-and-coroutine-compatibility for details on that.
  * AtomicFu 0.17.0.
* Minimum Gradle version: 6.1.1.  
* Minimum Android Gradle Plugin version: 4.0.0.
* Minimum Android SDK: 16.

### Internal
* Downgraded to Gradle 7.2 as a work-around for https://youtrack.jetbrains.com/issue/KT-51325.
* Updated to Realm Core 11.10.0, commit: ad2b6aeb1fd58135a2d9bf463011e26f934390ea.


## 0.9.0 (2022-01-28)

### Breaking Changes
* `RealmResults.observe()` and `RealmList.observe()` have been renamed to `asFlow()`.
* Querying via `Realm.objects(...)` is no longer supported. Use `Realm.query(...)` instead.

### Enhancements
* Added API for inspecting the schema of the realm with `BaseRealm.schema()` ([#238](https://github.com/realm/realm-kotlin/issues/238)).
* Added support for `RealmQuery` through `Realm.query(...)` ([#84](https://github.com/realm/realm-kotlin/issues/84)).
* Added source code link to model definition compiler errors. ([#173](https://github.com/realm/realm-kotlin/issues/173))
* Support Kotlin's new memory model. Enabled in consuming project with the following gradle properties `kotlin.native.binary.memoryModel=experimental`.
* Add support for JVM on M1 (in case we're running outside Rosetta compatibility mode, example when using Azul JVM which is compiled against `aarch64`) [#629](https://github.com/realm/realm-kotlin/issues/629).

### Fixed
* Sync on jvm targets on Windows/Linux crashes with unavailable scheduler ([#655](https://github.com/realm/realm-kotlin/issues/655)).

### Compatibility
* This release is compatible with:
  * Kotlin 1.6.10.
  * Coroutines 1.6.0-native-mt. Also compatible with Coroutines 1.6.0 but requires enabling of the new memory model and disabling of freezing, see https://github.com/realm/realm-kotlin#kotlin-memory-model-and-coroutine-compatibility for details on that.
  * AtomicFu 0.17.0.
* Minimum Gradle version: 6.1.1.  
* Minimum Android Gradle Plugin version: 4.0.0.
* Minimum Android SDK: 16.

### Internal
* Updated to Gradle 7.3.3.
* Updated to Android Gradle Plugin 7.1.0.
* Updated to AndroidX JUnit 1.1.3.
* Updated to AndroidX Test 1.4.0.


## 0.8.2 (2022-01-20)

### Breaking Changes
* None.

### Enhancements
* None.

### Fixed
* The `library-base` module would try to initialize a number of `library-sync` classes for JNI lookups. These and `RealmObjectCompanion` were not being excluded from Proguard obfuscation causing release builds to crash when initializing JNI [#643](https://github.com/realm/realm-kotlin/issues/643).

### Compatibility
* This release is compatible with:
  * Kotlin 1.6.10.
  * Coroutines 1.5.2-native-mt.
  * AtomicFu 0.17.0.
* Minimum Gradle version: 6.1.1.
* Minimum Android Gradle Plugin version: 4.0.0.
* Minimum Android SDK: 16.

### Internal
* None.


## 0.8.1 (2022-01-18)

### Breaking Changes
* None.

### Enhancements
* None.

### Fixed
* Using a custom module name to fix [#621](https://github.com/realm/realm-kotlin/issues/621).
* Synchronously process project configurations to avoid exceptions when running parallel builds [#626](https://github.com/realm/realm-kotlin/issues/626).
* Update to Kotlin 1.6.10. The `Compatibility` entry for 0.8.0 stating that the project had been updated to Kotlin 1.6.10 was not correct [#640](https://github.com/realm/realm-kotlin/issues/640).

### Compatibility
* This release is compatible with:
  * Kotlin 1.6.10.
  * Coroutines 1.5.2-native-mt.
  * AtomicFu 0.17.0.
* Minimum Gradle version: 6.1.1.  
* Minimum Android Gradle Plugin version: 4.0.0.
* Minimum Android SDK: 16.

### Internal
* Updated to Kotlin 1.6.10.


## 0.8.0 (2021-12-17)

### Breaking Changes
* Reworked configuration hierarchy:
  * Separated common parts of `RealmConfiguraion` and `SyncConfiguration` into `io.realm.Configuration` to avoid polluting the base configuration with local-only options.
  * Changed `Realm.open(RealmConfiguration)` to accept new base configuration with `Realm.open(Configuration)`.
  * Removed option to build `SyncConfiguration`s with `deleteRealmIfMigrationNeeded` option.

### Enhancements
* [Sync] Added support for `User.logOut()` ([#245](https://github.com/realm/realm-kotlin/issues/245)).
* Added support for dates through a new property type: `RealmInstant`.
* Allow to pass schema as a variable containing the involved `KClass`es and build configurations non-fluently ([#389](https://github.com/realm/realm-kotlin/issues/389)).
* Added M1 support for `library-base` variant ([#483](https://github.com/realm/realm-kotlin/issues/483)).

### Fixed
* Gradle metadata for pure Android projects. Now using `io.realm.kotlin:library-base:<VERSION>` should work correctly.
* Compiler plugin symbol lookup happens only on Sourset using Realm ([#544](https://github.com/realm/realm-kotlin/issues/544)).
* Fixed migration exception when opening a synced realm that is already stored in the backend for the first time ([#601](https://github.com/realm/realm-kotlin/issues/604)).

### Compatibility
* This release is compatible with:
  * Kotlin 1.6.10.
  * Coroutines 1.5.2-native-mt.
  * AtomicFu 0.17.0.
* Minimum Gradle version: 6.1.1.  
* Minimum Android Gradle Plugin version: 4.0.0.
* Minimum Android SDK: 16.

### Internal
* Updated to Ktor 1.6.5.
* Updated to AndroidX Startup 1.1.0.
* Updated to Gradle 7.2.
* Updated to Android Gradle Plugin 7.1.0-beta05.
* Updated to NDK 23.1.7779620.
* Updated to Android targetSdk 31.
* Updated to Android compileSdk 31.
* Updated to Android Build Tools 31.0.0.
* Updated to Ktlint version 0.43.0.
* Updated to Ktlint Gradle Plugin 10.2.0.
* Updated to Kotlin Serialization 1.3.0.
* Updated to Detekt 1.19.0-RC1.
* Updated to Dokka 1.6.0.
* Updated to AtomicFu 0.17.0.
* Updated to Realm Core 11.7.0, commit: 5903577608d202ad88f375c1bb2ceedb831f6d7b.


## 0.7.0 (2021-10-31)

### Breaking Changes
* None.

### Enhancements
* Basic MongoDB Realm sync support:
  * Enabled by using library dependency `io.realm.kotlin:library-sync:<VERSION>`
  * Build `AppConfiguration`s through `AppConfiguration.Builder(appId).build()`
  * Linking your app with a MongoDB Realm App through `App.create(appConfiguration)`
  * Log in to a MongoDB Realm App through `App.login(credentials)`. Currently only supports `Credentials.anonymous()` and `Credentials.emailPassword(...)`
  * Create `SyncConfiguration`s through `SyncConfiguration.Builder(user, partitionValue, schema).build()`
  * Create synchronized realm by `Realm.open(syncConfiguration)`

### Fixed
* None.

### Compatibility
* This release is compatible with:
  * Kotlin 1.5.31
  * Coroutines 1.5.2-native-mt
  * AtomicFu 0.16.3

### Internal
* Updated to Realm Core commit: ecfc1bbb734a8520d08f04f12f083641309799b3
* Updated to Ktor 1.6.4.


## 0.6.0 (2021-10-15)

### Breaking Changes
* Rename library dependency from `io.realm.kotlin:library:<VERSION>` to `io.realm.kotlin:library-base:<VERSION>`
* Abstracted public API into interfaces. The interfaces have kept the name of the previous classes so only differences are:
  - Opening a realm: `Realm(configuration)` has changed to `Realm.open(configuration)`
  - Easy construction of simple configurations: `RealmConfiguration(schema = ...)` has changed to `RealmConfiguration.with(schema = ...)`
  - Instantiating a `RealmList` is now done through `realmListOf(...)` or by `Iterable<T>.toRealmList()`
* Make argument to `findLatest` non-nullable: `MutableRealm.findLatest(obj: T?): T?` has changed to `MutableRealm.findLatest(obj: T): T?`
* Allow query arguments to be `null`: `RealmResult.query(query: String = "TRUEPREDICATE", vararg args: Any): RealmResults<T>` has change to `RealmResult.query(query: String = "TRUEPREDICATE", vararg args: Any?): RealmResults<T>`
* Moved `objects(KClass<T>)` and `<reified T> objects()` methods from `BaseRealm` to `TypedRealm`
* Changed `RealmObject.version` into method `RealmObject.version()`.
* Replaced `RuntimeException`s by the explicit exceptions: `IllegalArgumentException`, `IllegalStateException` and `IndexOutOfBoundsException`.
* Throw `Error` an unrecoverable Realm problem happen in the underlying storage engine.
* Removed optional arguments to `RealmConfiguration.with(...)` and `RealmConfiguration.Builder(...)`. Name and path can now only be set through the builder methods.

### Enhancements
* Add support for [JVM target](https://github.com/realm/realm-kotlin/issues/62) supported platforms are: Linux (since Centos7 x86_64), Windows (since 8.1 x86_64) and Macos (x86_64).
* Added support for marking a field as indexed with `@Index`

### Fixed
* Fixed null pointer exceptions when returning an unmanaged object from `MutableRealm.write/writeBlocking`.
* Fixed premature closing of underlying realm of frozen objects returned from `MutableRealm.write/writeBlocking`. (Issue [#477](https://github.com/realm/realm-kotlin/issues/477))

### Compatibility
* This release is compatible with:
  * Kotlin 1.5.31
  * Coroutines 1.5.2-native-mt
  * AtomicFu 0.16.3

### Internal
* Updated to Realm Core commit: 028626880253a62d1c936eed4ef73af80b64b71
* Updated to Kotlin 1.5.31.


## 0.5.0 (2021-08-20)

### Breaking Changes
* Moved `@PrimaryKey` annotation from `io.realm.PrimaryKey` to `io.realm.annotations.PrimaryKey`.

### Enhancements
* Add support for excluding properties from the Realm schema. This is done by either using JVM `@Transient` or the newly added `@io.realm.kotlin.Ignore` annotation. (Issue [#278](https://github.com/realm/realm-kotlin/issues/278)).
* Add support for encrypted Realms. Encryption can be enabled by passing a 64-byte encryption key to the configuration builder. (Issue [#227](https://github.com/realm/realm-kotlin/issues/227))
* Add support for `RealmList` notifications using Kotlin `Flow`s. (Issue [#359](https://github.com/realm/realm-kotlin/issues/359))
* Unmanaged `RealmObject`s can now be added directly to `RealmList`s without having to copy them to Realm beforehand.

### Fixed
* Throw exception when violating primary key uniqueness constraint when importing objects with `copyToRealm`.
* Fix crash caused by premature release of frozen versions (`java.lang.RuntimeException: [18]: Access to invalidated Results objects`)
* Fix optimizations bypassing our custom getter and setter from within a class (Issue [#375](https://github.com/realm/realm-kotlin/issues/375)).

### Compatibility
* This release is compatible with Kotlin 1.5.21 and Coroutines 1.5.0.

### Internal
* Updated to Kotlin 1.5.21.
* Updated Gradle to 7.1.1.
* Updated Android Gradle Plugin to 4.1.0.
* Updated to Android Build Tools 30.0.2.
* Updated to targetSdk 30 for Android.
* Now uses Java 11 to build the project.


## 0.4.1 (2021-07-16)

### Breaking Changes
* None.

### Enhancements
* None.

### Fixed
* Throw exception when violating primary key uniqueness constraint when importing objects with `copyToRealm`.
* Fix crash caused by premature release of frozen versions (`java.lang.RuntimeException: [18]: Access to invalidated Results objects`)

### Compatibility
* This release is compatible with Kotlin 1.5.10 and Coroutines 1.5.0.

### Internal
* None.


## 0.4.0 (2021-07-13)

This release contains a big departure in the architectural design of how Realm is currently implemented. At a high level it moves from "Thread-confined, Live Objects" to "Frozen Objects". The reasons for this shift are discussed [here](https://docs.google.com/document/d/1bGfjbKLD6DSBpTiVwyorSBcMqkUQWedAmmS_VAhL8QU/edit#heading=h.fzlh39twuifc).

At a high level this has a number of implications:

    1. Only one Realm instance (per `RealmConfiguration`) is needed across the entire application.
    2. The only reason for closing the Realm instance is if the Realm file itself needs to be deleted or compacted.
    3. Realm objects can be freely moved and read across threads.
    4. Changes to objects can only be observed through Kotlin Flows. Standard change listener support will come in a future release.
    5. In order to modify Realm Objects, they need to be "live". It is possible to convert a frozen object to a live object inside a
       write transaction using the `MutableRealm.findLatest(obj)` API. Live objects are not accessible outside write transactions.

This new architecture is intended to make it easier to consume and work with Realm, but at the same time, it also introduces a few caveats:

    1. Storing a strong reference to a Realm Object can cause an issue known as "Version pinning". Realm tracks the "distance" between the oldest known version and the latest. So if you store a reference for too long, when other writes are happening, Realm might run out of native memory and crash, or it can lead to an increased file size. It is possible to detect this problem by setting `RealmConfiguration.Builder.maxNumberOfActiveVersions()`. It can be worked around by copying the data out of the Realm and store that instead.

    2. With multiple versions being accessible across threads, it is possible to accidentally compare data from different versions. This could be a potential problem for certain business logic if two objects do not agree on a particular state. If you suspect this is an issue, a `version()` method has been added to all Realm Objects, so it can be inspected for debugging. Previously, Realms thread-confined objects guaranteed this would not happen.

    3. Since the threading model has changed, there is no longer a guarantee that running the same query twice in a row will return the same result. E.g. if a background write is executed between them, the result might change. Previously, this would have resulted in the same result as the Realm state for a particular thread would only update as part of the event loop.


### Breaking Changes
* The Realm instance itself is now thread safe and can be accessed from any thread.
* Objects queried outside write transactions are now frozen by default and can be freely read from any thread.
* As a consequence of the above, when a change listener fires, the changed data can only be observed in the new object received, not in the original, which was possible before this release.
* Removed `Realm.open(configuration: RealmConfiguration)`. Use the interchangeable `Realm(configuration: RealmConfiguration)`-constructor instead.
* Removed all `MutableRealm.create(...)`-variants. Use `MutableRealm.copyToRealm(instance: T): T` instead.

### Enhancements
* A `version()` method has been added to `Realm`, `RealmResults` and `RealmObject`. This returns the version of the data contained. New versions are obtained by observing changes to the object.
* `Realm.observe()`, `RealmResults.observe()` and `RealmObject.observe()` have been added and expose a Flow of updates to the object.
* Add support for suspending writes executed on the Realm Write Dispatcher with `suspend fun <R> write(block: MutableRealm.() -> R): R`
* Add support for setting background write and notification dispatchers with `RealmConfigruation.Builder.notificationDispatcher(dispatcher: CoroutineDispatcher)` and `RealmConfiguration.Builder.writeDispatcher(dispatcher: CoroutineDispatcher)`
* Add support for retrieving the latest version of an object inside a write transaction with `<T : RealmObject> MutableRealm.findLatests(obj: T?): T?`

### Fixed
* None.

### Compatibility
* This release is compatible with Kotlin 1.5.10 and Coroutines 1.5.0.

### Internal
* Updated `com.gradle.plugin-publish` to 0.15.0.
* Updated to Realm Core commit: 4cf63d689ba099057345f122265cbb880a8eb19d.
* Updated to Android NDK: 22.1.7171670.
* Introduced usage of `kotlinx.atomicfu`: 0.16.1.


## 0.3.2 (2021-07-06)

### Breaking Changes
* None.

### Enhancements
* None.

### Fixed
* [Bug](https://github.com/realm/realm-kotlin/issues/334) in `copyToRealm` causing a `RealmList` not to be saved as part of the model.

### Compatibility
* This release is compatible with Kotlin 1.5.10 and Coroutines 1.5.0.

### Internal
* None.


## 0.3.1 (2021-07-02)

### Breaking Changes
* None.

### Enhancements
* None.

### Fixed
* Android Release build variant (AAR) was stripped from all classes due to presence of `isMinifyEnabled` flag in the library module. The flag is removed now.


### Compatibility
* This release is compatible with Kotlin 1.5.10 and Coroutines 1.5.0.

### Internal
* None.


## 0.3.0 (2021-07-01)

### Breaking Changes
* None.

### Enhancements
* [Support Apple Release builds](https://github.com/realm/realm-kotlin/issues/142).
* Enabling [shrinker](https://github.com/realm/realm-kotlin/issues/293) for Android Release builds.
* Added support for `RealmList` as supported field in model classes. A `RealmList` is used to model one-to-many relationships in a Realm object.
* Schema migration is handled automatically when adding or removing a property or class to the model without specifying a `schemaVersion`.
If a class or column is renamed you need to set a greater `schemaVersion` to migrate the Realm (note: currently renaming will not copy data to the new column). Alternatively `deleteRealmIfMigrationNeeded` could be set to (without setting `schemaVersion`) to delete the Realm file if an automatic migration is not possible. Fixes [#284](https://github.com/realm/realm-kotlin/issues/284).

### Fixed
* None.

### Compatibility
* This release is compatible with Kotlin 1.5.10 and Coroutines 1.5.0.

### Internal
* None.


## 0.2.0 (2021-06-09)

### Breaking Changes
* The Realm Kotlin Gradle plugin has changed name from `realm-kotlin` to `io.realm.kotlin` to align with Gradle Plugin Portal requirements.

### Enhancements
* The Realm Kotlin Gradle plugin is now available on Gradle Plugin Portal and can be used with the Plugin DSL and `gradlePluginPortal()` as the buildscript repository. A minimal setup of using this approach can be found [here](https://plugins.gradle.org/plugin/io.realm.kotlin).

### Fixed
* None.

### Compatibility
* This release is compatible with Kotlin 1.5.10 and Coroutines 1.5.0.

### Internal
* Updated to Realm Core commit: ed9fbb907e0b5e97e0e2d5b8efdc0951b2eb980c.


## 0.1.0 (2021-05-07)

This is the first public Alpha release of the Realm Kotlin SDK for Android and Kotlin Multiplatform.

A minimal setup for including this library looks like this:

```
// Top-level build.gradle file
buildscript {
    repositories {
        mavenCentral()
    }
    dependencies {
        classpath("io.realm.kotlin:gradle-plugin:0.1.0")
    }
}

allprojects {
    repositories {
    	mavenCentral()
    }
}

// Project build.gradle file
// Only include multiplatform if building a multiplatform project.
plugins {
	kotlin("multiplatform")
	id("com.android.library")
	id("realm-kotlin")
}
```

See the [README](https://github.com/realm/realm-kotlin#readme) for more information.

Please report any issues [here](https://github.com/realm/realm-kotlin/issues/new).<|MERGE_RESOLUTION|>--- conflicted
+++ resolved
@@ -1,11 +1,12 @@
-<<<<<<< HEAD
 ## 1.1.0 (YYYY-MM-DD)
 
 ### Breaking Changes
 * None.
 
 ### Enhancements
+* Added support for `UUID` through a new property type: `RealmUUID`.
 * Support for `Realm.writeCopyTo(configuration)`. 
+* [Sync] Add support for `User.delete()`, making it possible to delete user data on the server side (Issue [#491](https://github.com/realm/realm-kotlin/issues/491)).
 
 ### Fixed
 * `Realm.deleteRealm(config)` would throw an exception if the file didn't exist.
@@ -23,17 +24,13 @@
 * None.
 
 
-## 1.0.2 (YYYY-MM-DD)
-=======
 ## 1.0.2 (2022-08-05)
->>>>>>> 5d99b9dc
-
-### Breaking Changes
-* None.
-
-### Enhancements
-* Added support for `UUID` through a new property type: `RealmUUID`.
-* [Sync] Add support for `User.delete()`, making it possible to delete user data on the server side (Issue [#491](https://github.com/realm/realm-kotlin/issues/491)).
+
+### Breaking Changes
+* None.
+
+### Enhancements
+* None.
 
 ### Fixed
 * Missing proguard configuration for `CoreErrorUtils`. (Issue [#942](https://github.com/realm/realm-kotlin/issues/942))
