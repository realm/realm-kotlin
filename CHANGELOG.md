## 1.1.0 (YYYY-MM-DD)

### Breaking Changes
* None.

### Enhancements
<<<<<<< HEAD
* Added support for `RealmSet` in model classes. `RealmSet` is a collection of unique elements. See the class documentation for more details.

### Fixed
* None.

=======
* Added support for `UUID` through a new property type: `RealmUUID`.
* Support for `Realm.writeCopyTo(configuration)`. 
* [Sync] Add support for `User.delete()`, making it possible to delete user data on the server side (Issue [#491](https://github.com/realm/realm-kotlin/issues/491)).

### Fixed
* `Realm.deleteRealm(config)` would throw an exception if the file didn't exist.

### Compatibility
* This release is compatible with:
  * Kotlin 1.6.10 and above.
  * Coroutines 1.6.0-native-mt. Also compatible with Coroutines 1.6.0 but requires enabling of the new memory model and disabling of freezing, see https://github.com/realm/realm-kotlin#kotlin-memory-model-and-coroutine-compatibility for details on that.
  * AtomicFu 0.17.0.
* Minimum Gradle version: 6.1.1.  
* Minimum Android Gradle Plugin version: 4.0.0.
* Minimum Android SDK: 16.

### Internal
* None.


## 1.0.2 (2022-08-05)

### Breaking Changes
* None.

### Enhancements
* None.

### Fixed
* Missing proguard configuration for `CoreErrorUtils`. (Issue [#942](https://github.com/realm/realm-kotlin/issues/942))
* [Sync] Embedded Objects could not be added to the schema for `SyncConfiguration`s. (Issue [#945](https://github.com/realm/realm-kotlin/issues/945)). 

>>>>>>> 94fc80f8
### Compatibility
* This release is compatible with:
  * Kotlin 1.6.10 and above.
  * Coroutines 1.6.0-native-mt. Also compatible with Coroutines 1.6.0 but requires enabling of the new memory model and disabling of freezing, see https://github.com/realm/realm-kotlin#kotlin-memory-model-and-coroutine-compatibility for details on that.
  * AtomicFu 0.17.0.
* Minimum Gradle version: 6.1.1.  
* Minimum Android Gradle Plugin version: 4.0.0.
* Minimum Android SDK: 16.

### Internal
* None.


## 1.0.1 (2022-07-07)

### Breaking Changes
* None.

### Enhancements
* Added support for `ByteArray`. ([#584](https://github.com/realm/realm-kotlin/issues/584))

### Fixed
* Fixed JVM memory leak when passing string to C-API. (Issue [#890](https://github.com/realm/realm-kotlin/issues/890))
* Fixed crash present on release-mode apps using Sync due to missing Proguard exception for `ResponseCallback`.
* The compiler plugin did not set the generic parameter correctly for an internal field inside model classes. This could result in other libraries that operated on the source code throwing an error of the type: `undeclared type variable: T`. (Issue [#901](https://github.com/realm/realm-kotlin/issues/901))
* String read from a realm was mistakenly treated as zero-terminated, resulting in strings with `\0`-characters to be truncated when read. Inserting data worked correctly. (Issue [#911](https://github.com/realm/realm-kotlin/issues/911))
* [Sync] Fix internal ordering of `EmailPasswordAuth.resetPassword(...)` arguments. (Issue [#885](https://github.com/realm/realm-kotlin/issues/885))
* [Sync] Sync error events not requiring a Client Reset incorrectly assumed they had to include a path to a recovery Realm file. (Issue [#895](https://github.com/realm/realm-kotlin/issues/895))

### Compatibility
* This release is compatible with:
  * Kotlin 1.6.10 and above.
  * Coroutines 1.6.0-native-mt. Also compatible with Coroutines 1.6.0 but requires enabling of the new memory model and disabling of freezing, see https://github.com/realm/realm-kotlin#kotlin-memory-model-and-coroutine-compatibility for details on that.
  * AtomicFu 0.17.0.
* Minimum Gradle version: 6.1.1.  
* Minimum Android Gradle Plugin version: 4.0.0.
* Minimum Android SDK: 16.

### Internal
* None.


## 1.0.0 (2022-06-07)

### Breaking Changes
* Move all classes from package `io.realm` to `io.realm.kotlin`. This allows Realm Java and Realm Kotlin to be included in the same app without having class name conflicts. *WARNING:* While both libraries can be configured to open the same file, doing so concurrently is currently not supported and can lead to corrupted realm files.
* Updated default behavior for implicit import APIs (realm objects setters and list add/insert/set-operations) to update existing objects with similar primary key instead of throwing. (Issue [#849](https://github.com/realm/realm-kotlin/issues/849))
* Introduced `BaseRealmObject` as base interface of `RealmObject` and `DynamicRealmObject` to prepare for future embedded object support.
  * Most APIs accepts `BaseRealmObject` instead of `RealmObject`.
  * `DynamicRealmObject` no longer implements `RealmObject` but only `BaseRealmObject`
  * Besides the changes of base class of `DynamicRealmObject`, this should not require and code changes.
* Moved all modeling defining types to `io.realm.kotlin.types`
  * Moved `BaseRealmObject`, `RealmObject`, `EmbeddedObject`, `RealmList`, `RealmInstant` and `ObjectId` from `io.realm` to `io.realm.kotlin.types`
* Moved `RealmResults` from `io.realm` to `io.realm.kotlin.query`
* Reworked API for dynamic objects.
  * Support for unmanaged dynamic objects through `DynamicMutableRealmObject.create()`.
  * Replaced `DynamicMutableRealm.create()` with `DynamicMutableRealm.copyToRealm()` similar to `MutableRealm.copyToRealm()`.
* Moved `io.realm.MutableRealm.UpdatePolicy` to top-level class `io.realm.kotlin.UpdatePolicy` as it now also applies to `DynamicMutableRealm.copyToRealm()`.
* Deleted `Queryable`-interface and removed it from `RealmResults`.
* Moved extension methods on `BaseRealmObject`, `MutableRealm`, `TypedRealm`, `Realm` and `Iterable` from `io.realm` to `io.realm.kotlin.ext`
* Moved `io.realm.MutableRealm.UpdatePolicy` to top-level class `io.realm.UpdatePolicy` as it now also applies to `DynamicMutableRealm.copyToRealm()`
* All exceptions from Realm now has `RealmException` as their base class instead of `RealmCoreException` or `Exception`.
* Aligned factory methods naming. (Issue [#835](https://github.com/realm/realm-kotlin/issues/835))
  * Renamed `RealmConfiguration.with(...)` to `RealmConfiguration.create(...)`
  * Renamed `SyncConfiguration.with(...)` to `SyncConfiguration.create(...)`
  * Renamed `RealmInstant.fromEpochSeconds(...)` to `RealmInstant.from(...)`
* Reduced `DynamicMutableRealm` APIs (`copyToRealm()` and `findLatest()`) to only allow import and lookup of `DynamicRealmObject`s.

### Enhancements
* [Sync] Support for Flexible Sync through `Realm.subscriptions`. (Issue [#824](https://github.com/realm/realm-kotlin/pull/824))
* [Sync] Added support for `ObjectId` ([#652](https://github.com/realm/realm-kotlin/issues/652)). `ObjectId` can be used as a primary key in model definition.
* [Sync] Support for `SyncConfiguration.Builder.InitialData()`. (Issue [#422](https://github.com/realm/realm-kotlin/issues/422))
* [Sync] Support for `SyncConfiguration.Builder.initialSubscriptions()`. (Issue [#831](https://github.com/realm/realm-kotlin/issues/831))
* [Sync] Support for `SyncConfiguration.Builder.waitForInitialRemoteData()`. (Issue [#821](https://github.com/realm/realm-kotlin/issues/821))
* [Sync] Support for accessing and controlling the session state through `SyncSession.state`, `SyncSession.pause()` and `SyncSession.resume()`.
* [Sync] Added `SyncConfiguration.syncClientResetStrategy` which enables support for client reset via `DiscardUnsyncedChangesStrategy` for partition-based realms and `ManuallyRecoverUnsyncedChangesStrategy` for Flexible Sync realms.
* [Sync] Support `ObjectId` as a partition key.
* Support for embedded objects. (Issue [#551](https://github.com/realm/realm-kotlin/issues/551))
* Support for `RealmConfiguration.Builder.initialData()`. (Issue [#579](https://github.com/realm/realm-kotlin/issues/579))
* Preparing the compiler plugin to be compatible with Kotlin `1.7.0-RC`. (Issue [#843](https://github.com/realm/realm-kotlin/issues/843))
* Added `AppConfiguration.create(...)` as convenience method for `AppConfiguration.Builder(...).build()` (Issue [#835](https://github.com/realm/realm-kotlin/issues/835))

### Fixed
* Fix missing symbol (`___bid_IDEC_glbround`) on Apple silicon
* Creating a `RealmConfiguration` off the main thread on Kotlin Native could crash with `IncorrectDereferenceException`. (Issue [#799](https://github.com/realm/realm-kotlin/issues/799))
* Compiler error when using cyclic references in compiled module. (Issue [#339](https://github.com/realm/realm-kotlin/issues/339))

### Compatibility
* This release is compatible with:
  * Kotlin 1.6.10 and above.
  * Coroutines 1.6.0-native-mt. Also compatible with Coroutines 1.6.0 but requires enabling of the new memory model and disabling of freezing, see https://github.com/realm/realm-kotlin#kotlin-memory-model-and-coroutine-compatibility for details on that.
  * AtomicFu 0.17.0.
* Minimum Gradle version: 6.1.1.  
* Minimum Android Gradle Plugin version: 4.0.0.
* Minimum Android SDK: 16.

### Internal
* Updated to Realm Core 12.1.0, commit f8f6b3730e32dcc5b6564ebbfa5626a640cdb52a.


## 0.11.1 (2022-05-05)

### Breaking Changes
* None.

### Enhancements
* None.

### Fixed
* Fix crash in list notification listener (Issue [#827](https://github.com/realm/realm-kotlin/issues/827), since 0.11.0)

### Compatibility
* This release is compatible with:
  * Kotlin 1.6.10 and above.
  * Coroutines 1.6.0-native-mt. Also compatible with Coroutines 1.6.0 but requires enabling of the new memory model and disabling of freezing, see https://github.com/realm/realm-kotlin#kotlin-memory-model-and-coroutine-compatibility for details on that.
  * AtomicFu 0.17.0.
* Minimum Gradle version: 6.1.1.  
* Minimum Android Gradle Plugin version: 4.0.0.
* Minimum Android SDK: 16.

### Internal
* None.


## 0.11.0 (2022-04-29)

### Breaking Changes
* [Sync] `SyncConfiguration` and `SyncSession` have been moved to `io.realm.mongodb.sync`.
* [Sync] `EmailPasswordAuth` has been movedto `io.realm.mongodb.auth`.
* [Sync] Improved exception hierarchy for App and Sync exceptions. All sync/app exceptions now use `io.realm.mongodb.exceptions.AppException` as their top-level exception type. Many methods have more specialized exceptions for common errors that can be caught and reacted to. See `AppException` documentation for more details.
* [Sync] `SyncConfiguration.directory` is no longer available.
* [Sync] Removed `SyncConfiguration.partitionValue` as it exposed internal implementation details. It will be reintroduced at a later date.

### Enhancements
* [Sync] `EmailPasswordAuth` has been extended with support for: `confirmUser()`, `resendConfirmationEmail()`, `retryCustomConfirmation()`, `sendResetPasswordEmail()` and `resetPassword()`.
* [Sync] Support for new types of `Credentials`: `apiKey`, `apple`, `facebook`, `google` and `jwt`.
* [Sync] Support for the extension property `Realm.syncSession`, which returns the sync session associated with the realm.
* [Sync] Support for `SyncSession.downloadAllServerChanges()` and `SyncSession.uploadAllLocalChanges()`.
* [Sync] Support for `App.allUsers()`.
* [Sync] Support for `SyncConfiguration.with()`.
* [Sync] Support for `null` and `Integer` (along side already existing `String` and `Long`) partition values when using Partion-based Sync.
* [Sync] Support for `User.remove()`.
* [Sync] `AppConfiguration.syncRootDirectory` has been added to allow users to set the root folder containing all files used for data synchronization between the device and MongoDB Realm. (Issue [#795](https://github.com/realm/realm-kotlin/issues/795))
* Encrypted Realms now use OpenSSL 1.1.1n, up from v1.1.1g.

### Fixed
* Fix duplication of list object references when importing existing objects with `copyToRealm(..., updatePolicy = UpdatePolicy.ALL)` (Issue [#805](https://github.com/realm/realm-kotlin/issues/805))
* Bug in the encryption layer that could result in corrupted Realm files. (Realm Core Issue [#5360](https://github.com/realm/realm-core/issues/5360), since 0.10.0)

### Compatibility
* This release is compatible with:
  * Kotlin 1.6.10 and above.
  * Coroutines 1.6.0-native-mt. Also compatible with Coroutines 1.6.0 but requires enabling of the new memory model and disabling of freezing, see https://github.com/realm/realm-kotlin#kotlin-memory-model-and-coroutine-compatibility for details on that.
  * AtomicFu 0.17.0.
* Minimum Gradle version: 6.1.1.  
* Minimum Android Gradle Plugin version: 4.0.0.
* Minimum Android SDK: 16.

### Internal
* Updated to Realm Core 11.15.0, commit 9544b48e52c49e0267c3424b0b92c2f5efd5e2b9.
* Updated to Ktor 1.6.8.
* Updated to Ktlint 0.45.2.
* Rename internal synthetic variables prefix to `io_realm_kotlin_`, so deprecated prefix `$realm$` is avoided.
* Using latest Kotlin version (EAP) for the `kmm-sample` app to test compatibility with the latest/upcoming Kotlin version.


## 0.10.2 (2022-04-01)

### Breaking Changes
* None.

### Enhancements
* None.

### Fixed
* Fix query syntax errors of seemingly correct query (Issue [#683](https://github.com/realm/realm-kotlin/issues/683))
* Fix error when importing lists with existing objects through `copyToRealm` with `UpdatePolicy.ALL` (Issue [#771](https://github.com/realm/realm-kotlin/issues/771))

### Compatibility
* This release is compatible with:
  * Kotlin 1.6.10.
  * Coroutines 1.6.0-native-mt. Also compatible with Coroutines 1.6.0 but requires enabling of the new memory model and disabling of freezing, see https://github.com/realm/realm-kotlin#kotlin-memory-model-and-coroutine-compatibility for details on that.
  * AtomicFu 0.17.0.
* Minimum Gradle version: 6.1.1.  
* Minimum Android Gradle Plugin version: 4.0.0.
* Minimum Android SDK: 16.

### Internal
* None.

## 0.10.1 (2022-03-24)

### Breaking Changes
* None.

### Enhancements
* Reducing the binary size for Android dependency. (Issue [#216](https://github.com/realm/realm-kotlin/issues/216)).
* Using static c++ runtime library (stl) for Android. (Issue [#694](https://github.com/realm/realm-kotlin/issues/694)).

### Fixed
* Fix assignments to `RealmList`-properties on managed objects (Issue [#718](https://github.com/realm/realm-kotlin/issues/718))
* `iosSimulatorArm64` and `iosX64` cinterop dependencies were compiled with unnecessary additional architectures, causing a fat framework to fail with (Issue [#722](https://github.com/realm/realm-kotlin/issues/722))

### Compatibility
* This release is compatible with:
  * Kotlin 1.6.10.
  * Coroutines 1.6.0-native-mt. Also compatible with Coroutines 1.6.0 but requires enabling of the new memory model and disabling of freezing, see https://github.com/realm/realm-kotlin#kotlin-memory-model-and-coroutine-compatibility for details on that.
  * AtomicFu 0.17.0.
* Minimum Gradle version: 6.1.1.  
* Minimum Android Gradle Plugin version: 4.0.0.
* Minimum Android SDK: 16.

### Internal
* None.


## 0.10.0 (2022-03-04)

### Breaking Changes
* `RealmConfiguration.Builder.path()` has been replaced by `RealmConfiguration.Builder.directory()`, which can be combined with `RealmConfiguration.Builder.name()` to form the full path. (Issue [#346](https://github.com/realm/realm-kotlin/issues/346))
* `Realm.observe()` and `RealmObject.observe()` have been renamed to `asFlow()`.
* `RealmObject.asFlow` will throw `UnsupportedOperationException` instead of `IllegalStateException` if called on a live or dynamic object in a write transaction or in a migration.
* `RealmObject.asFlow` will throw `UnsupportedOperationException` instead of `IllegalStateException` if called on a live or dynamic object in a write transaction or in a migration.
* Removed `RealmObject.delete()` and `RealmResults.delete()`. All objects, objects specified by queries and results must be delete through `MutableRealm.delete(...)` and `DynamicMutableRealm.delete(...).
* Removed default empty schema argument for `RealmConfiguration.Builder(schema = ... )` and `SyncConfiguration.Builder(..., schema= ... )` as all configuraitons require a non-empty schema.
* Removed `RealmConfiguration.Builder.schema()`. `RealmConfiguration.Builder(schema = ...)` should be used instead.

### Enhancements
* Add support for Gradle Configuration Cache.
* Improved exception message when attempting to delete frozen objects. (Issue [#616](https://github.com/realm/realm-kotlin/issues/616))
* Added `RealmConfiguration.Builder.compactOnLaunch()`, which can be used to control if a Realm file should be compacted when opened.
* A better error message if a data class was used as model classes. (Issue [#684](https://github.com/realm/realm-kotlin/issues/684))
* A better error message if the Realm plugin was not applied to the module containing model classes. (Issue [#676](https://github.com/realm/realm-kotlin/issues/676))
* A better error message if a class is used that is not part of the schema. (Issue [#680](https://github.com/realm/realm-kotlin/issues/680))
* Add support for fine-grained notification on Realm instances. `Realm.asFlow()` yields `RealmChange` that represent the `InitialRealm` or `UpdatedRealm` states.
* Add support for fine-grained notification on Realm objects. `RealmObject.asFlow()` yields `ObjectChange` that represent the `InitialObject`, `UpdatedObject` or `DeletedObject` states.
* Add support for fine-grained notification on Realm lists. `RealmList.asFlow()` yields `ListChange` that represent the `InitialList`, `UpdatedList` or `DeletedList` states.
* Add support for fine-grained notifications on Realm query results. `RealmResults.asFlow()` yields `ResultsChange` that represent the `InitialResults` or `UpdatedResults` states.
* Add support for fine-grained notifications on `RealmSingleQuery`. `RealmSingleQuery.asFlow()` yields `SingleQueryChange` that represent the `PendingObject`, `InitialObject`, `UpdatedObject` or `DeletedObject` states.
* Add support for data migration as part of an automatic schema upgrade through `RealmConfiguration.Builder.migration(RealmMigration)` (Issue [#87](https://github.com/realm/realm-kotlin/issues/87))
* Added ability to delete objects specified by a `RealmQuery` or `RealmResults` through `MutableRealm.delete(...)` and `DynamicMutableRealm.delete(...).
* Add support for updating existing objects through `copyToRealm`. This requires them having a primary key. (Issue [#564](https://github.com/realm/realm-kotlin/issues/564))
* Added `Realm.deleteRealm(RealmConfiguration)` function that deletes the Realm files from the filesystem (Issue [#95](https://github.com/realm/realm-kotlin/issues/95)).


### Fixed
* Intermittent `ConcurrentModificationException` when running parallel builds. (Issue [#626](https://github.com/realm/realm-kotlin/issues/626))
* Refactor the compiler plugin to use API's compatible with Kotlin `1.6.20`. (Issue ([#619](https://github.com/realm/realm-kotlin/issues/619)).
* `RealmConfiguration.path` should report the full Realm path. (Issue ([#605](https://github.com/realm/realm-kotlin/issues/605)).
* Support multiple constructors in model definition (one zero arg constructor is required though). (Issue ([#184](https://github.com/realm/realm-kotlin/issues/184)).
* Boolean argument substitution in queries on iOS/macOS would crash the query. (Issue [#691](https://github.com/realm/realm-kotlin/issues/691))
* Support 32-bit Android (x86 and armeabi-v7a). (Issue ([#109](https://github.com/realm/realm-kotlin/issues/109)).
* Make updates of primary key properties throw IllegalStateException (Issue [#353](https://github.com/realm/realm-kotlin/issues/353))


### Compatibility
* This release is compatible with:
  * Kotlin 1.6.10.
  * Coroutines 1.6.0-native-mt. Also compatible with Coroutines 1.6.0 but requires enabling of the new memory model and disabling of freezing, see https://github.com/realm/realm-kotlin#kotlin-memory-model-and-coroutine-compatibility for details on that.
  * AtomicFu 0.17.0.
* Minimum Gradle version: 6.1.1.  
* Minimum Android Gradle Plugin version: 4.0.0.
* Minimum Android SDK: 16.

### Internal
* Downgraded to Gradle 7.2 as a work-around for https://youtrack.jetbrains.com/issue/KT-51325.
* Updated to Realm Core 11.10.0, commit: ad2b6aeb1fd58135a2d9bf463011e26f934390ea.


## 0.9.0 (2022-01-28)

### Breaking Changes
* `RealmResults.observe()` and `RealmList.observe()` have been renamed to `asFlow()`.
* Querying via `Realm.objects(...)` is no longer supported. Use `Realm.query(...)` instead.

### Enhancements
* Added API for inspecting the schema of the realm with `BaseRealm.schema()` ([#238](https://github.com/realm/realm-kotlin/issues/238)).
* Added support for `RealmQuery` through `Realm.query(...)` ([#84](https://github.com/realm/realm-kotlin/issues/84)).
* Added source code link to model definition compiler errors. ([#173](https://github.com/realm/realm-kotlin/issues/173))
* Support Kotlin's new memory model. Enabled in consuming project with the following gradle properties `kotlin.native.binary.memoryModel=experimental`.
* Add support for JVM on M1 (in case we're running outside Rosetta compatibility mode, example when using Azul JVM which is compiled against `aarch64`) [#629](https://github.com/realm/realm-kotlin/issues/629).

### Fixed
* Sync on jvm targets on Windows/Linux crashes with unavailable scheduler ([#655](https://github.com/realm/realm-kotlin/issues/655)).

### Compatibility
* This release is compatible with:
  * Kotlin 1.6.10.
  * Coroutines 1.6.0-native-mt. Also compatible with Coroutines 1.6.0 but requires enabling of the new memory model and disabling of freezing, see https://github.com/realm/realm-kotlin#kotlin-memory-model-and-coroutine-compatibility for details on that.
  * AtomicFu 0.17.0.
* Minimum Gradle version: 6.1.1.  
* Minimum Android Gradle Plugin version: 4.0.0.
* Minimum Android SDK: 16.

### Internal
* Updated to Gradle 7.3.3.
* Updated to Android Gradle Plugin 7.1.0.
* Updated to AndroidX JUnit 1.1.3.
* Updated to AndroidX Test 1.4.0.


## 0.8.2 (2022-01-20)

### Breaking Changes
* None.

### Enhancements
* None.

### Fixed
* The `library-base` module would try to initialize a number of `library-sync` classes for JNI lookups. These and `RealmObjectCompanion` were not being excluded from Proguard obfuscation causing release builds to crash when initializing JNI [#643](https://github.com/realm/realm-kotlin/issues/643).

### Compatibility
* This release is compatible with:
  * Kotlin 1.6.10.
  * Coroutines 1.5.2-native-mt.
  * AtomicFu 0.17.0.
* Minimum Gradle version: 6.1.1.
* Minimum Android Gradle Plugin version: 4.0.0.
* Minimum Android SDK: 16.

### Internal
* None.


## 0.8.1 (2022-01-18)

### Breaking Changes
* None.

### Enhancements
* None.

### Fixed
* Using a custom module name to fix [#621](https://github.com/realm/realm-kotlin/issues/621).
* Synchronously process project configurations to avoid exceptions when running parallel builds [#626](https://github.com/realm/realm-kotlin/issues/626).
* Update to Kotlin 1.6.10. The `Compatibility` entry for 0.8.0 stating that the project had been updated to Kotlin 1.6.10 was not correct [#640](https://github.com/realm/realm-kotlin/issues/640).

### Compatibility
* This release is compatible with:
  * Kotlin 1.6.10.
  * Coroutines 1.5.2-native-mt.
  * AtomicFu 0.17.0.
* Minimum Gradle version: 6.1.1.  
* Minimum Android Gradle Plugin version: 4.0.0.
* Minimum Android SDK: 16.

### Internal
* Updated to Kotlin 1.6.10.


## 0.8.0 (2021-12-17)

### Breaking Changes
* Reworked configuration hierarchy:
  * Separated common parts of `RealmConfiguraion` and `SyncConfiguration` into `io.realm.Configuration` to avoid polluting the base configuration with local-only options.
  * Changed `Realm.open(RealmConfiguration)` to accept new base configuration with `Realm.open(Configuration)`.
  * Removed option to build `SyncConfiguration`s with `deleteRealmIfMigrationNeeded` option.

### Enhancements
* [Sync] Added support for `User.logOut()` ([#245](https://github.com/realm/realm-kotlin/issues/245)).
* Added support for dates through a new property type: `RealmInstant`.
* Allow to pass schema as a variable containing the involved `KClass`es and build configurations non-fluently ([#389](https://github.com/realm/realm-kotlin/issues/389)).
* Added M1 support for `library-base` variant ([#483](https://github.com/realm/realm-kotlin/issues/483)).

### Fixed
* Gradle metadata for pure Android projects. Now using `io.realm.kotlin:library-base:<VERSION>` should work correctly.
* Compiler plugin symbol lookup happens only on Sourset using Realm ([#544](https://github.com/realm/realm-kotlin/issues/544)).
* Fixed migration exception when opening a synced realm that is already stored in the backend for the first time ([#601](https://github.com/realm/realm-kotlin/issues/604)).

### Compatibility
* This release is compatible with:
  * Kotlin 1.6.10.
  * Coroutines 1.5.2-native-mt.
  * AtomicFu 0.17.0.
* Minimum Gradle version: 6.1.1.  
* Minimum Android Gradle Plugin version: 4.0.0.
* Minimum Android SDK: 16.

### Internal
* Updated to Ktor 1.6.5.
* Updated to AndroidX Startup 1.1.0.
* Updated to Gradle 7.2.
* Updated to Android Gradle Plugin 7.1.0-beta05.
* Updated to NDK 23.1.7779620.
* Updated to Android targetSdk 31.
* Updated to Android compileSdk 31.
* Updated to Android Build Tools 31.0.0.
* Updated to Ktlint version 0.43.0.
* Updated to Ktlint Gradle Plugin 10.2.0.
* Updated to Kotlin Serialization 1.3.0.
* Updated to Detekt 1.19.0-RC1.
* Updated to Dokka 1.6.0.
* Updated to AtomicFu 0.17.0.
* Updated to Realm Core 11.7.0, commit: 5903577608d202ad88f375c1bb2ceedb831f6d7b.


## 0.7.0 (2021-10-31)

### Breaking Changes
* None.

### Enhancements
* Basic MongoDB Realm sync support:
  * Enabled by using library dependency `io.realm.kotlin:library-sync:<VERSION>`
  * Build `AppConfiguration`s through `AppConfiguration.Builder(appId).build()`
  * Linking your app with a MongoDB Realm App through `App.create(appConfiguration)`
  * Log in to a MongoDB Realm App through `App.login(credentials)`. Currently only supports `Credentials.anonymous()` and `Credentials.emailPassword(...)`
  * Create `SyncConfiguration`s through `SyncConfiguration.Builder(user, partitionValue, schema).build()`
  * Create synchronized realm by `Realm.open(syncConfiguration)`

### Fixed
* None.

### Compatibility
* This release is compatible with:
  * Kotlin 1.5.31
  * Coroutines 1.5.2-native-mt
  * AtomicFu 0.16.3

### Internal
* Updated to Realm Core commit: ecfc1bbb734a8520d08f04f12f083641309799b3
* Updated to Ktor 1.6.4.


## 0.6.0 (2021-10-15)

### Breaking Changes
* Rename library dependency from `io.realm.kotlin:library:<VERSION>` to `io.realm.kotlin:library-base:<VERSION>`
* Abstracted public API into interfaces. The interfaces have kept the name of the previous classes so only differences are:
  - Opening a realm: `Realm(configuration)` has changed to `Realm.open(configuration)`
  - Easy construction of simple configurations: `RealmConfiguration(schema = ...)` has changed to `RealmConfiguration.with(schema = ...)`
  - Instantiating a `RealmList` is now done through `realmListOf(...)` or by `Iterable<T>.toRealmList()`
* Make argument to `findLatest` non-nullable: `MutableRealm.findLatest(obj: T?): T?` has changed to `MutableRealm.findLatest(obj: T): T?`
* Allow query arguments to be `null`: `RealmResult.query(query: String = "TRUEPREDICATE", vararg args: Any): RealmResults<T>` has change to `RealmResult.query(query: String = "TRUEPREDICATE", vararg args: Any?): RealmResults<T>`
* Moved `objects(KClass<T>)` and `<reified T> objects()` methods from `BaseRealm` to `TypedRealm`
* Changed `RealmObject.version` into method `RealmObject.version()`.
* Replaced `RuntimeException`s by the explicit exceptions: `IllegalArgumentException`, `IllegalStateException` and `IndexOutOfBoundsException`.
* Throw `Error` an unrecoverable Realm problem happen in the underlying storage engine.
* Removed optional arguments to `RealmConfiguration.with(...)` and `RealmConfiguration.Builder(...)`. Name and path can now only be set through the builder methods.

### Enhancements
* Add support for [JVM target](https://github.com/realm/realm-kotlin/issues/62) supported platforms are: Linux (since Centos7 x86_64), Windows (since 8.1 x86_64) and Macos (x86_64).
* Added support for marking a field as indexed with `@Index`

### Fixed
* Fixed null pointer exceptions when returning an unmanaged object from `MutableRealm.write/writeBlocking`.
* Fixed premature closing of underlying realm of frozen objects returned from `MutableRealm.write/writeBlocking`. (Issue [#477](https://github.com/realm/realm-kotlin/issues/477))

### Compatibility
* This release is compatible with:
  * Kotlin 1.5.31
  * Coroutines 1.5.2-native-mt
  * AtomicFu 0.16.3

### Internal
* Updated to Realm Core commit: 028626880253a62d1c936eed4ef73af80b64b71
* Updated to Kotlin 1.5.31.


## 0.5.0 (2021-08-20)

### Breaking Changes
* Moved `@PrimaryKey` annotation from `io.realm.PrimaryKey` to `io.realm.annotations.PrimaryKey`.

### Enhancements
* Add support for excluding properties from the Realm schema. This is done by either using JVM `@Transient` or the newly added `@io.realm.kotlin.Ignore` annotation. (Issue [#278](https://github.com/realm/realm-kotlin/issues/278)).
* Add support for encrypted Realms. Encryption can be enabled by passing a 64-byte encryption key to the configuration builder. (Issue [#227](https://github.com/realm/realm-kotlin/issues/227))
* Add support for `RealmList` notifications using Kotlin `Flow`s. (Issue [#359](https://github.com/realm/realm-kotlin/issues/359))
* Unmanaged `RealmObject`s can now be added directly to `RealmList`s without having to copy them to Realm beforehand.

### Fixed
* Throw exception when violating primary key uniqueness constraint when importing objects with `copyToRealm`.
* Fix crash caused by premature release of frozen versions (`java.lang.RuntimeException: [18]: Access to invalidated Results objects`)
* Fix optimizations bypassing our custom getter and setter from within a class (Issue [#375](https://github.com/realm/realm-kotlin/issues/375)).

### Compatibility
* This release is compatible with Kotlin 1.5.21 and Coroutines 1.5.0.

### Internal
* Updated to Kotlin 1.5.21.
* Updated Gradle to 7.1.1.
* Updated Android Gradle Plugin to 4.1.0.
* Updated to Android Build Tools 30.0.2.
* Updated to targetSdk 30 for Android.
* Now uses Java 11 to build the project.


## 0.4.1 (2021-07-16)

### Breaking Changes
* None.

### Enhancements
* None.

### Fixed
* Throw exception when violating primary key uniqueness constraint when importing objects with `copyToRealm`.
* Fix crash caused by premature release of frozen versions (`java.lang.RuntimeException: [18]: Access to invalidated Results objects`)

### Compatibility
* This release is compatible with Kotlin 1.5.10 and Coroutines 1.5.0.

### Internal
* None.


## 0.4.0 (2021-07-13)

This release contains a big departure in the architectural design of how Realm is currently implemented. At a high level it moves from "Thread-confined, Live Objects" to "Frozen Objects". The reasons for this shift are discussed [here](https://docs.google.com/document/d/1bGfjbKLD6DSBpTiVwyorSBcMqkUQWedAmmS_VAhL8QU/edit#heading=h.fzlh39twuifc).

At a high level this has a number of implications:

    1. Only one Realm instance (per `RealmConfiguration`) is needed across the entire application.
    2. The only reason for closing the Realm instance is if the Realm file itself needs to be deleted or compacted.
    3. Realm objects can be freely moved and read across threads.
    4. Changes to objects can only be observed through Kotlin Flows. Standard change listener support will come in a future release.
    5. In order to modify Realm Objects, they need to be "live". It is possible to convert a frozen object to a live object inside a
       write transaction using the `MutableRealm.findLatest(obj)` API. Live objects are not accessible outside write transactions.

This new architecture is intended to make it easier to consume and work with Realm, but at the same time, it also introduces a few caveats:

    1. Storing a strong reference to a Realm Object can cause an issue known as "Version pinning". Realm tracks the "distance" between the oldest known version and the latest. So if you store a reference for too long, when other writes are happening, Realm might run out of native memory and crash, or it can lead to an increased file size. It is possible to detect this problem by setting `RealmConfiguration.Builder.maxNumberOfActiveVersions()`. It can be worked around by copying the data out of the Realm and store that instead.

    2. With multiple versions being accessible across threads, it is possible to accidentally compare data from different versions. This could be a potential problem for certain business logic if two objects do not agree on a particular state. If you suspect this is an issue, a `version()` method has been added to all Realm Objects, so it can be inspected for debugging. Previously, Realms thread-confined objects guaranteed this would not happen.

    3. Since the threading model has changed, there is no longer a guarantee that running the same query twice in a row will return the same result. E.g. if a background write is executed between them, the result might change. Previously, this would have resulted in the same result as the Realm state for a particular thread would only update as part of the event loop.


### Breaking Changes
* The Realm instance itself is now thread safe and can be accessed from any thread.
* Objects queried outside write transactions are now frozen by default and can be freely read from any thread.
* As a consequence of the above, when a change listener fires, the changed data can only be observed in the new object received, not in the original, which was possible before this release.
* Removed `Realm.open(configuration: RealmConfiguration)`. Use the interchangeable `Realm(configuration: RealmConfiguration)`-constructor instead.
* Removed all `MutableRealm.create(...)`-variants. Use `MutableRealm.copyToRealm(instance: T): T` instead.

### Enhancements
* A `version()` method has been added to `Realm`, `RealmResults` and `RealmObject`. This returns the version of the data contained. New versions are obtained by observing changes to the object.
* `Realm.observe()`, `RealmResults.observe()` and `RealmObject.observe()` have been added and expose a Flow of updates to the object.
* Add support for suspending writes executed on the Realm Write Dispatcher with `suspend fun <R> write(block: MutableRealm.() -> R): R`
* Add support for setting background write and notification dispatchers with `RealmConfigruation.Builder.notificationDispatcher(dispatcher: CoroutineDispatcher)` and `RealmConfiguration.Builder.writeDispatcher(dispatcher: CoroutineDispatcher)`
* Add support for retrieving the latest version of an object inside a write transaction with `<T : RealmObject> MutableRealm.findLatests(obj: T?): T?`

### Fixed
* None.

### Compatibility
* This release is compatible with Kotlin 1.5.10 and Coroutines 1.5.0.

### Internal
* Updated `com.gradle.plugin-publish` to 0.15.0.
* Updated to Realm Core commit: 4cf63d689ba099057345f122265cbb880a8eb19d.
* Updated to Android NDK: 22.1.7171670.
* Introduced usage of `kotlinx.atomicfu`: 0.16.1.


## 0.3.2 (2021-07-06)

### Breaking Changes
* None.

### Enhancements
* None.

### Fixed
* [Bug](https://github.com/realm/realm-kotlin/issues/334) in `copyToRealm` causing a `RealmList` not to be saved as part of the model.

### Compatibility
* This release is compatible with Kotlin 1.5.10 and Coroutines 1.5.0.

### Internal
* None.


## 0.3.1 (2021-07-02)

### Breaking Changes
* None.

### Enhancements
* None.

### Fixed
* Android Release build variant (AAR) was stripped from all classes due to presence of `isMinifyEnabled` flag in the library module. The flag is removed now.


### Compatibility
* This release is compatible with Kotlin 1.5.10 and Coroutines 1.5.0.

### Internal
* None.


## 0.3.0 (2021-07-01)

### Breaking Changes
* None.

### Enhancements
* [Support Apple Release builds](https://github.com/realm/realm-kotlin/issues/142).
* Enabling [shrinker](https://github.com/realm/realm-kotlin/issues/293) for Android Release builds.
* Added support for `RealmList` as supported field in model classes. A `RealmList` is used to model one-to-many relationships in a Realm object.
* Schema migration is handled automatically when adding or removing a property or class to the model without specifying a `schemaVersion`.
If a class or column is renamed you need to set a greater `schemaVersion` to migrate the Realm (note: currently renaming will not copy data to the new column). Alternatively `deleteRealmIfMigrationNeeded` could be set to (without setting `schemaVersion`) to delete the Realm file if an automatic migration is not possible. Fixes [#284](https://github.com/realm/realm-kotlin/issues/284).

### Fixed
* None.

### Compatibility
* This release is compatible with Kotlin 1.5.10 and Coroutines 1.5.0.

### Internal
* None.


## 0.2.0 (2021-06-09)

### Breaking Changes
* The Realm Kotlin Gradle plugin has changed name from `realm-kotlin` to `io.realm.kotlin` to align with Gradle Plugin Portal requirements.

### Enhancements
* The Realm Kotlin Gradle plugin is now available on Gradle Plugin Portal and can be used with the Plugin DSL and `gradlePluginPortal()` as the buildscript repository. A minimal setup of using this approach can be found [here](https://plugins.gradle.org/plugin/io.realm.kotlin).

### Fixed
* None.

### Compatibility
* This release is compatible with Kotlin 1.5.10 and Coroutines 1.5.0.

### Internal
* Updated to Realm Core commit: ed9fbb907e0b5e97e0e2d5b8efdc0951b2eb980c.


## 0.1.0 (2021-05-07)

This is the first public Alpha release of the Realm Kotlin SDK for Android and Kotlin Multiplatform.

A minimal setup for including this library looks like this:

```
// Top-level build.gradle file
buildscript {
    repositories {
        mavenCentral()
    }
    dependencies {
        classpath("io.realm.kotlin:gradle-plugin:0.1.0")
    }
}

allprojects {
    repositories {
    	mavenCentral()
    }
}

// Project build.gradle file
// Only include multiplatform if building a multiplatform project.
plugins {
	kotlin("multiplatform")
	id("com.android.library")
	id("realm-kotlin")
}
```

See the [README](https://github.com/realm/realm-kotlin#readme) for more information.

Please report any issues [here](https://github.com/realm/realm-kotlin/issues/new).<|MERGE_RESOLUTION|>--- conflicted
+++ resolved
@@ -4,15 +4,9 @@
 * None.
 
 ### Enhancements
-<<<<<<< HEAD
 * Added support for `RealmSet` in model classes. `RealmSet` is a collection of unique elements. See the class documentation for more details.
-
-### Fixed
-* None.
-
-=======
 * Added support for `UUID` through a new property type: `RealmUUID`.
-* Support for `Realm.writeCopyTo(configuration)`. 
+* Support for `Realm.writeCopyTo(configuration)`.
 * [Sync] Add support for `User.delete()`, making it possible to delete user data on the server side (Issue [#491](https://github.com/realm/realm-kotlin/issues/491)).
 
 ### Fixed
@@ -41,9 +35,8 @@
 
 ### Fixed
 * Missing proguard configuration for `CoreErrorUtils`. (Issue [#942](https://github.com/realm/realm-kotlin/issues/942))
-* [Sync] Embedded Objects could not be added to the schema for `SyncConfiguration`s. (Issue [#945](https://github.com/realm/realm-kotlin/issues/945)). 
-
->>>>>>> 94fc80f8
+* [Sync] Embedded Objects could not be added to the schema for `SyncConfiguration`s. (Issue [#945](https://github.com/realm/realm-kotlin/issues/945)).
+
 ### Compatibility
 * This release is compatible with:
   * Kotlin 1.6.10 and above.
