--- conflicted
+++ resolved
@@ -4,11 +4,8 @@
 * None.
 
 ### Enhancements
-<<<<<<< HEAD
+* Add support for `Realm.copyFromRealm()`. All RealmObjects, RealmResults, RealmList and RealmSets now also have a `copyFromRealm()` extension method.
 * Add support for querying on RealmList with `RealmList.query(...)`.  (Issue [#1037](https://github.com/realm/realm-kotlin/issues/1037))
-=======
-* Add support for `Realm.copyFromRealm()`. All RealmObjects, RealmResults, RealmList and RealmSets now also have a `copyFromRealm()` extension method.
->>>>>>> 6cc4f1c4
 
 ### Fixed
 * `RealmUUID` did not calculate the correct `hashCode`, so putting it in a `HashSet` resulted in duplicates.
