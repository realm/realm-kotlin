## 0.8.0 (2021-12-17)

### Breaking Changes
* Reworked configuration hierarchy:
  * Separated common parts of `RealmConfiguraion` and `SyncConfiguration` into `io.realm.Configuration` to avoid polluting the base configuration with local-only options.
  * Changed `Realm.open(RealmConfiguration)` to accept new base configuration with `Realm.open(Configuration)`.
  * Removed option to build `SyncConfiguration`s with `deleteRealmIfMigrationNeeded` option.

### Enhancements
* [Sync] Added support for `User.logOut()` ([#245](https://github.com/realm/realm-kotlin/issues/245)).
* Added supported for dates through a new property type: `RealmInstant`.
* Allow to pass schema as a variable containing the involved `KClass`es and build configurations non-fluently ([#389](https://github.com/realm/realm-kotlin/issues/389)).
<<<<<<< HEAD
* Added API for inspecting the schema of the realm with `BaseRealm.schema()` ([#238](https://github.com/realm/realm-kotlin/issues/238)).
=======
* Added M1 support for `library-base` variant ([#483](https://github.com/realm/realm-kotlin/issues/483)).
>>>>>>> fc0d6cea

### Fixed
* Gradle metadata for pure Android projects. Now using `io.realm.kotlin:library-base:<VERSION>` should work correctly.
* Compiler plugin symbol lookup happens only on Sourset using Realm ([#544](https://github.com/realm/realm-kotlin/issues/544)).
* Fixed migration exception when opening a synced realm that is already stored in the backend for the first time ([#601](https://github.com/realm/realm-kotlin/issues/604)).

### Compatibility
* This release is compatible with:
  * Kotlin 1.6.10.
  * Coroutines 1.5.2-native-mt.
  * AtomicFu 0.17.0.
* Minimum Gradle version: 6.1.1.  
* Minimum Android Gradle Plugin version: 4.0.0.
* Minimum Android SDK: 16.

### Internal
* Updated to Ktor 1.6.5.
* Updated to AndroidX Startup 1.1.0.
* Updated to Gradle 7.2.
* Updated to Android Gradle Plugin 7.1.0-beta05.
* Updated to NDK 23.1.7779620.
* Updated to Android targetSdk 31.
* Updated to Android compileSdk 31.
* Updated to Android Build Tools 31.0.0.
* Updated to Ktlint version 0.43.0.
* Updated to Ktlint Gradle Plugin 10.2.0.
* Updated to Kotlin Serialization 1.3.0.
* Updated to Detekt 1.19.0-RC1.
* Updated to Dokka 1.6.0.
* Updated to AtomicFu 0.17.0.
* Updated to Realm Core 11.6.1, commit: 758d238f68fa1d16409ef0565f01c38242af5bf4.


## 0.7.0 (2021-10-31)

### Breaking Changes
* None.

### Enhancements
* Basic MongoDB Realm sync support:
  * Enabled by using library dependency `io.realm.kotlin:library-sync:<VERSION>`
  * Build `AppConfiguration`s through `AppConfiguration.Builder(appId).build()`
  * Linking your app with a MongoDB Realm App through `App.create(appConfiguration)`
  * Log in to a MongoDB Realm App through `App.login(credentials)`. Currently only supports `Credentials.anonymous()` and `Credentials.emailPassword(...)`
  * Create `SyncConfiguration`s through `SyncConfiguration.Builder(user, partitionValue, schema).build()`
  * Create synchronized realm by `Realm.open(syncConfiguration)`

### Fixed
* None.

### Compatibility
* This release is compatible with:
  * Kotlin 1.5.31
  * Coroutines 1.5.2-native-mt
  * AtomicFu 0.16.3

### Internal
* Updated to Realm Core commit: ecfc1bbb734a8520d08f04f12f083641309799b3
* Updated to Ktor 1.6.4.


## 0.6.0 (2021-10-15)

### Breaking Changes
* Rename library dependency from `io.realm.kotlin:library:<VERSION>` to `io.realm.kotlin:library-base:<VERSION>`
* Abstracted public API into interfaces. The interfaces have kept the name of the previous classes so only differences are:
  - Opening a realm: `Realm(configuration)` has changed to `Realm.open(configuration)`
  - Easy construction of simple configurations: `RealmConfiguration(schema = ...)` has changed to `RealmConfiguration.with(schema = ...)`
  - Instantiating a `RealmList` is now done through `realmListOf(...)` or by `Iterable<T>.toRealmList()`
* Make argument to `findLatest` non-nullable: `MutableRealm.findLatest(obj: T?): T?` has changed to `MutableRealm.findLatest(obj: T): T?`
* Allow query arguments to be `null`: `RealmResult.query(query: String = "TRUEPREDICATE", vararg args: Any): RealmResults<T>` has change to `RealmResult.query(query: String = "TRUEPREDICATE", vararg args: Any?): RealmResults<T>`
* Moved `objects(KClass<T>)` and `<reified T> objects()` methods from `BaseRealm` to `TypedRealm`
* Changed `RealmObject.version` into method `RealmObject.version()`.
* Replaced `RuntimeException`s by the explicit exceptions: `IllegalArgumentException`, `IllegalStateException` and `IndexOutOfBoundsException`.
* Throw `Error` an unrecoverable Realm problem happen in the underlying storage engine.
* Removed optional arguments to `RealmConfiguration.with(...)` and `RealmConfiguration.Builder(...)`. Name and path can now only be set through the builder methods.

### Enhancements
* Add support for [JVM target](https://github.com/realm/realm-kotlin/issues/62) supported platforms are: Linux (since Centos7 x86_64), Windows (since 8.1 x86_64) and Macos (x86_64).
* Added support for marking a field as indexed with `@Index`

### Fixed
* Fixed null pointer exceptions when returning an unmanaged object from `MutableRealm.write/writeBlocking`.
* Fixed premature closing of underlying realm of frozen objects returned from `MutableRealm.write/writeBlocking`. (Issue [#477](https://github.com/realm/realm-kotlin/issues/477))

### Compatibility
* This release is compatible with:
  * Kotlin 1.5.31
  * Coroutines 1.5.2-native-mt
  * AtomicFu 0.16.3

### Internal
* Updated to Realm Core commit: 028626880253a62d1c936eed4ef73af80b64b71
* Updated to Kotlin 1.5.31.


## 0.5.0 (2021-08-20)

### Breaking Changes
* Moved `@PrimaryKey` annotation from `io.realm.PrimaryKey` to `io.realm.annotations.PrimaryKey`.

### Enhancements
* Add support for excluding properties from the Realm schema. This is done by either using JVM `@Transient` or the newly added `@io.realm.kotlin.Ignore` annotation. (Issue [#278](https://github.com/realm/realm-kotlin/issues/278)).
* Add support for encrypted Realms. Encryption can be enabled by passing a 64-byte encryption key to the configuration builder. (Issue [#227](https://github.com/realm/realm-kotlin/issues/227))
* Add support for `RealmList` notifications using Kotlin `Flow`s. (Issue [#359](https://github.com/realm/realm-kotlin/issues/359))
* Unmanaged `RealmObject`s can now be added directly to `RealmList`s without having to copy them to Realm beforehand.

### Fixed
* Throw exception when violating primary key uniqueness constraint when importing objects with `copyToRealm`.
* Fix crash caused by premature release of frozen versions (`java.lang.RuntimeException: [18]: Access to invalidated Results objects`)
* Fix optimizations bypassing our custom getter and setter from within a class (Issue [#375](https://github.com/realm/realm-kotlin/issues/375)).

### Compatibility
* This release is compatible with Kotlin 1.5.21 and Coroutines 1.5.0.

### Internal
* Updated to Kotlin 1.5.21.
* Updated Gradle to 7.1.1.
* Updated Android Gradle Plugin to 4.1.0.
* Updated to Android Build Tools 30.0.2.
* Updated to targetSdk 30 for Android.
* Now uses Java 11 to build the project.


## 0.4.1 (2021-07-16)

### Breaking Changes
* None.

### Enhancements
* None.

### Fixed
* Throw exception when violating primary key uniqueness constraint when importing objects with `copyToRealm`.
* Fix crash caused by premature release of frozen versions (`java.lang.RuntimeException: [18]: Access to invalidated Results objects`)

### Compatibility
* This release is compatible with Kotlin 1.5.10 and Coroutines 1.5.0.

### Internal
* None.


## 0.4.0 (2021-07-13)

This release contains a big departure in the architectural design of how Realm is currently implemented. At a high level it moves from "Thread-confined, Live Objects" to "Frozen Objects". The reasons for this shift are discussed [here](https://docs.google.com/document/d/1bGfjbKLD6DSBpTiVwyorSBcMqkUQWedAmmS_VAhL8QU/edit#heading=h.fzlh39twuifc).

At a high level this has a number of implications:

    1. Only one Realm instance (per `RealmConfiguration`) is needed across the entire application.
    2. The only reason for closing the Realm instance is if the Realm file itself needs to be deleted or compacted.
    3. Realm objects can be freely moved and read across threads.
    4. Changes to objects can only be observed through Kotlin Flows. Standard change listener support will come in a future release.
    5. In order to modify Realm Objects, they need to be "live". It is possible to convert a frozen object to a live object inside a
       write transaction using the `MutableRealm.findLatest(obj)` API. Live objects are not accessible outside write transactions.

This new architecture is intended to make it easier to consume and work with Realm, but at the same time, it also introduces a few caveats:

    1. Storing a strong reference to a Realm Object can cause an issue known as "Version pinning". Realm tracks the "distance" between the oldest known version and the latest. So if you store a reference for too long, when other writes are happening, Realm might run out of native memory and crash, or it can lead to an increased file size. It is possible to detect this problem by setting `RealmConfiguration.Builder.maxNumberOfActiveVersions()`. It can be worked around by copying the data out of the Realm and store that instead.

    2. With multiple versions being accessible across threads, it is possible to accidentally compare data from different versions. This could be a potential problem for certain business logic if two objects do not agree on a particular state. If you suspect this is an issue, a `version()` method has been added to all Realm Objects, so it can be inspected for debugging. Previously, Realms thread-confined objects guaranteed this would not happen.

    3. Since the threading model has changed, there is no longer a guarantee that running the same query twice in a row will return the same result. E.g. if a background write is executed between them, the result might change. Previously, this would have resulted in the same result as the Realm state for a particular thread would only update as part of the event loop.


### Breaking Changes
* The Realm instance itself is now thread safe and can be accessed from any thread.
* Objects queried outside write transactions are now frozen by default and can be freely read from any thread.
* As a consequence of the above, when a change listener fires, the changed data can only be observed in the new object received, not in the original, which was possible before this release.
* Removed `Realm.open(configuration: RealmConfiguration)`. Use the interchangeable `Realm(configuration: RealmConfiguration)`-constructor instead.
* Removed all `MutableRealm.create(...)`-variants. Use `MutableRealm.copyToRealm(instance: T): T` instead.

### Enhancements
* A `version()` method has been added to `Realm`, `RealmResults` and `RealmObject`. This returns the version of the data contained. New versions are obtained by observing changes to the object.
* `Realm.observe()`, `RealmResults.observe()` and `RealmObject.observe()` have been added and expose a Flow of updates to the object.
* Add support for suspending writes executed on the Realm Write Dispatcher with `suspend fun <R> write(block: MutableRealm.() -> R): R`
* Add support for setting background write and notification dispatchers with `RealmConfigruation.Builder.notificationDispatcher(dispatcher: CoroutineDispatcher)` and `RealmConfiguration.Builder.writeDispatcher(dispatcher: CoroutineDispatcher)`
* Add support for retrieving the latest version of an object inside a write transaction with `<T : RealmObject> MutableRealm.findLatests(obj: T?): T?`

### Fixed
* None.

### Compatibility
* This release is compatible with Kotlin 1.5.10 and Coroutines 1.5.0.

### Internal
* Updated `com.gradle.plugin-publish` to 0.15.0.
* Updated to Realm Core commit: 4cf63d689ba099057345f122265cbb880a8eb19d.
* Updated to Android NDK: 22.1.7171670.
* Introduced usage of `kotlinx.atomicfu`: 0.16.1.


## 0.3.2 (2021-07-06)

### Breaking Changes
* None.

### Enhancements
* None.

### Fixed
* [Bug](https://github.com/realm/realm-kotlin/issues/334) in `copyToRealm` causing a `RealmList` not to be saved as part of the model.

### Compatibility
* This release is compatible with Kotlin 1.5.10 and Coroutines 1.5.0.

### Internal
* None.


## 0.3.1 (2021-07-02)

### Breaking Changes
* None.

### Enhancements
* None.

### Fixed
* Android Release build variant (AAR) was stripped from all classes due to presence of `isMinifyEnabled` flag in the library module. The flag is removed now.


### Compatibility
* This release is compatible with Kotlin 1.5.10 and Coroutines 1.5.0.

### Internal
* None.


## 0.3.0 (2021-07-01)

### Breaking Changes
* None.

### Enhancements
* [Support Apple Release builds](https://github.com/realm/realm-kotlin/issues/142).
* Enabling [shrinker](https://github.com/realm/realm-kotlin/issues/293) for Android Release builds.
* Added support for `RealmList` as supported field in model classes. A `RealmList` is used to model one-to-many relationships in a Realm object.
* Schema migration is handled automatically when adding or removing a property or class to the model without specifying a `schemaVersion`.
If a class or column is renamed you need to set a greater `schemaVersion` to migrate the Realm (note: currently renaming will not copy data to the new column). Alternatively `deleteRealmIfMigrationNeeded` could be set to (without setting `schemaVersion`) to delete the Realm file if an automatic migration is not possible. Fixes [#284](https://github.com/realm/realm-kotlin/issues/284).

### Fixed
* None.

### Compatibility
* This release is compatible with Kotlin 1.5.10 and Coroutines 1.5.0.

### Internal
* None.


## 0.2.0 (2021-06-09)

### Breaking Changes
* The Realm Kotlin Gradle plugin has changed name from `realm-kotlin` to `io.realm.kotlin` to align with Gradle Plugin Portal requirements.

### Enhancements
* The Realm Kotlin Gradle plugin is now available on Gradle Plugin Portal and can be used with the Plugin DSL and `gradlePluginPortal()` as the buildscript repository. A minimal setup of using this approach can be found [here](https://plugins.gradle.org/plugin/io.realm.kotlin).

### Fixed
* None.

### Compatibility
* This release is compatible with Kotlin 1.5.10 and Coroutines 1.5.0.

### Internal
* Updated to Realm Core commit: ed9fbb907e0b5e97e0e2d5b8efdc0951b2eb980c.


## 0.1.0 (2021-05-07)

This is the first public Alpha release of the Realm Kotlin SDK for Android and Kotlin Multiplatform.

A minimal setup for including this library looks like this:

```
// Top-level build.gradle file
buildscript {
    repositories {
        mavenCentral()
    }
    dependencies {
        classpath("io.realm.kotlin:gradle-plugin:0.1.0")
    }
}

allprojects {
    repositories {
    	mavenCentral()
    }
}

// Project build.gradle file
// Only include multiplatform if building a multiplatform project.
plugins {
	kotlin("multiplatform")
	id("com.android.library")
	id("realm-kotlin")
}
```

See the [README](https://github.com/realm/realm-kotlin#readme) for more information.

Please report any issues [here](https://github.com/realm/realm-kotlin/issues/new).<|MERGE_RESOLUTION|>--- conflicted
+++ resolved
@@ -1,3 +1,27 @@
+## 0.9.0 (YYYY-MM-DD)
+
+### Breaking Changes
+* None.
+
+### Enhancements
+* Added API for inspecting the schema of the realm with `BaseRealm.schema()` ([#238](https://github.com/realm/realm-kotlin/issues/238)).
+
+### Fixed
+* None.
+
+### Compatibility
+* This release is compatible with:
+  * Kotlin 1.6.10.
+  * Coroutines 1.5.2-native-mt.
+  * AtomicFu 0.17.0.
+* Minimum Gradle version: 6.1.1.  
+* Minimum Android Gradle Plugin version: 4.0.0.
+* Minimum Android SDK: 16.
+
+### Internal
+* None.
+
+
 ## 0.8.0 (2021-12-17)
 
 ### Breaking Changes
@@ -10,11 +34,7 @@
 * [Sync] Added support for `User.logOut()` ([#245](https://github.com/realm/realm-kotlin/issues/245)).
 * Added supported for dates through a new property type: `RealmInstant`.
 * Allow to pass schema as a variable containing the involved `KClass`es and build configurations non-fluently ([#389](https://github.com/realm/realm-kotlin/issues/389)).
-<<<<<<< HEAD
-* Added API for inspecting the schema of the realm with `BaseRealm.schema()` ([#238](https://github.com/realm/realm-kotlin/issues/238)).
-=======
 * Added M1 support for `library-base` variant ([#483](https://github.com/realm/realm-kotlin/issues/483)).
->>>>>>> fc0d6cea
 
 ### Fixed
 * Gradle metadata for pure Android projects. Now using `io.realm.kotlin:library-base:<VERSION>` should work correctly.
