--- conflicted
+++ resolved
@@ -30,11 +30,8 @@
 ### Internal
 * Update to Ktor 2.3.4.
 * Updated to CMake 3.27.7
-<<<<<<< HEAD
 * Updated to Realm Core 13.25.0, commit 71f94d75e25bfc8913fcd93ae8de550b57577a4a.
-=======
 * The Unpacking of JVM native library will use the current library version instead of a calculated hash for the path.
->>>>>>> 02dd26f9
 
 
 ## 1.13.1-SNAPSHOT (YYYY-MM-DD)
