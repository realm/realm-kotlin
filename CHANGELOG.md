--- conflicted
+++ resolved
@@ -1,5 +1,4 @@
-<<<<<<< HEAD
-## 0.3.0 (YYYY-MM-DD)
+## 0.4.0 (YYYY-MM-DD)
 
 This release contains a big depature in the architectural design of how Realm is currently implemented. At a high level it moves from "Thread-confined, Live Objects" to "Frozen Objects". The reasons for this shift are discussed [here](https://docs.google.com/document/d/1bGfjbKLD6DSBpTiVwyorSBcMqkUQWedAmmS_VAhL8QU/edit#heading=h.fzlh39twuifc). 
 
@@ -32,14 +31,6 @@
 * Add support for suspending writes executed on the Realm Write Dispatcher with `suspend fun <R> write(block: MutableRealm.() -> R): R`
 * Add support for setting background write and notification dispatchers with `RealmConfigruation.Builder.notificationDispatcher(dispatcher: CoroutineDispatcher)` and `RealmConfiguration.Builder.writeDispatcher(dispatcher: CoroutineDispatcher)`
 * Add support for retrieving the latest version of an object inside a write transaction with `<T : RealmObject> MutableRealm.findLatests(obj: T?): T?`
-=======
-## 0.4.0 (YYYY-MM-DD)
-
-### Breaking Changes
-* None.
-
-### Enhancements
-* None.
 
 ### Fixed
 * None.
@@ -51,6 +42,8 @@
 * Updated `com.gradle.plugin-publish` to 0.15.0.
 * Updated Kotlin support to 1.5.20.
 * Updated to Realm Core commit: 5ed4343e61e2c949ae03443c4bc3d450396e0ce2.
+* Updated to Android NDK: 22.1.7171670
+* Introduced usage of `kotlinx.atomicfu`: 0.16.1
 
 
 ## 0.3.0 (2021-07-01)
@@ -64,24 +57,15 @@
 * Added support for `RealmList` as supported field in model classes. A `RealmList` is used to model one-to-many relationships in a Realm object.
 * Schema migration is handled automatically when adding or removing a property or class to the model without specifying a `schemaVersion`.
 If a class or column is renamed you need to set a greater `schemaVersion` to migrate the Realm (note: currently renaming will not copy data to the new column). Alternatively `deleteRealmIfMigrationNeeded` could be set to (without setting `schemaVersion`) to delete the Realm file if an automatic migration is not possible. Fixes [#284](https://github.com/realm/realm-kotlin/issues/284).
->>>>>>> 5f6ced91
 
 ### Fixed
 * None.
 
 ### Compatibility
-<<<<<<< HEAD
-* This release is compatible with Kotlin 1.5.10 and Coroutines 1.5.0-native-mt
-
-### Internal
-* Updated to Android NDK: 22.1.7171670
-* Introduced usage of `kotlinx.atomicfu`: 0.16.1
-=======
 * This release is compatible with Kotlin 1.5.10 and Coroutines 1.5.0.
 
 ### Internal
 * None.
->>>>>>> 5f6ced91
 
 
 ## 0.2.0 (2021-06-09)
