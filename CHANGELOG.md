--- conflicted
+++ resolved
@@ -21,16 +21,11 @@
 * Minimum Android SDK: 16.
 
 ### Internal
-<<<<<<< HEAD
 * Updated to Realm Core 11.13.0, commit 48d04faa31af63e507500b7e71abb9b4da8d14a1.
-=======
-* Updated to Realm Core 11.13.0, commit ff28b8e9189b7ce624018305f427819351704477.
->>>>>>> b6322798
 * Updated to Ktor 1.6.8.
 * Rename internal synthetic variables prefix to `io_realm_kotlin_`, so deprecated prefix `$realm$` is avoided.
 
 
-
 ## 0.10.2 (2022-04-01)
 
 ### Breaking Changes
@@ -53,8 +48,7 @@
 * Minimum Android SDK: 16.
 
 ### Internal
-* Renaming internal synthetic variables to avoid deprecated prefix `$realm$` by `io_realm_kotlin_`. 
-
+* None.
 
 ## 0.10.1 (2022-03-24)
 
