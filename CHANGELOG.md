--- conflicted
+++ resolved
@@ -1,19 +1,11 @@
-<<<<<<< HEAD
 ## 0.11.0 (YYYY-MM-DD)
-=======
-## 0.10.3 (YYYY-MM-DD)
->>>>>>> 40aa790a
-
-### Breaking Changes
-* None.
-
-### Enhancements
-<<<<<<< HEAD
+
+### Breaking Changes
+* None.
+
+### Enhancements
 * [Sync] Support for new types of `Credentials`: `apiKey`, `apple`, `facebook`, `google` and `jwt`.
 * [Sync] Support for the extension property `Realm.syncSession`, which returns the sync session associated with the realm.
-=======
-* None.
->>>>>>> 40aa790a
 
 ### Fixed
 * None.
@@ -31,8 +23,6 @@
 * None.
 
 
-<<<<<<< HEAD
-=======
 ## 0.10.2 (2022-04-01)
 
 ### Breaking Changes
@@ -58,7 +48,6 @@
 * None.
 
 
->>>>>>> 40aa790a
 ## 0.10.1 (2022-03-24)
 
 ### Breaking Changes
