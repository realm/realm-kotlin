<<<<<<< HEAD
## 1.16.1-SNAPSHOT (YYYY-MM-DD)
=======
## 2.0.0 (2024-06-03)
>>>>>>> 6eae4337

> [!NOTE]
> This release will bump the Realm file format 24. Opening a file with an older format will automatically upgrade it from file format v10. If you want to upgrade from an earlier file format version you will have to use Realm Kotlin v1.13.1 or earlier. Downgrading to a previous file format is not possible.

### Breaking changes
* Removed property `RealmLog.level`. Log levels can be set with `RealmLog.setLevel`. (Issue [#1691](https://github.com/realm/realm-kotlin/issues/1691) [JIRA](https://jira.mongodb.org/browse/RKOTLIN-1038))
* Removed `LogConfiguration`. Log levels and custom loggers can be set with `RealmLog`. (Issue [#1691](https://github.com/realm/realm-kotlin/issues/1691) [JIRA](https://jira.mongodb.org/browse/RKOTLIN-1038))
* Removed deprecated `io.realm.kotlin.types.ObjectId`. Use `org.mongodb.kbson.BsonObjectId` or its type alias `org.mongodb.kbson.ObjectId` instead. (Issue [#1749](https://github.com/realm/realm-kotlin/issues/1749) [JIRA](https://jira.mongodb.org/browse/RKOTLIN-1082))
* Removed deprecated `RealmClass.isEmbedded`. Class embeddeness can be check with `RealmClassKind.EMBEDDED`. (Issue [#1753](https://github.com/realm/realm-kotlin/issues/1753) [JIRA](https://jira.mongodb.org/browse/RKOTLIN-1080))
* Some authentication related operations will no longer throw specialized `InvalidCredentialsException` and `CredentialsCannotBeLinkedException` but the more general `AuthException` and `ServiceException`. (Issue [#1763](https://github.com/realm/realm-kotlin/issues/1763)/[RKOTLIN-1091](https://jira.mongodb.org/browse/RKOTLIN-1091))
* [Sync] Removed deprecated methods `User.identity` and `User.provider`, user identities can be accessed with the already existing `User.identities`. (Issue [#1751](https://github.com/realm/realm-kotlin/issues/1751) [JIRA](https://jira.mongodb.org/browse/RKOTLIN-1083))
* [Sync] `App.allUsers` does no longer return a map, but only a list of users known locally. (Issue [#1751](https://github.com/realm/realm-kotlin/issues/1751) [JIRA](https://jira.mongodb.org/browse/RKOTLIN-1083))
* [Sync] Removed deprecated `DiscardUnsyncedChangesStrategy.onError`. (Issue [#1755](https://github.com/realm/realm-kotlin/issues/1755) [JIRA](https://jira.mongodb.org/browse/RKOTLIN-1085))
* [Sync] Sync progress notifications now reports an estimate ranged from `0.0` to `1.0` with `Progress.estimate` instead of `transferredBytes` and `totalBytes`. (Issue [#1744](https://github.com/realm/realm-kotlin/issues/1744)/[RKOTLIN-1079](https://jira.mongodb.org/browse/RKOTLIN-1079)).

### Enhancements
* Support for RealmLists and RealmDictionaries in `RealmAny`. (Issue [#1434](https://github.com/realm/realm-kotlin/issues/1434))
* Optimized `RealmList.indexOf()` and `RealmList.contains()` using Core implementation of operations instead of iterating elements and comparing them in Kotlin. (Issue [#1625](https://github.com/realm/realm-kotlin/pull/1666) [RKOTLIN-995](https://jira.mongodb.org/browse/RKOTLIN-995)).
* Add support for filtering logs by category. (Issue [#1691](https://github.com/realm/realm-kotlin/issues/1691) [JIRA](https://jira.mongodb.org/browse/RKOTLIN-1038))
* [Sync] Add Mongo Client API to access Atlas App Service collections. It can be accessed through `User.mongoClient`. (Issue [#972](https://github.com/realm/realm-kotlin/issues/972)/[RKOTLIN-612](https://jira.mongodb.org/browse/RKOTLIN-612))
* [Sync] Sync progress notifications is now also supported for flexible sync configurations. (Issue [#1744](https://github.com/realm/realm-kotlin/issues/1744) [RKOTLIN-1079](https://jira.mongodb.org/browse/RKOTLIN-1079)).

### Fixed
<<<<<<< HEAD
* [Sync] Fatal sync exceptions are now thrown as `UnrecoverableSyncException`. (Issue [#1767](https://github.com/realm/realm-kotlin/issues/1767) [RKOTLIN-1096](https://jira.mongodb.org/browse/RKOTLIN-1096)).

### Known issues
* Missing initial download progress notification when there is no active downloads. (Issue [realm/realm-core#7627](https://github.com/realm/realm-core/issues/7627), since 1.15.1)
=======
* Inserting the same typed link to the same key in a dictionary more than once would incorrectly create multiple backlinks to the object. This did not appear to cause any crashes later, but would have affecting explicit backlink count queries (eg: `...@links.@count`) and possibly notifications (Core Issue [realm/realm-core#7676](https://github.com/realm/realm-core/issues/7676) since v1.16.0).
* [Sync] Automatic client reset recovery would crash when recovering AddInteger instructions on a Mixed property if its type was changed to non-integer (Core issue [realm/realm-core#7683](https://github.com/realm/realm-core/pull/7683), since v0.11.0).
* [Sync] Typos [SubscriptionSetState.SUPERSEDED], [SyncTimeoutOptions.pingKeepalivePeriod] and [SyncTimeoutOptions.pongKeepalivePeriod]. (Issue [#1754](https://github.com/realm/realm-kotlin/pull/1754)
>>>>>>> 6eae4337

### Compatibility
* File format: Generates Realms with file format v24 (reads and upgrades file format v10 or later).
* Realm Studio 15.0.0 or above is required to open Realms created by this version.
* This release is compatible with the following Kotlin releases:
  * Kotlin 2.0.0 and above. Support for experimental K2-compilation with `kotlin.experimental.tryK2=true`.
  * Ktor 2.1.2 and above.
  * Coroutines 1.7.0 and above.
  * AtomicFu 0.18.3 and above.
  * The new memory model only. See https://github.com/realm/realm-kotlin#kotlin-memory-model-and-coroutine-compatibility
* Minimum Kbson 0.4.0.
* Minimum Gradle version: 7.2.
* Minimum Android Gradle Plugin version: 7.1.3.
* Minimum Android SDK: 16.
* Minimum R8: 8.0.34.

### Internal
* Updated to Realm Core 14.7.0 commit c280bdb17522323d5c30dc32a2b9efc9dc80ca3b.
* Changed Kotlin compiler testing framework to https://github.com/zacsweers/kotlin-compile-testing


## 1.16.0 (2024-05-01)

> [!NOTE]
> This release will bump the Realm file format from version 23 to 24. Opening a file with an older format will automatically upgrade it from file format v10. If you want to upgrade from an earlier file format version you will have to use Realm Kotlin v1.13.1 or earlier. Downgrading to a previous file format is not possible.

### Breaking changes
* None.

### Enhancements
* Add support for changing the App Services base URL. It allows to roam between Atlas and Edge Server. Changing the url would trigger a client reset. (Issue [#1659](https://github.com/realm/realm-kotlin/issues/1659)/[RKOTLIN-1013](https://jira.mongodb.org/browse/RKOTLIN-1023))

### Fixed
* Fixed a bug when running a IN query (or a query of the pattern `x == 1 OR x == 2 OR x == 3`) when evaluating on a string property with an empty string in the search condition. Matches with an empty string would have been evaluated as if searching for a null string instead. (Core issue [realm/realm-core#7628](https://github.com/realm/realm-core/pull/7628) since Core v10.0.0-beta.9)
* Fixed several issues around encrypted file portability (copying a "bundled" encrypted Realm from one device to another). (Core issues [realm/realm-core#7322](https://github.com/realm/realm-core/issues/7322) and [realm/realm-core#7319](https://github.com/realm/realm-core/issues/7319))
* Queries using query paths on Mixed values returns inconsistent results (Core issue [realm/realm-core#7587](https://github.com/realm/realm-core/issues/7587), since Core v14.0.0)
* [Sync] `App.allUsers()` included logged out users only if they were logged out while the App instance existed. It now always includes all logged out users. (Core issue [realm/realm-core#7300](https://github.com/realm/realm-core/pull/7300))
* [Sync] Deleting the active user left the active user unset rather than selecting another logged-in user as the active user like logging out and removing users did. (Core issue [realm/realm-core#7300](https://github.com/realm/realm-core/pull/7300))
* [Sync] Schema initialization could hit an assertion failure if the sync client applied a downloaded changeset while the Realm file was in the process of being opened (Core issue [realm/realm-core#7041](https://github.com/realm/realm-core/issues/7041), since Core v11.4.0).

### Known issues
* Missing initial download progress notification when there is no active downloads. (Issue [realm/realm-core#7627](https://github.com/realm/realm-core/issues/7627), since 1.15.1)

### Compatibility
* File format: Generates Realms with file format v24 (reads and upgrades file format v10 or later).
* Realm Studio 15.0.0 or above is required to open Realms created by this version.
* This release is compatible with the following Kotlin releases:
  * Kotlin 1.9.0 and above. Support for experimental K2-compilation with `kotlin.experimental.tryK2=true`.
  * Ktor 2.1.2 and above.
  * Coroutines 1.7.0 and above.
  * AtomicFu 0.18.3 and above.
  * The new memory model only. See https://github.com/realm/realm-kotlin#kotlin-memory-model-and-coroutine-compatibility
* Minimum Kbson 0.3.0.
* Minimum Gradle version: 6.8.3.
* Minimum Android Gradle Plugin version: 4.1.3.
* Minimum Android SDK: 16.
* Minimum R8: 8.0.34.

### Internal
* Updated to Realm Core 14.6.1 commit cde3adb7649d3361806dbbae0cf353b8fdc4d54e.


## 1.15.0 (2024-04-17)

> [!NOTE]
> This release will bump the Realm file format from version 23 to 24. Opening a file with an older format will automatically upgrade it from file format v10. If you want to upgrade from an earlier file format version you will have to use Realm Kotlin v1.13.1 or earlier. Downgrading to a previous file format is not possible.

### Breaking changes
* If you want to query using `@type` operation, you must use 'objectlink' to match links to objects. 'object' is reserved for dictionary types.
* Binary data and String data are now strongly typed for comparisons and queries. This change is especially relevant when querying for a string constant on a RealmAny property, as now only strings will be returned. If searching for Binary data is desired, then that type must be specified by the constant. In RQL the new way to specify a binary constant is to use `mixed = bin('xyz')` or `mixed = binary('xyz')`. (Core issue [realm/realm-core#6407](https://github.com/realm/realm-core/issues/6407)).

### Enhancements
* Add support for using aggregate operations on RealmAny properties in queries  (Core issue [realm/realm-core#7398](https://github.com/realm/realm-core/pull/7398))
* Property keypath in RQL can be substituted with value given as argument. Use `$P<i>` in query string. (Core issue [realm/realm-core#7033](https://github.com/realm/realm-core/issues/7033))
* You can now use query substitution for the @type argument (Core issue [realm/realm-core#7289](https://github.com/realm/realm-core/issues/7289))
* Storage of Decimal128 properties has been optimised so that the individual values will take up 0 bits (if all nulls), 32 bits, 64 bits or 128 bits depending on what is needed. (Core issue [realm/realm-core#6111](https://github.com/realm/realm-core/pull/6111))
* Querying a specific entry in a collection (in particular 'first and 'last') is supported. (Core issue [realm/realm-core#4269](https://github.com/realm/realm-core/issues/4269))
* Index on list of strings property now supported (Core issue [realm/realm-core#7142](https://github.com/realm/realm-core/pull/7142))
* Improved performance of RQL (parsed) queries on a non-linked string property using: >, >=, <, <=, operators and fixed behaviour that a null string should be evaulated as less than everything, previously nulls were not matched. (Core issue [realm/realm-core#3939](https://github.com/realm/realm-core/issues/3939).
* Updated bundled OpenSSL version to 3.2.0 (Core issue [realm/realm-core#7303](https://github.com/realm/realm-core/pull/7303))
* [Sync] The default base url in `AppConfiguration` has been updated to point to `services.cloud.mongodb.com`. See https://www.mongodb.com/docs/atlas/app-services/domain-migration/ for more information. (Issue [#1685](https://github.com/realm/realm-kotlin/issues/1685))

### Fixed
* Sorting order of strings has changed to use standard unicode codepoint order instead of grouping similar english letters together. A noticeable change will be from "aAbBzZ" to "ABZabz". (Core issue [realm/realm-core#2573](https://github.com/realm/realm-core/issues/2573))
* `@count`/`@size` is now supported for `RealmAny` properties (Core issue [realm/realm-core#7280](https://github.com/realm/realm-core/issues/7280), since v10.0.0)
* Fixed equality queries on a `RealmAny` property with an index possibly returning the wrong result if values of different types happened to have the same StringIndex hash. (Core issue [realm/realm-core6407](https://github.com/realm/realm-core/issues/6407), since v11.0.0-beta.5).
* If you have more than 8388606 links pointing to one specific object, the program will crash. (Core issue [realm/realm-core#6577](https://github.com/realm/realm-core/issues/6577), since v6.0.0)
* Query for NULL value in `RealmAny<RealmAny>` would give wrong results (Core issue [realm/realm-core6748])(https://github.com/realm/realm-core/issues/6748), since v10.0.0)
* Fixed queries like `indexed_property == NONE {x}` which mistakenly matched on only x instead of not x. This only applies when an indexed property with equality (==, or IN) matches with `NONE` on a list of one item. If the constant list contained more than one value then it was working correctly. (Core issue [realm/realm-core#7777](https://github.com/realm/realm-java/issues/7862), since v12.5.0)
* Uploading the changesets recovered during an automatic client reset recovery may lead to 'Bad server version' errors and a new client reset. (Core issue [realm/realm-core7279](https://github.com/realm/realm-core/issues/7279), since v13.24.1)
* Fixed crash in fulltext index using prefix search with no matches (Core issue [realm/realm-core#7309](https://github.com/realm/realm-core/issues/7309), since v13.18.0)
* Fix a minor race condition when backing up Realm files before a client reset which could have lead to overwriting an existing file. (Core issue [realm/realm-core#7341](https://github.com/realm/realm-core/pull/7341)).
* Fix opening realm with cached user while offline results in fatal error and session does not retry connection. (Core issue [realm/realm-core#7349](https://github.com/realm/realm-core/issues/7349), since v13.26.0)
* Fixed conflict resolution bug which may result in an crash when the AddInteger instruction on Mixed properties is merged against updates to a non-integer type (Core issue [realm/realm-code#7353](https://github.com/realm/realm-core/pull/7353))
* Fix a spurious crash related to opening a Realm on background thread while the process was in the middle of exiting (Core issue [realm/realm-core#7420](https://github.com/realm/realm-core/issues/7420))


### Compatibility
* File format: Generates Realms with file format v24 (reads and upgrades file format v10 or later).
* Realm Studio 15.0.0 or above is required to open Realms created by this version.
* This release is compatible with the following Kotlin releases:
  * Kotlin 1.9.0 and above. Support for experimental K2-compilation with `kotlin.experimental.tryK2=true`.
  * Ktor 2.1.2 and above.
  * Coroutines 1.7.0 and above.
  * AtomicFu 0.18.3 and above.
  * The new memory model only. See https://github.com/realm/realm-kotlin#kotlin-memory-model-and-coroutine-compatibility
* Minimum Kbson 0.3.0.
* Minimum Gradle version: 6.8.3.
* Minimum Android Gradle Plugin version: 4.1.3.
* Minimum Android SDK: 16.
* Minimum R8: 8.0.34.

### Internal
* Updated to Realm Core 14.5.1 commit 316889b967f845fbc10b4422f96c7eadd47136f2.
* Deprecated Jenkins and switching to Github Action ([JIRA]https://jira.mongodb.org/browse/RKOTLIN-825).
- Remove CMake required version.
* Updated URL to documentation.
* Refactored to allow compilation with Kotlin 2.0



## 1.14.1 (2024-03-19)

### Breaking Changes
- None.

### Enhancements
- Fixes missing binaries files for Windows and Linux platforms when releasing. (Issue [#1671](https://github.com/realm/realm-kotlin/issues/1690) [JIRA](https://jira.mongodb.org/browse/RKOTLIN-1037))

### Fixed
- None.

### Compatibility
- File format: Generates Realms with file format v23.
- Realm Studio 13.0.0 or above is required to open Realms created by this version.
- This release is compatible with the following Kotlin releases:
  - Kotlin 1.9.0 and above. Support for experimental K2-compilation with `kotlin.experimental.tryK2=true`.
  - Ktor 2.1.2 and above.
  - Coroutines 1.7.0 and above.
  - AtomicFu 0.18.3 and above.
  - The new memory model only. See https://github.com/realm/realm-kotlin#kotlin-memory-model-and-coroutine-compatibility
- Minimum Kbson 0.3.0.
- Minimum Gradle version: 6.8.3.
- Minimum Android Gradle Plugin version: 4.1.3.
- Minimum Android SDK: 16.
- Minimum R8: 8.0.34.

### Internal
- Deprecated Jenkins and switching to Github Action ([JIRA]https://jira.mongodb.org/browse/RKOTLIN-825).


## 1.14.0 (2024-03-08)

### Breaking Changes
* None.

### Enhancements
* The Unpacking of JVM native library will use the current library version instead of a calculated hash for the path. (Issue [#1617](https://github.com/realm/realm-kotlin/issues/1617)).
* [Sync] Added option to use managed WebSockets via OkHttp instead of Realm's built-in WebSocket client for Sync traffic (Only Android and JVM targets for now). Managed WebSockets offer improved support for proxies and firewalls that require authentication. This feature is currently opt-in and can be enabled by using `AppConfiguration.usePlatformNetworking()`. Managed WebSockets will become the default in a future version. (PR [#1528](https://github.com/realm/realm-kotlin/pull/1528)).
* [Sync] `AutoClientResetFailed` exception now reports as the throwable cause any user exceptions that might occur during a client reset. (Issue [#1580](https://github.com/realm/realm-kotlin/issues/1580))

### Fixed
* Cache notification callback JNI references at startup to ensure that symbols can be resolved in core callbacks. (Issue [#1577](https://github.com/realm/realm-kotlin/issues/1577))
* Using `Realm.asFlow()` could miss an update if a write was started right after opening the Realm. (Issue [#1582](https://github.com/realm/realm-kotlin/issues/1582))
* Guarded analytic errors so that they do not fail user builds.
* Using keypaths in Flows could sometimes throw `java.lang.IllegalStateException: [RLM_ERR_WRONG_THREAD]: Realm accessed from incorrect thread.`. (Issue [#1594](https://github.com/realm/realm-kotlin/pull/1594, since 1.13.0)
* Non-`IllegalStateExceptions` in a `write`-block would not cancel transactions, but leave it open. (Issue [#1615](https://github.com/realm/realm-kotlin/issues/1615)).
* [Sync] `NullPointerException` while waiting for the synchronization of a subscription set if the client was set in `AwaitingMark` state. (Issue [#1671](https://github.com/realm/realm-kotlin/issues/1671) [JIRA](https://jira.mongodb.org/browse/RKOTLIN-1027))
* Github Action: Snapshot publishing with Github Action. (Issue [#1654](https://github.com/realm/realm-kotlin/issues/1654) [JIRA](https://jira.mongodb.org/browse/RKOTLIN-1018))
* Github Action: automate release process to Maven Central. (Issue [JIRA](https://jira.mongodb.org/browse/RKOTLIN-709))

### Compatibility
* File format: Generates Realms with file format v23.
* Realm Studio 13.0.0 or above is required to open Realms created by this version.
* This release is compatible with the following Kotlin releases:
  * Kotlin 1.9.0 and above. Support for experimental K2-compilation with `kotlin.experimental.tryK2=true`.
  * Ktor 2.1.2 and above.
  * Coroutines 1.7.0 and above.
  * AtomicFu 0.18.3 and above.
  * The new memory model only. See https://github.com/realm/realm-kotlin#kotlin-memory-model-and-coroutine-compatibility
* Minimum Kbson 0.3.0.
* Minimum Gradle version: 6.8.3.
* Minimum Android Gradle Plugin version: 4.1.3.
* Minimum Android SDK: 16.
* Minimum R8: 8.0.34.

### Internal
* Update to Ktor 2.3.4.
* Updated to CMake 3.27.7
* Updated to Realm Core 13.26.0, commit 5533505d18fda93a7a971d58a191db5005583c92.
* Adding Sync tests via Github Action.
* Updated to Swig 4.2.0. (Issue [GitHub #1632](https://github.com/realm/realm-kotlin/issues/1632) [JIRA RKOTLIN-1001](https://jira.mongodb.org/browse/RKOTLIN-1001))


## 1.13.0 (2023-12-01)

### Breaking Changes
* None.

### Enhancements
* Support for experimental K2-compilation with `kotlin.experimental.tryK2=true`. (Issue [#1483](https://github.com/realm/realm-kotlin/issues/1483))
* Added support for keypaths in `asFlow()` methods on objects and queries. This makes it possible to control which properties will trigger change events, including properties on objects below the default nested limit of 4. (Issue [#661](https://github.com/realm/realm-kotlin/issues/661))
* [Sync] Added support for multiplexing sync connections. When enabled, a single
  connection is used per sync user rather than one per synchronized Realm. This
  reduces resource consumption when multiple Realms are opened and will
  typically improve performance. The behavior can be controlled through [AppConfiguration.Builder.enableSessionMultiplexing]. It will be made the default
  in a future release. (Issue [#1578](https://github.com/realm/realm-kotlin/pull/1578))
* [Sync] Various sync timeout options can now be configured through `AppConfiguration.Builder.syncTimeouts()`. (Issue [#971](https://github.com/realm/realm-kotlin/issues/971)).

### Fixed
* `RealmInstant.now` used an API (`java.time.Clock.systemUTC().instant()`) introduced in API 26, current minSDK is 16. (Issue [#1564](https://github.com/realm/realm-kotlin/issues/1564))
* Fix compiler crash caused by a change in Kotlin 1.9.20 ((toIrConst moved under common IrUtils)[https://github.com/JetBrains/kotlin/commit/ca8db7d0b83f6dfd6afcea7a5fe7556d38f325d8]). (Issue [#1566](https://github.com/realm/realm-kotlin/issues/1566))
* Fix craches caused by posting to a released scheduler. (Issue [#1543](https://github.com/realm/realm-kotlin/issues/1543))
* Fix NPE when applying query aggregators on classes annotated with `@PersistedName`. (Issue [1569](https://github.com/realm/realm-kotlin/pull/1569))
* [Sync] Fix crash when syncing data if the log level was set to `LogLevel.TRACE` or `LogLevel.ALL`. (Issue [#1560](https://github.com/realm/realm-kotlin/pull/1560))

### Compatibility
* File format: Generates Realms with file format v23.
* Realm Studio 13.0.0 or above is required to open Realms created by this version.
* This release is compatible with the following Kotlin releases:
  * Kotlin 1.9.0 and above. Support for experimental K2-compilation with `kotlin.experimental.tryK2=true`.
  * Ktor 2.1.2 and above.
  * Coroutines 1.7.0 and above.
  * AtomicFu 0.18.3 and above.
  * The new memory model only. See https://github.com/realm/realm-kotlin#kotlin-memory-model-and-coroutine-compatibility
* Minimum Kbson 0.3.0.
* Minimum Gradle version: 6.8.3.
* Minimum Android Gradle Plugin version: 4.1.3.
* Minimum Android SDK: 16.
* Minimum R8: 8.0.34.

### Internal
* Updated to Realm Core 13.24.0, commit e593a5f19d0dc205db931ec5618a8c10c95cac90.


## 1.12.0 (2023-11-02)

This release upgrades the Sync metadata in a way that is not compatible with older versions. To downgrade a Sync app from this version, you'll need to manually delete the metadata folder located at `$[SYNC-ROOT-DIRECTORY]/mongodb-realm/[APP-ID]/server-utility/metadata/`. This will log out all users.

### Breaking Changes
* None.

### Enhancements
* Realm will no longer set the JVM bytecode to 1.8 when applying the Realm plugin. (Issue [#1513](https://github.com/realm/realm-kotlin/issues/1513))
* The Realm Gradle Plugin no longer has a dependency on KAPT. (Issue [#1513](https://github.com/realm/realm-kotlin/issues/1513))

### Fixed
* `Realm.getNumberOfActiveVersions` now returns the actual number of active versions. (Core issue [#6960](https://github.com/realm/realm-core/pull/6960))
* Fixed memory leak on Darwin caused by a reference cycle between resources and the GC cleaner. (Issue [#1530](https://github.com/realm/realm-kotlin/pull/1530))
* Fixed memory leaks on the JVM platform, see PR for more information. (Issue [#1526](https://github.com/realm/realm-kotlin/pull/1526))
* Removed pin on the initial realm version after opening a Realm. (Issue [#1519](https://github.com/realm/realm-kotlin/pull/1519))
* `Realm.close()` is now idempotent.
* Fix error in `RealmAny.equals` that would sometimes return `true` when comparing RealmAnys wrapping same type but different values. (Issue [#1523](https://github.com/realm/realm-kotlin/pull/1523))
* [Sync] If calling a function on App Services that resulted in a redirect, it would only redirect for GET requests. (Issue [#1517](https://github.com/realm/realm-kotlin/pull/1517))
* [Sync] Manual client reset on Windows would not trigger correctly when run inside `onManualResetFallback`. (Issue [#1515](https://github.com/realm/realm-kotlin/pull/1515))
* [Sync] `ClientResetRequiredException.executeClientReset()` now returns a boolean indicating if the manual reset fully succeeded or not. (Issue [#1515](https://github.com/realm/realm-kotlin/pull/1515))
* [Sync] If calling a function on App Services that resulted in a redirect, it would only redirect for
GET requests. (Issue [#1517](https://github.com/realm/realm-kotlin/pull/1517))
* [Sync] If calling a function on App Services that resulted in a redirect, it would only redirect for GET requests. (Issue [#1517](https://github.com/realm/realm-kotlin/pull/1517))

### Compatibility
* File format: Generates Realms with file format v23.
* Realm Studio 13.0.0 or above is required to open Realms created by this version.
* This release is compatible with the following Kotlin releases:
  * Kotlin 1.8.20 and above. The K2 compiler is not supported yet.
  * Ktor 2.1.2 and above.
  * Coroutines 1.7.0 and above.
  * AtomicFu 0.18.3 and above.
  * The new memory model only. See https://github.com/realm/realm-kotlin#kotlin-memory-model-and-coroutine-compatibility
* Minimum Kbson 0.3.0.
* Minimum Gradle version: 6.8.3.
* Minimum Android Gradle Plugin version: 4.1.3.
* Minimum Android SDK: 16.

### Internal
* Updated to Realm Core 13.23.2, commit e6271d72308b40399890060f58a88cf568c2ee22.


## 1.11.1 (2023-09-07)

### Enhancements
* None.

### Fixed
* Opening a Realm would crash with `No built-in scheduler implementation for this platform` on Linux (JVM) and Windows. (Issue [#1502](https://github.com/realm/realm-kotlin/issues/1502), since 1.11.0)

### Compatibility
* File format: Generates Realms with file format v23.
* Realm Studio 13.0.0 or above is required to open Realms created by this version.
* This release is compatible with the following Kotlin releases:
  * Kotlin 1.8.0 and above. The K2 compiler is not supported yet.
  * Ktor 2.1.2 and above.
  * Coroutines 1.7.0 and above.
  * AtomicFu 0.18.3 and above.
  * The new memory model only. See https://github.com/realm/realm-kotlin#kotlin-memory-model-and-coroutine-compatibility
* Minimum Kbson 0.3.0.
* Minimum Gradle version: 6.8.3.
* Minimum Android Gradle Plugin version: 4.1.3.
* Minimum Android SDK: 16.

### Internal
* None.


## 1.11.0 (2023-09-01)

### Breaking Changes
* `BaseRealmObject.equals()` has changed from being identity-based only (===) to instead return `true` if two objects come from the same Realm version. This e.g means that reading the same object property twice will now be identical. Note, two Realm objects, even with identical values will not be considered equal if they belong to different versions.

```
val childA: Child = realm.query<Child>().first().find()!!
val childB: Child = realm.query<Child>().first().find()!!

// This behavior is the same both before 1.11.0 and before
childA === childB // false

// This will return true in 1.11.0 and onwards. Before it will return false
childA == childB

realm.writeBlocking { /* Do a write */ }
val childC = realm.query<Child>().first().find()!!

// This will return false because childA belong to version 1, while childC belong to version 2.
// Override equals/hashCode if value semantics are wanted.
childA == childC
```

### Enhancements
* Fulltext queries now support prefix search by using the * operator, like `description TEXT 'alex*'`. (Core issue [#6860](https://github.com/realm/realm-core/issues/6860))
* Realm model classes now generate custom `toString`, `equals` and `hashCode` implementations. This makes it possible to compare by object reference across multiple collections. Note that two objects at different versions will not be considered equal, even
if the content is the same. Custom implementations of these methods will be respected if they are present. (Issue [#1097](https://github.com/realm/realm-kotlin/issues/1097))
* Support for performing geospatial queries using the new classes: `GeoPoint`, `GeoCircle`, `GeoBox`, and `GeoPolygon`. See `GeoPoint` documentation on how to persist locations. (Issue [#1403](https://github.com/realm/realm-kotlin/pull/1403))
* Support for automatic resolution of embedded object constraints during migration through `RealmConfiguration.Builder.migration(migration: AutomaticSchemaMigration, resolveEmbeddedObjectConstraints: Boolean)`. (Issue [#1464](https://github.com/realm/realm-kotlin/issues/1464)
* [Sync] Add support for customizing authorization headers and adding additional custom headers to all Atlas App service requests with `AppConfiguration.Builder.authorizationHeaderName()` and `AppConfiguration.Builder.addCustomRequestHeader(...)`. (Issue [#1453](https://github.com/realm/realm-kotlin/pull/1453))
* [Sync] Added support for manually triggering a reconnect attempt for Device Sync. This is done through a new `App.Sync.reconnect()` method. This method is also now called automatically when a mobile device toggles off airplane mode. (Issue [#1479](https://github.com/realm/realm-kotlin/issues/1479))

### Fixed
* Rare corruption causing 'Invalid streaming format cookie'-exception. Typically following compact, convert or copying to a new file. (Issue [#1440](https://github.com/realm/realm-kotlin/issues/1440))
* Compiler error when using Kotlin 1.9.0 and backlinks. (Issue [#1469](https://github.com/realm/realm-kotlin/issues/1469))
* Leaking `JVMScheduler` instances. In certain circumstances, it could lead to a JNI crash. (Issue [#1463](https://github.com/realm/realm-kotlin/pull/1463))
* [Sync] Changing a subscriptions query type or query itself will now trigger the `WaitForSync.FIRST_TIME` behaviour, rather than only checking changes to the name. (Issues [#1466](https://github.com/realm/realm-kotlin/issues/1466))

### Compatibility
* File format: Generates Realms with file format v23.
* Realm Studio 13.0.0 or above is required to open Realms created by this version.
* This release is compatible with the following Kotlin releases:
  * Kotlin 1.8.0 and above. The K2 compiler is not supported yet.
  * Ktor 2.1.2 and above.
  * Coroutines 1.7.0 and above.
  * AtomicFu 0.18.3 and above.
  * The new memory model only. See https://github.com/realm/realm-kotlin#kotlin-memory-model-and-coroutine-compatibility
* Minimum Kbson 0.3.0.
* Minimum Gradle version: 6.8.3.
* Minimum Android Gradle Plugin version: 4.1.3.
* Minimum Android SDK: 16.

### Internal
* Updated to Realm Core 13.20.0, commit c258e2681bca5fb33bbd23c112493817b43bfa86.


## 1.10.2 (2023-07-21)

### Breaking Changes
* None.

### Enhancements
* None.

### Fixed
* `RealmInstant` could be instantiated with invalid arguments. (Issue [#1443](https://github.com/realm/realm-kotlin/issues/1443))
* `equals` and `hashCode` on unmanaged `RealmList` and `RealmSet` resulted in incorrect values. (Issue [#1454](https://github.com/realm/realm-kotlin/pull/1454))
* [Sync] HTTP requests were not logged when the log level was set in `RealmLog.level`. (Issue [#1456](https://github.com/realm/realm-kotlin/pull/1456))
* [Sync] `RealmLog.level` is set to `WARN` after creating an `App` or `Realm` configuration. (Issue [#1456](https://github.com/realm/realm-kotlin/pull/1459))

### Compatibility
* File format: Generates Realms with file format v23.
* Realm Studio 13.0.0 or above is required to open Realms created by this version.
* This release is compatible with the following Kotlin releases:
  * Kotlin 1.8.0 and above. The K2 compiler is not supported yet.
  * Ktor 2.1.2 and above.
  * Coroutines 1.7.0 and above.
  * AtomicFu 0.18.3 and above.
  * The new memory model only. See https://github.com/realm/realm-kotlin#kotlin-memory-model-and-coroutine-compatibility
* Minimum Kbson 0.3.0.
* Minimum Gradle version: 6.8.3.
* Minimum Android Gradle Plugin version: 4.1.3.
* Minimum Android SDK: 16.

### Internal
* Updated to Realm Core 13.17.0, commit f1e962cd447f8b69f8f7cf46a188b1c6246923c5.


## 1.10.1 (2023-06-30)

### Breaking Changes
* None.

### Enhancements
* [Sync] Optimized the opening of Flexible Sync Realms when `waitForInitialRemoteData` is used. (Issue [#1438](https://github.com/realm/realm-kotlin/issues/1438))

### Fixed
* [Sync] Using `SyncConfiguration.waitForInitialRemoteData()` would require a network connection, even after opening the realm file for the first time. (Issue [#1439](https://github.com/realm/realm-kotlin/pull/1439))

### Compatibility
* File format: Generates Realms with file format v23.
* Realm Studio 13.0.0 or above is required to open Realms created by this version.
* This release is compatible with the following Kotlin releases:
  * Kotlin 1.8.0 and above. The K2 compiler is not supported yet.
  * Ktor 2.1.2 and above.
  * Coroutines 1.7.0 and above.
  * AtomicFu 0.18.3 and above.
  * The new memory model only. See https://github.com/realm/realm-kotlin#kotlin-memory-model-and-coroutine-compatibility
* Minimum Kbson 0.3.0.
* Minimum Gradle version: 6.8.3.
* Minimum Android Gradle Plugin version: 4.1.3.
* Minimum Android SDK: 16.

### Internal
* None.


## 1.10.0 (2023-06-28)

### Breaking Changes
* Generic arguments have been cleaned up. In a lot of places, `BaseRealmObject` was accepted as input. This was too broad and could result in runtime exceptions. In those places the argument has been restricted to the correct `TypedRealmObject`.

### Enhancements
* Loading the native library on Android above API 22 is no longer using Relinker, but now uses the normal `System.loadLibrary()`.
* Running Android Unit tests on the JVM is now supported instead of throwing `java.lang.NullPointerException`. This includes both pure Android projects (in the `/test` directory) and common tests in Multiplatform projects.
* Support for passing list, sets or iterable arguments to queries with `IN`-operators, e.g. `query<TYPE>("<field> IN $0", listOf(1,2,3))`. (Issue [#929](https://github.com/realm/realm-kotlin/issues/929))
* [Sync] Support for `RealmQuery.subscribe()` and `RealmResults.subscribe()` as an easy way to create subscriptions in the background while continuing to use the query result. This API is experimental. (Issue [#1363](https://github.com/realm/realm-kotlin/issues/1363))
* [Sync] Support for "write-only" objects which can be written to MongoDB time-series collections. This can be useful for e.g. telemetry data. Use this by creating a model classes that inherit from the new `AsymmetricRealmObject` base class. See this class for more information. (Issue [#1420](https://github.com/realm/realm-kotlin/pull/1420))

### Fixed
* None

### Compatibility
* File format: Generates Realms with file format v23.
* Realm Studio 13.0.0 or above is required to open Realms created by this version.
* This release is compatible with the following Kotlin releases:
  * Kotlin 1.8.0 and above. The K2 compiler is not supported yet.
  * Ktor 2.1.2 and above.
  * Coroutines 1.7.0 and above.
  * AtomicFu 0.18.3 and above.
  * The new memory model only. See https://github.com/realm/realm-kotlin#kotlin-memory-model-and-coroutine-compatibility
* Minimum Kbson 0.3.0.
* Minimum Gradle version: 6.8.3.
* Minimum Android Gradle Plugin version: 4.1.3.
* Minimum Android SDK: 16.

### Internal
* Updated to Realm Core 13.15.2, commit b8f3244a316f512ad48c761e11e4a135f729ad23.
* Bumped Android Gradle Version to 7.3.1.
* Add bundle ID sync connection parameter.
* Enabled profiling for unit test modules.


## 1.9.1 (2023-06-08)

### Breaking Changes
* None.

### Enhancements
* None.

### Fixed
* Deleting `RealmResults` created by `by backlinks()` would crash with `Cannot delete custom Deleteable objects: ObjectBoundRealmResults`. (Issue [#1413](https://github.com/realm/realm-kotlin/issues/1413))
* Incremental compilation in combination with `@PersistedName` on model class names could result in schema errors when opening the Realm (Issue [#1401](https://github.com/realm/realm-kotlin/issues/1401)).
* [Sync] Native crash if a server error was reported while using `SyncConfiguration.waitForInitialRemoteData()`. (Issue [#1401](https://github.com/realm/realm-kotlin/issues/1401))

### Compatibility
* File format: Generates Realms with file format v23.
* Realm Studio 13.0.0 or above is required to open Realms created by this version.
* This release is compatible with the following Kotlin releases:
  * Kotlin 1.8.0 and above. The K2 compiler is not supported yet.
  * Ktor 2.1.2 and above.
  * Coroutines 1.6.4 and above.
  * AtomicFu 0.18.3 and above.
  * The new memory model only. See https://github.com/realm/realm-kotlin#kotlin-memory-model-and-coroutine-compatibility
* Minimum Kbson 0.3.0.
* Minimum Gradle version: 6.8.3.
* Minimum Android Gradle Plugin version: 4.1.3.
* Minimum Android SDK: 16.

### Internal
* None.


## 1.9.0 (2023-05-23)

This release bumps the minimum supported version of Kotlin from 1.7.20 to 1.8.0. This also impact the minimum supported version of the Android Gradle Plugin and Gradle. See the Compatibility seection for more information.

### Breaking Changes
* None.

### Enhancements
* Realm objects now support ignoring delegated properties. (Issue [#1377](https://github.com/realm/realm-kotlin/pull/1386))
* Support for simple token full-text search using `@FullText` on `String` properties. Read the documentation on `@FullText` for more info. (Issue [#1368](https://github.com/realm/realm-kotlin/pull/1368))
* Support for initialization of a realm file with a bundled realm through `RealmConfiguration.Builder(...).initialRealmFile(...)` and `SyncConfiguration.Builder(...).initialRealmFile(...)`. (Issue [#577](https://github.com/realm/realm-kotlin/issues/577))
* [Sync] The new sync exception `CompensatingWriteException` will be thrown in the `SyncSession.ErrorHandler` when the server undoes one or more client writes. (Issue [#1372](https://github.com/realm/realm-kotlin/issues/1372))
* [Sync] Added experimental full document serialization support on Credentials with a Custom Function, App Services Function calls, user profile, and custom data. (Issue [#1355](https://github.com/realm/realm-kotlin/pull/1355))

### Fixed
* User exceptions now propagate correctly out from `RealmMigration` and `CompactOnLaunchCallback` instead of just resulting in a generic *User-provided callback failed* `RuntimeException`. (Issue [#1228](https://github.com/realm/realm-kotlin/issues/1228))
* The default compact-on-launch callback trigger 50% or more of the space could be reclaimed was reversed. (Issue [#1380](https://github.com/realm/realm-kotlin/issues/1380))
* Objects that were renamed using `@PersistedName` couldn't be referenced as a direct link in a model class. (Issue [#1377](https://github.com/realm/realm-kotlin/issues/1377))
* [Sync] `BsonEncoder` now allows converting numerical values with precision loss.

### Compatibility
* File format: Generates Realms with file format v23.
* Realm Studio 13.0.0 or above is required to open Realms created by this version.
* This release is compatible with the following Kotlin releases:
  * Kotlin 1.8.0 and above. The K2 compiler is not supported yet.
  * Ktor 2.1.2 and above.
  * Coroutines 1.6.4 and above.
  * AtomicFu 0.18.3 and above.
  * The new memory model only. See https://github.com/realm/realm-kotlin#kotlin-memory-model-and-coroutine-compatibility
* Minimum Kbson 0.3.0.
* Minimum Gradle version: 6.8.3.
* Minimum Android Gradle Plugin version: 4.1.3.
* Minimum Android SDK: 16.

### Internal
* Updated to Realm Core 13.11.0, commit d8721d7baec39571e7e5373c3f407a50d144307e.
* Updated to Sync Protocol version 9.
* Updated BAAS test server to v2023-05-15.
* Updated R8 used by tests to 4.0.48.

### Contributors
*  [Tim Klingeleers](https://github.com/Mardaneus86) for fixing the default `compactOnLaunch` logic.


## 1.8.0 (2023-05-01)

### Breaking Changes
* `RealmLog` is now a global singleton shared between all Realm API's. Previously log configuration happened using the `log` builder method on `AppConfiguration`, `SyncConfiguration` or `RealmConfiguration`. These API's are still present and for apps only using a single Atlas App ID, the behaviour is the same. For apps that have configured multiple Atlas App ID's, it will no longer be possible to configure different log levels and loggers for each app. Instead, the last `AppConfiguration` created will override the logger configuration from other `AppConfiguration`s.

### Enhancements
* Multiple processes can now access the same encrypted Realm instead of throwing `Encrypted interprocess sharing is currently unsupported`. (Core Issue [#1845](https://github.com/realm/realm-core/issues/1845))
* Added a public `RealmLog` class that replaces `AppConfiguration.Builder.log()`. (Issue [#1347](https://github.com/realm/realm-kotlin/pull/1347))
* Realm logs will now contain more debug information from the underlying database when `LogLevel.DEBUG` or below is enabled.
* Avoid tracking unreferenced realm versions through the garbage collector. (Issue [#1234](https://github.com/realm/realm-kotlin/issues/1234))
* `Realm.compactRealm(configuration)` has been added as way to compact a Realm file without having to open it. (Issue [#571](https://github.com/realm/realm-kotlin/issues/571))
* `@PersistedName` is now also supported on model classes. (Issue [#1138](https://github.com/realm/realm-kotlin/issues/1138))
* [Sync] All tokens, passwords and custom function arguments are now obfuscated by default, even if `LogLevel` is set to DEBUG, TRACE or ALL. (Issue [#410](https://github.com/realm/realm-kotlin/issues/410))
* [Sync] Add support for `App.authenticationChangeAsFlow()` which make it possible to listen to authentication changes like "LoggedIn", "LoggedOut" and "Removed" across all users of the app. (Issue [#749](https://github.com/realm/realm-kotlin/issues/749)).
* [Sync] Support for migrating from Partition-based to Flexible Sync automatically on the device if the server has migrated to Flexible Sync. ([Core Issue #6554](https://github.com/realm/realm-core/issues/6554))

### Fixed
* Querying a `RealmList` or `RealmSet` with more than eight entries with a list of values could result in a SIGABRT. (Issue [#1183](https://github.com/realm/realm-kotlin/issues/1183))

### Compatibility
* File format: Generates Realms with file format v23.
* Realm Studio 13.0.0 or above is required to open Realms created by this version.
* This release is compatible with the following Kotlin releases:
  * Kotlin 1.7.20 and above.
  * Ktor 2.1.2 and above.
  * Coroutines 1.6.4 and above.
  * AtomicFu 0.18.3 and above.
  * The new memory model only. See https://github.com/realm/realm-kotlin#kotlin-memory-model-and-coroutine-compatibility
* Minimum Gradle version: 6.7.1.
* Minimum Android Gradle Plugin version: 4.0.0.
* Minimum Android SDK: 16.

### Internal
* Updated to Realm Core 13.10.0, commit 7b9ab24d631437364dbe955ac3ea1f550b26cf10.


## 1.7.1 (2023-04-19)

### Breaking Changes
* None.

### Enhancements
* None.

### Fixed
* Fix compilation issue with Kotlin 1.8.20. (Issue [1346](https://github.com/realm/realm-kotlin/issues/1346))
* [Sync] Client Reset on JVM on Linux would crash with `No built-in scheduler implementation for this platform. Register your own with Scheduler::set_default_factory()`
* [Sync] Return correct provider for JWT-authenticated users. (Issue [#1350](https://github.com/realm/realm-kotlin/issues/1350))

### Compatibility
* File format: Generates Realms with file format v23.
* Realm Studio 13.0.0 or above is required to open Realms created by this version.
* This release is compatible with the following Kotlin releases:
  * Kotlin 1.7.20 and above.
  * Ktor 2.1.2 and above.
  * Coroutines 1.6.4 and above.
  * AtomicFu 0.18.3 and above.
  * The new memory model only. See https://github.com/realm/realm-kotlin#kotlin-memory-model-and-coroutine-compatibility
* Minimum Gradle version: 6.7.1.
* Minimum Android Gradle Plugin version: 4.0.0.
* Minimum Android SDK: 16.

### Internal
* None.


## 1.7.0 (2023-03-15)

### Breaking Changes
* None.

### Enhancements
* Upgrade OpenSSL from 3.0.7 to 3.0.8.
* Model classes with types not supported by Realm will now fail at compile time instead of logging a debug message. This error can be suppressed by using the `@Ignore` annotation. (Issue [#1226](https://github.com/realm/realm-kotlin/issues/1226))
* Wrong use of `val` for persisted properties will now throw a compiler time error, instead of crashing at runtime. (Issue [#1306](https://github.com/realm/realm-kotlin/issues/1306))
* Add support for querying on RealmSets containing objects with `RealmSet.query(...)`.  (Issue [#1037](https://github.com/realm/realm-kotlin/issues/1258))
* Added support for `RealmDictionary` in model classes. `RealmDictionary` is a `Map` of strings to values. Contrary to `RealmSet` and `RealmList` it is possible to store nullable objects/embedded objects in this data structure. See the class documentation for more details. (Issue [#537](https://github.com/realm/realm-kotlin/issues/537))
* Add Realm datatypes serialization support with `Kserializer`. Serializers can be found in `io.realm.kotlin.serializers`. (Issue [#1283](https://github.com/realm/realm-kotlin/pull/1283))
* [Sync] Add support for setting App Services connection identifiers through `AppConfiguration.appName` and `AppConfiguration.appVersion`, making it easier to identify connections in the server logs. (Issue (#407)[https://github.com/realm/realm-kotlin/issues/407])
* [Sync] Added `RecoverUnsyncedChangesStrategy`, an alternative automatic client reset strategy that tries to automatically recover any unsynced data from the client.
* [Sync] Added `RecoverOrDiscardUnsyncedChangesStrategy`, an alternative automatic client reset strategy that tries to automatically recover any unsynced data from the client, and discards any unsynced data if recovery is not possible. This is now the default policy.

### Fixed
* Fixed implementation of `RealmSet.iterator()` to throw `ConcurrentModificationException`s when the underlying set has been modified while iterating over it. (Issue [#1220](https://github.com/realm/realm-kotlin/issues/1220))
* Accessing an invalidated `RealmResults` now throws an `IllegalStateException` instead of a `RealmException`. (Issue [#1188](https://github.com/realm/realm-kotlin/pull/1188))
* Opening a Realm with a wrong encryption key or corrupted now throws an `IllegalStateException` instead of a `IllegalArgumentException`. (Issue [#1188](https://github.com/realm/realm-kotlin/pull/1188))
* Trying to convert to a Flexible Sync Realm with Flexible Sync disabled throws a `IllegalStateException` instead of a `IllegalArgumentException`. (Issue [#1188](https://github.com/realm/realm-kotlin/pull/1188))
* Fix missing initial flow events when registering for events while updating the realm. (Issue [#1151](https://github.com/realm/realm-kotlin/issues/1151))
* Emit deletion events and terminate flow when registering for notifications on outdated entities instead of throwing. (Issue [#1233](https://github.com/realm/realm-kotlin/issues/1233))
* [Sync] Close the thread associated with the Device Sync connection when closing the Realm. (Issue (https://github.com/realm/realm-kotlin/issues/1290)[#1290])

### Compatibility
* File format: Generates Realms with file format v23.
* Realm Studio 13.0.0 or above is required to open Realms created by this version.
* This release is compatible with the following Kotlin releases:
  * Kotlin 1.7.20 and above.
  * Ktor 2.1.2 and above.
  * Coroutines 1.6.4 and above.
  * AtomicFu 0.18.3 and above.
  * Kotlin Serialization 1.4.0 and above
  * The new memory model only. See https://github.com/realm/realm-kotlin#kotlin-memory-model-and-coroutine-compatibility
* Minimum Gradle version: 6.7.1.
* Minimum Android Gradle Plugin version: 4.0.0.
* Minimum Android SDK: 16.

### Internal
* Updated to Realm Core 13.5.0, commit 37cc58865648f343f7d6e538d45980e7f2351211.


## 1.6.2 (2023-03-14)

### Breaking Changes
* None.

### Enhancements
* None.

### Fixed
* Returning invalid objects from `Realm.write` would throw an `IllegalStateException`. (Issue [#1300](https://github.com/realm/realm-kotlin/issues/1300))
* Compatibility with Realm Java when using the `io.realm.RealmObject` abstract class. (Issue [#1278](https://github.com/realm/realm-kotlin/issues/1278))
* Compiler error when multiple fields have `@PersistedName`-annotations that match they Kotlin name. (Issue [#1240](https://github.com/realm/realm-kotlin/issues/1240))
* RealmUUID would throw an `ClassCastException` when comparing with an object instance of a different type. (Issue [#1288](https://github.com/realm/realm-kotlin/issues/1288))
* Compiler error when using Kotlin 1.8.0 and Compose for desktop 1.3.0. (Issue [#1296](https://github.com/realm/realm-kotlin/issues/1296))
* [Sync] `SyncSession.downloadAllServerChange()` and `SyncSession.uploadAllLocalChanges()` was reversed.

### Compatibility
* File format: Generates Realms with file format v23.
* Realm Studio 13.0.0 or above is required to open Realms created by this version.
* This release is compatible with the following Kotlin releases:
  * Kotlin 1.7.20 and above.
  * Ktor 2.1.2 and above.
  * Coroutines 1.6.4 and above.
  * AtomicFu 0.18.3 and above.
  * The new memory model only. See https://github.com/realm/realm-kotlin#kotlin-memory-model-and-coroutine-compatibility
* Minimum Gradle version: 6.7.1.
* Minimum Android Gradle Plugin version: 4.0.0.
* Minimum Android SDK: 16.

### Internal
* None.


## 1.6.1 (2023-02-02)

### Breaking Changes
* None.

### Enhancements
* None.

### Fixed
* Allow defining properties with the field name as the persisted name. ([#1240](https://github.com/realm/realm-kotlin/issues/1240))
* Fix compilation error when accessing Realm Kotlin model classes from Java code. ([#1256](https://github.com/realm/realm-kotlin/issues/1256))

### Compatibility
* File format: Generates Realms with file format v23.
* Realm Studio 13.0.0 or above is required to open Realms created by this version.
* This release is compatible with the following Kotlin releases:
  * Kotlin 1.7.20 and above.
  * Ktor 2.1.2 and above.
  * Coroutines 1.6.4 and above.
  * AtomicFu 0.18.3 and above.
  * The new memory model only. See https://github.com/realm/realm-kotlin#kotlin-memory-model-and-coroutine-compatibility
* Minimum Gradle version: 6.7.1.
* Minimum Android Gradle Plugin version: 4.0.0.
* Minimum Android SDK: 16.

### Internal
* None.


## 1.6.0 (2023-01-25)

This release will bump the Realm file format from version 22 to 23. Opening a file with an older format will automatically upgrade it. Downgrading to a previous file format is not possible.

### Breaking Changes
* None.

### Enhancements
* OpenSSL has been upgraded from from 1.1.1n to 3.0.7.
* Added support for `RealmAny` as supported field in model classes. A `RealmAny` is used to represent a polymorphic Realm value or Realm Object, is indexable but cannot be used as a primary key.
* Add support for `Decimal128` as supported field in model classes. (Issue [#653](https://github.com/realm/realm-kotlin/issues/653))
* Realm will now use a lot less memory and disk space when different versions of realm objects are used. ([Core Issue #5440](https://github.com/realm/realm-core/pull/5440))
* Realm will now continuously track and reduce the size of the Realm file when it is in use rather that only when opening the file with `Configuration.compactOnLaunch` enabled. ([Core Issue #5754](https://github.com/realm/realm-core/issues/5754))
* Add support for `Realm.copyFromRealm()`. All RealmObjects, RealmResults, RealmList and RealmSets now also have a `copyFromRealm()` extension method.
* Add support for querying on RealmLists containing objects with `RealmList.query(...)`.  (Issue [#1037](https://github.com/realm/realm-kotlin/issues/1037))
* Add better error messages when inheriting `RealmObject` with unsupported class types. (Issue [#1086](https://github.com/realm/realm-kotlin/issues/1086))
* Added support for reverse relationships on Embedded objects through the `EmbeddedRealmObject.parent()` extension function. (Issue [#1141](https://github.com/realm/realm-kotlin/pull/1141))
* Added support for reverse relationships through the `backlinks` delegate on `EmbeddedObjects`. See the function documentation for more details. (Issue [#1134](https://github.com/realm/realm-kotlin/issues/1134))
* Added support for `@PersistedName` annotations for mapping a Kotlin field name to the underlying field name persisted in the Realm. (Issue [#590](https://github.com/realm/realm-kotlin/issues/590))
* [Sync] `App.close()` have been added so it is possible to close underlying ressources used by the app instance.
* [Sync] Add support for progress listeners with `SyncSession.progressAsFlow(...)`. (Issue [#428](https://github.com/realm/realm-kotlin/issues/428))lin/issues/1086))
* [Sync] `Realm.writeCopyTo(syncConfig)` now support copying a Flexible Sync Realm to another Flexible Sync Realm.
* [Sync] Added support for App functions, see documentation for more details. (Issue [#1110](https://github.com/realm/realm-kotlin/pull/1110))
* [Sync] Added support for custom App Services Function authentication. (Issue [#741](https://github.com/realm/realm-kotlin/issues/741))
* [Sync] Add support for accessing user auth profile metadata and custom data through the extension functions 'User.profileAsBsonDocument()' and 'User.customDataAsBsonDocument()'. (Issue [#750](https://github.com/realm/realm-kotlin/pull/750))
* [Sync] Add support for `App.callResetPasswordFunction` (Issue [#744](https://github.com/realm/realm-kotlin/issues/744))
* [Sync] Add support for connection state and connection state change listerners with `SyncSession.connectionState` and `SyncSession.connectionStateAsFlow(). (Issue [#429](https://github.com/realm/realm-kotlin/issues/429))

### Fixed
* Fix missing `Realm.asFlow()`-events from remote updates on synced realms. (Issue [#1070](https://github.com/realm/realm-kotlin/issues/1070))
* Windows binaries for JVM did not statically link the C++ runtime, which could lead to crashes if it wasn't preinstalled. (Issue [#1211](https://github.com/realm/realm-kotlin/pull/1211))
* Internal dispatcher threads would leak when closing Realms. (Issue [#818](https://github.com/realm/realm-kotlin/issues/818))
* Realm finalizer thread would prevent JVM main thread from exiting. (Issue [#818](https://github.com/realm/realm-kotlin/issues/818))
* `RealmUUID` did not calculate the correct `hashCode`, so putting it in a `HashSet` resulted in duplicates.
* JVM apps on Mac and Linux would use a native file built in debug mode, making it slower than needed. The correct native binary built in release mode is now used. Windows was not affected. (Issue [#1124](https://github.com/realm/realm-kotlin/pull/1124))
* `RealmUUID.random()` would generate the same values when an app was re-launched from Android Studio during development. (Issue [#1123](https://github.com/realm/realm-kotlin/pull/1123))
* Complete flows with an IllegalStateException instead of crashing when notifications cannot be delivered due to insufficient channel capacity (Issue [#1147](https://github.com/realm/realm-kotlin/issues/1147))
* Prevent "Cannot listen for changes on a deleted Realm reference"-exceptions when notifier is not up-to-date with newest updates from write transaction.
* [Sync] Custom loggers now correctly see both normal and sync events. Before, sync events were just logged directly to LogCat/StdOut.
* [Sync] When a `SyncSession` was paused using `SyncSession.pause()`, it would sometimes automatically resume the session. `SyncSession.State.PAUSED` has been added, making it explicit when a session is paused. (Core Issue [#6085](https://github.com/realm/realm-core/issues/6085))

### Compatibility
* File format: Generates Realms with file format v23.
* Realm Studio 13.0.0 or above is required to open Realms created by this version.
* This release is compatible with the following Kotlin releases:
  * Kotlin 1.7.20 and above.
  * Ktor 2.1.2 and above.
  * Coroutines 1.6.4 and above.
  * AtomicFu 0.18.3 and above.
  * The new memory model only. See https://github.com/realm/realm-kotlin#kotlin-memory-model-and-coroutine-compatibility
* Minimum Gradle version: 6.7.1.
* Minimum Android Gradle Plugin version: 4.0.0.
* Minimum Android SDK: 16.

### Internal
* Updated to Realm Core 13.2.0, commit 5a119d8cb2eaac60c298532af2c9ae789af0c9e6.
* Updated to require Swig 4.1.0.
* Updated AndroidxStartup to 1.1.1.
* Updated to Kbson 0.2.0.
* `io.realm.kotlin.types.ObjectId` now delegates all responsibility to `org.mongodb.kbson.ObjectId` while maintaining the interface.
* Added JVM test wrapper as a workaround for https://youtrack.jetbrains.com/issue/KT-54634
* Use Relinker when loading native libs on Android.


## 1.5.2 (2023-01-10)

### Breaking Changes
* None.

### Enhancements
* None.

### Fixed
* Fixed various proguard issues. (Issue [#1150](https://github.com/realm/realm-kotlin/issues/1150))
* Fixed bug when creating `RealmInstant` instaces with `RealmInstant.now()` in Kotlin Native. (Issue [#1182](https://github.com/realm/realm-kotlin/issues/1182))
* Allow `@Index` on `Boolean` fields. (Issue [#1193](https://github.com/realm/realm-kotlin/issues/1193))
* Fixed issue with spaces in realm file path on iOS (Issue [#1194](https://github.com/realm/realm-kotlin/issues/1194))

### Compatibility
* This release is compatible with the following Kotlin releases:
  * Kotlin 1.7.20 and above.
  * Ktor 2.1.2 and above.
  * Coroutines 1.6.4 and above.
  * AtomicFu 0.18.3 and above.
  * The new memory model only. See https://github.com/realm/realm-kotlin#kotlin-memory-model-and-coroutine-compatibility
* Minimum Gradle version: 6.7.1.
* Minimum Android Gradle Plugin version: 4.0.0.
* Minimum Android SDK: 16.

### Internal
* Updated to Gradle 7.6.


## 1.5.1 (2022-12-12)

### Breaking Changes
* None.

### Enhancements
* None.

### Fixed
* Fixed problem with KBSON using reservered keywords in Swift. (Issue [#1153](https://github.com/realm/realm-kotlin/issues/))
* Fixed database corruption and encryption issues on apple platforms. (Issue [#5076](https://github.com/realm/realm-js/issues/5076))
* Fixed 1.8.0-Beta/RC compatibility. (Issue [#1159](https://github.com/realm/realm-kotlin/issues/1159)
* [Sync] Bootstraps will not be applied in a single write transaction - they will be applied 1MB of changesets at a time. (Issue [#5999](https://github.com/realm/realm-core/pull/5999)).
* [Sync] Fixed a race condition which could result in operation cancelled errors being delivered to `Realm.open` rather than the actual sync error which caused things to fail. (Issue [#5968](https://github.com/realm/realm-core/pull/5968)).

### Compatibility
* This release is compatible with the following Kotlin releases:
  * Kotlin 1.7.20 and above.
  * Ktor 2.1.2 and above.
  * Coroutines 1.6.4 and above.
  * AtomicFu 0.18.3 and above.
  * The new memory model only. See https://github.com/realm/realm-kotlin#kotlin-memory-model-and-coroutine-compatibility
* Minimum Gradle version: 6.7.1.
* Minimum Android Gradle Plugin version: 4.0.0.
* Minimum Android SDK: 16.

### Internal
* Updated to Realm Core 12.12.0, commit 292f534a8ae687a86d799b14e06a94985e49c3c6.
* Updated to KBSON 0.2.0
* Updated to require Swig 4.1.0.


## 1.5.0 (2022-11-11)

### Breaking Changes
* None.

### Enhancements
* Fixed error when using Realm object as query argument. Issue[#1098](https://github.com/realm/realm-kotlin/issues/1098)
* Realm will now use `System.loadLibrary()` first when loading native code on JVM, adding support for 3rd party JVM installers. If this fails, it will fallback to the current method of extracting and loading the native library from the JAR file. (Issue [#1105](https://github.com/realm/realm-kotlin/issues/1105)).
* Added support for in-memory Realms.
* Added support for reverse relationships through the `backlinks` delegate. See the function documentation for more details. (Issue [#1021](https://github.com/realm/realm-kotlin/pull/1021))
* Added support for `BsonObjectId` and its typealias `org.mongodb.kbson.ObjectId` as a replacement for `ObjectId`. `io.realm.kotlin.types.ObjectId` is still functional but has been marked as deprecated.
* [Sync] Added support for `BsonObjectId` as partition value.
* [Sync] Exposed `configuration` and `user` on `SyncSession`. (Issue [#431](https://github.com/realm/realm-kotlin/issues/431))
* [Sync] Added support for encrypting the user metadata used by Sync. (Issue [#413](https://github.com/realm/realm-kotlin/issues/413))
* [Sync] Added support for API key authentication. (Issue [#432](https://github.com/realm/realm-kotlin/issues/432))

### Fixed
* Close underlying realm if it is no longer referenced by any Kotlin object. (Issue [#671](https://github.com/realm/realm-kotlin/issues/671))
* Fixes crash during migration if Proguard was enabled. (Issue [#1106](https://github.com/realm/realm-kotlin/issues/1106))
* Adds missing Proguard rules for Embedded objects. (Issue [#1106](https://github.com/realm/realm-kotlin/issues/1107))

### Compatibility
* This release is compatible with the following Kotlin releases:
  * Kotlin 1.7.20 and above.
  * Ktor 2.1.2 and above.
  * Coroutines 1.6.4 and above.
  * AtomicFu 0.18.3 and above.
  * The new memory model only. See https://github.com/realm/realm-kotlin#kotlin-memory-model-and-coroutine-compatibility
* Minimum Gradle version: 6.7.1.
* Minimum Android Gradle Plugin version: 4.0.0.
* Minimum Android SDK: 16.

### Internal
* Added dependency Kbson 0.1.0.
* Updated to use hierarchical multi platform project structure.
* Updated to Realm Core 12.11.0, commit 3d5ff9b5e47c5664c4c5611cdfd22fd15e451b55.
* Updated to Detekt 1.22.0-RC2.


## 1.4.0 (2022-10-17)

### Breaking Changes
* Minimum Kotlin version has been raised from 1.6.10 to 1.7.20.
* Support for the original (old) memory model on Kotlin Native has been dropped. Only the new Kotlin Native memory model is supported.
* Minimum Gradle version has been raised from 6.1.1 to 6.7.1.
* Minimum Ktor version has been raised from 1.6.8 to 2.1.2.

### Enhancements
* [Sync] The sync variant `io.realm.kotlin:library-sync:1.4.0`, now support Apple Silicon targets, ie. `macosArm64()`, `iosArm64()` and `iosSimulatorArm64`.

### Fixed
* [Sync] Using the SyncSession after receiving changes from the server would sometimes crash. Issue [#1068](https://github.com/realm/realm-kotlin/issues/1068)

### Compatibility
* This release is compatible with the following Kotlin releases:
  * Kotlin 1.7.20 and above.
  * Ktor 2.1.2 and above.
  * Coroutines 1.6.4 and above.
  * AtomicFu 0.18.3 and above.
  * The new memory model only. See https://github.com/realm/realm-kotlin#kotlin-memory-model-and-coroutine-compatibility
* Minimum Gradle version: 6.7.1.
* Minimum Android Gradle Plugin version: 4.0.0.
* Minimum Android SDK: 16.

### Internal
* Updated to Kotlin 1.7.20.
* Updated to Coroutines 1.6.4.
* Updated to AtomicFu 0.18.3.
* Updated to Kotlin Serialization 1.4.0.
* Updated to KotlinX DateTime 0.4.0.
* Updated to okio 3.2.0.
* Ktor now uses the OkHttp engine on Android/JVM.
* Ktor now uses the Darwin engine on Native.


## 1.3.0 (2022-10-10)

### Breaking Changes
* None.

### Enhancements
* Support for `MutableRealm.deleteAll()`.
* Support for `MutableRealm.delete(KClass)`.
* Support for `DynamicMutableRealm.deleteAll()`.
* Support for `DynamicMutableRealm.delete(className)`.
* Support for `RealmInstant.now()`
* [Sync] Support for `User.getProviderType()`.
* [Sync] Support for `User.getAccessToken()`.
* [Sync] Support for `User.getRefreshToken()`.
* [Sync] Support for `User.getDeviceId()`.

### Fixed
* [Sync] Using `SyncConfiguration.Builder.waitForInitialRemoteDataOpen()` is now much faster if the server realm contains a lot of data. Issue [])_

### Compatibility
* This release is compatible with:
  * Kotlin 1.6.10 - 1.7.10. 1.7.20 support is tracked here: https://github.com/realm/realm-kotlin/issues/1024
  * Ktor 1.6.8. Ktor 2 support is tracked here: https://github.com/realm/realm-kotlin/issues/788
  * Coroutines 1.6.0-native-mt. Also compatible with Coroutines 1.6.0 but requires enabling of the new memory model and disabling of freezing, see https://github.com/realm/realm-kotlin#kotlin-memory-model-and-coroutine-compatibility for details on that.
  * AtomicFu 0.17.0 and above.
* Minimum Gradle version: 6.1.1.
* Minimum Android Gradle Plugin version: 4.0.0.
* Minimum Android SDK: 16.

### Internal
* None.


## 1.2.0 (2022-09-30)

### Breaking Changes
* `RealmResults.query()` now returns a `RealmQuery` instead of a `RealmResults`.

### Enhancements
* Added support for `MutableRealmInt` in model classes. The new type behaves like a reference to a `Long`, but also supports `increment` and `decrement` methods. These methods implement a conflict-free replicated data type, whose value will converge even when changed across distributed devices with poor connections.
* [Sync] Support for `User.linkCredentials()`.
* [Sync] Support for `User.identities`, which will return all login types available to the user.
* [Sync] `User.id` as a replacement for `User.identity`. `User.identity` has been marked as deprecated.

### Fixed
* Classes using `RealmObject` or `EmbeddedRealmObject` as a generics type would be modified by the compiler plugin causing compilation errors. (Issue [981] (https://github.com/realm/realm-kotlin/issues/981))
* Ordering not respected for `RealmQuery.first()`. (Issue [#953](https://github.com/realm/realm-kotlin/issues/953))
* Sub-querying on a RealmResults ignored the original filter. (Issue [#998](https://github.com/realm/realm-kotlin/pull/998))
* `RealmResults.query()` semantic returning `RealmResults` was wrong, the return type should be a `RealmQuery`. (Issue [#1013](https://github.com/realm/realm-kotlin/pull/1013))
* Crash when logging messages with formatting specifiers. (Issue [#1034](https://github.com/realm/realm-kotlin/issues/1034))

### Compatibility
* This release is compatible with:
  * Kotlin 1.6.10 - 1.7.10. 1.7.20 support is tracked here: https://github.com/realm/realm-kotlin/issues/1024
  * Ktor 1.6.8. Ktor 2 support is tracked here: https://github.com/realm/realm-kotlin/issues/788
  * Coroutines 1.6.0-native-mt. Also compatible with Coroutines 1.6.0 but requires enabling of the new memory model and disabling of freezing, see https://github.com/realm/realm-kotlin#kotlin-memory-model-and-coroutine-compatibility for details on that.
  * AtomicFu 0.17.0 and above.
* Minimum Gradle version: 6.1.1.
* Minimum Android Gradle Plugin version: 4.0.0.
* Minimum Android SDK: 16.

### Internal
* Updated to Realm Core 12.7.0, commit 18abbb4e9dc268620fa499923a92921bf26db8c6.
* Updated to Kotlin Compile Testing 1.4.9.


## 1.1.0 (2022-08-23)

### Breaking Changes
* None.

### Enhancements
* Added support for `RealmSet` in model classes. `RealmSet` is a collection of unique elements. See the class documentation for more details.
* Added support for `UUID` through a new property type: `RealmUUID`.
* Support for `Realm.writeCopyTo(configuration)`.
* [Sync] Add support for `User.delete()`, making it possible to delete user data on the server side (Issue [#491](https://github.com/realm/realm-kotlin/issues/491)).
* [Sync] It is now possible to create multiple anonymous users by specifying `Credentials.anonymous(reuseExisting = false)` when logging in to an App.

### Fixed
* `Realm.deleteRealm(config)` would throw an exception if the file didn't exist.
* Returning deleted objects from `Realm.write` and `Realm.writeBlocking` threw a non-sensical `NullPointerException`. Returning such a value is not allowed and now throws an `IllegalStateException`. (Issue [#965](https://github.com/realm/realm-kotlin/issues/965))
* [Sync] AppErrors and SyncErrors with unmapped category or error codes caused a crash. (Issue [951] (https://github.com/realm/realm-kotlin/pull/951))

### Compatibility
* This release is compatible with:
  * Kotlin 1.6.10 and above.
  * Coroutines 1.6.0-native-mt. Also compatible with Coroutines 1.6.0 but requires enabling of the new memory model and disabling of freezing, see https://github.com/realm/realm-kotlin#kotlin-memory-model-and-coroutine-compatibility for details on that.
  * AtomicFu 0.17.0.
* Minimum Gradle version: 6.1.1.
* Minimum Android Gradle Plugin version: 4.0.0.
* Minimum Android SDK: 16.

### Internal
* Updated to Realm Core 12.5.1, commit 6f6a0f415bd33cf2ced4467e36a47f7c84f0a1d7.
* Updated to Gradle 7.5.1.
* Updated to Android Gradle Plugin 7.2.2.
* Updated to CMake 3.22.1
* Updated to Android targetSdk 33.
* Updated to Android compileSdkVersion 33.
* Updated to Android Build Tools 33.0.0.
* Updated to Android NDK 23.2.8568313.


## 1.0.2 (2022-08-05)

### Breaking Changes
* None.

### Enhancements
* None.

### Fixed
* Missing proguard configuration for `CoreErrorUtils`. (Issue [#942](https://github.com/realm/realm-kotlin/issues/942))
* [Sync] Embedded Objects could not be added to the schema for `SyncConfiguration`s. (Issue [#945](https://github.com/realm/realm-kotlin/issues/945)).

### Compatibility
* This release is compatible with:
  * Kotlin 1.6.10 and above.
  * Coroutines 1.6.0-native-mt. Also compatible with Coroutines 1.6.0 but requires enabling of the new memory model and disabling of freezing, see https://github.com/realm/realm-kotlin#kotlin-memory-model-and-coroutine-compatibility for details on that.
  * AtomicFu 0.17.0.
* Minimum Gradle version: 6.1.1.
* Minimum Android Gradle Plugin version: 4.0.0.
* Minimum Android SDK: 16.

### Internal
* None.


## 1.0.1 (2022-07-07)

### Breaking Changes
* None.

### Enhancements
* Added support for `ByteArray`. ([#584](https://github.com/realm/realm-kotlin/issues/584))

### Fixed
* Fixed JVM memory leak when passing string to C-API. (Issue [#890](https://github.com/realm/realm-kotlin/issues/890))
* Fixed crash present on release-mode apps using Sync due to missing Proguard exception for `ResponseCallback`.
* The compiler plugin did not set the generic parameter correctly for an internal field inside model classes. This could result in other libraries that operated on the source code throwing an error of the type: `undeclared type variable: T`. (Issue [#901](https://github.com/realm/realm-kotlin/issues/901))
* String read from a realm was mistakenly treated as zero-terminated, resulting in strings with `\0`-characters to be truncated when read. Inserting data worked correctly. (Issue [#911](https://github.com/realm/realm-kotlin/issues/911))
* [Sync] Fix internal ordering of `EmailPasswordAuth.resetPassword(...)` arguments. (Issue [#885](https://github.com/realm/realm-kotlin/issues/885))
* [Sync] Sync error events not requiring a Client Reset incorrectly assumed they had to include a path to a recovery Realm file. (Issue [#895](https://github.com/realm/realm-kotlin/issues/895))

### Compatibility
* This release is compatible with:
  * Kotlin 1.6.10 and above.
  * Coroutines 1.6.0-native-mt. Also compatible with Coroutines 1.6.0 but requires enabling of the new memory model and disabling of freezing, see https://github.com/realm/realm-kotlin#kotlin-memory-model-and-coroutine-compatibility for details on that.
  * AtomicFu 0.17.0.
* Minimum Gradle version: 6.1.1.
* Minimum Android Gradle Plugin version: 4.0.0.
* Minimum Android SDK: 16.

### Internal
* None.


## 1.0.0 (2022-06-07)

### Breaking Changes
* Move all classes from package `io.realm` to `io.realm.kotlin`. This allows Realm Java and Realm Kotlin to be included in the same app without having class name conflicts. *WARNING:* While both libraries can be configured to open the same file, doing so concurrently is currently not supported and can lead to corrupted realm files.
* Updated default behavior for implicit import APIs (realm objects setters and list add/insert/set-operations) to update existing objects with similar primary key instead of throwing. (Issue [#849](https://github.com/realm/realm-kotlin/issues/849))
* Introduced `BaseRealmObject` as base interface of `RealmObject` and `DynamicRealmObject` to prepare for future embedded object support.
  * Most APIs accepts `BaseRealmObject` instead of `RealmObject`.
  * `DynamicRealmObject` no longer implements `RealmObject` but only `BaseRealmObject`
  * Besides the changes of base class of `DynamicRealmObject`, this should not require and code changes.
* Moved all modeling defining types to `io.realm.kotlin.types`
  * Moved `BaseRealmObject`, `RealmObject`, `EmbeddedObject`, `RealmList`, `RealmInstant` and `ObjectId` from `io.realm` to `io.realm.kotlin.types`
* Moved `RealmResults` from `io.realm` to `io.realm.kotlin.query`
* Reworked API for dynamic objects.
  * Support for unmanaged dynamic objects through `DynamicMutableRealmObject.create()`.
  * Replaced `DynamicMutableRealm.create()` with `DynamicMutableRealm.copyToRealm()` similar to `MutableRealm.copyToRealm()`.
* Moved `io.realm.MutableRealm.UpdatePolicy` to top-level class `io.realm.kotlin.UpdatePolicy` as it now also applies to `DynamicMutableRealm.copyToRealm()`.
* Deleted `Queryable`-interface and removed it from `RealmResults`.
* Moved extension methods on `BaseRealmObject`, `MutableRealm`, `TypedRealm`, `Realm` and `Iterable` from `io.realm` to `io.realm.kotlin.ext`
* Moved `io.realm.MutableRealm.UpdatePolicy` to top-level class `io.realm.UpdatePolicy` as it now also applies to `DynamicMutableRealm.copyToRealm()`
* All exceptions from Realm now has `RealmException` as their base class instead of `RealmCoreException` or `Exception`.
* Aligned factory methods naming. (Issue [#835](https://github.com/realm/realm-kotlin/issues/835))
  * Renamed `RealmConfiguration.with(...)` to `RealmConfiguration.create(...)`
  * Renamed `SyncConfiguration.with(...)` to `SyncConfiguration.create(...)`
  * Renamed `RealmInstant.fromEpochSeconds(...)` to `RealmInstant.from(...)`
* Reduced `DynamicMutableRealm` APIs (`copyToRealm()` and `findLatest()`) to only allow import and lookup of `DynamicRealmObject`s.

### Enhancements
* [Sync] Support for Flexible Sync through `Realm.subscriptions`. (Issue [#824](https://github.com/realm/realm-kotlin/pull/824))
* [Sync] Added support for `ObjectId` ([#652](https://github.com/realm/realm-kotlin/issues/652)). `ObjectId` can be used as a primary key in model definition.
* [Sync] Support for `SyncConfiguration.Builder.InitialData()`. (Issue [#422](https://github.com/realm/realm-kotlin/issues/422))
* [Sync] Support for `SyncConfiguration.Builder.initialSubscriptions()`. (Issue [#831](https://github.com/realm/realm-kotlin/issues/831))
* [Sync] Support for `SyncConfiguration.Builder.waitForInitialRemoteData()`. (Issue [#821](https://github.com/realm/realm-kotlin/issues/821))
* [Sync] Support for accessing and controlling the session state through `SyncSession.state`, `SyncSession.pause()` and `SyncSession.resume()`.
* [Sync] Added `SyncConfiguration.syncClientResetStrategy` which enables support for client reset via `DiscardUnsyncedChangesStrategy` for partition-based realms and `ManuallyRecoverUnsyncedChangesStrategy` for Flexible Sync realms.
* [Sync] Support `ObjectId` as a partition key.
* Support for embedded objects. (Issue [#551](https://github.com/realm/realm-kotlin/issues/551))
* Support for `RealmConfiguration.Builder.initialData()`. (Issue [#579](https://github.com/realm/realm-kotlin/issues/579))
* Preparing the compiler plugin to be compatible with Kotlin `1.7.0-RC`. (Issue [#843](https://github.com/realm/realm-kotlin/issues/843))
* Added `AppConfiguration.create(...)` as convenience method for `AppConfiguration.Builder(...).build()` (Issue [#835](https://github.com/realm/realm-kotlin/issues/835))

### Fixed
* Fix missing symbol (`___bid_IDEC_glbround`) on Apple silicon
* Creating a `RealmConfiguration` off the main thread on Kotlin Native could crash with `IncorrectDereferenceException`. (Issue [#799](https://github.com/realm/realm-kotlin/issues/799))
* Compiler error when using cyclic references in compiled module. (Issue [#339](https://github.com/realm/realm-kotlin/issues/339))

### Compatibility
* This release is compatible with:
  * Kotlin 1.6.10 and above.
  * Coroutines 1.6.0-native-mt. Also compatible with Coroutines 1.6.0 but requires enabling of the new memory model and disabling of freezing, see https://github.com/realm/realm-kotlin#kotlin-memory-model-and-coroutine-compatibility for details on that.
  * AtomicFu 0.17.0.
* Minimum Gradle version: 6.1.1.
* Minimum Android Gradle Plugin version: 4.0.0.
* Minimum Android SDK: 16.

### Internal
* Updated to Realm Core 12.1.0, commit f8f6b3730e32dcc5b6564ebbfa5626a640cdb52a.


## 0.11.1 (2022-05-05)

### Breaking Changes
* None.

### Enhancements
* None.

### Fixed
* Fix crash in list notification listener (Issue [#827](https://github.com/realm/realm-kotlin/issues/827), since 0.11.0)

### Compatibility
* This release is compatible with:
  * Kotlin 1.6.10 and above.
  * Coroutines 1.6.0-native-mt. Also compatible with Coroutines 1.6.0 but requires enabling of the new memory model and disabling of freezing, see https://github.com/realm/realm-kotlin#kotlin-memory-model-and-coroutine-compatibility for details on that.
  * AtomicFu 0.17.0.
* Minimum Gradle version: 6.1.1.
* Minimum Android Gradle Plugin version: 4.0.0.
* Minimum Android SDK: 16.

### Internal
* None.


## 0.11.0 (2022-04-29)

### Breaking Changes
* [Sync] `SyncConfiguration` and `SyncSession` have been moved to `io.realm.mongodb.sync`.
* [Sync] `EmailPasswordAuth` has been movedto `io.realm.mongodb.auth`.
* [Sync] Improved exception hierarchy for App and Sync exceptions. All sync/app exceptions now use `io.realm.mongodb.exceptions.AppException` as their top-level exception type. Many methods have more specialized exceptions for common errors that can be caught and reacted to. See `AppException` documentation for more details.
* [Sync] `SyncConfiguration.directory` is no longer available.
* [Sync] Removed `SyncConfiguration.partitionValue` as it exposed internal implementation details. It will be reintroduced at a later date.

### Enhancements
* [Sync] `EmailPasswordAuth` has been extended with support for: `confirmUser()`, `resendConfirmationEmail()`, `retryCustomConfirmation()`, `sendResetPasswordEmail()` and `resetPassword()`.
* [Sync] Support for new types of `Credentials`: `apiKey`, `apple`, `facebook`, `google` and `jwt`.
* [Sync] Support for the extension property `Realm.syncSession`, which returns the sync session associated with the realm.
* [Sync] Support for `SyncSession.downloadAllServerChanges()` and `SyncSession.uploadAllLocalChanges()`.
* [Sync] Support for `App.allUsers()`.
* [Sync] Support for `SyncConfiguration.with()`.
* [Sync] Support for `null` and `Integer` (along side already existing `String` and `Long`) partition values when using Partion-based Sync.
* [Sync] Support for `User.remove()`.
* [Sync] `AppConfiguration.syncRootDirectory` has been added to allow users to set the root folder containing all files used for data synchronization between the device and MongoDB Realm. (Issue [#795](https://github.com/realm/realm-kotlin/issues/795))
* Encrypted Realms now use OpenSSL 1.1.1n, up from v1.1.1g.

### Fixed
* Fix duplication of list object references when importing existing objects with `copyToRealm(..., updatePolicy = UpdatePolicy.ALL)` (Issue [#805](https://github.com/realm/realm-kotlin/issues/805))
* Bug in the encryption layer that could result in corrupted Realm files. (Realm Core Issue [#5360](https://github.com/realm/realm-core/issues/5360), since 0.10.0)

### Compatibility
* This release is compatible with:
  * Kotlin 1.6.10 and above.
  * Coroutines 1.6.0-native-mt. Also compatible with Coroutines 1.6.0 but requires enabling of the new memory model and disabling of freezing, see https://github.com/realm/realm-kotlin#kotlin-memory-model-and-coroutine-compatibility for details on that.
  * AtomicFu 0.17.0.
* Minimum Gradle version: 6.1.1.
* Minimum Android Gradle Plugin version: 4.0.0.
* Minimum Android SDK: 16.

### Internal
* Updated to Realm Core 11.15.0, commit 9544b48e52c49e0267c3424b0b92c2f5efd5e2b9.
* Updated to Ktor 1.6.8.
* Updated to Ktlint 0.45.2.
* Rename internal synthetic variables prefix to `io_realm_kotlin_`, so deprecated prefix `$realm$` is avoided.
* Using latest Kotlin version (EAP) for the `kmm-sample` app to test compatibility with the latest/upcoming Kotlin version.


## 0.10.2 (2022-04-01)

### Breaking Changes
* None.

### Enhancements
* None.

### Fixed
* Fix query syntax errors of seemingly correct query (Issue [#683](https://github.com/realm/realm-kotlin/issues/683))
* Fix error when importing lists with existing objects through `copyToRealm` with `UpdatePolicy.ALL` (Issue [#771](https://github.com/realm/realm-kotlin/issues/771))

### Compatibility
* This release is compatible with:
  * Kotlin 1.6.10.
  * Coroutines 1.6.0-native-mt. Also compatible with Coroutines 1.6.0 but requires enabling of the new memory model and disabling of freezing, see https://github.com/realm/realm-kotlin#kotlin-memory-model-and-coroutine-compatibility for details on that.
  * AtomicFu 0.17.0.
* Minimum Gradle version: 6.1.1.
* Minimum Android Gradle Plugin version: 4.0.0.
* Minimum Android SDK: 16.

### Internal
* None.

## 0.10.1 (2022-03-24)

### Breaking Changes
* None.

### Enhancements
* Reducing the binary size for Android dependency. (Issue [#216](https://github.com/realm/realm-kotlin/issues/216)).
* Using static c++ runtime library (stl) for Android. (Issue [#694](https://github.com/realm/realm-kotlin/issues/694)).

### Fixed
* Fix assignments to `RealmList`-properties on managed objects (Issue [#718](https://github.com/realm/realm-kotlin/issues/718))
* `iosSimulatorArm64` and `iosX64` cinterop dependencies were compiled with unnecessary additional architectures, causing a fat framework to fail with (Issue [#722](https://github.com/realm/realm-kotlin/issues/722))

### Compatibility
* This release is compatible with:
  * Kotlin 1.6.10.
  * Coroutines 1.6.0-native-mt. Also compatible with Coroutines 1.6.0 but requires enabling of the new memory model and disabling of freezing, see https://github.com/realm/realm-kotlin#kotlin-memory-model-and-coroutine-compatibility for details on that.
  * AtomicFu 0.17.0.
* Minimum Gradle version: 6.1.1.
* Minimum Android Gradle Plugin version: 4.0.0.
* Minimum Android SDK: 16.

### Internal
* None.


## 0.10.0 (2022-03-04)

### Breaking Changes
* `RealmConfiguration.Builder.path()` has been replaced by `RealmConfiguration.Builder.directory()`, which can be combined with `RealmConfiguration.Builder.name()` to form the full path. (Issue [#346](https://github.com/realm/realm-kotlin/issues/346))
* `Realm.observe()` and `RealmObject.observe()` have been renamed to `asFlow()`.
* `RealmObject.asFlow` will throw `UnsupportedOperationException` instead of `IllegalStateException` if called on a live or dynamic object in a write transaction or in a migration.
* `RealmObject.asFlow` will throw `UnsupportedOperationException` instead of `IllegalStateException` if called on a live or dynamic object in a write transaction or in a migration.
* Removed `RealmObject.delete()` and `RealmResults.delete()`. All objects, objects specified by queries and results must be delete through `MutableRealm.delete(...)` and `DynamicMutableRealm.delete(...).
* Removed default empty schema argument for `RealmConfiguration.Builder(schema = ... )` and `SyncConfiguration.Builder(..., schema= ... )` as all configuraitons require a non-empty schema.
* Removed `RealmConfiguration.Builder.schema()`. `RealmConfiguration.Builder(schema = ...)` should be used instead.

### Enhancements
* Add support for Gradle Configuration Cache.
* Improved exception message when attempting to delete frozen objects. (Issue [#616](https://github.com/realm/realm-kotlin/issues/616))
* Added `RealmConfiguration.Builder.compactOnLaunch()`, which can be used to control if a Realm file should be compacted when opened.
* A better error message if a data class was used as model classes. (Issue [#684](https://github.com/realm/realm-kotlin/issues/684))
* A better error message if the Realm plugin was not applied to the module containing model classes. (Issue [#676](https://github.com/realm/realm-kotlin/issues/676))
* A better error message if a class is used that is not part of the schema. (Issue [#680](https://github.com/realm/realm-kotlin/issues/680))
* Add support for fine-grained notification on Realm instances. `Realm.asFlow()` yields `RealmChange` that represent the `InitialRealm` or `UpdatedRealm` states.
* Add support for fine-grained notification on Realm objects. `RealmObject.asFlow()` yields `ObjectChange` that represent the `InitialObject`, `UpdatedObject` or `DeletedObject` states.
* Add support for fine-grained notification on Realm lists. `RealmList.asFlow()` yields `ListChange` that represent the `InitialList`, `UpdatedList` or `DeletedList` states.
* Add support for fine-grained notifications on Realm query results. `RealmResults.asFlow()` yields `ResultsChange` that represent the `InitialResults` or `UpdatedResults` states.
* Add support for fine-grained notifications on `RealmSingleQuery`. `RealmSingleQuery.asFlow()` yields `SingleQueryChange` that represent the `PendingObject`, `InitialObject`, `UpdatedObject` or `DeletedObject` states.
* Add support for data migration as part of an automatic schema upgrade through `RealmConfiguration.Builder.migration(RealmMigration)` (Issue [#87](https://github.com/realm/realm-kotlin/issues/87))
* Added ability to delete objects specified by a `RealmQuery` or `RealmResults` through `MutableRealm.delete(...)` and `DynamicMutableRealm.delete(...).
* Add support for updating existing objects through `copyToRealm`. This requires them having a primary key. (Issue [#564](https://github.com/realm/realm-kotlin/issues/564))
* Added `Realm.deleteRealm(RealmConfiguration)` function that deletes the Realm files from the filesystem (Issue [#95](https://github.com/realm/realm-kotlin/issues/95)).


### Fixed
* Intermittent `ConcurrentModificationException` when running parallel builds. (Issue [#626](https://github.com/realm/realm-kotlin/issues/626))
* Refactor the compiler plugin to use API's compatible with Kotlin `1.6.20`. (Issue ([#619](https://github.com/realm/realm-kotlin/issues/619)).
* `RealmConfiguration.path` should report the full Realm path. (Issue ([#605](https://github.com/realm/realm-kotlin/issues/605)).
* Support multiple constructors in model definition (one zero arg constructor is required though). (Issue ([#184](https://github.com/realm/realm-kotlin/issues/184)).
* Boolean argument substitution in queries on iOS/macOS would crash the query. (Issue [#691](https://github.com/realm/realm-kotlin/issues/691))
* Support 32-bit Android (x86 and armeabi-v7a). (Issue ([#109](https://github.com/realm/realm-kotlin/issues/109)).
* Make updates of primary key properties throw IllegalStateException (Issue [#353](https://github.com/realm/realm-kotlin/issues/353))


### Compatibility
* This release is compatible with:
  * Kotlin 1.6.10.
  * Coroutines 1.6.0-native-mt. Also compatible with Coroutines 1.6.0 but requires enabling of the new memory model and disabling of freezing, see https://github.com/realm/realm-kotlin#kotlin-memory-model-and-coroutine-compatibility for details on that.
  * AtomicFu 0.17.0.
* Minimum Gradle version: 6.1.1.
* Minimum Android Gradle Plugin version: 4.0.0.
* Minimum Android SDK: 16.

### Internal
* Downgraded to Gradle 7.2 as a work-around for https://youtrack.jetbrains.com/issue/KT-51325.
* Updated to Realm Core 11.10.0, commit: ad2b6aeb1fd58135a2d9bf463011e26f934390ea.


## 0.9.0 (2022-01-28)

### Breaking Changes
* `RealmResults.observe()` and `RealmList.observe()` have been renamed to `asFlow()`.
* Querying via `Realm.objects(...)` is no longer supported. Use `Realm.query(...)` instead.

### Enhancements
* Added API for inspecting the schema of the realm with `BaseRealm.schema()` ([#238](https://github.com/realm/realm-kotlin/issues/238)).
* Added support for `RealmQuery` through `Realm.query(...)` ([#84](https://github.com/realm/realm-kotlin/issues/84)).
* Added source code link to model definition compiler errors. ([#173](https://github.com/realm/realm-kotlin/issues/173))
* Support Kotlin's new memory model. Enabled in consuming project with the following gradle properties `kotlin.native.binary.memoryModel=experimental`.
* Add support for JVM on M1 (in case we're running outside Rosetta compatibility mode, example when using Azul JVM which is compiled against `aarch64`) [#629](https://github.com/realm/realm-kotlin/issues/629).

### Fixed
* Sync on jvm targets on Windows/Linux crashes with unavailable scheduler ([#655](https://github.com/realm/realm-kotlin/issues/655)).

### Compatibility
* This release is compatible with:
  * Kotlin 1.6.10.
  * Coroutines 1.6.0-native-mt. Also compatible with Coroutines 1.6.0 but requires enabling of the new memory model and disabling of freezing, see https://github.com/realm/realm-kotlin#kotlin-memory-model-and-coroutine-compatibility for details on that.
  * AtomicFu 0.17.0.
* Minimum Gradle version: 6.1.1.
* Minimum Android Gradle Plugin version: 4.0.0.
* Minimum Android SDK: 16.

### Internal
* Updated to Gradle 7.3.3.
* Updated to Android Gradle Plugin 7.1.0.
* Updated to AndroidX JUnit 1.1.3.
* Updated to AndroidX Test 1.4.0.


## 0.8.2 (2022-01-20)

### Breaking Changes
* None.

### Enhancements
* None.

### Fixed
* The `library-base` module would try to initialize a number of `library-sync` classes for JNI lookups. These and `RealmObjectCompanion` were not being excluded from Proguard obfuscation causing release builds to crash when initializing JNI [#643](https://github.com/realm/realm-kotlin/issues/643).

### Compatibility
* This release is compatible with:
  * Kotlin 1.6.10.
  * Coroutines 1.5.2-native-mt.
  * AtomicFu 0.17.0.
* Minimum Gradle version: 6.1.1.
* Minimum Android Gradle Plugin version: 4.0.0.
* Minimum Android SDK: 16.

### Internal
* None.


## 0.8.1 (2022-01-18)

### Breaking Changes
* None.

### Enhancements
* None.

### Fixed
* Using a custom module name to fix [#621](https://github.com/realm/realm-kotlin/issues/621).
* Synchronously process project configurations to avoid exceptions when running parallel builds [#626](https://github.com/realm/realm-kotlin/issues/626).
* Update to Kotlin 1.6.10. The `Compatibility` entry for 0.8.0 stating that the project had been updated to Kotlin 1.6.10 was not correct [#640](https://github.com/realm/realm-kotlin/issues/640).

### Compatibility
* This release is compatible with:
  * Kotlin 1.6.10.
  * Coroutines 1.5.2-native-mt.
  * AtomicFu 0.17.0.
* Minimum Gradle version: 6.1.1.
* Minimum Android Gradle Plugin version: 4.0.0.
* Minimum Android SDK: 16.

### Internal
* Updated to Kotlin 1.6.10.


## 0.8.0 (2021-12-17)

### Breaking Changes
* Reworked configuration hierarchy:
  * Separated common parts of `RealmConfiguraion` and `SyncConfiguration` into `io.realm.Configuration` to avoid polluting the base configuration with local-only options.
  * Changed `Realm.open(RealmConfiguration)` to accept new base configuration with `Realm.open(Configuration)`.
  * Removed option to build `SyncConfiguration`s with `deleteRealmIfMigrationNeeded` option.

### Enhancements
* [Sync] Added support for `User.logOut()` ([#245](https://github.com/realm/realm-kotlin/issues/245)).
* Added support for dates through a new property type: `RealmInstant`.
* Allow to pass schema as a variable containing the involved `KClass`es and build configurations non-fluently ([#389](https://github.com/realm/realm-kotlin/issues/389)).
* Added M1 support for `library-base` variant ([#483](https://github.com/realm/realm-kotlin/issues/483)).

### Fixed
* Gradle metadata for pure Android projects. Now using `io.realm.kotlin:library-base:<VERSION>` should work correctly.
* Compiler plugin symbol lookup happens only on Sourset using Realm ([#544](https://github.com/realm/realm-kotlin/issues/544)).
* Fixed migration exception when opening a synced realm that is already stored in the backend for the first time ([#601](https://github.com/realm/realm-kotlin/issues/604)).

### Compatibility
* This release is compatible with:
  * Kotlin 1.6.10.
  * Coroutines 1.5.2-native-mt.
  * AtomicFu 0.17.0.
* Minimum Gradle version: 6.1.1.
* Minimum Android Gradle Plugin version: 4.0.0.
* Minimum Android SDK: 16.

### Internal
* Updated to Ktor 1.6.5.
* Updated to AndroidX Startup 1.1.0.
* Updated to Gradle 7.2.
* Updated to Android Gradle Plugin 7.1.0-beta05.
* Updated to NDK 23.1.7779620.
* Updated to Android targetSdk 31.
* Updated to Android compileSdk 31.
* Updated to Android Build Tools 31.0.0.
* Updated to Ktlint version 0.43.0.
* Updated to Ktlint Gradle Plugin 10.2.0.
* Updated to Kotlin Serialization 1.3.0.
* Updated to Detekt 1.19.0-RC1.
* Updated to Dokka 1.6.0.
* Updated to AtomicFu 0.17.0.
* Updated to Realm Core 11.7.0, commit: 5903577608d202ad88f375c1bb2ceedb831f6d7b.


## 0.7.0 (2021-10-31)

### Breaking Changes
* None.

### Enhancements
* Basic MongoDB Realm sync support:
  * Enabled by using library dependency `io.realm.kotlin:library-sync:<VERSION>`
  * Build `AppConfiguration`s through `AppConfiguration.Builder(appId).build()`
  * Linking your app with a MongoDB Realm App through `App.create(appConfiguration)`
  * Log in to a MongoDB Realm App through `App.login(credentials)`. Currently only supports `Credentials.anonymous()` and `Credentials.emailPassword(...)`
  * Create `SyncConfiguration`s through `SyncConfiguration.Builder(user, partitionValue, schema).build()`
  * Create synchronized realm by `Realm.open(syncConfiguration)`

### Fixed
* None.

### Compatibility
* This release is compatible with:
  * Kotlin 1.5.31
  * Coroutines 1.5.2-native-mt
  * AtomicFu 0.16.3

### Internal
* Updated to Realm Core commit: ecfc1bbb734a8520d08f04f12f083641309799b3
* Updated to Ktor 1.6.4.


## 0.6.0 (2021-10-15)

### Breaking Changes
* Rename library dependency from `io.realm.kotlin:library:<VERSION>` to `io.realm.kotlin:library-base:<VERSION>`
* Abstracted public API into interfaces. The interfaces have kept the name of the previous classes so only differences are:
  - Opening a realm: `Realm(configuration)` has changed to `Realm.open(configuration)`
  - Easy construction of simple configurations: `RealmConfiguration(schema = ...)` has changed to `RealmConfiguration.with(schema = ...)`
  - Instantiating a `RealmList` is now done through `realmListOf(...)` or by `Iterable<T>.toRealmList()`
* Make argument to `findLatest` non-nullable: `MutableRealm.findLatest(obj: T?): T?` has changed to `MutableRealm.findLatest(obj: T): T?`
* Allow query arguments to be `null`: `RealmResult.query(query: String = "TRUEPREDICATE", vararg args: Any): RealmResults<T>` has change to `RealmResult.query(query: String = "TRUEPREDICATE", vararg args: Any?): RealmResults<T>`
* Moved `objects(KClass<T>)` and `<reified T> objects()` methods from `BaseRealm` to `TypedRealm`
* Changed `RealmObject.version` into method `RealmObject.version()`.
* Replaced `RuntimeException`s by the explicit exceptions: `IllegalArgumentException`, `IllegalStateException` and `IndexOutOfBoundsException`.
* Throw `Error` an unrecoverable Realm problem happen in the underlying storage engine.
* Removed optional arguments to `RealmConfiguration.with(...)` and `RealmConfiguration.Builder(...)`. Name and path can now only be set through the builder methods.

### Enhancements
* Add support for [JVM target](https://github.com/realm/realm-kotlin/issues/62) supported platforms are: Linux (since Centos7 x86_64), Windows (since 8.1 x86_64) and Macos (x86_64).
* Added support for marking a field as indexed with `@Index`

### Fixed
* Fixed null pointer exceptions when returning an unmanaged object from `MutableRealm.write/writeBlocking`.
* Fixed premature closing of underlying realm of frozen objects returned from `MutableRealm.write/writeBlocking`. (Issue [#477](https://github.com/realm/realm-kotlin/issues/477))

### Compatibility
* This release is compatible with:
  * Kotlin 1.5.31
  * Coroutines 1.5.2-native-mt
  * AtomicFu 0.16.3

### Internal
* Updated to Realm Core commit: 028626880253a62d1c936eed4ef73af80b64b71
* Updated to Kotlin 1.5.31.


## 0.5.0 (2021-08-20)

### Breaking Changes
* Moved `@PrimaryKey` annotation from `io.realm.PrimaryKey` to `io.realm.annotations.PrimaryKey`.

### Enhancements
* Add support for excluding properties from the Realm schema. This is done by either using JVM `@Transient` or the newly added `@io.realm.kotlin.Ignore` annotation. (Issue [#278](https://github.com/realm/realm-kotlin/issues/278)).
* Add support for encrypted Realms. Encryption can be enabled by passing a 64-byte encryption key to the configuration builder. (Issue [#227](https://github.com/realm/realm-kotlin/issues/227))
* Add support for `RealmList` notifications using Kotlin `Flow`s. (Issue [#359](https://github.com/realm/realm-kotlin/issues/359))
* Unmanaged `RealmObject`s can now be added directly to `RealmList`s without having to copy them to Realm beforehand.

### Fixed
* Throw exception when violating primary key uniqueness constraint when importing objects with `copyToRealm`.
* Fix crash caused by premature release of frozen versions (`java.lang.RuntimeException: [18]: Access to invalidated Results objects`)
* Fix optimizations bypassing our custom getter and setter from within a class (Issue [#375](https://github.com/realm/realm-kotlin/issues/375)).

### Compatibility
* This release is compatible with Kotlin 1.5.21 and Coroutines 1.5.0.

### Internal
* Updated to Kotlin 1.5.21.
* Updated Gradle to 7.1.1.
* Updated Android Gradle Plugin to 4.1.0.
* Updated to Android Build Tools 30.0.2.
* Updated to targetSdk 30 for Android.
* Now uses Java 11 to build the project.


## 0.4.1 (2021-07-16)

### Breaking Changes
* None.

### Enhancements
* None.

### Fixed
* Throw exception when violating primary key uniqueness constraint when importing objects with `copyToRealm`.
* Fix crash caused by premature release of frozen versions (`java.lang.RuntimeException: [18]: Access to invalidated Results objects`)

### Compatibility
* This release is compatible with Kotlin 1.5.10 and Coroutines 1.5.0.

### Internal
* None.


## 0.4.0 (2021-07-13)

This release contains a big departure in the architectural design of how Realm is currently implemented. At a high level it moves from "Thread-confined, Live Objects" to "Frozen Objects". The reasons for this shift are discussed [here](https://docs.google.com/document/d/1bGfjbKLD6DSBpTiVwyorSBcMqkUQWedAmmS_VAhL8QU/edit#heading=h.fzlh39twuifc).

At a high level this has a number of implications:

    1. Only one Realm instance (per `RealmConfiguration`) is needed across the entire application.
    2. The only reason for closing the Realm instance is if the Realm file itself needs to be deleted or compacted.
    3. Realm objects can be freely moved and read across threads.
    4. Changes to objects can only be observed through Kotlin Flows. Standard change listener support will come in a future release.
    5. In order to modify Realm Objects, they need to be "live". It is possible to convert a frozen object to a live object inside a
       write transaction using the `MutableRealm.findLatest(obj)` API. Live objects are not accessible outside write transactions.

This new architecture is intended to make it easier to consume and work with Realm, but at the same time, it also introduces a few caveats:

    1. Storing a strong reference to a Realm Object can cause an issue known as "Version pinning". Realm tracks the "distance" between the oldest known version and the latest. So if you store a reference for too long, when other writes are happening, Realm might run out of native memory and crash, or it can lead to an increased file size. It is possible to detect this problem by setting `RealmConfiguration.Builder.maxNumberOfActiveVersions()`. It can be worked around by copying the data out of the Realm and store that instead.

    2. With multiple versions being accessible across threads, it is possible to accidentally compare data from different versions. This could be a potential problem for certain business logic if two objects do not agree on a particular state. If you suspect this is an issue, a `version()` method has been added to all Realm Objects, so it can be inspected for debugging. Previously, Realms thread-confined objects guaranteed this would not happen.

    3. Since the threading model has changed, there is no longer a guarantee that running the same query twice in a row will return the same result. E.g. if a background write is executed between them, the result might change. Previously, this would have resulted in the same result as the Realm state for a particular thread would only update as part of the event loop.


### Breaking Changes
* The Realm instance itself is now thread safe and can be accessed from any thread.
* Objects queried outside write transactions are now frozen by default and can be freely read from any thread.
* As a consequence of the above, when a change listener fires, the changed data can only be observed in the new object received, not in the original, which was possible before this release.
* Removed `Realm.open(configuration: RealmConfiguration)`. Use the interchangeable `Realm(configuration: RealmConfiguration)`-constructor instead.
* Removed all `MutableRealm.create(...)`-variants. Use `MutableRealm.copyToRealm(instance: T): T` instead.

### Enhancements
* A `version()` method has been added to `Realm`, `RealmResults` and `RealmObject`. This returns the version of the data contained. New versions are obtained by observing changes to the object.
* `Realm.observe()`, `RealmResults.observe()` and `RealmObject.observe()` have been added and expose a Flow of updates to the object.
* Add support for suspending writes executed on the Realm Write Dispatcher with `suspend fun <R> write(block: MutableRealm.() -> R): R`
* Add support for setting background write and notification dispatchers with `RealmConfigruation.Builder.notificationDispatcher(dispatcher: CoroutineDispatcher)` and `RealmConfiguration.Builder.writeDispatcher(dispatcher: CoroutineDispatcher)`
* Add support for retrieving the latest version of an object inside a write transaction with `<T : RealmObject> MutableRealm.findLatests(obj: T?): T?`

### Fixed
* None.

### Compatibility
* This release is compatible with Kotlin 1.5.10 and Coroutines 1.5.0.

### Internal
* Updated `com.gradle.plugin-publish` to 0.15.0.
* Updated to Realm Core commit: 4cf63d689ba099057345f122265cbb880a8eb19d.
* Updated to Android NDK: 22.1.7171670.
* Introduced usage of `kotlinx.atomicfu`: 0.16.1.


## 0.3.2 (2021-07-06)

### Breaking Changes
* None.

### Enhancements
* None.

### Fixed
* [Bug](https://github.com/realm/realm-kotlin/issues/334) in `copyToRealm` causing a `RealmList` not to be saved as part of the model.

### Compatibility
* This release is compatible with Kotlin 1.5.10 and Coroutines 1.5.0.

### Internal
* None.


## 0.3.1 (2021-07-02)

### Breaking Changes
* None.

### Enhancements
* None.

### Fixed
* Android Release build variant (AAR) was stripped from all classes due to presence of `isMinifyEnabled` flag in the library module. The flag is removed now.


### Compatibility
* This release is compatible with Kotlin 1.5.10 and Coroutines 1.5.0.

### Internal
* None.


## 0.3.0 (2021-07-01)

### Breaking Changes
* None.

### Enhancements
* [Support Apple Release builds](https://github.com/realm/realm-kotlin/issues/142).
* Enabling [shrinker](https://github.com/realm/realm-kotlin/issues/293) for Android Release builds.
* Added support for `RealmList` as supported field in model classes. A `RealmList` is used to model one-to-many relationships in a Realm object.
* Schema migration is handled automatically when adding or removing a property or class to the model without specifying a `schemaVersion`.
If a class or column is renamed you need to set a greater `schemaVersion` to migrate the Realm (note: currently renaming will not copy data to the new column). Alternatively `deleteRealmIfMigrationNeeded` could be set to (without setting `schemaVersion`) to delete the Realm file if an automatic migration is not possible. Fixes [#284](https://github.com/realm/realm-kotlin/issues/284).

### Fixed
* None.

### Compatibility
* This release is compatible with Kotlin 1.5.10 and Coroutines 1.5.0.

### Internal
* None.


## 0.2.0 (2021-06-09)

### Breaking Changes
* The Realm Kotlin Gradle plugin has changed name from `realm-kotlin` to `io.realm.kotlin` to align with Gradle Plugin Portal requirements.

### Enhancements
* The Realm Kotlin Gradle plugin is now available on Gradle Plugin Portal and can be used with the Plugin DSL and `gradlePluginPortal()` as the buildscript repository. A minimal setup of using this approach can be found [here](https://plugins.gradle.org/plugin/io.realm.kotlin).

### Fixed
* None.

### Compatibility
* This release is compatible with Kotlin 1.5.10 and Coroutines 1.5.0.

### Internal
* Updated to Realm Core commit: ed9fbb907e0b5e97e0e2d5b8efdc0951b2eb980c.


## 0.1.0 (2021-05-07)

This is the first public Alpha release of the Realm Kotlin SDK for Android and Kotlin Multiplatform.

A minimal setup for including this library looks like this:

```
// Top-level build.gradle file
buildscript {
    repositories {
        mavenCentral()
    }
    dependencies {
        classpath("io.realm.kotlin:gradle-plugin:0.1.0")
    }
}

allprojects {
    repositories {
    	mavenCentral()
    }
}

// Project build.gradle file
// Only include multiplatform if building a multiplatform project.
plugins {
	kotlin("multiplatform")
	id("com.android.library")
	id("realm-kotlin")
}
```

See the [README](https://github.com/realm/realm-kotlin#readme) for more information.

Please report any issues [here](https://github.com/realm/realm-kotlin/issues/new).<|MERGE_RESOLUTION|>--- conflicted
+++ resolved
@@ -1,8 +1,34 @@
-<<<<<<< HEAD
-## 1.16.1-SNAPSHOT (YYYY-MM-DD)
-=======
+## 2.0.1 (YYYY-MM-DD)
+
+> [!NOTE]
+> This release will bump the Realm file format 24. Opening a file with an older format will automatically upgrade it from file format v10. If you want to upgrade from an earlier file format version you will have to use Realm Kotlin v1.13.1 or earlier. Downgrading to a previous file format is not possible.
+
+### Breaking changes
+* None.
+
+### Enhancements
+* None.
+
+### Fixed
+* [Sync] Fatal sync exceptions are now thrown as `UnrecoverableSyncException`. (Issue [#1767](https://github.com/realm/realm-kotlin/issues/1767) [RKOTLIN-1096](https://jira.mongodb.org/browse/RKOTLIN-1096)).
+
+### Compatibility
+* File format: Generates Realms with file format v24 (reads and upgrades file format v10 or later).
+* Realm Studio 15.0.0 or above is required to open Realms created by this version.
+* This release is compatible with the following Kotlin releases:
+  * Kotlin 2.0.0 and above. Support for experimental K2-compilation with `kotlin.experimental.tryK2=true`.
+  * Ktor 2.1.2 and above.
+  * Coroutines 1.7.0 and above.
+  * AtomicFu 0.18.3 and above.
+  * The new memory model only. See https://github.com/realm/realm-kotlin#kotlin-memory-model-and-coroutine-compatibility
+* Minimum Kbson 0.4.0.
+* Minimum Gradle version: 7.2.
+* Minimum Android Gradle Plugin version: 7.1.3.
+* Minimum Android SDK: 16.
+* Minimum R8: 8.0.34.
+
+
 ## 2.0.0 (2024-06-03)
->>>>>>> 6eae4337
 
 > [!NOTE]
 > This release will bump the Realm file format 24. Opening a file with an older format will automatically upgrade it from file format v10. If you want to upgrade from an earlier file format version you will have to use Realm Kotlin v1.13.1 or earlier. Downgrading to a previous file format is not possible.
@@ -26,16 +52,9 @@
 * [Sync] Sync progress notifications is now also supported for flexible sync configurations. (Issue [#1744](https://github.com/realm/realm-kotlin/issues/1744) [RKOTLIN-1079](https://jira.mongodb.org/browse/RKOTLIN-1079)).
 
 ### Fixed
-<<<<<<< HEAD
-* [Sync] Fatal sync exceptions are now thrown as `UnrecoverableSyncException`. (Issue [#1767](https://github.com/realm/realm-kotlin/issues/1767) [RKOTLIN-1096](https://jira.mongodb.org/browse/RKOTLIN-1096)).
-
-### Known issues
-* Missing initial download progress notification when there is no active downloads. (Issue [realm/realm-core#7627](https://github.com/realm/realm-core/issues/7627), since 1.15.1)
-=======
 * Inserting the same typed link to the same key in a dictionary more than once would incorrectly create multiple backlinks to the object. This did not appear to cause any crashes later, but would have affecting explicit backlink count queries (eg: `...@links.@count`) and possibly notifications (Core Issue [realm/realm-core#7676](https://github.com/realm/realm-core/issues/7676) since v1.16.0).
 * [Sync] Automatic client reset recovery would crash when recovering AddInteger instructions on a Mixed property if its type was changed to non-integer (Core issue [realm/realm-core#7683](https://github.com/realm/realm-core/pull/7683), since v0.11.0).
 * [Sync] Typos [SubscriptionSetState.SUPERSEDED], [SyncTimeoutOptions.pingKeepalivePeriod] and [SyncTimeoutOptions.pongKeepalivePeriod]. (Issue [#1754](https://github.com/realm/realm-kotlin/pull/1754)
->>>>>>> 6eae4337
 
 ### Compatibility
 * File format: Generates Realms with file format v24 (reads and upgrades file format v10 or later).
