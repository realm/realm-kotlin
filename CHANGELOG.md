--- conflicted
+++ resolved
@@ -22,11 +22,7 @@
 
 ### Internal
 * Downgraded to Gradle 7.2 as a work-around for https://youtrack.jetbrains.com/issue/KT-51325.
-<<<<<<< HEAD
 * Updated to Realm Core 11.9.0, commit: c4f3055ab9ff8cceaf6a5d590c6afdee833ce4e3A.
-=======
-* Updated to Realm Core 11.9.0, commit: 377a85d2a385a31ec91be7e5fe8c09d22365df97
->>>>>>> 4f86e142
 
 
 ## 0.9.0 (2022-01-28)
