--- conflicted
+++ resolved
@@ -10,12 +10,8 @@
 * Fixed JVM memory leak when passing string to C-API. (Issue [#890](https://github.com/realm/realm-kotlin/issues/890))
 * Fixed crash present on release-mode apps using Sync due to missing Proguard exception for `ResponseCallback`.
 * The compiler plugin did not set the generic parameter correctly for an internal field inside model classes. This could result in other libraries that operated on the source code throwing an error of the type: `undeclared type variable: T`. (Issue [#901](https://github.com/realm/realm-kotlin/issues/901))
-<<<<<<< HEAD
 * String read from a realm was mistakenly treated as zero-terminated, resulting in strings with `\0`-characters to be truncated when read. Inserting data worked correctly. (Issue [#911](https://github.com/realm/realm-kotlin/issues/911))
-* Fix internal ordering of `EmailPasswordAuth.resetPassword(...)` arguments. (Issue [#885](https://github.com/realm/realm-kotlin/issues/885))
-=======
 * [Sync] Fix internal ordering of `EmailPasswordAuth.resetPassword(...)` arguments. (Issue [#885](https://github.com/realm/realm-kotlin/issues/885))
->>>>>>> 2504ba3d
 
 ### Compatibility
 * This release is compatible with:
