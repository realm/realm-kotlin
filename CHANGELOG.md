## 1.9.0-SNAPSHOT (YYYY-MM-DD)

### Breaking Changes
* None.

### Enhancements
<<<<<<< HEAD
* Multiple processes can now access the same encrypted Realm instead of throwing `Encrypted interprocess sharing is currently unsupported`. (Core Issue [#1845](https://github.com/realm/realm-core/issues/1845))
* Added a public `RealmLog` class that replaces `AppConfiguration.Builder.log()`. (Issue [#1347](https://github.com/realm/realm-kotlin/pull/1347))
* Realm logs will now contain more debug information from the underlying database when `LogLevel.DEBUG` or below is enabled.
* Default log level has been changed from `LogLevel.WARN` to `LogLevel.INFO`.
* Avoid tracking unreferenced realm versions through the garbage collector. (Issue [#1234](https://github.com/realm/realm-kotlin/issues/1234))
* `Realm.compactRealm(configuration)` has been added as way to compact a Realm file without having to open it. (Issue [#571](https://github.com/realm/realm-kotlin/issues/571))
* Support for initialization of a realm file with a bundled realm through `RealmConfiguration.Builder(...).initialRealmFile(...)` and `SyncConfiguration.Builder(...).initialRealmFile(...)`. (Issue [#577](https://github.com/realm/realm-kotlin/issues/577))
* [Sync] All tokens, passwords and custom function arguments are now obfuscated by default, even if `LogLevel` is set to DEBUG, TRACE or ALL. (Issue [#410](https://github.com/realm/realm-kotlin/issues/410))
* [Sync] Add support for `App.authenticationChangeAsFlow()` which make it possible to listen to authentication changes like "LoggedIn", "LoggedOut" and "Removed" across all users of the app. (Issue [#749](https://github.com/realm/realm-kotlin/issues/749)).
* [Sync] `@PersistedName` is now also supported on model classes. (Issue [#1138](https://github.com/realm/realm-kotlin/issues/1138))
=======
* None.
>>>>>>> 73f1aff8

### Fixed
* None.

### Compatibility
* File format: Generates Realms with file format v23.
* Realm Studio 13.0.0 or above is required to open Realms created by this version.
* This release is compatible with the following Kotlin releases:
  * Kotlin 1.7.20 and above.
  * Ktor 2.1.2 and above.
  * Coroutines 1.6.4 and above.
  * AtomicFu 0.18.3 and above.
  * The new memory model only. See https://github.com/realm/realm-kotlin#kotlin-memory-model-and-coroutine-compatibility
* Minimum Gradle version: 6.7.1.
* Minimum Android Gradle Plugin version: 4.0.0.
* Minimum Android SDK: 16.

### Internal
* None.


## 1.8.0 (2023-05-01)

### Breaking Changes
* `RealmLog` is now a global singleton shared between all Realm API's. Previously log configuration happened using the `log` builder method on `AppConfiguration`, `SyncConfiguration` or `RealmConfiguration`. These API's are still present and for apps only using a single Atlas App ID, the behaviour is the same. For apps that have configured multiple Atlas App ID's, it will no longer be possible to configure different log levels and loggers for each app. Instead, the last `AppConfiguration` created will override the logger configuration from other `AppConfiguration`s.

### Enhancements
* Multiple processes can now access the same encrypted Realm instead of throwing `Encrypted interprocess sharing is currently unsupported`. (Core Issue [#1845](https://github.com/realm/realm-core/issues/1845))
* Added a public `RealmLog` class that replaces `AppConfiguration.Builder.log()`. (Issue [#1347](https://github.com/realm/realm-kotlin/pull/1347))
* Realm logs will now contain more debug information from the underlying database when `LogLevel.DEBUG` or below is enabled.
* Avoid tracking unreferenced realm versions through the garbage collector. (Issue [#1234](https://github.com/realm/realm-kotlin/issues/1234))
* `Realm.compactRealm(configuration)` has been added as way to compact a Realm file without having to open it. (Issue [#571](https://github.com/realm/realm-kotlin/issues/571))
* `@PersistedName` is now also supported on model classes. (Issue [#1138](https://github.com/realm/realm-kotlin/issues/1138))
* [Sync] All tokens, passwords and custom function arguments are now obfuscated by default, even if `LogLevel` is set to DEBUG, TRACE or ALL. (Issue [#410](https://github.com/realm/realm-kotlin/issues/410))
* [Sync] Add support for `App.authenticationChangeAsFlow()` which make it possible to listen to authentication changes like "LoggedIn", "LoggedOut" and "Removed" across all users of the app. (Issue [#749](https://github.com/realm/realm-kotlin/issues/749)).
* [Sync] Support for migrating from Partition-based to Flexible Sync automatically on the device if the server has migrated to Flexible Sync. ([Core Issue #6554](https://github.com/realm/realm-core/issues/6554))

### Fixed
* Querying a `RealmList` or `RealmSet` with more than eight entries with a list of values could result in a SIGABRT. (Issue [#1183](https://github.com/realm/realm-kotlin/issues/1183))

### Compatibility
* File format: Generates Realms with file format v23.
* Realm Studio 13.0.0 or above is required to open Realms created by this version.
* This release is compatible with the following Kotlin releases:
  * Kotlin 1.7.20 and above.
  * Ktor 2.1.2 and above.
  * Coroutines 1.6.4 and above.
  * AtomicFu 0.18.3 and above.
  * The new memory model only. See https://github.com/realm/realm-kotlin#kotlin-memory-model-and-coroutine-compatibility
* Minimum Gradle version: 6.7.1.
* Minimum Android Gradle Plugin version: 4.0.0.
* Minimum Android SDK: 16.

### Internal
* Updated to Realm Core 13.10.0, commit 7b9ab24d631437364dbe955ac3ea1f550b26cf10.


## 1.7.1 (2023-04-19)

### Breaking Changes
* None.

### Enhancements
* None.
 
### Fixed
* Fix compilation issue with Kotlin 1.8.20. (Issue [1346](https://github.com/realm/realm-kotlin/issues/1346))
* [Sync] Client Reset on JVM on Linux would crash with `No built-in scheduler implementation for this platform. Register your own with Scheduler::set_default_factory()`
* [Sync] Return correct provider for JWT-authenticated users. (Issue [#1350](https://github.com/realm/realm-kotlin/issues/1350))

### Compatibility
* File format: Generates Realms with file format v23.
* Realm Studio 13.0.0 or above is required to open Realms created by this version.
* This release is compatible with the following Kotlin releases:
  * Kotlin 1.7.20 and above.
  * Ktor 2.1.2 and above.
  * Coroutines 1.6.4 and above.
  * AtomicFu 0.18.3 and above.
  * The new memory model only. See https://github.com/realm/realm-kotlin#kotlin-memory-model-and-coroutine-compatibility
* Minimum Gradle version: 6.7.1.
* Minimum Android Gradle Plugin version: 4.0.0.
* Minimum Android SDK: 16.

### Internal
* None.


## 1.7.0 (2023-03-15)

### Breaking Changes
* None.

### Enhancements
* Upgrade OpenSSL from 3.0.7 to 3.0.8.
* Model classes with types not supported by Realm will now fail at compile time instead of logging a debug message. This error can be suppressed by using the `@Ignore` annotation. (Issue [#1226](https://github.com/realm/realm-kotlin/issues/1226))
* Wrong use of `val` for persisted properties will now throw a compiler time error, instead of crashing at runtime. (Issue [#1306](https://github.com/realm/realm-kotlin/issues/1306))
* Add support for querying on RealmSets containing objects with `RealmSet.query(...)`.  (Issue [#1037](https://github.com/realm/realm-kotlin/issues/1258))
* Added support for `RealmDictionary` in model classes. `RealmDictionary` is a `Map` of strings to values. Contrary to `RealmSet` and `RealmList` it is possible to store nullable objects/embedded objects in this data structure. See the class documentation for more details. (Issue [#537](https://github.com/realm/realm-kotlin/issues/537))
* Add Realm datatypes serialization support with `Kserializer`. Serializers can be found in `io.realm.kotlin.serializers`. (Issue [#1283](https://github.com/realm/realm-kotlin/pull/1283))
* [Sync] Add support for setting App Services connection identifiers through `AppConfiguration.appName` and `AppConfiguration.appVersion`, making it easier to identify connections in the server logs. (Issue (#407)[https://github.com/realm/realm-kotlin/issues/407])
* [Sync] Added `RecoverUnsyncedChangesStrategy`, an alternative automatic client reset strategy that tries to automatically recover any unsynced data from the client.
* [Sync] Added `RecoverOrDiscardUnsyncedChangesStrategy`, an alternative automatic client reset strategy that tries to automatically recover any unsynced data from the client, and discards any unsynced data if recovery is not possible. This is now the default policy.
 
### Fixed
* Fixed implementation of `RealmSet.iterator()` to throw `ConcurrentModificationException`s when the underlying set has been modified while iterating over it. (Issue [#1220](https://github.com/realm/realm-kotlin/issues/1220))
* Accessing an invalidated `RealmResults` now throws an `IllegalStateException` instead of a `RealmException`. (Issue [#1188](https://github.com/realm/realm-kotlin/pull/1188))
* Opening a Realm with a wrong encryption key or corrupted now throws an `IllegalStateException` instead of a `IllegalArgumentException`. (Issue [#1188](https://github.com/realm/realm-kotlin/pull/1188))
* Trying to convert to a Flexible Sync Realm with Flexible Sync disabled throws a `IllegalStateException` instead of a `IllegalArgumentException`. (Issue [#1188](https://github.com/realm/realm-kotlin/pull/1188))
* Fix missing initial flow events when registering for events while updating the realm. (Issue [#1151](https://github.com/realm/realm-kotlin/issues/1151))
* Emit deletion events and terminate flow when registering for notifications on outdated entities instead of throwing. (Issue [#1233](https://github.com/realm/realm-kotlin/issues/1233))
* [Sync] Close the thread associated with the Device Sync connection when closing the Realm. (Issue (https://github.com/realm/realm-kotlin/issues/1290)[#1290])

### Compatibility
* File format: Generates Realms with file format v23.
* Realm Studio 13.0.0 or above is required to open Realms created by this version.
* This release is compatible with the following Kotlin releases:
  * Kotlin 1.7.20 and above.
  * Ktor 2.1.2 and above.
  * Coroutines 1.6.4 and above.
  * AtomicFu 0.18.3 and above.
  * Kotlin Serialization 1.4.0 and above
  * The new memory model only. See https://github.com/realm/realm-kotlin#kotlin-memory-model-and-coroutine-compatibility
* Minimum Gradle version: 6.7.1.
* Minimum Android Gradle Plugin version: 4.0.0.
* Minimum Android SDK: 16.

### Internal
* Updated to Realm Core 13.5.0, commit 37cc58865648f343f7d6e538d45980e7f2351211.


## 1.6.2 (2023-03-14)

### Breaking Changes
* None.

### Enhancements
* None.

### Fixed
* Returning invalid objects from `Realm.write` would throw an `IllegalStateException`. (Issue [#1300](https://github.com/realm/realm-kotlin/issues/1300))
* Compatibility with Realm Java when using the `io.realm.RealmObject` abstract class. (Issue [#1278](https://github.com/realm/realm-kotlin/issues/1278))
* Compiler error when multiple fields have `@PersistedName`-annotations that match they Kotlin name. (Issue [#1240](https://github.com/realm/realm-kotlin/issues/1240))
* RealmUUID would throw an `ClassCastException` when comparing with an object instance of a different type. (Issue [#1288](https://github.com/realm/realm-kotlin/issues/1288))
* Compiler error when using Kotlin 1.8.0 and Compose for desktop 1.3.0. (Issue [#1296](https://github.com/realm/realm-kotlin/issues/1296))
* [Sync] `SyncSession.downloadAllServerChange()` and `SyncSession.uploadAllLocalChanges()` was reversed.

### Compatibility
* File format: Generates Realms with file format v23.
* Realm Studio 13.0.0 or above is required to open Realms created by this version.
* This release is compatible with the following Kotlin releases:
  * Kotlin 1.7.20 and above.
  * Ktor 2.1.2 and above.
  * Coroutines 1.6.4 and above.
  * AtomicFu 0.18.3 and above.
  * The new memory model only. See https://github.com/realm/realm-kotlin#kotlin-memory-model-and-coroutine-compatibility
* Minimum Gradle version: 6.7.1.
* Minimum Android Gradle Plugin version: 4.0.0.
* Minimum Android SDK: 16.

### Internal
* None.


## 1.6.1 (2023-02-02)

### Breaking Changes
* None.

### Enhancements
* None.

### Fixed
* Allow defining properties with the field name as the persisted name. ([#1240](https://github.com/realm/realm-kotlin/issues/1240))
* Fix compilation error when accessing Realm Kotlin model classes from Java code. ([#1256](https://github.com/realm/realm-kotlin/issues/1256))

### Compatibility
* File format: Generates Realms with file format v23.
* Realm Studio 13.0.0 or above is required to open Realms created by this version.
* This release is compatible with the following Kotlin releases:
  * Kotlin 1.7.20 and above.
  * Ktor 2.1.2 and above.
  * Coroutines 1.6.4 and above.
  * AtomicFu 0.18.3 and above.
  * The new memory model only. See https://github.com/realm/realm-kotlin#kotlin-memory-model-and-coroutine-compatibility
* Minimum Gradle version: 6.7.1.
* Minimum Android Gradle Plugin version: 4.0.0.
* Minimum Android SDK: 16.

### Internal
* None.


## 1.6.0 (2023-01-25)

This release will bump the Realm file format from version 22 to 23. Opening a file with an older format will automatically upgrade it. Downgrading to a previous file format is not possible.

### Breaking Changes
* None.

### Enhancements
* OpenSSL has been upgraded from from 1.1.1n to 3.0.7.
* Added support for `RealmAny` as supported field in model classes. A `RealmAny` is used to represent a polymorphic Realm value or Realm Object, is indexable but cannot be used as a primary key.
* Add support for `Decimal128` as supported field in model classes. (Issue [#653](https://github.com/realm/realm-kotlin/issues/653))
* Realm will now use a lot less memory and disk space when different versions of realm objects are used. ([Core Issue #5440](https://github.com/realm/realm-core/pull/5440))
* Realm will now continuously track and reduce the size of the Realm file when it is in use rather that only when opening the file with `Configuration.compactOnLaunch` enabled. ([Core Issue #5754](https://github.com/realm/realm-core/issues/5754))
* Add support for `Realm.copyFromRealm()`. All RealmObjects, RealmResults, RealmList and RealmSets now also have a `copyFromRealm()` extension method.
* Add support for querying on RealmLists containing objects with `RealmList.query(...)`.  (Issue [#1037](https://github.com/realm/realm-kotlin/issues/1037))
* Add better error messages when inheriting `RealmObject` with unsupported class types. (Issue [#1086](https://github.com/realm/realm-kotlin/issues/1086))
* Added support for reverse relationships on Embedded objects through the `EmbeddedRealmObject.parent()` extension function. (Issue [#1141](https://github.com/realm/realm-kotlin/pull/1141))
* Added support for reverse relationships through the `backlinks` delegate on `EmbeddedObjects`. See the function documentation for more details. (Issue [#1134](https://github.com/realm/realm-kotlin/issues/1134))
* Added support for `@PersistedName` annotations for mapping a Kotlin field name to the underlying field name persisted in the Realm. (Issue [#590](https://github.com/realm/realm-kotlin/issues/590))
* [Sync] `App.close()` have been added so it is possible to close underlying ressources used by the app instance.
* [Sync] Add support for progress listeners with `SyncSession.progressAsFlow(...)`. (Issue [#428](https://github.com/realm/realm-kotlin/issues/428))lin/issues/1086))
* [Sync] `Realm.writeCopyTo(syncConfig)` now support copying a Flexible Sync Realm to another Flexible Sync Realm. 
* [Sync] Added support for App functions, see documentation for more details. (Issue [#1110](https://github.com/realm/realm-kotlin/pull/1110))
* [Sync] Added support for custom App Services Function authentication. (Issue [#741](https://github.com/realm/realm-kotlin/issues/741))
* [Sync] Add support for accessing user auth profile metadata and custom data through the extension functions 'User.profileAsBsonDocument()' and 'User.customDataAsBsonDocument()'. (Issue [#750](https://github.com/realm/realm-kotlin/pull/750))
* [Sync] Add support for `App.callResetPasswordFunction` (Issue [#744](https://github.com/realm/realm-kotlin/issues/744))
* [Sync] Add support for connection state and connection state change listerners with `SyncSession.connectionState` and `SyncSession.connectionStateAsFlow(). (Issue [#429](https://github.com/realm/realm-kotlin/issues/429))

### Fixed
* Fix missing `Realm.asFlow()`-events from remote updates on synced realms. (Issue [#1070](https://github.com/realm/realm-kotlin/issues/1070))
* Windows binaries for JVM did not statically link the C++ runtime, which could lead to crashes if it wasn't preinstalled. (Issue [#1211](https://github.com/realm/realm-kotlin/pull/1211))
* Internal dispatcher threads would leak when closing Realms. (Issue [#818](https://github.com/realm/realm-kotlin/issues/818))
* Realm finalizer thread would prevent JVM main thread from exiting. (Issue [#818](https://github.com/realm/realm-kotlin/issues/818))
* `RealmUUID` did not calculate the correct `hashCode`, so putting it in a `HashSet` resulted in duplicates.
* JVM apps on Mac and Linux would use a native file built in debug mode, making it slower than needed. The correct native binary built in release mode is now used. Windows was not affected. (Issue [#1124](https://github.com/realm/realm-kotlin/pull/1124))
* `RealmUUID.random()` would generate the same values when an app was re-launched from Android Studio during development. (Issue [#1123](https://github.com/realm/realm-kotlin/pull/1123)) 
* Complete flows with an IllegalStateException instead of crashing when notifications cannot be delivered due to insufficient channel capacity (Issue [#1147](https://github.com/realm/realm-kotlin/issues/1147))
* Prevent "Cannot listen for changes on a deleted Realm reference"-exceptions when notifier is not up-to-date with newest updates from write transaction.
* [Sync] Custom loggers now correctly see both normal and sync events. Before, sync events were just logged directly to LogCat/StdOut.
* [Sync] When a `SyncSession` was paused using `SyncSession.pause()`, it would sometimes automatically resume the session. `SyncSession.State.PAUSED` has been added, making it explicit when a session is paused. (Core Issue [#6085](https://github.com/realm/realm-core/issues/6085))

### Compatibility
* File format: Generates Realms with file format v23.
* Realm Studio 13.0.0 or above is required to open Realms created by this version.
* This release is compatible with the following Kotlin releases:
  * Kotlin 1.7.20 and above.
  * Ktor 2.1.2 and above.
  * Coroutines 1.6.4 and above.
  * AtomicFu 0.18.3 and above.
  * The new memory model only. See https://github.com/realm/realm-kotlin#kotlin-memory-model-and-coroutine-compatibility
* Minimum Gradle version: 6.7.1.
* Minimum Android Gradle Plugin version: 4.0.0.
* Minimum Android SDK: 16.

### Internal
* Updated to Realm Core 13.2.0, commit 5a119d8cb2eaac60c298532af2c9ae789af0c9e6.
* Updated to require Swig 4.1.0.
* Updated AndroidxStartup to 1.1.1.
* Updated to Kbson 0.2.0.
* `io.realm.kotlin.types.ObjectId` now delegates all responsibility to `org.mongodb.kbson.ObjectId` while maintaining the interface.
* Added JVM test wrapper as a workaround for https://youtrack.jetbrains.com/issue/KT-54634
* Use Relinker when loading native libs on Android.


## 1.5.2 (2023-01-10)

### Breaking Changes
* None.

### Enhancements
* None.

### Fixed
* Fixed various proguard issues. (Issue [#1150](https://github.com/realm/realm-kotlin/issues/1150))
* Fixed bug when creating `RealmInstant` instaces with `RealmInstant.now()` in Kotlin Native. (Issue [#1182](https://github.com/realm/realm-kotlin/issues/1182))
* Allow `@Index` on `Boolean` fields. (Issue [#1193](https://github.com/realm/realm-kotlin/issues/1193))
* Fixed issue with spaces in realm file path on iOS (Issue [#1194](https://github.com/realm/realm-kotlin/issues/1194))

### Compatibility
* This release is compatible with the following Kotlin releases:
  * Kotlin 1.7.20 and above.
  * Ktor 2.1.2 and above.
  * Coroutines 1.6.4 and above.
  * AtomicFu 0.18.3 and above.
  * The new memory model only. See https://github.com/realm/realm-kotlin#kotlin-memory-model-and-coroutine-compatibility
* Minimum Gradle version: 6.7.1.
* Minimum Android Gradle Plugin version: 4.0.0.
* Minimum Android SDK: 16.

### Internal
* Updated to Gradle 7.6.


## 1.5.1 (2022-12-12)

### Breaking Changes
* None.

### Enhancements
* None.

### Fixed
* Fixed problem with KBSON using reservered keywords in Swift. (Issue [#1153](https://github.com/realm/realm-kotlin/issues/))
* Fixed database corruption and encryption issues on apple platforms. (Issue [#5076](https://github.com/realm/realm-js/issues/5076))
* Fixed 1.8.0-Beta/RC compatibility. (Issue [#1159](https://github.com/realm/realm-kotlin/issues/1159)
* [Sync] Bootstraps will not be applied in a single write transaction - they will be applied 1MB of changesets at a time. (Issue [#5999](https://github.com/realm/realm-core/pull/5999)).
* [Sync] Fixed a race condition which could result in operation cancelled errors being delivered to `Realm.open` rather than the actual sync error which caused things to fail. (Issue [#5968](https://github.com/realm/realm-core/pull/5968)).

### Compatibility
* This release is compatible with the following Kotlin releases:
  * Kotlin 1.7.20 and above.
  * Ktor 2.1.2 and above.
  * Coroutines 1.6.4 and above.
  * AtomicFu 0.18.3 and above.
  * The new memory model only. See https://github.com/realm/realm-kotlin#kotlin-memory-model-and-coroutine-compatibility
* Minimum Gradle version: 6.7.1.
* Minimum Android Gradle Plugin version: 4.0.0.
* Minimum Android SDK: 16.

### Internal
* Updated to Realm Core 12.12.0, commit 292f534a8ae687a86d799b14e06a94985e49c3c6.
* Updated to KBSON 0.2.0
* Updated to require Swig 4.1.0.


## 1.5.0 (2022-11-11)

### Breaking Changes
* None.

### Enhancements
* Fixed error when using Realm object as query argument. Issue[#1098](https://github.com/realm/realm-kotlin/issues/1098)
* Realm will now use `System.loadLibrary()` first when loading native code on JVM, adding support for 3rd party JVM installers. If this fails, it will fallback to the current method of extracting and loading the native library from the JAR file. (Issue [#1105](https://github.com/realm/realm-kotlin/issues/1105)).
* Added support for in-memory Realms.
* Added support for reverse relationships through the `backlinks` delegate. See the function documentation for more details. (Issue [#1021](https://github.com/realm/realm-kotlin/pull/1021))
* Added support for `BsonObjectId` and its typealias `org.mongodb.kbson.ObjectId` as a replacement for `ObjectId`. `io.realm.kotlin.types.ObjectId` is still functional but has been marked as deprecated.
* [Sync] Added support for `BsonObjectId` as partition value.
* [Sync] Exposed `configuration` and `user` on `SyncSession`. (Issue [#431](https://github.com/realm/realm-kotlin/issues/431))
* [Sync] Added support for encrypting the user metadata used by Sync. (Issue [#413](https://github.com/realm/realm-kotlin/issues/413))
* [Sync] Added support for API key authentication. (Issue [#432](https://github.com/realm/realm-kotlin/issues/432))

### Fixed
* Close underlying realm if it is no longer referenced by any Kotlin object. (Issue [#671](https://github.com/realm/realm-kotlin/issues/671))
* Fixes crash during migration if Proguard was enabled. (Issue [#1106](https://github.com/realm/realm-kotlin/issues/1106))
* Adds missing Proguard rules for Embedded objects. (Issue [#1106](https://github.com/realm/realm-kotlin/issues/1107))

### Compatibility
* This release is compatible with the following Kotlin releases:
  * Kotlin 1.7.20 and above.
  * Ktor 2.1.2 and above.
  * Coroutines 1.6.4 and above.
  * AtomicFu 0.18.3 and above.
  * The new memory model only. See https://github.com/realm/realm-kotlin#kotlin-memory-model-and-coroutine-compatibility
* Minimum Gradle version: 6.7.1.
* Minimum Android Gradle Plugin version: 4.0.0.
* Minimum Android SDK: 16.

### Internal
* Added dependency Kbson 0.1.0.
* Updated to use hierarchical multi platform project structure.
* Updated to Realm Core 12.11.0, commit 3d5ff9b5e47c5664c4c5611cdfd22fd15e451b55.
* Updated to Detekt 1.22.0-RC2.


## 1.4.0 (2022-10-17)

### Breaking Changes
* Minimum Kotlin version has been raised from 1.6.10 to 1.7.20.
* Support for the original (old) memory model on Kotlin Native has been dropped. Only the new Kotlin Native memory model is supported.  
* Minimum Gradle version has been raised from 6.1.1 to 6.7.1.
* Minimum Ktor version has been raised from 1.6.8 to 2.1.2.

### Enhancements
* [Sync] The sync variant `io.realm.kotlin:library-sync:1.4.0`, now support Apple Silicon targets, ie. `macosArm64()`, `iosArm64()` and `iosSimulatorArm64`.

### Fixed
* [Sync] Using the SyncSession after receiving changes from the server would sometimes crash. Issue [#1068](https://github.com/realm/realm-kotlin/issues/1068)

### Compatibility
* This release is compatible with the following Kotlin releases:
  * Kotlin 1.7.20 and above.
  * Ktor 2.1.2 and above.
  * Coroutines 1.6.4 and above.
  * AtomicFu 0.18.3 and above.
  * The new memory model only. See https://github.com/realm/realm-kotlin#kotlin-memory-model-and-coroutine-compatibility
* Minimum Gradle version: 6.7.1.
* Minimum Android Gradle Plugin version: 4.0.0.
* Minimum Android SDK: 16.

### Internal
* Updated to Kotlin 1.7.20.
* Updated to Coroutines 1.6.4.
* Updated to AtomicFu 0.18.3.
* Updated to Kotlin Serialization 1.4.0.
* Updated to KotlinX DateTime 0.4.0.
* Updated to okio 3.2.0.
* Ktor now uses the OkHttp engine on Android/JVM.
* Ktor now uses the Darwin engine on Native.


## 1.3.0 (2022-10-10)

### Breaking Changes
* None.

### Enhancements
* Support for `MutableRealm.deleteAll()`.
* Support for `MutableRealm.delete(KClass)`.
* Support for `DynamicMutableRealm.deleteAll()`.
* Support for `DynamicMutableRealm.delete(className)`.
* Support for `RealmInstant.now()`
* [Sync] Support for `User.getProviderType()`.
* [Sync] Support for `User.getAccessToken()`.
* [Sync] Support for `User.getRefreshToken()`.
* [Sync] Support for `User.getDeviceId()`.

### Fixed
* [Sync] Using `SyncConfiguration.Builder.waitForInitialRemoteDataOpen()` is now much faster if the server realm contains a lot of data. Issue [])_

### Compatibility
* This release is compatible with:
  * Kotlin 1.6.10 - 1.7.10. 1.7.20 support is tracked here: https://github.com/realm/realm-kotlin/issues/1024
  * Ktor 1.6.8. Ktor 2 support is tracked here: https://github.com/realm/realm-kotlin/issues/788
  * Coroutines 1.6.0-native-mt. Also compatible with Coroutines 1.6.0 but requires enabling of the new memory model and disabling of freezing, see https://github.com/realm/realm-kotlin#kotlin-memory-model-and-coroutine-compatibility for details on that.
  * AtomicFu 0.17.0 and above.
* Minimum Gradle version: 6.1.1.
* Minimum Android Gradle Plugin version: 4.0.0.
* Minimum Android SDK: 16.

### Internal
* None.


## 1.2.0 (2022-09-30)

### Breaking Changes
* `RealmResults.query()` now returns a `RealmQuery` instead of a `RealmResults`.

### Enhancements
* Added support for `MutableRealmInt` in model classes. The new type behaves like a reference to a `Long`, but also supports `increment` and `decrement` methods. These methods implement a conflict-free replicated data type, whose value will converge even when changed across distributed devices with poor connections.
* [Sync] Support for `User.linkCredentials()`.
* [Sync] Support for `User.identities`, which will return all login types available to the user.
* [Sync] `User.id` as a replacement for `User.identity`. `User.identity` has been marked as deprecated.

### Fixed
* Classes using `RealmObject` or `EmbeddedRealmObject` as a generics type would be modified by the compiler plugin causing compilation errors. (Issue [981] (https://github.com/realm/realm-kotlin/issues/981))
* Ordering not respected for `RealmQuery.first()`. (Issue [#953](https://github.com/realm/realm-kotlin/issues/953))
* Sub-querying on a RealmResults ignored the original filter. (Issue [#998](https://github.com/realm/realm-kotlin/pull/998))
* `RealmResults.query()` semantic returning `RealmResults` was wrong, the return type should be a `RealmQuery`. (Issue [#1013](https://github.com/realm/realm-kotlin/pull/1013))
* Crash when logging messages with formatting specifiers. (Issue [#1034](https://github.com/realm/realm-kotlin/issues/1034))

### Compatibility
* This release is compatible with:
  * Kotlin 1.6.10 - 1.7.10. 1.7.20 support is tracked here: https://github.com/realm/realm-kotlin/issues/1024
  * Ktor 1.6.8. Ktor 2 support is tracked here: https://github.com/realm/realm-kotlin/issues/788
  * Coroutines 1.6.0-native-mt. Also compatible with Coroutines 1.6.0 but requires enabling of the new memory model and disabling of freezing, see https://github.com/realm/realm-kotlin#kotlin-memory-model-and-coroutine-compatibility for details on that.
  * AtomicFu 0.17.0 and above.
* Minimum Gradle version: 6.1.1.
* Minimum Android Gradle Plugin version: 4.0.0.
* Minimum Android SDK: 16.

### Internal
* Updated to Realm Core 12.7.0, commit 18abbb4e9dc268620fa499923a92921bf26db8c6.
* Updated to Kotlin Compile Testing 1.4.9.


## 1.1.0 (2022-08-23)

### Breaking Changes
* None.

### Enhancements
* Added support for `RealmSet` in model classes. `RealmSet` is a collection of unique elements. See the class documentation for more details.
* Added support for `UUID` through a new property type: `RealmUUID`.
* Support for `Realm.writeCopyTo(configuration)`.
* [Sync] Add support for `User.delete()`, making it possible to delete user data on the server side (Issue [#491](https://github.com/realm/realm-kotlin/issues/491)).
* [Sync] It is now possible to create multiple anonymous users by specifying `Credentials.anonymous(reuseExisting = false)` when logging in to an App.

### Fixed
* `Realm.deleteRealm(config)` would throw an exception if the file didn't exist.
* Returning deleted objects from `Realm.write` and `Realm.writeBlocking` threw a non-sensical `NullPointerException`. Returning such a value is not allowed and now throws an `IllegalStateException`. (Issue [#965](https://github.com/realm/realm-kotlin/issues/965))
* [Sync] AppErrors and SyncErrors with unmapped category or error codes caused a crash. (Issue [951] (https://github.com/realm/realm-kotlin/pull/951))

### Compatibility
* This release is compatible with:
  * Kotlin 1.6.10 and above.
  * Coroutines 1.6.0-native-mt. Also compatible with Coroutines 1.6.0 but requires enabling of the new memory model and disabling of freezing, see https://github.com/realm/realm-kotlin#kotlin-memory-model-and-coroutine-compatibility for details on that.
  * AtomicFu 0.17.0.
* Minimum Gradle version: 6.1.1.  
* Minimum Android Gradle Plugin version: 4.0.0.
* Minimum Android SDK: 16.

### Internal
* Updated to Realm Core 12.5.1, commit 6f6a0f415bd33cf2ced4467e36a47f7c84f0a1d7.
* Updated to Gradle 7.5.1.
* Updated to Android Gradle Plugin 7.2.2.
* Updated to CMake 3.22.1
* Updated to Android targetSdk 33.
* Updated to Android compileSdkVersion 33.
* Updated to Android Build Tools 33.0.0.
* Updated to Android NDK 23.2.8568313.


## 1.0.2 (2022-08-05)

### Breaking Changes
* None.

### Enhancements
* None.

### Fixed
* Missing proguard configuration for `CoreErrorUtils`. (Issue [#942](https://github.com/realm/realm-kotlin/issues/942))
* [Sync] Embedded Objects could not be added to the schema for `SyncConfiguration`s. (Issue [#945](https://github.com/realm/realm-kotlin/issues/945)).

### Compatibility
* This release is compatible with:
  * Kotlin 1.6.10 and above.
  * Coroutines 1.6.0-native-mt. Also compatible with Coroutines 1.6.0 but requires enabling of the new memory model and disabling of freezing, see https://github.com/realm/realm-kotlin#kotlin-memory-model-and-coroutine-compatibility for details on that.
  * AtomicFu 0.17.0.
* Minimum Gradle version: 6.1.1.  
* Minimum Android Gradle Plugin version: 4.0.0.
* Minimum Android SDK: 16.

### Internal
* None.


## 1.0.1 (2022-07-07)

### Breaking Changes
* None.

### Enhancements
* Added support for `ByteArray`. ([#584](https://github.com/realm/realm-kotlin/issues/584))

### Fixed
* Fixed JVM memory leak when passing string to C-API. (Issue [#890](https://github.com/realm/realm-kotlin/issues/890))
* Fixed crash present on release-mode apps using Sync due to missing Proguard exception for `ResponseCallback`.
* The compiler plugin did not set the generic parameter correctly for an internal field inside model classes. This could result in other libraries that operated on the source code throwing an error of the type: `undeclared type variable: T`. (Issue [#901](https://github.com/realm/realm-kotlin/issues/901))
* String read from a realm was mistakenly treated as zero-terminated, resulting in strings with `\0`-characters to be truncated when read. Inserting data worked correctly. (Issue [#911](https://github.com/realm/realm-kotlin/issues/911))
* [Sync] Fix internal ordering of `EmailPasswordAuth.resetPassword(...)` arguments. (Issue [#885](https://github.com/realm/realm-kotlin/issues/885))
* [Sync] Sync error events not requiring a Client Reset incorrectly assumed they had to include a path to a recovery Realm file. (Issue [#895](https://github.com/realm/realm-kotlin/issues/895))

### Compatibility
* This release is compatible with:
  * Kotlin 1.6.10 and above.
  * Coroutines 1.6.0-native-mt. Also compatible with Coroutines 1.6.0 but requires enabling of the new memory model and disabling of freezing, see https://github.com/realm/realm-kotlin#kotlin-memory-model-and-coroutine-compatibility for details on that.
  * AtomicFu 0.17.0.
* Minimum Gradle version: 6.1.1.  
* Minimum Android Gradle Plugin version: 4.0.0.
* Minimum Android SDK: 16.

### Internal
* None.


## 1.0.0 (2022-06-07)

### Breaking Changes
* Move all classes from package `io.realm` to `io.realm.kotlin`. This allows Realm Java and Realm Kotlin to be included in the same app without having class name conflicts. *WARNING:* While both libraries can be configured to open the same file, doing so concurrently is currently not supported and can lead to corrupted realm files.
* Updated default behavior for implicit import APIs (realm objects setters and list add/insert/set-operations) to update existing objects with similar primary key instead of throwing. (Issue [#849](https://github.com/realm/realm-kotlin/issues/849))
* Introduced `BaseRealmObject` as base interface of `RealmObject` and `DynamicRealmObject` to prepare for future embedded object support.
  * Most APIs accepts `BaseRealmObject` instead of `RealmObject`.
  * `DynamicRealmObject` no longer implements `RealmObject` but only `BaseRealmObject`
  * Besides the changes of base class of `DynamicRealmObject`, this should not require and code changes.
* Moved all modeling defining types to `io.realm.kotlin.types`
  * Moved `BaseRealmObject`, `RealmObject`, `EmbeddedObject`, `RealmList`, `RealmInstant` and `ObjectId` from `io.realm` to `io.realm.kotlin.types`
* Moved `RealmResults` from `io.realm` to `io.realm.kotlin.query`
* Reworked API for dynamic objects.
  * Support for unmanaged dynamic objects through `DynamicMutableRealmObject.create()`.
  * Replaced `DynamicMutableRealm.create()` with `DynamicMutableRealm.copyToRealm()` similar to `MutableRealm.copyToRealm()`.
* Moved `io.realm.MutableRealm.UpdatePolicy` to top-level class `io.realm.kotlin.UpdatePolicy` as it now also applies to `DynamicMutableRealm.copyToRealm()`.
* Deleted `Queryable`-interface and removed it from `RealmResults`.
* Moved extension methods on `BaseRealmObject`, `MutableRealm`, `TypedRealm`, `Realm` and `Iterable` from `io.realm` to `io.realm.kotlin.ext`
* Moved `io.realm.MutableRealm.UpdatePolicy` to top-level class `io.realm.UpdatePolicy` as it now also applies to `DynamicMutableRealm.copyToRealm()`
* All exceptions from Realm now has `RealmException` as their base class instead of `RealmCoreException` or `Exception`.
* Aligned factory methods naming. (Issue [#835](https://github.com/realm/realm-kotlin/issues/835))
  * Renamed `RealmConfiguration.with(...)` to `RealmConfiguration.create(...)`
  * Renamed `SyncConfiguration.with(...)` to `SyncConfiguration.create(...)`
  * Renamed `RealmInstant.fromEpochSeconds(...)` to `RealmInstant.from(...)`
* Reduced `DynamicMutableRealm` APIs (`copyToRealm()` and `findLatest()`) to only allow import and lookup of `DynamicRealmObject`s.

### Enhancements
* [Sync] Support for Flexible Sync through `Realm.subscriptions`. (Issue [#824](https://github.com/realm/realm-kotlin/pull/824))
* [Sync] Added support for `ObjectId` ([#652](https://github.com/realm/realm-kotlin/issues/652)). `ObjectId` can be used as a primary key in model definition.
* [Sync] Support for `SyncConfiguration.Builder.InitialData()`. (Issue [#422](https://github.com/realm/realm-kotlin/issues/422))
* [Sync] Support for `SyncConfiguration.Builder.initialSubscriptions()`. (Issue [#831](https://github.com/realm/realm-kotlin/issues/831))
* [Sync] Support for `SyncConfiguration.Builder.waitForInitialRemoteData()`. (Issue [#821](https://github.com/realm/realm-kotlin/issues/821))
* [Sync] Support for accessing and controlling the session state through `SyncSession.state`, `SyncSession.pause()` and `SyncSession.resume()`.
* [Sync] Added `SyncConfiguration.syncClientResetStrategy` which enables support for client reset via `DiscardUnsyncedChangesStrategy` for partition-based realms and `ManuallyRecoverUnsyncedChangesStrategy` for Flexible Sync realms.
* [Sync] Support `ObjectId` as a partition key.
* Support for embedded objects. (Issue [#551](https://github.com/realm/realm-kotlin/issues/551))
* Support for `RealmConfiguration.Builder.initialData()`. (Issue [#579](https://github.com/realm/realm-kotlin/issues/579))
* Preparing the compiler plugin to be compatible with Kotlin `1.7.0-RC`. (Issue [#843](https://github.com/realm/realm-kotlin/issues/843))
* Added `AppConfiguration.create(...)` as convenience method for `AppConfiguration.Builder(...).build()` (Issue [#835](https://github.com/realm/realm-kotlin/issues/835))

### Fixed
* Fix missing symbol (`___bid_IDEC_glbround`) on Apple silicon
* Creating a `RealmConfiguration` off the main thread on Kotlin Native could crash with `IncorrectDereferenceException`. (Issue [#799](https://github.com/realm/realm-kotlin/issues/799))
* Compiler error when using cyclic references in compiled module. (Issue [#339](https://github.com/realm/realm-kotlin/issues/339))

### Compatibility
* This release is compatible with:
  * Kotlin 1.6.10 and above.
  * Coroutines 1.6.0-native-mt. Also compatible with Coroutines 1.6.0 but requires enabling of the new memory model and disabling of freezing, see https://github.com/realm/realm-kotlin#kotlin-memory-model-and-coroutine-compatibility for details on that.
  * AtomicFu 0.17.0.
* Minimum Gradle version: 6.1.1.  
* Minimum Android Gradle Plugin version: 4.0.0.
* Minimum Android SDK: 16.

### Internal
* Updated to Realm Core 12.1.0, commit f8f6b3730e32dcc5b6564ebbfa5626a640cdb52a.


## 0.11.1 (2022-05-05)

### Breaking Changes
* None.

### Enhancements
* None.

### Fixed
* Fix crash in list notification listener (Issue [#827](https://github.com/realm/realm-kotlin/issues/827), since 0.11.0)

### Compatibility
* This release is compatible with:
  * Kotlin 1.6.10 and above.
  * Coroutines 1.6.0-native-mt. Also compatible with Coroutines 1.6.0 but requires enabling of the new memory model and disabling of freezing, see https://github.com/realm/realm-kotlin#kotlin-memory-model-and-coroutine-compatibility for details on that.
  * AtomicFu 0.17.0.
* Minimum Gradle version: 6.1.1.  
* Minimum Android Gradle Plugin version: 4.0.0.
* Minimum Android SDK: 16.

### Internal
* None.


## 0.11.0 (2022-04-29)

### Breaking Changes
* [Sync] `SyncConfiguration` and `SyncSession` have been moved to `io.realm.mongodb.sync`.
* [Sync] `EmailPasswordAuth` has been movedto `io.realm.mongodb.auth`.
* [Sync] Improved exception hierarchy for App and Sync exceptions. All sync/app exceptions now use `io.realm.mongodb.exceptions.AppException` as their top-level exception type. Many methods have more specialized exceptions for common errors that can be caught and reacted to. See `AppException` documentation for more details.
* [Sync] `SyncConfiguration.directory` is no longer available.
* [Sync] Removed `SyncConfiguration.partitionValue` as it exposed internal implementation details. It will be reintroduced at a later date.

### Enhancements
* [Sync] `EmailPasswordAuth` has been extended with support for: `confirmUser()`, `resendConfirmationEmail()`, `retryCustomConfirmation()`, `sendResetPasswordEmail()` and `resetPassword()`.
* [Sync] Support for new types of `Credentials`: `apiKey`, `apple`, `facebook`, `google` and `jwt`.
* [Sync] Support for the extension property `Realm.syncSession`, which returns the sync session associated with the realm.
* [Sync] Support for `SyncSession.downloadAllServerChanges()` and `SyncSession.uploadAllLocalChanges()`.
* [Sync] Support for `App.allUsers()`.
* [Sync] Support for `SyncConfiguration.with()`.
* [Sync] Support for `null` and `Integer` (along side already existing `String` and `Long`) partition values when using Partion-based Sync.
* [Sync] Support for `User.remove()`.
* [Sync] `AppConfiguration.syncRootDirectory` has been added to allow users to set the root folder containing all files used for data synchronization between the device and MongoDB Realm. (Issue [#795](https://github.com/realm/realm-kotlin/issues/795))
* Encrypted Realms now use OpenSSL 1.1.1n, up from v1.1.1g.

### Fixed
* Fix duplication of list object references when importing existing objects with `copyToRealm(..., updatePolicy = UpdatePolicy.ALL)` (Issue [#805](https://github.com/realm/realm-kotlin/issues/805))
* Bug in the encryption layer that could result in corrupted Realm files. (Realm Core Issue [#5360](https://github.com/realm/realm-core/issues/5360), since 0.10.0)

### Compatibility
* This release is compatible with:
  * Kotlin 1.6.10 and above.
  * Coroutines 1.6.0-native-mt. Also compatible with Coroutines 1.6.0 but requires enabling of the new memory model and disabling of freezing, see https://github.com/realm/realm-kotlin#kotlin-memory-model-and-coroutine-compatibility for details on that.
  * AtomicFu 0.17.0.
* Minimum Gradle version: 6.1.1.  
* Minimum Android Gradle Plugin version: 4.0.0.
* Minimum Android SDK: 16.

### Internal
* Updated to Realm Core 11.15.0, commit 9544b48e52c49e0267c3424b0b92c2f5efd5e2b9.
* Updated to Ktor 1.6.8.
* Updated to Ktlint 0.45.2.
* Rename internal synthetic variables prefix to `io_realm_kotlin_`, so deprecated prefix `$realm$` is avoided.
* Using latest Kotlin version (EAP) for the `kmm-sample` app to test compatibility with the latest/upcoming Kotlin version.


## 0.10.2 (2022-04-01)

### Breaking Changes
* None.

### Enhancements
* None.

### Fixed
* Fix query syntax errors of seemingly correct query (Issue [#683](https://github.com/realm/realm-kotlin/issues/683))
* Fix error when importing lists with existing objects through `copyToRealm` with `UpdatePolicy.ALL` (Issue [#771](https://github.com/realm/realm-kotlin/issues/771))

### Compatibility
* This release is compatible with:
  * Kotlin 1.6.10.
  * Coroutines 1.6.0-native-mt. Also compatible with Coroutines 1.6.0 but requires enabling of the new memory model and disabling of freezing, see https://github.com/realm/realm-kotlin#kotlin-memory-model-and-coroutine-compatibility for details on that.
  * AtomicFu 0.17.0.
* Minimum Gradle version: 6.1.1.  
* Minimum Android Gradle Plugin version: 4.0.0.
* Minimum Android SDK: 16.

### Internal
* None.

## 0.10.1 (2022-03-24)

### Breaking Changes
* None.

### Enhancements
* Reducing the binary size for Android dependency. (Issue [#216](https://github.com/realm/realm-kotlin/issues/216)).
* Using static c++ runtime library (stl) for Android. (Issue [#694](https://github.com/realm/realm-kotlin/issues/694)).

### Fixed
* Fix assignments to `RealmList`-properties on managed objects (Issue [#718](https://github.com/realm/realm-kotlin/issues/718))
* `iosSimulatorArm64` and `iosX64` cinterop dependencies were compiled with unnecessary additional architectures, causing a fat framework to fail with (Issue [#722](https://github.com/realm/realm-kotlin/issues/722))

### Compatibility
* This release is compatible with:
  * Kotlin 1.6.10.
  * Coroutines 1.6.0-native-mt. Also compatible with Coroutines 1.6.0 but requires enabling of the new memory model and disabling of freezing, see https://github.com/realm/realm-kotlin#kotlin-memory-model-and-coroutine-compatibility for details on that.
  * AtomicFu 0.17.0.
* Minimum Gradle version: 6.1.1.  
* Minimum Android Gradle Plugin version: 4.0.0.
* Minimum Android SDK: 16.

### Internal
* None.


## 0.10.0 (2022-03-04)

### Breaking Changes
* `RealmConfiguration.Builder.path()` has been replaced by `RealmConfiguration.Builder.directory()`, which can be combined with `RealmConfiguration.Builder.name()` to form the full path. (Issue [#346](https://github.com/realm/realm-kotlin/issues/346))
* `Realm.observe()` and `RealmObject.observe()` have been renamed to `asFlow()`.
* `RealmObject.asFlow` will throw `UnsupportedOperationException` instead of `IllegalStateException` if called on a live or dynamic object in a write transaction or in a migration.
* `RealmObject.asFlow` will throw `UnsupportedOperationException` instead of `IllegalStateException` if called on a live or dynamic object in a write transaction or in a migration.
* Removed `RealmObject.delete()` and `RealmResults.delete()`. All objects, objects specified by queries and results must be delete through `MutableRealm.delete(...)` and `DynamicMutableRealm.delete(...).
* Removed default empty schema argument for `RealmConfiguration.Builder(schema = ... )` and `SyncConfiguration.Builder(..., schema= ... )` as all configuraitons require a non-empty schema.
* Removed `RealmConfiguration.Builder.schema()`. `RealmConfiguration.Builder(schema = ...)` should be used instead.

### Enhancements
* Add support for Gradle Configuration Cache.
* Improved exception message when attempting to delete frozen objects. (Issue [#616](https://github.com/realm/realm-kotlin/issues/616))
* Added `RealmConfiguration.Builder.compactOnLaunch()`, which can be used to control if a Realm file should be compacted when opened.
* A better error message if a data class was used as model classes. (Issue [#684](https://github.com/realm/realm-kotlin/issues/684))
* A better error message if the Realm plugin was not applied to the module containing model classes. (Issue [#676](https://github.com/realm/realm-kotlin/issues/676))
* A better error message if a class is used that is not part of the schema. (Issue [#680](https://github.com/realm/realm-kotlin/issues/680))
* Add support for fine-grained notification on Realm instances. `Realm.asFlow()` yields `RealmChange` that represent the `InitialRealm` or `UpdatedRealm` states.
* Add support for fine-grained notification on Realm objects. `RealmObject.asFlow()` yields `ObjectChange` that represent the `InitialObject`, `UpdatedObject` or `DeletedObject` states.
* Add support for fine-grained notification on Realm lists. `RealmList.asFlow()` yields `ListChange` that represent the `InitialList`, `UpdatedList` or `DeletedList` states.
* Add support for fine-grained notifications on Realm query results. `RealmResults.asFlow()` yields `ResultsChange` that represent the `InitialResults` or `UpdatedResults` states.
* Add support for fine-grained notifications on `RealmSingleQuery`. `RealmSingleQuery.asFlow()` yields `SingleQueryChange` that represent the `PendingObject`, `InitialObject`, `UpdatedObject` or `DeletedObject` states.
* Add support for data migration as part of an automatic schema upgrade through `RealmConfiguration.Builder.migration(RealmMigration)` (Issue [#87](https://github.com/realm/realm-kotlin/issues/87))
* Added ability to delete objects specified by a `RealmQuery` or `RealmResults` through `MutableRealm.delete(...)` and `DynamicMutableRealm.delete(...).
* Add support for updating existing objects through `copyToRealm`. This requires them having a primary key. (Issue [#564](https://github.com/realm/realm-kotlin/issues/564))
* Added `Realm.deleteRealm(RealmConfiguration)` function that deletes the Realm files from the filesystem (Issue [#95](https://github.com/realm/realm-kotlin/issues/95)).


### Fixed
* Intermittent `ConcurrentModificationException` when running parallel builds. (Issue [#626](https://github.com/realm/realm-kotlin/issues/626))
* Refactor the compiler plugin to use API's compatible with Kotlin `1.6.20`. (Issue ([#619](https://github.com/realm/realm-kotlin/issues/619)).
* `RealmConfiguration.path` should report the full Realm path. (Issue ([#605](https://github.com/realm/realm-kotlin/issues/605)).
* Support multiple constructors in model definition (one zero arg constructor is required though). (Issue ([#184](https://github.com/realm/realm-kotlin/issues/184)).
* Boolean argument substitution in queries on iOS/macOS would crash the query. (Issue [#691](https://github.com/realm/realm-kotlin/issues/691))
* Support 32-bit Android (x86 and armeabi-v7a). (Issue ([#109](https://github.com/realm/realm-kotlin/issues/109)).
* Make updates of primary key properties throw IllegalStateException (Issue [#353](https://github.com/realm/realm-kotlin/issues/353))


### Compatibility
* This release is compatible with:
  * Kotlin 1.6.10.
  * Coroutines 1.6.0-native-mt. Also compatible with Coroutines 1.6.0 but requires enabling of the new memory model and disabling of freezing, see https://github.com/realm/realm-kotlin#kotlin-memory-model-and-coroutine-compatibility for details on that.
  * AtomicFu 0.17.0.
* Minimum Gradle version: 6.1.1.  
* Minimum Android Gradle Plugin version: 4.0.0.
* Minimum Android SDK: 16.

### Internal
* Downgraded to Gradle 7.2 as a work-around for https://youtrack.jetbrains.com/issue/KT-51325.
* Updated to Realm Core 11.10.0, commit: ad2b6aeb1fd58135a2d9bf463011e26f934390ea.


## 0.9.0 (2022-01-28)

### Breaking Changes
* `RealmResults.observe()` and `RealmList.observe()` have been renamed to `asFlow()`.
* Querying via `Realm.objects(...)` is no longer supported. Use `Realm.query(...)` instead.

### Enhancements
* Added API for inspecting the schema of the realm with `BaseRealm.schema()` ([#238](https://github.com/realm/realm-kotlin/issues/238)).
* Added support for `RealmQuery` through `Realm.query(...)` ([#84](https://github.com/realm/realm-kotlin/issues/84)).
* Added source code link to model definition compiler errors. ([#173](https://github.com/realm/realm-kotlin/issues/173))
* Support Kotlin's new memory model. Enabled in consuming project with the following gradle properties `kotlin.native.binary.memoryModel=experimental`.
* Add support for JVM on M1 (in case we're running outside Rosetta compatibility mode, example when using Azul JVM which is compiled against `aarch64`) [#629](https://github.com/realm/realm-kotlin/issues/629).

### Fixed
* Sync on jvm targets on Windows/Linux crashes with unavailable scheduler ([#655](https://github.com/realm/realm-kotlin/issues/655)).

### Compatibility
* This release is compatible with:
  * Kotlin 1.6.10.
  * Coroutines 1.6.0-native-mt. Also compatible with Coroutines 1.6.0 but requires enabling of the new memory model and disabling of freezing, see https://github.com/realm/realm-kotlin#kotlin-memory-model-and-coroutine-compatibility for details on that.
  * AtomicFu 0.17.0.
* Minimum Gradle version: 6.1.1.  
* Minimum Android Gradle Plugin version: 4.0.0.
* Minimum Android SDK: 16.

### Internal
* Updated to Gradle 7.3.3.
* Updated to Android Gradle Plugin 7.1.0.
* Updated to AndroidX JUnit 1.1.3.
* Updated to AndroidX Test 1.4.0.


## 0.8.2 (2022-01-20)

### Breaking Changes
* None.

### Enhancements
* None.

### Fixed
* The `library-base` module would try to initialize a number of `library-sync` classes for JNI lookups. These and `RealmObjectCompanion` were not being excluded from Proguard obfuscation causing release builds to crash when initializing JNI [#643](https://github.com/realm/realm-kotlin/issues/643).

### Compatibility
* This release is compatible with:
  * Kotlin 1.6.10.
  * Coroutines 1.5.2-native-mt.
  * AtomicFu 0.17.0.
* Minimum Gradle version: 6.1.1.
* Minimum Android Gradle Plugin version: 4.0.0.
* Minimum Android SDK: 16.

### Internal
* None.


## 0.8.1 (2022-01-18)

### Breaking Changes
* None.

### Enhancements
* None.

### Fixed
* Using a custom module name to fix [#621](https://github.com/realm/realm-kotlin/issues/621).
* Synchronously process project configurations to avoid exceptions when running parallel builds [#626](https://github.com/realm/realm-kotlin/issues/626).
* Update to Kotlin 1.6.10. The `Compatibility` entry for 0.8.0 stating that the project had been updated to Kotlin 1.6.10 was not correct [#640](https://github.com/realm/realm-kotlin/issues/640).

### Compatibility
* This release is compatible with:
  * Kotlin 1.6.10.
  * Coroutines 1.5.2-native-mt.
  * AtomicFu 0.17.0.
* Minimum Gradle version: 6.1.1.  
* Minimum Android Gradle Plugin version: 4.0.0.
* Minimum Android SDK: 16.

### Internal
* Updated to Kotlin 1.6.10.


## 0.8.0 (2021-12-17)

### Breaking Changes
* Reworked configuration hierarchy:
  * Separated common parts of `RealmConfiguraion` and `SyncConfiguration` into `io.realm.Configuration` to avoid polluting the base configuration with local-only options.
  * Changed `Realm.open(RealmConfiguration)` to accept new base configuration with `Realm.open(Configuration)`.
  * Removed option to build `SyncConfiguration`s with `deleteRealmIfMigrationNeeded` option.

### Enhancements
* [Sync] Added support for `User.logOut()` ([#245](https://github.com/realm/realm-kotlin/issues/245)).
* Added support for dates through a new property type: `RealmInstant`.
* Allow to pass schema as a variable containing the involved `KClass`es and build configurations non-fluently ([#389](https://github.com/realm/realm-kotlin/issues/389)).
* Added M1 support for `library-base` variant ([#483](https://github.com/realm/realm-kotlin/issues/483)).

### Fixed
* Gradle metadata for pure Android projects. Now using `io.realm.kotlin:library-base:<VERSION>` should work correctly.
* Compiler plugin symbol lookup happens only on Sourset using Realm ([#544](https://github.com/realm/realm-kotlin/issues/544)).
* Fixed migration exception when opening a synced realm that is already stored in the backend for the first time ([#601](https://github.com/realm/realm-kotlin/issues/604)).

### Compatibility
* This release is compatible with:
  * Kotlin 1.6.10.
  * Coroutines 1.5.2-native-mt.
  * AtomicFu 0.17.0.
* Minimum Gradle version: 6.1.1.  
* Minimum Android Gradle Plugin version: 4.0.0.
* Minimum Android SDK: 16.

### Internal
* Updated to Ktor 1.6.5.
* Updated to AndroidX Startup 1.1.0.
* Updated to Gradle 7.2.
* Updated to Android Gradle Plugin 7.1.0-beta05.
* Updated to NDK 23.1.7779620.
* Updated to Android targetSdk 31.
* Updated to Android compileSdk 31.
* Updated to Android Build Tools 31.0.0.
* Updated to Ktlint version 0.43.0.
* Updated to Ktlint Gradle Plugin 10.2.0.
* Updated to Kotlin Serialization 1.3.0.
* Updated to Detekt 1.19.0-RC1.
* Updated to Dokka 1.6.0.
* Updated to AtomicFu 0.17.0.
* Updated to Realm Core 11.7.0, commit: 5903577608d202ad88f375c1bb2ceedb831f6d7b.


## 0.7.0 (2021-10-31)

### Breaking Changes
* None.

### Enhancements
* Basic MongoDB Realm sync support:
  * Enabled by using library dependency `io.realm.kotlin:library-sync:<VERSION>`
  * Build `AppConfiguration`s through `AppConfiguration.Builder(appId).build()`
  * Linking your app with a MongoDB Realm App through `App.create(appConfiguration)`
  * Log in to a MongoDB Realm App through `App.login(credentials)`. Currently only supports `Credentials.anonymous()` and `Credentials.emailPassword(...)`
  * Create `SyncConfiguration`s through `SyncConfiguration.Builder(user, partitionValue, schema).build()`
  * Create synchronized realm by `Realm.open(syncConfiguration)`

### Fixed
* None.

### Compatibility
* This release is compatible with:
  * Kotlin 1.5.31
  * Coroutines 1.5.2-native-mt
  * AtomicFu 0.16.3

### Internal
* Updated to Realm Core commit: ecfc1bbb734a8520d08f04f12f083641309799b3
* Updated to Ktor 1.6.4.


## 0.6.0 (2021-10-15)

### Breaking Changes
* Rename library dependency from `io.realm.kotlin:library:<VERSION>` to `io.realm.kotlin:library-base:<VERSION>`
* Abstracted public API into interfaces. The interfaces have kept the name of the previous classes so only differences are:
  - Opening a realm: `Realm(configuration)` has changed to `Realm.open(configuration)`
  - Easy construction of simple configurations: `RealmConfiguration(schema = ...)` has changed to `RealmConfiguration.with(schema = ...)`
  - Instantiating a `RealmList` is now done through `realmListOf(...)` or by `Iterable<T>.toRealmList()`
* Make argument to `findLatest` non-nullable: `MutableRealm.findLatest(obj: T?): T?` has changed to `MutableRealm.findLatest(obj: T): T?`
* Allow query arguments to be `null`: `RealmResult.query(query: String = "TRUEPREDICATE", vararg args: Any): RealmResults<T>` has change to `RealmResult.query(query: String = "TRUEPREDICATE", vararg args: Any?): RealmResults<T>`
* Moved `objects(KClass<T>)` and `<reified T> objects()` methods from `BaseRealm` to `TypedRealm`
* Changed `RealmObject.version` into method `RealmObject.version()`.
* Replaced `RuntimeException`s by the explicit exceptions: `IllegalArgumentException`, `IllegalStateException` and `IndexOutOfBoundsException`.
* Throw `Error` an unrecoverable Realm problem happen in the underlying storage engine.
* Removed optional arguments to `RealmConfiguration.with(...)` and `RealmConfiguration.Builder(...)`. Name and path can now only be set through the builder methods.

### Enhancements
* Add support for [JVM target](https://github.com/realm/realm-kotlin/issues/62) supported platforms are: Linux (since Centos7 x86_64), Windows (since 8.1 x86_64) and Macos (x86_64).
* Added support for marking a field as indexed with `@Index`

### Fixed
* Fixed null pointer exceptions when returning an unmanaged object from `MutableRealm.write/writeBlocking`.
* Fixed premature closing of underlying realm of frozen objects returned from `MutableRealm.write/writeBlocking`. (Issue [#477](https://github.com/realm/realm-kotlin/issues/477))

### Compatibility
* This release is compatible with:
  * Kotlin 1.5.31
  * Coroutines 1.5.2-native-mt
  * AtomicFu 0.16.3

### Internal
* Updated to Realm Core commit: 028626880253a62d1c936eed4ef73af80b64b71
* Updated to Kotlin 1.5.31.


## 0.5.0 (2021-08-20)

### Breaking Changes
* Moved `@PrimaryKey` annotation from `io.realm.PrimaryKey` to `io.realm.annotations.PrimaryKey`.

### Enhancements
* Add support for excluding properties from the Realm schema. This is done by either using JVM `@Transient` or the newly added `@io.realm.kotlin.Ignore` annotation. (Issue [#278](https://github.com/realm/realm-kotlin/issues/278)).
* Add support for encrypted Realms. Encryption can be enabled by passing a 64-byte encryption key to the configuration builder. (Issue [#227](https://github.com/realm/realm-kotlin/issues/227))
* Add support for `RealmList` notifications using Kotlin `Flow`s. (Issue [#359](https://github.com/realm/realm-kotlin/issues/359))
* Unmanaged `RealmObject`s can now be added directly to `RealmList`s without having to copy them to Realm beforehand.

### Fixed
* Throw exception when violating primary key uniqueness constraint when importing objects with `copyToRealm`.
* Fix crash caused by premature release of frozen versions (`java.lang.RuntimeException: [18]: Access to invalidated Results objects`)
* Fix optimizations bypassing our custom getter and setter from within a class (Issue [#375](https://github.com/realm/realm-kotlin/issues/375)).

### Compatibility
* This release is compatible with Kotlin 1.5.21 and Coroutines 1.5.0.

### Internal
* Updated to Kotlin 1.5.21.
* Updated Gradle to 7.1.1.
* Updated Android Gradle Plugin to 4.1.0.
* Updated to Android Build Tools 30.0.2.
* Updated to targetSdk 30 for Android.
* Now uses Java 11 to build the project.


## 0.4.1 (2021-07-16)

### Breaking Changes
* None.

### Enhancements
* None.

### Fixed
* Throw exception when violating primary key uniqueness constraint when importing objects with `copyToRealm`.
* Fix crash caused by premature release of frozen versions (`java.lang.RuntimeException: [18]: Access to invalidated Results objects`)

### Compatibility
* This release is compatible with Kotlin 1.5.10 and Coroutines 1.5.0.

### Internal
* None.


## 0.4.0 (2021-07-13)

This release contains a big departure in the architectural design of how Realm is currently implemented. At a high level it moves from "Thread-confined, Live Objects" to "Frozen Objects". The reasons for this shift are discussed [here](https://docs.google.com/document/d/1bGfjbKLD6DSBpTiVwyorSBcMqkUQWedAmmS_VAhL8QU/edit#heading=h.fzlh39twuifc).

At a high level this has a number of implications:

    1. Only one Realm instance (per `RealmConfiguration`) is needed across the entire application.
    2. The only reason for closing the Realm instance is if the Realm file itself needs to be deleted or compacted.
    3. Realm objects can be freely moved and read across threads.
    4. Changes to objects can only be observed through Kotlin Flows. Standard change listener support will come in a future release.
    5. In order to modify Realm Objects, they need to be "live". It is possible to convert a frozen object to a live object inside a
       write transaction using the `MutableRealm.findLatest(obj)` API. Live objects are not accessible outside write transactions.

This new architecture is intended to make it easier to consume and work with Realm, but at the same time, it also introduces a few caveats:

    1. Storing a strong reference to a Realm Object can cause an issue known as "Version pinning". Realm tracks the "distance" between the oldest known version and the latest. So if you store a reference for too long, when other writes are happening, Realm might run out of native memory and crash, or it can lead to an increased file size. It is possible to detect this problem by setting `RealmConfiguration.Builder.maxNumberOfActiveVersions()`. It can be worked around by copying the data out of the Realm and store that instead.

    2. With multiple versions being accessible across threads, it is possible to accidentally compare data from different versions. This could be a potential problem for certain business logic if two objects do not agree on a particular state. If you suspect this is an issue, a `version()` method has been added to all Realm Objects, so it can be inspected for debugging. Previously, Realms thread-confined objects guaranteed this would not happen.

    3. Since the threading model has changed, there is no longer a guarantee that running the same query twice in a row will return the same result. E.g. if a background write is executed between them, the result might change. Previously, this would have resulted in the same result as the Realm state for a particular thread would only update as part of the event loop.


### Breaking Changes
* The Realm instance itself is now thread safe and can be accessed from any thread.
* Objects queried outside write transactions are now frozen by default and can be freely read from any thread.
* As a consequence of the above, when a change listener fires, the changed data can only be observed in the new object received, not in the original, which was possible before this release.
* Removed `Realm.open(configuration: RealmConfiguration)`. Use the interchangeable `Realm(configuration: RealmConfiguration)`-constructor instead.
* Removed all `MutableRealm.create(...)`-variants. Use `MutableRealm.copyToRealm(instance: T): T` instead.

### Enhancements
* A `version()` method has been added to `Realm`, `RealmResults` and `RealmObject`. This returns the version of the data contained. New versions are obtained by observing changes to the object.
* `Realm.observe()`, `RealmResults.observe()` and `RealmObject.observe()` have been added and expose a Flow of updates to the object.
* Add support for suspending writes executed on the Realm Write Dispatcher with `suspend fun <R> write(block: MutableRealm.() -> R): R`
* Add support for setting background write and notification dispatchers with `RealmConfigruation.Builder.notificationDispatcher(dispatcher: CoroutineDispatcher)` and `RealmConfiguration.Builder.writeDispatcher(dispatcher: CoroutineDispatcher)`
* Add support for retrieving the latest version of an object inside a write transaction with `<T : RealmObject> MutableRealm.findLatests(obj: T?): T?`

### Fixed
* None.

### Compatibility
* This release is compatible with Kotlin 1.5.10 and Coroutines 1.5.0.

### Internal
* Updated `com.gradle.plugin-publish` to 0.15.0.
* Updated to Realm Core commit: 4cf63d689ba099057345f122265cbb880a8eb19d.
* Updated to Android NDK: 22.1.7171670.
* Introduced usage of `kotlinx.atomicfu`: 0.16.1.


## 0.3.2 (2021-07-06)

### Breaking Changes
* None.

### Enhancements
* None.

### Fixed
* [Bug](https://github.com/realm/realm-kotlin/issues/334) in `copyToRealm` causing a `RealmList` not to be saved as part of the model.

### Compatibility
* This release is compatible with Kotlin 1.5.10 and Coroutines 1.5.0.

### Internal
* None.


## 0.3.1 (2021-07-02)

### Breaking Changes
* None.

### Enhancements
* None.

### Fixed
* Android Release build variant (AAR) was stripped from all classes due to presence of `isMinifyEnabled` flag in the library module. The flag is removed now.


### Compatibility
* This release is compatible with Kotlin 1.5.10 and Coroutines 1.5.0.

### Internal
* None.


## 0.3.0 (2021-07-01)

### Breaking Changes
* None.

### Enhancements
* [Support Apple Release builds](https://github.com/realm/realm-kotlin/issues/142).
* Enabling [shrinker](https://github.com/realm/realm-kotlin/issues/293) for Android Release builds.
* Added support for `RealmList` as supported field in model classes. A `RealmList` is used to model one-to-many relationships in a Realm object.
* Schema migration is handled automatically when adding or removing a property or class to the model without specifying a `schemaVersion`.
If a class or column is renamed you need to set a greater `schemaVersion` to migrate the Realm (note: currently renaming will not copy data to the new column). Alternatively `deleteRealmIfMigrationNeeded` could be set to (without setting `schemaVersion`) to delete the Realm file if an automatic migration is not possible. Fixes [#284](https://github.com/realm/realm-kotlin/issues/284).

### Fixed
* None.

### Compatibility
* This release is compatible with Kotlin 1.5.10 and Coroutines 1.5.0.

### Internal
* None.


## 0.2.0 (2021-06-09)

### Breaking Changes
* The Realm Kotlin Gradle plugin has changed name from `realm-kotlin` to `io.realm.kotlin` to align with Gradle Plugin Portal requirements.

### Enhancements
* The Realm Kotlin Gradle plugin is now available on Gradle Plugin Portal and can be used with the Plugin DSL and `gradlePluginPortal()` as the buildscript repository. A minimal setup of using this approach can be found [here](https://plugins.gradle.org/plugin/io.realm.kotlin).

### Fixed
* None.

### Compatibility
* This release is compatible with Kotlin 1.5.10 and Coroutines 1.5.0.

### Internal
* Updated to Realm Core commit: ed9fbb907e0b5e97e0e2d5b8efdc0951b2eb980c.


## 0.1.0 (2021-05-07)

This is the first public Alpha release of the Realm Kotlin SDK for Android and Kotlin Multiplatform.

A minimal setup for including this library looks like this:

```
// Top-level build.gradle file
buildscript {
    repositories {
        mavenCentral()
    }
    dependencies {
        classpath("io.realm.kotlin:gradle-plugin:0.1.0")
    }
}

allprojects {
    repositories {
    	mavenCentral()
    }
}

// Project build.gradle file
// Only include multiplatform if building a multiplatform project.
plugins {
	kotlin("multiplatform")
	id("com.android.library")
	id("realm-kotlin")
}
```

See the [README](https://github.com/realm/realm-kotlin#readme) for more information.

Please report any issues [here](https://github.com/realm/realm-kotlin/issues/new).<|MERGE_RESOLUTION|>--- conflicted
+++ resolved
@@ -4,20 +4,7 @@
 * None.
 
 ### Enhancements
-<<<<<<< HEAD
-* Multiple processes can now access the same encrypted Realm instead of throwing `Encrypted interprocess sharing is currently unsupported`. (Core Issue [#1845](https://github.com/realm/realm-core/issues/1845))
-* Added a public `RealmLog` class that replaces `AppConfiguration.Builder.log()`. (Issue [#1347](https://github.com/realm/realm-kotlin/pull/1347))
-* Realm logs will now contain more debug information from the underlying database when `LogLevel.DEBUG` or below is enabled.
-* Default log level has been changed from `LogLevel.WARN` to `LogLevel.INFO`.
-* Avoid tracking unreferenced realm versions through the garbage collector. (Issue [#1234](https://github.com/realm/realm-kotlin/issues/1234))
-* `Realm.compactRealm(configuration)` has been added as way to compact a Realm file without having to open it. (Issue [#571](https://github.com/realm/realm-kotlin/issues/571))
 * Support for initialization of a realm file with a bundled realm through `RealmConfiguration.Builder(...).initialRealmFile(...)` and `SyncConfiguration.Builder(...).initialRealmFile(...)`. (Issue [#577](https://github.com/realm/realm-kotlin/issues/577))
-* [Sync] All tokens, passwords and custom function arguments are now obfuscated by default, even if `LogLevel` is set to DEBUG, TRACE or ALL. (Issue [#410](https://github.com/realm/realm-kotlin/issues/410))
-* [Sync] Add support for `App.authenticationChangeAsFlow()` which make it possible to listen to authentication changes like "LoggedIn", "LoggedOut" and "Removed" across all users of the app. (Issue [#749](https://github.com/realm/realm-kotlin/issues/749)).
-* [Sync] `@PersistedName` is now also supported on model classes. (Issue [#1138](https://github.com/realm/realm-kotlin/issues/1138))
-=======
-* None.
->>>>>>> 73f1aff8
 
 ### Fixed
 * None.
