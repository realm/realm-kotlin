--- conflicted
+++ resolved
@@ -23,16 +23,13 @@
 * Minimum Android SDK: 16.
 
 ### Internal
-<<<<<<< HEAD
+* Updated to Realm Core 12.5.1, commit 6f6a0f415bd33cf2ced4467e36a47f7c84f0a1d7.
 * Updated to Gradle 7.5.1.
 * Updated to Android Gradle Plugin 7.2.2.
 * Updated to CMake 3.22.1
 * Updated to Android targetSdk 33.
 * Updated to Android compileSdkVersion 33.
 * Updated to Android Build Tools 33.0.0.
-=======
-* Updated to Realm Core 12.5.1, commit 6f6a0f415bd33cf2ced4467e36a47f7c84f0a1d7.
->>>>>>> d0a7ae85
 
 
 ## 1.0.2 (2022-08-05)
