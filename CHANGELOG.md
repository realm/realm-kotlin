--- conflicted
+++ resolved
@@ -4,12 +4,8 @@
 * None.
 
 ### Enhancements
-<<<<<<< HEAD
-* Added support for `User.logOut()` ([#245](https://github.com/realm/realm-kotlin/issues/245)).
-=======
 * [Sync] Added support for `User.logOut()` ([#245](https://github.com/realm/realm-kotlin/issues/245)).
 * Added supported for dates through a new property type: `RealmInstant`.
->>>>>>> 59e92f75
 
 ### Fixed
 * Gradle metadata for pure Android projects. Now using `io.realm.kotlin:library-base:<VERSION>` should work correctly.
