--- conflicted
+++ resolved
@@ -24,12 +24,9 @@
 * [Sync] Added support for custom App Services Function authentication. (Issue [#741](https://github.com/realm/realm-kotlin/issues/741))
 * [Sync] Add support for accessing user auth profile metadata and custom data through the extension functions 'User.profileAsBsonDocument()' and 'User.customDataAsBsonDocument()'. (Issue [#750](https://github.com/realm/realm-kotlin/pull/750))
 * [Sync] Add support for `App.callResetPasswordFunction` (Issue [#744](https://github.com/realm/realm-kotlin/issues/744))
-<<<<<<< HEAD
+* [Sync] Add support for connection state and connection state change listerners with `SyncSession.connectionState` and `SyncSession.connectionStateAsFlow(). (Issue [#429](https://github.com/realm/realm-kotlin/issues/429))
 * [Sync] Added `RecoverUnsyncedChangesStrategy`, an alternative automatic client reset strategy that tries to automatically recover any unsynced data from the client.
 * [Sync] Added `RecoverOrDiscardUnsyncedChangesStrategy`, an alternative automatic client reset strategy that tries to automatically recover any unsynced data from the client, and discards any unsynced data if recovery is not possible. This is now the default policy.
-=======
-* [Sync] Add support for connection state and connection state change listerners with `SyncSession.connectionState` and `SyncSession.connectionStateAsFlow(). (Issue [#429](https://github.com/realm/realm-kotlin/issues/429))
->>>>>>> d75ba0fc
 
 ### Fixed
 * Windows binaries for JVM did not statically link the C++ runtime, which could lead to crashes if it wasn't preinstalled. (Issue [#1211](https://github.com/realm/realm-kotlin/pull/1211))
