--- conflicted
+++ resolved
@@ -41,13 +41,9 @@
 * Updated to Ktlint Gradle Plugin 10.2.0.
 * Updated to Kotlin Serialization 1.3.0.
 * Updated to Detekt 1.19.0-RC1.
-<<<<<<< HEAD
-* Updated to Realm Core commit: 5903577608d202ad88f375c1bb2ceedb831f6d7b.
-=======
 * Updated to Dokka 1.6.0.
 * Updated to AtomicFu 0.17.0.
-* Updated to Realm Core 11.6.1, commit: 758d238f68fa1d16409ef0565f01c38242af5bf4.
->>>>>>> b13c9a9d
+* Updated to Realm Core 11.7.0, commit: 5903577608d202ad88f375c1bb2ceedb831f6d7b.
 
 
 ## 0.7.0 (2021-10-31)
