--- conflicted
+++ resolved
@@ -8,11 +8,8 @@
 
 ### Fixed
 * Rare corruption causing 'Invalid streaming format cookie'-exception. Typically following compact, convert or copying to a new file. (Issue [#1440](https://github.com/realm/realm-kotlin/issues/1440))
-<<<<<<< HEAD
+* Compiler error when using Kotlin 1.9.0 and backlinks. (Issue [#1469](https://github.com/realm/realm-kotlin/issues/1469))
 * [Sync] Changing a subscriptions query type or query itself will now trigger the `WaitForSync.FIRST_TIME` behaviour, rather than only checking changes to the name. (Issues [#1466](https://github.com/realm/realm-kotlin/issues/1466))
-=======
-* Compiler error when using Kotlin 1.9.0 and backlinks. (Issue [#1469](https://github.com/realm/realm-kotlin/issues/1469))
->>>>>>> e8bff870
 
 ### Compatibility
 * File format: Generates Realms with file format v23.
