## 1.7.0 (YYYY-MM-DD)

### Breaking Changes
* None.

### Enhancements
* Upgrade OpenSSL from 3.0.7 to 3.0.8.
* Add support for querying on RealmSets containing objects with `RealmSet.query(...)`.  (Issue [#1037](https://github.com/realm/realm-kotlin/issues/1258))
* [Sync] Add support for setting App Services connection identifiers through `AppConfiguration.appName` and `AppConfiguration.appVersion`, making it easier to identify connections in the server logs. (Issue (#407)[https://github.com/realm/realm-kotlin/issues/407])
* [Sync] Added `RecoverUnsyncedChangesStrategy`, an alternative automatic client reset strategy that tries to automatically recover any unsynced data from the client.
* [Sync] Added `RecoverOrDiscardUnsyncedChangesStrategy`, an alternative automatic client reset strategy that tries to automatically recover any unsynced data from the client, and discards any unsynced data if recovery is not possible. This is now the default policy.
 
### Fixed
* None.

### Compatibility
* File format: Generates Realms with file format v23.
* Realm Studio 13.0.0 or above is required to open Realms created by this version.
* This release is compatible with the following Kotlin releases:
  * Kotlin 1.7.20 and above.
  * Ktor 2.1.2 and above.
  * Coroutines 1.6.4 and above.
  * AtomicFu 0.18.3 and above.
  * The new memory model only. See https://github.com/realm/realm-kotlin#kotlin-memory-model-and-coroutine-compatibility
* Minimum Gradle version: 6.7.1.
* Minimum Android Gradle Plugin version: 4.0.0.
* Minimum Android SDK: 16.

### Internal
* Updated to Realm Core 13.4.2, commit e5f1a673474bd940c2906ce408fbb8c4de640a4b.


## 1.6.2 (YYYY-MM-DD)

### Breaking Changes
* None.

### Enhancements
* None.

### Fixed
* Compatibility with Realm Java when using the `io.realm.RealmObject` abstract class. (Issue [#1278](https://github.com/realm/realm-kotlin/issues/1278))
* Compiler error when multiple fields have `@PersistedName`-annotations that match they Kotlin name. (Issue [#1240](https://github.com/realm/realm-kotlin/issues/1240))
* RealmUUID would throw an `ClassCastException` when comparing with an object instance of a different type. (Issue [#1288](https://github.com/realm/realm-kotlin/issues/1288))

### Compatibility
* File format: Generates Realms with file format v23.
* Realm Studio 13.0.0 or above is required to open Realms created by this version.
* This release is compatible with the following Kotlin releases:
  * Kotlin 1.7.20 and above.
  * Ktor 2.1.2 and above.
  * Coroutines 1.6.4 and above.
  * AtomicFu 0.18.3 and above.
  * The new memory model only. See https://github.com/realm/realm-kotlin#kotlin-memory-model-and-coroutine-compatibility
* Minimum Gradle version: 6.7.1.
* Minimum Android Gradle Plugin version: 4.0.0.
* Minimum Android SDK: 16.

### Internal
* None.


## 1.6.1 (2023-02-02)

### Breaking Changes
* None.

### Enhancements
* None.

### Fixed
* Allow defining properties with the field name as the persisted name. ([#1240](https://github.com/realm/realm-kotlin/issues/1240))
* Fix compilation error when accessing Realm Kotlin model classes from Java code. ([#1256](https://github.com/realm/realm-kotlin/issues/1256))

### Compatibility
* File format: Generates Realms with file format v23.
* Realm Studio 13.0.0 or above is required to open Realms created by this version.
* This release is compatible with the following Kotlin releases:
  * Kotlin 1.7.20 and above.
  * Ktor 2.1.2 and above.
  * Coroutines 1.6.4 and above.
  * AtomicFu 0.18.3 and above.
  * The new memory model only. See https://github.com/realm/realm-kotlin#kotlin-memory-model-and-coroutine-compatibility
* Minimum Gradle version: 6.7.1.
* Minimum Android Gradle Plugin version: 4.0.0.
* Minimum Android SDK: 16.

### Internal
* None.


## 1.6.0 (2023-01-25)

This release will bump the Realm file format from version 22 to 23. Opening a file with an older format will automatically upgrade it. Downgrading to a previous file format is not possible.

### Breaking Changes
* None.

### Enhancements
* OpenSSL has been upgraded from from 1.1.1n to 3.0.7.
* Added support for `RealmAny` as supported field in model classes. A `RealmAny` is used to represent a polymorphic Realm value or Realm Object, is indexable but cannot be used as a primary key.
* Add support for `Decimal128` as supported field in model classes. (Issue [#653](https://github.com/realm/realm-kotlin/issues/653))
* Realm will now use a lot less memory and disk space when different versions of realm objects are used. ([Core Issue #5440](https://github.com/realm/realm-core/pull/5440))
* Realm will now continuously track and reduce the size of the Realm file when it is in use rather that only when opening the file with `Configuration.compactOnLaunch` enabled. ([Core Issue #5754](https://github.com/realm/realm-core/issues/5754))
* Add support for `Realm.copyFromRealm()`. All RealmObjects, RealmResults, RealmList and RealmSets now also have a `copyFromRealm()` extension method.
* Add support for querying on RealmLists containing objects with `RealmList.query(...)`.  (Issue [#1037](https://github.com/realm/realm-kotlin/issues/1037))
* Add better error messages when inheriting `RealmObject` with unsupported class types. (Issue [#1086](https://github.com/realm/realm-kotlin/issues/1086))
* Added support for reverse relationships on Embedded objects through the `EmbeddedRealmObject.parent()` extension function. (Issue [#1141](https://github.com/realm/realm-kotlin/pull/1141))
* Added support for reverse relationships through the `backlinks` delegate on `EmbeddedObjects`. See the function documentation for more details. (Issue [#1134](https://github.com/realm/realm-kotlin/issues/1134))
* Added support for `@PersistedName` annotations for mapping a Kotlin field name to the underlying field name persisted in the Realm. (Issue [#590](https://github.com/realm/realm-kotlin/issues/590))
* [Sync] `App.close()` have been added so it is possible to close underlying ressources used by the app instance.
* [Sync] Add support for progress listeners with `SyncSession.progressAsFlow(...)`. (Issue [#428](https://github.com/realm/realm-kotlin/issues/428))lin/issues/1086))
* [Sync] `Realm.writeCopyTo(syncConfig)` now support copying a Flexible Sync Realm to another Flexible Sync Realm. 
* [Sync] Added support for App functions, see documentation for more details. (Issue [#1110](https://github.com/realm/realm-kotlin/pull/1110))
* [Sync] Added support for custom App Services Function authentication. (Issue [#741](https://github.com/realm/realm-kotlin/issues/741))
* [Sync] Add support for accessing user auth profile metadata and custom data through the extension functions 'User.profileAsBsonDocument()' and 'User.customDataAsBsonDocument()'. (Issue [#750](https://github.com/realm/realm-kotlin/pull/750))
* [Sync] Add support for `App.callResetPasswordFunction` (Issue [#744](https://github.com/realm/realm-kotlin/issues/744))
* [Sync] Add support for connection state and connection state change listerners with `SyncSession.connectionState` and `SyncSession.connectionStateAsFlow(). (Issue [#429](https://github.com/realm/realm-kotlin/issues/429))

### Fixed
* Fix missing `Realm.asFlow()`-events from remote updates on synced realms. (Issue [#1070](https://github.com/realm/realm-kotlin/issues/1070))
* Windows binaries for JVM did not statically link the C++ runtime, which could lead to crashes if it wasn't preinstalled. (Issue [#1211](https://github.com/realm/realm-kotlin/pull/1211))
* Internal dispatcher threads would leak when closing Realms. (Issue [#818](https://github.com/realm/realm-kotlin/issues/818))
* Realm finalizer thread would prevent JVM main thread from exiting. (Issue [#818](https://github.com/realm/realm-kotlin/issues/818))
* `RealmUUID` did not calculate the correct `hashCode`, so putting it in a `HashSet` resulted in duplicates.
* JVM apps on Mac and Linux would use a native file built in debug mode, making it slower than needed. The correct native binary built in release mode is now used. Windows was not affected. (Issue [#1124](https://github.com/realm/realm-kotlin/pull/1124))
* `RealmUUID.random()` would generate the same values when an app was re-launched from Android Studio during development. (Issue [#1123](https://github.com/realm/realm-kotlin/pull/1123)) 
* Complete flows with an IllegalStateException instead of crashing when notifications cannot be delivered due to insufficient channel capacity (Issue [#1147](https://github.com/realm/realm-kotlin/issues/1147))
<<<<<<< HEAD
* Accessing an invalidated `RealmResults` now throws an `IllegalStateException` instead of a `RealmException`. (Issue [#1188](https://github.com/realm/realm-kotlin/pull/1188))
* Opening a Realm with a wrong encryption key or corrupted now throws an `IllegalStateException` instead of a `IllegalArgumentException`. (Issue [#1188](https://github.com/realm/realm-kotlin/pull/1188))
* Trying to convert to a Flexible Sync Realm with Flexible Sync disabled throws a `IllegalStateException` instead of a `IllegalArgumentException`. (Issue [#1188](https://github.com/realm/realm-kotlin/pull/1188))
=======
* Prevent "Cannot listen for changes on a deleted Realm reference"-exceptions when notifier is not up-to-date with newest updates from write transaction.
>>>>>>> f150148a
* [Sync] Custom loggers now correctly see both normal and sync events. Before, sync events were just logged directly to LogCat/StdOut.
* [Sync] When a `SyncSession` was paused using `SyncSession.pause()`, it would sometimes automatically resume the session. `SyncSession.State.PAUSED` has been added, making it explicit when a session is paused. (Core Issue [#6085](https://github.com/realm/realm-core/issues/6085))


### Compatibility
* File format: Generates Realms with file format v23.
* Realm Studio 13.0.0 or above is required to open Realms created by this version.
* This release is compatible with the following Kotlin releases:
  * Kotlin 1.7.20 and above.
  * Ktor 2.1.2 and above.
  * Coroutines 1.6.4 and above.
  * AtomicFu 0.18.3 and above.
  * The new memory model only. See https://github.com/realm/realm-kotlin#kotlin-memory-model-and-coroutine-compatibility
* Minimum Gradle version: 6.7.1.
* Minimum Android Gradle Plugin version: 4.0.0.
* Minimum Android SDK: 16.

### Internal
* Updated to Realm Core 13.5.0, commit 5a119d8cb2eaac60c298532af2c9ae789af0c9e6.
* Updated to require Swig 4.1.0.
* Updated AndroidxStartup to 1.1.1.
* Updated to Kbson 0.2.0.
* `io.realm.kotlin.types.ObjectId` now delegates all responsibility to `org.mongodb.kbson.ObjectId` while maintaining the interface.
* Added JVM test wrapper as a workaround for https://youtrack.jetbrains.com/issue/KT-54634
* Use Relinker when loading native libs on Android.


## 1.5.2 (2023-01-10)

### Breaking Changes
* None.

### Enhancements
* None.

### Fixed
* Fixed various proguard issues. (Issue [#1150](https://github.com/realm/realm-kotlin/issues/1150))
* Fixed bug when creating `RealmInstant` instaces with `RealmInstant.now()` in Kotlin Native. (Issue [#1182](https://github.com/realm/realm-kotlin/issues/1182))
* Allow `@Index` on `Boolean` fields. (Issue [#1193](https://github.com/realm/realm-kotlin/issues/1193))
* Fixed issue with spaces in realm file path on iOS (Issue [#1194](https://github.com/realm/realm-kotlin/issues/1194))

### Compatibility
* This release is compatible with the following Kotlin releases:
  * Kotlin 1.7.20 and above.
  * Ktor 2.1.2 and above.
  * Coroutines 1.6.4 and above.
  * AtomicFu 0.18.3 and above.
  * The new memory model only. See https://github.com/realm/realm-kotlin#kotlin-memory-model-and-coroutine-compatibility
* Minimum Gradle version: 6.7.1.
* Minimum Android Gradle Plugin version: 4.0.0.
* Minimum Android SDK: 16.

### Internal
* Updated to Gradle 7.6.


## 1.5.1 (2022-12-12)

### Breaking Changes
* None.

### Enhancements
* None.

### Fixed
* Fixed problem with KBSON using reservered keywords in Swift. (Issue [#1153](https://github.com/realm/realm-kotlin/issues/))
* Fixed database corruption and encryption issues on apple platforms. (Issue [#5076](https://github.com/realm/realm-js/issues/5076))
* Fixed 1.8.0-Beta/RC compatibility. (Issue [#1159](https://github.com/realm/realm-kotlin/issues/1159)
* [Sync] Bootstraps will not be applied in a single write transaction - they will be applied 1MB of changesets at a time. (Issue [#5999](https://github.com/realm/realm-core/pull/5999)).
* [Sync] Fixed a race condition which could result in operation cancelled errors being delivered to `Realm.open` rather than the actual sync error which caused things to fail. (Issue [#5968](https://github.com/realm/realm-core/pull/5968)).

### Compatibility
* This release is compatible with the following Kotlin releases:
  * Kotlin 1.7.20 and above.
  * Ktor 2.1.2 and above.
  * Coroutines 1.6.4 and above.
  * AtomicFu 0.18.3 and above.
  * The new memory model only. See https://github.com/realm/realm-kotlin#kotlin-memory-model-and-coroutine-compatibility
* Minimum Gradle version: 6.7.1.
* Minimum Android Gradle Plugin version: 4.0.0.
* Minimum Android SDK: 16.

### Internal
* Updated to Realm Core 12.12.0, commit 292f534a8ae687a86d799b14e06a94985e49c3c6.
* Updated to KBSON 0.2.0
* Updated to require Swig 4.1.0.


## 1.5.0 (2022-11-11)

### Breaking Changes
* None.

### Enhancements
* Fixed error when using Realm object as query argument. Issue[#1098](https://github.com/realm/realm-kotlin/issues/1098)
* Realm will now use `System.loadLibrary()` first when loading native code on JVM, adding support for 3rd party JVM installers. If this fails, it will fallback to the current method of extracting and loading the native library from the JAR file. (Issue [#1105](https://github.com/realm/realm-kotlin/issues/1105)).
* Added support for in-memory Realms.
* Added support for reverse relationships through the `backlinks` delegate. See the function documentation for more details. (Issue [#1021](https://github.com/realm/realm-kotlin/pull/1021))
* Added support for `BsonObjectId` and its typealias `org.mongodb.kbson.ObjectId` as a replacement for `ObjectId`. `io.realm.kotlin.types.ObjectId` is still functional but has been marked as deprecated.
* [Sync] Added support for `BsonObjectId` as partition value.
* [Sync] Exposed `configuration` and `user` on `SyncSession`. (Issue [#431](https://github.com/realm/realm-kotlin/issues/431))
* [Sync] Added support for encrypting the user metadata used by Sync. (Issue [#413](https://github.com/realm/realm-kotlin/issues/413))
* [Sync] Added support for API key authentication. (Issue [#432](https://github.com/realm/realm-kotlin/issues/432))

### Fixed
* Close underlying realm if it is no longer referenced by any Kotlin object. (Issue [#671](https://github.com/realm/realm-kotlin/issues/671))
* Fixes crash during migration if Proguard was enabled. (Issue [#1106](https://github.com/realm/realm-kotlin/issues/1106))
* Adds missing Proguard rules for Embedded objects. (Issue [#1106](https://github.com/realm/realm-kotlin/issues/1107))

### Compatibility
* This release is compatible with the following Kotlin releases:
  * Kotlin 1.7.20 and above.
  * Ktor 2.1.2 and above.
  * Coroutines 1.6.4 and above.
  * AtomicFu 0.18.3 and above.
  * The new memory model only. See https://github.com/realm/realm-kotlin#kotlin-memory-model-and-coroutine-compatibility
* Minimum Gradle version: 6.7.1.
* Minimum Android Gradle Plugin version: 4.0.0.
* Minimum Android SDK: 16.

### Internal
* Added dependency Kbson 0.1.0.
* Updated to use hierarchical multi platform project structure.
* Updated to Realm Core 12.11.0, commit 3d5ff9b5e47c5664c4c5611cdfd22fd15e451b55.
* Updated to Detekt 1.22.0-RC2.


## 1.4.0 (2022-10-17)

### Breaking Changes
* Minimum Kotlin version has been raised from 1.6.10 to 1.7.20.
* Support for the original (old) memory model on Kotlin Native has been dropped. Only the new Kotlin Native memory model is supported.  
* Minimum Gradle version has been raised from 6.1.1 to 6.7.1.
* Minimum Ktor version has been raised from 1.6.8 to 2.1.2.

### Enhancements
* [Sync] The sync variant `io.realm.kotlin:library-sync:1.4.0`, now support Apple Silicon targets, ie. `macosArm64()`, `iosArm64()` and `iosSimulatorArm64`.

### Fixed
* [Sync] Using the SyncSession after receiving changes from the server would sometimes crash. Issue [#1068](https://github.com/realm/realm-kotlin/issues/1068)

### Compatibility
* This release is compatible with the following Kotlin releases:
  * Kotlin 1.7.20 and above.
  * Ktor 2.1.2 and above.
  * Coroutines 1.6.4 and above.
  * AtomicFu 0.18.3 and above.
  * The new memory model only. See https://github.com/realm/realm-kotlin#kotlin-memory-model-and-coroutine-compatibility
* Minimum Gradle version: 6.7.1.
* Minimum Android Gradle Plugin version: 4.0.0.
* Minimum Android SDK: 16.

### Internal
* Updated to Kotlin 1.7.20.
* Updated to Coroutines 1.6.4.
* Updated to AtomicFu 0.18.3.
* Updated to Kotlin Serialization 1.4.0.
* Updated to KotlinX DateTime 0.4.0.
* Updated to okio 3.2.0.
* Ktor now uses the OkHttp engine on Android/JVM.
* Ktor now uses the Darwin engine on Native.


## 1.3.0 (2022-10-10)

### Breaking Changes
* None.

### Enhancements
* Support for `MutableRealm.deleteAll()`.
* Support for `MutableRealm.delete(KClass)`.
* Support for `DynamicMutableRealm.deleteAll()`.
* Support for `DynamicMutableRealm.delete(className)`.
* Support for `RealmInstant.now()`
* [Sync] Support for `User.getProviderType()`.
* [Sync] Support for `User.getAccessToken()`.
* [Sync] Support for `User.getRefreshToken()`.
* [Sync] Support for `User.getDeviceId()`.

### Fixed
* [Sync] Using `SyncConfiguration.Builder.waitForInitialRemoteDataOpen()` is now much faster if the server realm contains a lot of data. Issue [])_

### Compatibility
* This release is compatible with:
  * Kotlin 1.6.10 - 1.7.10. 1.7.20 support is tracked here: https://github.com/realm/realm-kotlin/issues/1024
  * Ktor 1.6.8. Ktor 2 support is tracked here: https://github.com/realm/realm-kotlin/issues/788
  * Coroutines 1.6.0-native-mt. Also compatible with Coroutines 1.6.0 but requires enabling of the new memory model and disabling of freezing, see https://github.com/realm/realm-kotlin#kotlin-memory-model-and-coroutine-compatibility for details on that.
  * AtomicFu 0.17.0 and above.
* Minimum Gradle version: 6.1.1.
* Minimum Android Gradle Plugin version: 4.0.0.
* Minimum Android SDK: 16.

### Internal
* None.


## 1.2.0 (2022-09-30)

### Breaking Changes
* `RealmResults.query()` now returns a `RealmQuery` instead of a `RealmResults`.

### Enhancements
* Added support for `MutableRealmInt` in model classes. The new type behaves like a reference to a `Long`, but also supports `increment` and `decrement` methods. These methods implement a conflict-free replicated data type, whose value will converge even when changed across distributed devices with poor connections.
* [Sync] Support for `User.linkCredentials()`.
* [Sync] Support for `User.identities`, which will return all login types available to the user.
* [Sync] `User.id` as a replacement for `User.identity`. `User.identity` has been marked as deprecated.

### Fixed
* Classes using `RealmObject` or `EmbeddedRealmObject` as a generics type would be modified by the compiler plugin causing compilation errors. (Issue [981] (https://github.com/realm/realm-kotlin/issues/981))
* Ordering not respected for `RealmQuery.first()`. (Issue [#953](https://github.com/realm/realm-kotlin/issues/953))
* Sub-querying on a RealmResults ignored the original filter. (Issue [#998](https://github.com/realm/realm-kotlin/pull/998))
* `RealmResults.query()` semantic returning `RealmResults` was wrong, the return type should be a `RealmQuery`. (Issue [#1013](https://github.com/realm/realm-kotlin/pull/1013))
* Crash when logging messages with formatting specifiers. (Issue [#1034](https://github.com/realm/realm-kotlin/issues/1034))

### Compatibility
* This release is compatible with:
  * Kotlin 1.6.10 - 1.7.10. 1.7.20 support is tracked here: https://github.com/realm/realm-kotlin/issues/1024
  * Ktor 1.6.8. Ktor 2 support is tracked here: https://github.com/realm/realm-kotlin/issues/788
  * Coroutines 1.6.0-native-mt. Also compatible with Coroutines 1.6.0 but requires enabling of the new memory model and disabling of freezing, see https://github.com/realm/realm-kotlin#kotlin-memory-model-and-coroutine-compatibility for details on that.
  * AtomicFu 0.17.0 and above.
* Minimum Gradle version: 6.1.1.
* Minimum Android Gradle Plugin version: 4.0.0.
* Minimum Android SDK: 16.

### Internal
* Updated to Realm Core 12.7.0, commit 18abbb4e9dc268620fa499923a92921bf26db8c6.
* Updated to Kotlin Compile Testing 1.4.9.


## 1.1.0 (2022-08-23)

### Breaking Changes
* None.

### Enhancements
* Added support for `RealmSet` in model classes. `RealmSet` is a collection of unique elements. See the class documentation for more details.
* Added support for `UUID` through a new property type: `RealmUUID`.
* Support for `Realm.writeCopyTo(configuration)`.
* [Sync] Add support for `User.delete()`, making it possible to delete user data on the server side (Issue [#491](https://github.com/realm/realm-kotlin/issues/491)).
* [Sync] It is now possible to create multiple anonymous users by specifying `Credentials.anonymous(reuseExisting = false)` when logging in to an App.

### Fixed
* `Realm.deleteRealm(config)` would throw an exception if the file didn't exist.
* Returning deleted objects from `Realm.write` and `Realm.writeBlocking` threw a non-sensical `NullPointerException`. Returning such a value is not allowed and now throws an `IllegalStateException`. (Issue [#965](https://github.com/realm/realm-kotlin/issues/965))
* [Sync] AppErrors and SyncErrors with unmapped category or error codes caused a crash. (Issue [951] (https://github.com/realm/realm-kotlin/pull/951))

### Compatibility
* This release is compatible with:
  * Kotlin 1.6.10 and above.
  * Coroutines 1.6.0-native-mt. Also compatible with Coroutines 1.6.0 but requires enabling of the new memory model and disabling of freezing, see https://github.com/realm/realm-kotlin#kotlin-memory-model-and-coroutine-compatibility for details on that.
  * AtomicFu 0.17.0.
* Minimum Gradle version: 6.1.1.  
* Minimum Android Gradle Plugin version: 4.0.0.
* Minimum Android SDK: 16.

### Internal
* Updated to Realm Core 12.5.1, commit 6f6a0f415bd33cf2ced4467e36a47f7c84f0a1d7.
* Updated to Gradle 7.5.1.
* Updated to Android Gradle Plugin 7.2.2.
* Updated to CMake 3.22.1
* Updated to Android targetSdk 33.
* Updated to Android compileSdkVersion 33.
* Updated to Android Build Tools 33.0.0.
* Updated to Android NDK 23.2.8568313.


## 1.0.2 (2022-08-05)

### Breaking Changes
* None.

### Enhancements
* None.

### Fixed
* Missing proguard configuration for `CoreErrorUtils`. (Issue [#942](https://github.com/realm/realm-kotlin/issues/942))
* [Sync] Embedded Objects could not be added to the schema for `SyncConfiguration`s. (Issue [#945](https://github.com/realm/realm-kotlin/issues/945)).

### Compatibility
* This release is compatible with:
  * Kotlin 1.6.10 and above.
  * Coroutines 1.6.0-native-mt. Also compatible with Coroutines 1.6.0 but requires enabling of the new memory model and disabling of freezing, see https://github.com/realm/realm-kotlin#kotlin-memory-model-and-coroutine-compatibility for details on that.
  * AtomicFu 0.17.0.
* Minimum Gradle version: 6.1.1.  
* Minimum Android Gradle Plugin version: 4.0.0.
* Minimum Android SDK: 16.

### Internal
* None.


## 1.0.1 (2022-07-07)

### Breaking Changes
* None.

### Enhancements
* Added support for `ByteArray`. ([#584](https://github.com/realm/realm-kotlin/issues/584))

### Fixed
* Fixed JVM memory leak when passing string to C-API. (Issue [#890](https://github.com/realm/realm-kotlin/issues/890))
* Fixed crash present on release-mode apps using Sync due to missing Proguard exception for `ResponseCallback`.
* The compiler plugin did not set the generic parameter correctly for an internal field inside model classes. This could result in other libraries that operated on the source code throwing an error of the type: `undeclared type variable: T`. (Issue [#901](https://github.com/realm/realm-kotlin/issues/901))
* String read from a realm was mistakenly treated as zero-terminated, resulting in strings with `\0`-characters to be truncated when read. Inserting data worked correctly. (Issue [#911](https://github.com/realm/realm-kotlin/issues/911))
* [Sync] Fix internal ordering of `EmailPasswordAuth.resetPassword(...)` arguments. (Issue [#885](https://github.com/realm/realm-kotlin/issues/885))
* [Sync] Sync error events not requiring a Client Reset incorrectly assumed they had to include a path to a recovery Realm file. (Issue [#895](https://github.com/realm/realm-kotlin/issues/895))

### Compatibility
* This release is compatible with:
  * Kotlin 1.6.10 and above.
  * Coroutines 1.6.0-native-mt. Also compatible with Coroutines 1.6.0 but requires enabling of the new memory model and disabling of freezing, see https://github.com/realm/realm-kotlin#kotlin-memory-model-and-coroutine-compatibility for details on that.
  * AtomicFu 0.17.0.
* Minimum Gradle version: 6.1.1.  
* Minimum Android Gradle Plugin version: 4.0.0.
* Minimum Android SDK: 16.

### Internal
* None.


## 1.0.0 (2022-06-07)

### Breaking Changes
* Move all classes from package `io.realm` to `io.realm.kotlin`. This allows Realm Java and Realm Kotlin to be included in the same app without having class name conflicts. *WARNING:* While both libraries can be configured to open the same file, doing so concurrently is currently not supported and can lead to corrupted realm files.
* Updated default behavior for implicit import APIs (realm objects setters and list add/insert/set-operations) to update existing objects with similar primary key instead of throwing. (Issue [#849](https://github.com/realm/realm-kotlin/issues/849))
* Introduced `BaseRealmObject` as base interface of `RealmObject` and `DynamicRealmObject` to prepare for future embedded object support.
  * Most APIs accepts `BaseRealmObject` instead of `RealmObject`.
  * `DynamicRealmObject` no longer implements `RealmObject` but only `BaseRealmObject`
  * Besides the changes of base class of `DynamicRealmObject`, this should not require and code changes.
* Moved all modeling defining types to `io.realm.kotlin.types`
  * Moved `BaseRealmObject`, `RealmObject`, `EmbeddedObject`, `RealmList`, `RealmInstant` and `ObjectId` from `io.realm` to `io.realm.kotlin.types`
* Moved `RealmResults` from `io.realm` to `io.realm.kotlin.query`
* Reworked API for dynamic objects.
  * Support for unmanaged dynamic objects through `DynamicMutableRealmObject.create()`.
  * Replaced `DynamicMutableRealm.create()` with `DynamicMutableRealm.copyToRealm()` similar to `MutableRealm.copyToRealm()`.
* Moved `io.realm.MutableRealm.UpdatePolicy` to top-level class `io.realm.kotlin.UpdatePolicy` as it now also applies to `DynamicMutableRealm.copyToRealm()`.
* Deleted `Queryable`-interface and removed it from `RealmResults`.
* Moved extension methods on `BaseRealmObject`, `MutableRealm`, `TypedRealm`, `Realm` and `Iterable` from `io.realm` to `io.realm.kotlin.ext`
* Moved `io.realm.MutableRealm.UpdatePolicy` to top-level class `io.realm.UpdatePolicy` as it now also applies to `DynamicMutableRealm.copyToRealm()`
* All exceptions from Realm now has `RealmException` as their base class instead of `RealmCoreException` or `Exception`.
* Aligned factory methods naming. (Issue [#835](https://github.com/realm/realm-kotlin/issues/835))
  * Renamed `RealmConfiguration.with(...)` to `RealmConfiguration.create(...)`
  * Renamed `SyncConfiguration.with(...)` to `SyncConfiguration.create(...)`
  * Renamed `RealmInstant.fromEpochSeconds(...)` to `RealmInstant.from(...)`
* Reduced `DynamicMutableRealm` APIs (`copyToRealm()` and `findLatest()`) to only allow import and lookup of `DynamicRealmObject`s.

### Enhancements
* [Sync] Support for Flexible Sync through `Realm.subscriptions`. (Issue [#824](https://github.com/realm/realm-kotlin/pull/824))
* [Sync] Added support for `ObjectId` ([#652](https://github.com/realm/realm-kotlin/issues/652)). `ObjectId` can be used as a primary key in model definition.
* [Sync] Support for `SyncConfiguration.Builder.InitialData()`. (Issue [#422](https://github.com/realm/realm-kotlin/issues/422))
* [Sync] Support for `SyncConfiguration.Builder.initialSubscriptions()`. (Issue [#831](https://github.com/realm/realm-kotlin/issues/831))
* [Sync] Support for `SyncConfiguration.Builder.waitForInitialRemoteData()`. (Issue [#821](https://github.com/realm/realm-kotlin/issues/821))
* [Sync] Support for accessing and controlling the session state through `SyncSession.state`, `SyncSession.pause()` and `SyncSession.resume()`.
* [Sync] Added `SyncConfiguration.syncClientResetStrategy` which enables support for client reset via `DiscardUnsyncedChangesStrategy` for partition-based realms and `ManuallyRecoverUnsyncedChangesStrategy` for Flexible Sync realms.
* [Sync] Support `ObjectId` as a partition key.
* Support for embedded objects. (Issue [#551](https://github.com/realm/realm-kotlin/issues/551))
* Support for `RealmConfiguration.Builder.initialData()`. (Issue [#579](https://github.com/realm/realm-kotlin/issues/579))
* Preparing the compiler plugin to be compatible with Kotlin `1.7.0-RC`. (Issue [#843](https://github.com/realm/realm-kotlin/issues/843))
* Added `AppConfiguration.create(...)` as convenience method for `AppConfiguration.Builder(...).build()` (Issue [#835](https://github.com/realm/realm-kotlin/issues/835))

### Fixed
* Fix missing symbol (`___bid_IDEC_glbround`) on Apple silicon
* Creating a `RealmConfiguration` off the main thread on Kotlin Native could crash with `IncorrectDereferenceException`. (Issue [#799](https://github.com/realm/realm-kotlin/issues/799))
* Compiler error when using cyclic references in compiled module. (Issue [#339](https://github.com/realm/realm-kotlin/issues/339))

### Compatibility
* This release is compatible with:
  * Kotlin 1.6.10 and above.
  * Coroutines 1.6.0-native-mt. Also compatible with Coroutines 1.6.0 but requires enabling of the new memory model and disabling of freezing, see https://github.com/realm/realm-kotlin#kotlin-memory-model-and-coroutine-compatibility for details on that.
  * AtomicFu 0.17.0.
* Minimum Gradle version: 6.1.1.  
* Minimum Android Gradle Plugin version: 4.0.0.
* Minimum Android SDK: 16.

### Internal
* Updated to Realm Core 12.1.0, commit f8f6b3730e32dcc5b6564ebbfa5626a640cdb52a.


## 0.11.1 (2022-05-05)

### Breaking Changes
* None.

### Enhancements
* None.

### Fixed
* Fix crash in list notification listener (Issue [#827](https://github.com/realm/realm-kotlin/issues/827), since 0.11.0)

### Compatibility
* This release is compatible with:
  * Kotlin 1.6.10 and above.
  * Coroutines 1.6.0-native-mt. Also compatible with Coroutines 1.6.0 but requires enabling of the new memory model and disabling of freezing, see https://github.com/realm/realm-kotlin#kotlin-memory-model-and-coroutine-compatibility for details on that.
  * AtomicFu 0.17.0.
* Minimum Gradle version: 6.1.1.  
* Minimum Android Gradle Plugin version: 4.0.0.
* Minimum Android SDK: 16.

### Internal
* None.


## 0.11.0 (2022-04-29)

### Breaking Changes
* [Sync] `SyncConfiguration` and `SyncSession` have been moved to `io.realm.mongodb.sync`.
* [Sync] `EmailPasswordAuth` has been movedto `io.realm.mongodb.auth`.
* [Sync] Improved exception hierarchy for App and Sync exceptions. All sync/app exceptions now use `io.realm.mongodb.exceptions.AppException` as their top-level exception type. Many methods have more specialized exceptions for common errors that can be caught and reacted to. See `AppException` documentation for more details.
* [Sync] `SyncConfiguration.directory` is no longer available.
* [Sync] Removed `SyncConfiguration.partitionValue` as it exposed internal implementation details. It will be reintroduced at a later date.

### Enhancements
* [Sync] `EmailPasswordAuth` has been extended with support for: `confirmUser()`, `resendConfirmationEmail()`, `retryCustomConfirmation()`, `sendResetPasswordEmail()` and `resetPassword()`.
* [Sync] Support for new types of `Credentials`: `apiKey`, `apple`, `facebook`, `google` and `jwt`.
* [Sync] Support for the extension property `Realm.syncSession`, which returns the sync session associated with the realm.
* [Sync] Support for `SyncSession.downloadAllServerChanges()` and `SyncSession.uploadAllLocalChanges()`.
* [Sync] Support for `App.allUsers()`.
* [Sync] Support for `SyncConfiguration.with()`.
* [Sync] Support for `null` and `Integer` (along side already existing `String` and `Long`) partition values when using Partion-based Sync.
* [Sync] Support for `User.remove()`.
* [Sync] `AppConfiguration.syncRootDirectory` has been added to allow users to set the root folder containing all files used for data synchronization between the device and MongoDB Realm. (Issue [#795](https://github.com/realm/realm-kotlin/issues/795))
* Encrypted Realms now use OpenSSL 1.1.1n, up from v1.1.1g.

### Fixed
* Fix duplication of list object references when importing existing objects with `copyToRealm(..., updatePolicy = UpdatePolicy.ALL)` (Issue [#805](https://github.com/realm/realm-kotlin/issues/805))
* Bug in the encryption layer that could result in corrupted Realm files. (Realm Core Issue [#5360](https://github.com/realm/realm-core/issues/5360), since 0.10.0)

### Compatibility
* This release is compatible with:
  * Kotlin 1.6.10 and above.
  * Coroutines 1.6.0-native-mt. Also compatible with Coroutines 1.6.0 but requires enabling of the new memory model and disabling of freezing, see https://github.com/realm/realm-kotlin#kotlin-memory-model-and-coroutine-compatibility for details on that.
  * AtomicFu 0.17.0.
* Minimum Gradle version: 6.1.1.  
* Minimum Android Gradle Plugin version: 4.0.0.
* Minimum Android SDK: 16.

### Internal
* Updated to Realm Core 11.15.0, commit 9544b48e52c49e0267c3424b0b92c2f5efd5e2b9.
* Updated to Ktor 1.6.8.
* Updated to Ktlint 0.45.2.
* Rename internal synthetic variables prefix to `io_realm_kotlin_`, so deprecated prefix `$realm$` is avoided.
* Using latest Kotlin version (EAP) for the `kmm-sample` app to test compatibility with the latest/upcoming Kotlin version.


## 0.10.2 (2022-04-01)

### Breaking Changes
* None.

### Enhancements
* None.

### Fixed
* Fix query syntax errors of seemingly correct query (Issue [#683](https://github.com/realm/realm-kotlin/issues/683))
* Fix error when importing lists with existing objects through `copyToRealm` with `UpdatePolicy.ALL` (Issue [#771](https://github.com/realm/realm-kotlin/issues/771))

### Compatibility
* This release is compatible with:
  * Kotlin 1.6.10.
  * Coroutines 1.6.0-native-mt. Also compatible with Coroutines 1.6.0 but requires enabling of the new memory model and disabling of freezing, see https://github.com/realm/realm-kotlin#kotlin-memory-model-and-coroutine-compatibility for details on that.
  * AtomicFu 0.17.0.
* Minimum Gradle version: 6.1.1.  
* Minimum Android Gradle Plugin version: 4.0.0.
* Minimum Android SDK: 16.

### Internal
* None.

## 0.10.1 (2022-03-24)

### Breaking Changes
* None.

### Enhancements
* Reducing the binary size for Android dependency. (Issue [#216](https://github.com/realm/realm-kotlin/issues/216)).
* Using static c++ runtime library (stl) for Android. (Issue [#694](https://github.com/realm/realm-kotlin/issues/694)).

### Fixed
* Fix assignments to `RealmList`-properties on managed objects (Issue [#718](https://github.com/realm/realm-kotlin/issues/718))
* `iosSimulatorArm64` and `iosX64` cinterop dependencies were compiled with unnecessary additional architectures, causing a fat framework to fail with (Issue [#722](https://github.com/realm/realm-kotlin/issues/722))

### Compatibility
* This release is compatible with:
  * Kotlin 1.6.10.
  * Coroutines 1.6.0-native-mt. Also compatible with Coroutines 1.6.0 but requires enabling of the new memory model and disabling of freezing, see https://github.com/realm/realm-kotlin#kotlin-memory-model-and-coroutine-compatibility for details on that.
  * AtomicFu 0.17.0.
* Minimum Gradle version: 6.1.1.  
* Minimum Android Gradle Plugin version: 4.0.0.
* Minimum Android SDK: 16.

### Internal
* None.


## 0.10.0 (2022-03-04)

### Breaking Changes
* `RealmConfiguration.Builder.path()` has been replaced by `RealmConfiguration.Builder.directory()`, which can be combined with `RealmConfiguration.Builder.name()` to form the full path. (Issue [#346](https://github.com/realm/realm-kotlin/issues/346))
* `Realm.observe()` and `RealmObject.observe()` have been renamed to `asFlow()`.
* `RealmObject.asFlow` will throw `UnsupportedOperationException` instead of `IllegalStateException` if called on a live or dynamic object in a write transaction or in a migration.
* `RealmObject.asFlow` will throw `UnsupportedOperationException` instead of `IllegalStateException` if called on a live or dynamic object in a write transaction or in a migration.
* Removed `RealmObject.delete()` and `RealmResults.delete()`. All objects, objects specified by queries and results must be delete through `MutableRealm.delete(...)` and `DynamicMutableRealm.delete(...).
* Removed default empty schema argument for `RealmConfiguration.Builder(schema = ... )` and `SyncConfiguration.Builder(..., schema= ... )` as all configuraitons require a non-empty schema.
* Removed `RealmConfiguration.Builder.schema()`. `RealmConfiguration.Builder(schema = ...)` should be used instead.

### Enhancements
* Add support for Gradle Configuration Cache.
* Improved exception message when attempting to delete frozen objects. (Issue [#616](https://github.com/realm/realm-kotlin/issues/616))
* Added `RealmConfiguration.Builder.compactOnLaunch()`, which can be used to control if a Realm file should be compacted when opened.
* A better error message if a data class was used as model classes. (Issue [#684](https://github.com/realm/realm-kotlin/issues/684))
* A better error message if the Realm plugin was not applied to the module containing model classes. (Issue [#676](https://github.com/realm/realm-kotlin/issues/676))
* A better error message if a class is used that is not part of the schema. (Issue [#680](https://github.com/realm/realm-kotlin/issues/680))
* Add support for fine-grained notification on Realm instances. `Realm.asFlow()` yields `RealmChange` that represent the `InitialRealm` or `UpdatedRealm` states.
* Add support for fine-grained notification on Realm objects. `RealmObject.asFlow()` yields `ObjectChange` that represent the `InitialObject`, `UpdatedObject` or `DeletedObject` states.
* Add support for fine-grained notification on Realm lists. `RealmList.asFlow()` yields `ListChange` that represent the `InitialList`, `UpdatedList` or `DeletedList` states.
* Add support for fine-grained notifications on Realm query results. `RealmResults.asFlow()` yields `ResultsChange` that represent the `InitialResults` or `UpdatedResults` states.
* Add support for fine-grained notifications on `RealmSingleQuery`. `RealmSingleQuery.asFlow()` yields `SingleQueryChange` that represent the `PendingObject`, `InitialObject`, `UpdatedObject` or `DeletedObject` states.
* Add support for data migration as part of an automatic schema upgrade through `RealmConfiguration.Builder.migration(RealmMigration)` (Issue [#87](https://github.com/realm/realm-kotlin/issues/87))
* Added ability to delete objects specified by a `RealmQuery` or `RealmResults` through `MutableRealm.delete(...)` and `DynamicMutableRealm.delete(...).
* Add support for updating existing objects through `copyToRealm`. This requires them having a primary key. (Issue [#564](https://github.com/realm/realm-kotlin/issues/564))
* Added `Realm.deleteRealm(RealmConfiguration)` function that deletes the Realm files from the filesystem (Issue [#95](https://github.com/realm/realm-kotlin/issues/95)).


### Fixed
* Intermittent `ConcurrentModificationException` when running parallel builds. (Issue [#626](https://github.com/realm/realm-kotlin/issues/626))
* Refactor the compiler plugin to use API's compatible with Kotlin `1.6.20`. (Issue ([#619](https://github.com/realm/realm-kotlin/issues/619)).
* `RealmConfiguration.path` should report the full Realm path. (Issue ([#605](https://github.com/realm/realm-kotlin/issues/605)).
* Support multiple constructors in model definition (one zero arg constructor is required though). (Issue ([#184](https://github.com/realm/realm-kotlin/issues/184)).
* Boolean argument substitution in queries on iOS/macOS would crash the query. (Issue [#691](https://github.com/realm/realm-kotlin/issues/691))
* Support 32-bit Android (x86 and armeabi-v7a). (Issue ([#109](https://github.com/realm/realm-kotlin/issues/109)).
* Make updates of primary key properties throw IllegalStateException (Issue [#353](https://github.com/realm/realm-kotlin/issues/353))


### Compatibility
* This release is compatible with:
  * Kotlin 1.6.10.
  * Coroutines 1.6.0-native-mt. Also compatible with Coroutines 1.6.0 but requires enabling of the new memory model and disabling of freezing, see https://github.com/realm/realm-kotlin#kotlin-memory-model-and-coroutine-compatibility for details on that.
  * AtomicFu 0.17.0.
* Minimum Gradle version: 6.1.1.  
* Minimum Android Gradle Plugin version: 4.0.0.
* Minimum Android SDK: 16.

### Internal
* Downgraded to Gradle 7.2 as a work-around for https://youtrack.jetbrains.com/issue/KT-51325.
* Updated to Realm Core 11.10.0, commit: ad2b6aeb1fd58135a2d9bf463011e26f934390ea.


## 0.9.0 (2022-01-28)

### Breaking Changes
* `RealmResults.observe()` and `RealmList.observe()` have been renamed to `asFlow()`.
* Querying via `Realm.objects(...)` is no longer supported. Use `Realm.query(...)` instead.

### Enhancements
* Added API for inspecting the schema of the realm with `BaseRealm.schema()` ([#238](https://github.com/realm/realm-kotlin/issues/238)).
* Added support for `RealmQuery` through `Realm.query(...)` ([#84](https://github.com/realm/realm-kotlin/issues/84)).
* Added source code link to model definition compiler errors. ([#173](https://github.com/realm/realm-kotlin/issues/173))
* Support Kotlin's new memory model. Enabled in consuming project with the following gradle properties `kotlin.native.binary.memoryModel=experimental`.
* Add support for JVM on M1 (in case we're running outside Rosetta compatibility mode, example when using Azul JVM which is compiled against `aarch64`) [#629](https://github.com/realm/realm-kotlin/issues/629).

### Fixed
* Sync on jvm targets on Windows/Linux crashes with unavailable scheduler ([#655](https://github.com/realm/realm-kotlin/issues/655)).

### Compatibility
* This release is compatible with:
  * Kotlin 1.6.10.
  * Coroutines 1.6.0-native-mt. Also compatible with Coroutines 1.6.0 but requires enabling of the new memory model and disabling of freezing, see https://github.com/realm/realm-kotlin#kotlin-memory-model-and-coroutine-compatibility for details on that.
  * AtomicFu 0.17.0.
* Minimum Gradle version: 6.1.1.  
* Minimum Android Gradle Plugin version: 4.0.0.
* Minimum Android SDK: 16.

### Internal
* Updated to Gradle 7.3.3.
* Updated to Android Gradle Plugin 7.1.0.
* Updated to AndroidX JUnit 1.1.3.
* Updated to AndroidX Test 1.4.0.


## 0.8.2 (2022-01-20)

### Breaking Changes
* None.

### Enhancements
* None.

### Fixed
* The `library-base` module would try to initialize a number of `library-sync` classes for JNI lookups. These and `RealmObjectCompanion` were not being excluded from Proguard obfuscation causing release builds to crash when initializing JNI [#643](https://github.com/realm/realm-kotlin/issues/643).

### Compatibility
* This release is compatible with:
  * Kotlin 1.6.10.
  * Coroutines 1.5.2-native-mt.
  * AtomicFu 0.17.0.
* Minimum Gradle version: 6.1.1.
* Minimum Android Gradle Plugin version: 4.0.0.
* Minimum Android SDK: 16.

### Internal
* None.


## 0.8.1 (2022-01-18)

### Breaking Changes
* None.

### Enhancements
* None.

### Fixed
* Using a custom module name to fix [#621](https://github.com/realm/realm-kotlin/issues/621).
* Synchronously process project configurations to avoid exceptions when running parallel builds [#626](https://github.com/realm/realm-kotlin/issues/626).
* Update to Kotlin 1.6.10. The `Compatibility` entry for 0.8.0 stating that the project had been updated to Kotlin 1.6.10 was not correct [#640](https://github.com/realm/realm-kotlin/issues/640).

### Compatibility
* This release is compatible with:
  * Kotlin 1.6.10.
  * Coroutines 1.5.2-native-mt.
  * AtomicFu 0.17.0.
* Minimum Gradle version: 6.1.1.  
* Minimum Android Gradle Plugin version: 4.0.0.
* Minimum Android SDK: 16.

### Internal
* Updated to Kotlin 1.6.10.


## 0.8.0 (2021-12-17)

### Breaking Changes
* Reworked configuration hierarchy:
  * Separated common parts of `RealmConfiguraion` and `SyncConfiguration` into `io.realm.Configuration` to avoid polluting the base configuration with local-only options.
  * Changed `Realm.open(RealmConfiguration)` to accept new base configuration with `Realm.open(Configuration)`.
  * Removed option to build `SyncConfiguration`s with `deleteRealmIfMigrationNeeded` option.

### Enhancements
* [Sync] Added support for `User.logOut()` ([#245](https://github.com/realm/realm-kotlin/issues/245)).
* Added support for dates through a new property type: `RealmInstant`.
* Allow to pass schema as a variable containing the involved `KClass`es and build configurations non-fluently ([#389](https://github.com/realm/realm-kotlin/issues/389)).
* Added M1 support for `library-base` variant ([#483](https://github.com/realm/realm-kotlin/issues/483)).

### Fixed
* Gradle metadata for pure Android projects. Now using `io.realm.kotlin:library-base:<VERSION>` should work correctly.
* Compiler plugin symbol lookup happens only on Sourset using Realm ([#544](https://github.com/realm/realm-kotlin/issues/544)).
* Fixed migration exception when opening a synced realm that is already stored in the backend for the first time ([#601](https://github.com/realm/realm-kotlin/issues/604)).

### Compatibility
* This release is compatible with:
  * Kotlin 1.6.10.
  * Coroutines 1.5.2-native-mt.
  * AtomicFu 0.17.0.
* Minimum Gradle version: 6.1.1.  
* Minimum Android Gradle Plugin version: 4.0.0.
* Minimum Android SDK: 16.

### Internal
* Updated to Ktor 1.6.5.
* Updated to AndroidX Startup 1.1.0.
* Updated to Gradle 7.2.
* Updated to Android Gradle Plugin 7.1.0-beta05.
* Updated to NDK 23.1.7779620.
* Updated to Android targetSdk 31.
* Updated to Android compileSdk 31.
* Updated to Android Build Tools 31.0.0.
* Updated to Ktlint version 0.43.0.
* Updated to Ktlint Gradle Plugin 10.2.0.
* Updated to Kotlin Serialization 1.3.0.
* Updated to Detekt 1.19.0-RC1.
* Updated to Dokka 1.6.0.
* Updated to AtomicFu 0.17.0.
* Updated to Realm Core 11.7.0, commit: 5903577608d202ad88f375c1bb2ceedb831f6d7b.


## 0.7.0 (2021-10-31)

### Breaking Changes
* None.

### Enhancements
* Basic MongoDB Realm sync support:
  * Enabled by using library dependency `io.realm.kotlin:library-sync:<VERSION>`
  * Build `AppConfiguration`s through `AppConfiguration.Builder(appId).build()`
  * Linking your app with a MongoDB Realm App through `App.create(appConfiguration)`
  * Log in to a MongoDB Realm App through `App.login(credentials)`. Currently only supports `Credentials.anonymous()` and `Credentials.emailPassword(...)`
  * Create `SyncConfiguration`s through `SyncConfiguration.Builder(user, partitionValue, schema).build()`
  * Create synchronized realm by `Realm.open(syncConfiguration)`

### Fixed
* None.

### Compatibility
* This release is compatible with:
  * Kotlin 1.5.31
  * Coroutines 1.5.2-native-mt
  * AtomicFu 0.16.3

### Internal
* Updated to Realm Core commit: ecfc1bbb734a8520d08f04f12f083641309799b3
* Updated to Ktor 1.6.4.


## 0.6.0 (2021-10-15)

### Breaking Changes
* Rename library dependency from `io.realm.kotlin:library:<VERSION>` to `io.realm.kotlin:library-base:<VERSION>`
* Abstracted public API into interfaces. The interfaces have kept the name of the previous classes so only differences are:
  - Opening a realm: `Realm(configuration)` has changed to `Realm.open(configuration)`
  - Easy construction of simple configurations: `RealmConfiguration(schema = ...)` has changed to `RealmConfiguration.with(schema = ...)`
  - Instantiating a `RealmList` is now done through `realmListOf(...)` or by `Iterable<T>.toRealmList()`
* Make argument to `findLatest` non-nullable: `MutableRealm.findLatest(obj: T?): T?` has changed to `MutableRealm.findLatest(obj: T): T?`
* Allow query arguments to be `null`: `RealmResult.query(query: String = "TRUEPREDICATE", vararg args: Any): RealmResults<T>` has change to `RealmResult.query(query: String = "TRUEPREDICATE", vararg args: Any?): RealmResults<T>`
* Moved `objects(KClass<T>)` and `<reified T> objects()` methods from `BaseRealm` to `TypedRealm`
* Changed `RealmObject.version` into method `RealmObject.version()`.
* Replaced `RuntimeException`s by the explicit exceptions: `IllegalArgumentException`, `IllegalStateException` and `IndexOutOfBoundsException`.
* Throw `Error` an unrecoverable Realm problem happen in the underlying storage engine.
* Removed optional arguments to `RealmConfiguration.with(...)` and `RealmConfiguration.Builder(...)`. Name and path can now only be set through the builder methods.

### Enhancements
* Add support for [JVM target](https://github.com/realm/realm-kotlin/issues/62) supported platforms are: Linux (since Centos7 x86_64), Windows (since 8.1 x86_64) and Macos (x86_64).
* Added support for marking a field as indexed with `@Index`

### Fixed
* Fixed null pointer exceptions when returning an unmanaged object from `MutableRealm.write/writeBlocking`.
* Fixed premature closing of underlying realm of frozen objects returned from `MutableRealm.write/writeBlocking`. (Issue [#477](https://github.com/realm/realm-kotlin/issues/477))

### Compatibility
* This release is compatible with:
  * Kotlin 1.5.31
  * Coroutines 1.5.2-native-mt
  * AtomicFu 0.16.3

### Internal
* Updated to Realm Core commit: 028626880253a62d1c936eed4ef73af80b64b71
* Updated to Kotlin 1.5.31.


## 0.5.0 (2021-08-20)

### Breaking Changes
* Moved `@PrimaryKey` annotation from `io.realm.PrimaryKey` to `io.realm.annotations.PrimaryKey`.

### Enhancements
* Add support for excluding properties from the Realm schema. This is done by either using JVM `@Transient` or the newly added `@io.realm.kotlin.Ignore` annotation. (Issue [#278](https://github.com/realm/realm-kotlin/issues/278)).
* Add support for encrypted Realms. Encryption can be enabled by passing a 64-byte encryption key to the configuration builder. (Issue [#227](https://github.com/realm/realm-kotlin/issues/227))
* Add support for `RealmList` notifications using Kotlin `Flow`s. (Issue [#359](https://github.com/realm/realm-kotlin/issues/359))
* Unmanaged `RealmObject`s can now be added directly to `RealmList`s without having to copy them to Realm beforehand.

### Fixed
* Throw exception when violating primary key uniqueness constraint when importing objects with `copyToRealm`.
* Fix crash caused by premature release of frozen versions (`java.lang.RuntimeException: [18]: Access to invalidated Results objects`)
* Fix optimizations bypassing our custom getter and setter from within a class (Issue [#375](https://github.com/realm/realm-kotlin/issues/375)).

### Compatibility
* This release is compatible with Kotlin 1.5.21 and Coroutines 1.5.0.

### Internal
* Updated to Kotlin 1.5.21.
* Updated Gradle to 7.1.1.
* Updated Android Gradle Plugin to 4.1.0.
* Updated to Android Build Tools 30.0.2.
* Updated to targetSdk 30 for Android.
* Now uses Java 11 to build the project.


## 0.4.1 (2021-07-16)

### Breaking Changes
* None.

### Enhancements
* None.

### Fixed
* Throw exception when violating primary key uniqueness constraint when importing objects with `copyToRealm`.
* Fix crash caused by premature release of frozen versions (`java.lang.RuntimeException: [18]: Access to invalidated Results objects`)

### Compatibility
* This release is compatible with Kotlin 1.5.10 and Coroutines 1.5.0.

### Internal
* None.


## 0.4.0 (2021-07-13)

This release contains a big departure in the architectural design of how Realm is currently implemented. At a high level it moves from "Thread-confined, Live Objects" to "Frozen Objects". The reasons for this shift are discussed [here](https://docs.google.com/document/d/1bGfjbKLD6DSBpTiVwyorSBcMqkUQWedAmmS_VAhL8QU/edit#heading=h.fzlh39twuifc).

At a high level this has a number of implications:

    1. Only one Realm instance (per `RealmConfiguration`) is needed across the entire application.
    2. The only reason for closing the Realm instance is if the Realm file itself needs to be deleted or compacted.
    3. Realm objects can be freely moved and read across threads.
    4. Changes to objects can only be observed through Kotlin Flows. Standard change listener support will come in a future release.
    5. In order to modify Realm Objects, they need to be "live". It is possible to convert a frozen object to a live object inside a
       write transaction using the `MutableRealm.findLatest(obj)` API. Live objects are not accessible outside write transactions.

This new architecture is intended to make it easier to consume and work with Realm, but at the same time, it also introduces a few caveats:

    1. Storing a strong reference to a Realm Object can cause an issue known as "Version pinning". Realm tracks the "distance" between the oldest known version and the latest. So if you store a reference for too long, when other writes are happening, Realm might run out of native memory and crash, or it can lead to an increased file size. It is possible to detect this problem by setting `RealmConfiguration.Builder.maxNumberOfActiveVersions()`. It can be worked around by copying the data out of the Realm and store that instead.

    2. With multiple versions being accessible across threads, it is possible to accidentally compare data from different versions. This could be a potential problem for certain business logic if two objects do not agree on a particular state. If you suspect this is an issue, a `version()` method has been added to all Realm Objects, so it can be inspected for debugging. Previously, Realms thread-confined objects guaranteed this would not happen.

    3. Since the threading model has changed, there is no longer a guarantee that running the same query twice in a row will return the same result. E.g. if a background write is executed between them, the result might change. Previously, this would have resulted in the same result as the Realm state for a particular thread would only update as part of the event loop.


### Breaking Changes
* The Realm instance itself is now thread safe and can be accessed from any thread.
* Objects queried outside write transactions are now frozen by default and can be freely read from any thread.
* As a consequence of the above, when a change listener fires, the changed data can only be observed in the new object received, not in the original, which was possible before this release.
* Removed `Realm.open(configuration: RealmConfiguration)`. Use the interchangeable `Realm(configuration: RealmConfiguration)`-constructor instead.
* Removed all `MutableRealm.create(...)`-variants. Use `MutableRealm.copyToRealm(instance: T): T` instead.

### Enhancements
* A `version()` method has been added to `Realm`, `RealmResults` and `RealmObject`. This returns the version of the data contained. New versions are obtained by observing changes to the object.
* `Realm.observe()`, `RealmResults.observe()` and `RealmObject.observe()` have been added and expose a Flow of updates to the object.
* Add support for suspending writes executed on the Realm Write Dispatcher with `suspend fun <R> write(block: MutableRealm.() -> R): R`
* Add support for setting background write and notification dispatchers with `RealmConfigruation.Builder.notificationDispatcher(dispatcher: CoroutineDispatcher)` and `RealmConfiguration.Builder.writeDispatcher(dispatcher: CoroutineDispatcher)`
* Add support for retrieving the latest version of an object inside a write transaction with `<T : RealmObject> MutableRealm.findLatests(obj: T?): T?`

### Fixed
* None.

### Compatibility
* This release is compatible with Kotlin 1.5.10 and Coroutines 1.5.0.

### Internal
* Updated `com.gradle.plugin-publish` to 0.15.0.
* Updated to Realm Core commit: 4cf63d689ba099057345f122265cbb880a8eb19d.
* Updated to Android NDK: 22.1.7171670.
* Introduced usage of `kotlinx.atomicfu`: 0.16.1.


## 0.3.2 (2021-07-06)

### Breaking Changes
* None.

### Enhancements
* None.

### Fixed
* [Bug](https://github.com/realm/realm-kotlin/issues/334) in `copyToRealm` causing a `RealmList` not to be saved as part of the model.

### Compatibility
* This release is compatible with Kotlin 1.5.10 and Coroutines 1.5.0.

### Internal
* None.


## 0.3.1 (2021-07-02)

### Breaking Changes
* None.

### Enhancements
* None.

### Fixed
* Android Release build variant (AAR) was stripped from all classes due to presence of `isMinifyEnabled` flag in the library module. The flag is removed now.


### Compatibility
* This release is compatible with Kotlin 1.5.10 and Coroutines 1.5.0.

### Internal
* None.


## 0.3.0 (2021-07-01)

### Breaking Changes
* None.

### Enhancements
* [Support Apple Release builds](https://github.com/realm/realm-kotlin/issues/142).
* Enabling [shrinker](https://github.com/realm/realm-kotlin/issues/293) for Android Release builds.
* Added support for `RealmList` as supported field in model classes. A `RealmList` is used to model one-to-many relationships in a Realm object.
* Schema migration is handled automatically when adding or removing a property or class to the model without specifying a `schemaVersion`.
If a class or column is renamed you need to set a greater `schemaVersion` to migrate the Realm (note: currently renaming will not copy data to the new column). Alternatively `deleteRealmIfMigrationNeeded` could be set to (without setting `schemaVersion`) to delete the Realm file if an automatic migration is not possible. Fixes [#284](https://github.com/realm/realm-kotlin/issues/284).

### Fixed
* None.

### Compatibility
* This release is compatible with Kotlin 1.5.10 and Coroutines 1.5.0.

### Internal
* None.


## 0.2.0 (2021-06-09)

### Breaking Changes
* The Realm Kotlin Gradle plugin has changed name from `realm-kotlin` to `io.realm.kotlin` to align with Gradle Plugin Portal requirements.

### Enhancements
* The Realm Kotlin Gradle plugin is now available on Gradle Plugin Portal and can be used with the Plugin DSL and `gradlePluginPortal()` as the buildscript repository. A minimal setup of using this approach can be found [here](https://plugins.gradle.org/plugin/io.realm.kotlin).

### Fixed
* None.

### Compatibility
* This release is compatible with Kotlin 1.5.10 and Coroutines 1.5.0.

### Internal
* Updated to Realm Core commit: ed9fbb907e0b5e97e0e2d5b8efdc0951b2eb980c.


## 0.1.0 (2021-05-07)

This is the first public Alpha release of the Realm Kotlin SDK for Android and Kotlin Multiplatform.

A minimal setup for including this library looks like this:

```
// Top-level build.gradle file
buildscript {
    repositories {
        mavenCentral()
    }
    dependencies {
        classpath("io.realm.kotlin:gradle-plugin:0.1.0")
    }
}

allprojects {
    repositories {
    	mavenCentral()
    }
}

// Project build.gradle file
// Only include multiplatform if building a multiplatform project.
plugins {
	kotlin("multiplatform")
	id("com.android.library")
	id("realm-kotlin")
}
```

See the [README](https://github.com/realm/realm-kotlin#readme) for more information.

Please report any issues [here](https://github.com/realm/realm-kotlin/issues/new).<|MERGE_RESOLUTION|>--- conflicted
+++ resolved
@@ -11,7 +11,9 @@
 * [Sync] Added `RecoverOrDiscardUnsyncedChangesStrategy`, an alternative automatic client reset strategy that tries to automatically recover any unsynced data from the client, and discards any unsynced data if recovery is not possible. This is now the default policy.
  
 ### Fixed
-* None.
+* Accessing an invalidated `RealmResults` now throws an `IllegalStateException` instead of a `RealmException`. (Issue [#1188](https://github.com/realm/realm-kotlin/pull/1188))
+* Opening a Realm with a wrong encryption key or corrupted now throws an `IllegalStateException` instead of a `IllegalArgumentException`. (Issue [#1188](https://github.com/realm/realm-kotlin/pull/1188))
+* Trying to convert to a Flexible Sync Realm with Flexible Sync disabled throws a `IllegalStateException` instead of a `IllegalArgumentException`. (Issue [#1188](https://github.com/realm/realm-kotlin/pull/1188))
 
 ### Compatibility
 * File format: Generates Realms with file format v23.
@@ -126,13 +128,7 @@
 * JVM apps on Mac and Linux would use a native file built in debug mode, making it slower than needed. The correct native binary built in release mode is now used. Windows was not affected. (Issue [#1124](https://github.com/realm/realm-kotlin/pull/1124))
 * `RealmUUID.random()` would generate the same values when an app was re-launched from Android Studio during development. (Issue [#1123](https://github.com/realm/realm-kotlin/pull/1123)) 
 * Complete flows with an IllegalStateException instead of crashing when notifications cannot be delivered due to insufficient channel capacity (Issue [#1147](https://github.com/realm/realm-kotlin/issues/1147))
-<<<<<<< HEAD
-* Accessing an invalidated `RealmResults` now throws an `IllegalStateException` instead of a `RealmException`. (Issue [#1188](https://github.com/realm/realm-kotlin/pull/1188))
-* Opening a Realm with a wrong encryption key or corrupted now throws an `IllegalStateException` instead of a `IllegalArgumentException`. (Issue [#1188](https://github.com/realm/realm-kotlin/pull/1188))
-* Trying to convert to a Flexible Sync Realm with Flexible Sync disabled throws a `IllegalStateException` instead of a `IllegalArgumentException`. (Issue [#1188](https://github.com/realm/realm-kotlin/pull/1188))
-=======
 * Prevent "Cannot listen for changes on a deleted Realm reference"-exceptions when notifier is not up-to-date with newest updates from write transaction.
->>>>>>> f150148a
 * [Sync] Custom loggers now correctly see both normal and sync events. Before, sync events were just logged directly to LogCat/StdOut.
 * [Sync] When a `SyncSession` was paused using `SyncSession.pause()`, it would sometimes automatically resume the session. `SyncSession.State.PAUSED` has been added, making it explicit when a session is paused. (Core Issue [#6085](https://github.com/realm/realm-core/issues/6085))
 
