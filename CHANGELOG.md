--- conflicted
+++ resolved
@@ -7,11 +7,8 @@
 * None.
 
 ### Fixed
-<<<<<<< HEAD
+* `RealmInstant` could be instantiated with invalid arguments. (Issue [#1443](https://github.com/realm/realm-kotlin/issues/1443))
 * `equals` and `hashCode` on unmanaged `RealmList` and `RealmSet` resulted in incorrect values. (Issue [#1454](https://github.com/realm/realm-kotlin/pull/1454))
-=======
-* `RealmInstant` could be instantiated with invalid arguments. (Issue [#1443](https://github.com/realm/realm-kotlin/issues/1443))
->>>>>>> acf187a9
 
 ### Compatibility
 * File format: Generates Realms with file format v23.
@@ -28,11 +25,7 @@
 * Minimum Android SDK: 16.
 
 ### Internal
-<<<<<<< HEAD
-* None
-=======
 * Updated to Realm Core 13.17.0, commit f1e962cd447f8b69f8f7cf46a188b1c6246923c5.
->>>>>>> acf187a9
 
 
 ## 1.10.1 (2023-06-30)
