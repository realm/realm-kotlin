--- conflicted
+++ resolved
@@ -4,12 +4,9 @@
 * None.
 
 ### Enhancements
-<<<<<<< HEAD
+* Add support for `Realm.copyFromRealm()`. All RealmObjects, RealmResults, RealmList and RealmSets now also have a `copyFromRealm()` extension method.
 * [Sync] Introduced `RecoverUnsyncedChangesStrategy`, an alternative automatic client reset strategy that tries to automatically recover any unsynced data from the client.
 * [Sync] Introduced `RecoverOrDiscardUnsyncedChangesStrategy`, an alternative automatic client reset strategy that tries to automatically recover any unsynced data from the client, and discards any unsynced data if recovery is not possible. This is now the default policy.
-=======
-* Add support for `Realm.copyFromRealm()`. All RealmObjects, RealmResults, RealmList and RealmSets now also have a `copyFromRealm()` extension method.
->>>>>>> cff68950
 
 ### Fixed
 * `RealmUUID` did not calculate the correct `hashCode`, so putting it in a `HashSet` resulted in duplicates.
