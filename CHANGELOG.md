--- conflicted
+++ resolved
@@ -1,18 +1,3 @@
-<<<<<<< HEAD
-## 1.10.3-SNAPSHOT (YYYY-MM-DD)
-
-### Breaking Changes
-* None.
-
-### Enhancements
-* None.
-
-### Fixed
-* Rare corruption causing 'Invalid streaming format cookie'-exception. Typically following compact, convert or copying to a new file. (Issue [#1440](https://github.com/realm/realm-kotlin/issues/1440))
-* Compiler error when using Kotlin 1.9.0 and backlinks. (Issue [#1469](https://github.com/realm/realm-kotlin/issues/1469))
-* Leaking `JVMScheduler` instances. In certain circumstances, it could lead to a JNI crash. (Issue [#1463](https://github.com/realm/realm-kotlin/pull/1463))
-* [Sync] Changing a subscriptions query type or query itself will now trigger the `WaitForSync.FIRST_TIME` behaviour, rather than only checking changes to the name. (Issues [#1466](https://github.com/realm/realm-kotlin/issues/1466))
-=======
 ## 1.11.0-SNAPSHOT (YYYY-MM-DD)
 
 ### Breaking Changes
@@ -46,8 +31,10 @@
 * [Sync] Added support for manually triggering a reconnect attempt for Device Sync. This is done through a new `App.Sync.reconnect()` method. This method is also now called automatically when a mobile device toggles off airplane mode. (Issue [#1479](https://github.com/realm/realm-kotlin/issues/1479))
 
 ### Fixed
-* None.
->>>>>>> 9138b668
+* Rare corruption causing 'Invalid streaming format cookie'-exception. Typically following compact, convert or copying to a new file. (Issue [#1440](https://github.com/realm/realm-kotlin/issues/1440))
+* Compiler error when using Kotlin 1.9.0 and backlinks. (Issue [#1469](https://github.com/realm/realm-kotlin/issues/1469))
+* Leaking `JVMScheduler` instances. In certain circumstances, it could lead to a JNI crash. (Issue [#1463](https://github.com/realm/realm-kotlin/pull/1463))
+* [Sync] Changing a subscriptions query type or query itself will now trigger the `WaitForSync.FIRST_TIME` behaviour, rather than only checking changes to the name. (Issues [#1466](https://github.com/realm/realm-kotlin/issues/1466))
 
 ### Compatibility
 * File format: Generates Realms with file format v23.
@@ -64,11 +51,7 @@
 * Minimum Android SDK: 16.
 
 ### Internal
-<<<<<<< HEAD
-* Updated to Realm Core 13.17.1, commit fb5bdccba1daad0bd6e65757a6a1596dc98cebf4.
-=======
 * Updated to Realm Core 13.19.1, commit c258e2681bca5fb33bbd23c112493817b43bfa86.
->>>>>>> 9138b668
 
 
 ## 1.10.2 (2023-07-21)
