--- conflicted
+++ resolved
@@ -5,11 +5,8 @@
 
 ### Enhancements
 * Upgrade OpenSSL from 3.0.7 to 3.0.8.
-<<<<<<< HEAD
 * Model classes with types not supported by Realm will now fail at compile time instead of logging a debug message. This error can be suppressed by using the `@Ignore` annotation. (Issue [#1226](https://github.com/realm/realm-kotlin/issues/1226))
-=======
 * Wrong use of `val` for persisted properties will now throw a compiler time error, instead of crashing at runtime. (Issue [#1306](https://github.com/realm/realm-kotlin/issues/1306))
->>>>>>> fb3e3fda
 * Add support for querying on RealmSets containing objects with `RealmSet.query(...)`.  (Issue [#1037](https://github.com/realm/realm-kotlin/issues/1258))
 * Added support for `RealmDictionary` in model classes. `RealmDictionary` is a `Map` of strings to values. Contrary to `RealmSet` and `RealmList` it is possible to store nullable objects/embedded objects in this data structure. See the class documentation for more details. (Issue [#537](https://github.com/realm/realm-kotlin/issues/537))
 * [Sync] Add support for setting App Services connection identifiers through `AppConfiguration.appName` and `AppConfiguration.appVersion`, making it easier to identify connections in the server logs. (Issue (#407)[https://github.com/realm/realm-kotlin/issues/407])
