--- conflicted
+++ resolved
@@ -1,12 +1,9 @@
 ## 0.10.0-SNAPSHOT (2022-MM-DD)
 
 ### Breaking Changes
-<<<<<<< HEAD
 * `RealmConfiguration.Builder.path()` has been replaced by ``RealmConfiguration.Builder.directory()`, which can combined with `RealmConfiguration.Builder.name()` to form the full path. (Isse [#346](https://github.com/realm/realm-kotlin/issues/346))
-=======
 * `Realm.observe()` and `RealmObject.observe()` have been renamed to `asFlow()`.
 * `RealmObject.asFlow` will throw `UnsupportedOperationException` instead of `IllegalStateException` if called on a live or dynamic object in a write transaction or in a migration.
->>>>>>> 131f306c
 
 ### Enhancements
 * Improved exception message when attempting to delete frozen objects. (Issue [#616](https://github.com/realm/realm-kotlin/issues/616))
