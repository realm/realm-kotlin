<<<<<<< HEAD
## 2.0.1 (YYYY-MM-DD)

### Breaking changes
* None.

### Enhancements
* None.

### Fixed
* [Sync] Fatal sync exceptions are now thrown as `UnrecoverableSyncException`. (Issue [#1767](https://github.com/realm/realm-kotlin/issues/1767) [RKOTLIN-1096](https://jira.mongodb.org/browse/RKOTLIN-1096)).
* [Sync] Fix `NullPointerException` in `SubscriptionSet.waitForSynchronization`. (Issue [#1777](https://github.com/realm/realm-kotlin/issues/1777) [RKOTLIN-1102](https://jira.mongodb.org/browse/RKOTLIN-1102)).
=======
## 2.1.0-SNAPSHOT (YYYY-MM-DD)

### Breaking Changes
- None.

### Enhancements
- None.

### Fixed
- None.
>>>>>>> 5ccc2498

### Compatibility
* File format: Generates Realms with file format v24 (reads and upgrades file format v10 or later).
* Realm Studio 15.0.0 or above is required to open Realms created by this version.
* This release is compatible with the following Kotlin releases:
  * Kotlin 2.0.0 and above. Support for experimental K2-compilation with `kotlin.experimental.tryK2=true`.
  * Ktor 2.1.2 and above.
  * Coroutines 1.7.0 and above.
  * AtomicFu 0.18.3 and above.
  * The new memory model only. See https://github.com/realm/realm-kotlin#kotlin-memory-model-and-coroutine-compatibility
* Minimum Kbson 0.4.0.
* Minimum Gradle version: 7.2.
* Minimum Android Gradle Plugin version: 7.1.3.
* Minimum Android SDK: 16.
* Minimum R8: 8.0.34.

<<<<<<< HEAD
=======
### Internal
- None.

>>>>>>> 5ccc2498

## 2.0.0 (2024-06-03)

> [!NOTE]
> This release will bump the Realm file format 24. Opening a file with an older format will automatically upgrade it from file format v10. If you want to upgrade from an earlier file format version you will have to use Realm Kotlin v1.13.1 or earlier. Downgrading to a previous file format is not possible.

### Breaking changes
* Removed property `RealmLog.level`. Log levels can be set with `RealmLog.setLevel`. (Issue [#1691](https://github.com/realm/realm-kotlin/issues/1691) [JIRA](https://jira.mongodb.org/browse/RKOTLIN-1038))
* Removed `LogConfiguration`. Log levels and custom loggers can be set with `RealmLog`. (Issue [#1691](https://github.com/realm/realm-kotlin/issues/1691) [JIRA](https://jira.mongodb.org/browse/RKOTLIN-1038))
* Removed deprecated `io.realm.kotlin.types.ObjectId`. Use `org.mongodb.kbson.BsonObjectId` or its type alias `org.mongodb.kbson.ObjectId` instead. (Issue [#1749](https://github.com/realm/realm-kotlin/issues/1749) [JIRA](https://jira.mongodb.org/browse/RKOTLIN-1082))
* Removed deprecated `RealmClass.isEmbedded`. Class embeddeness can be check with `RealmClassKind.EMBEDDED`. (Issue [#1753](https://github.com/realm/realm-kotlin/issues/1753) [JIRA](https://jira.mongodb.org/browse/RKOTLIN-1080))
* Some authentication related operations will no longer throw specialized `InvalidCredentialsException` and `CredentialsCannotBeLinkedException` but the more general `AuthException` and `ServiceException`. (Issue [#1763](https://github.com/realm/realm-kotlin/issues/1763)/[RKOTLIN-1091](https://jira.mongodb.org/browse/RKOTLIN-1091))
* [Sync] Removed deprecated methods `User.identity` and `User.provider`, user identities can be accessed with the already existing `User.identities`. (Issue [#1751](https://github.com/realm/realm-kotlin/issues/1751) [JIRA](https://jira.mongodb.org/browse/RKOTLIN-1083))
* [Sync] `App.allUsers` does no longer return a map, but only a list of users known locally. (Issue [#1751](https://github.com/realm/realm-kotlin/issues/1751) [JIRA](https://jira.mongodb.org/browse/RKOTLIN-1083))
* [Sync] Removed deprecated `DiscardUnsyncedChangesStrategy.onError`. (Issue [#1755](https://github.com/realm/realm-kotlin/issues/1755) [JIRA](https://jira.mongodb.org/browse/RKOTLIN-1085))
* [Sync] Sync progress notifications now reports an estimate ranged from `0.0` to `1.0` with `Progress.estimate` instead of `transferredBytes` and `totalBytes`. (Issue [#1744](https://github.com/realm/realm-kotlin/issues/1744)/[RKOTLIN-1079](https://jira.mongodb.org/browse/RKOTLIN-1079)).

### Enhancements
* Support for RealmLists and RealmDictionaries in `RealmAny`. (Issue [#1434](https://github.com/realm/realm-kotlin/issues/1434))
* Optimized `RealmList.indexOf()` and `RealmList.contains()` using Core implementation of operations instead of iterating elements and comparing them in Kotlin. (Issue [#1625](https://github.com/realm/realm-kotlin/pull/1666) [RKOTLIN-995](https://jira.mongodb.org/browse/RKOTLIN-995)).
* Add support for filtering logs by category. (Issue [#1691](https://github.com/realm/realm-kotlin/issues/1691) [JIRA](https://jira.mongodb.org/browse/RKOTLIN-1038))
* [Sync] Add Mongo Client API to access Atlas App Service collections. It can be accessed through `User.mongoClient`. (Issue [#972](https://github.com/realm/realm-kotlin/issues/972)/[RKOTLIN-612](https://jira.mongodb.org/browse/RKOTLIN-612))
* [Sync] Sync progress notifications is now also supported for flexible sync configurations. (Issue [#1744](https://github.com/realm/realm-kotlin/issues/1744) [RKOTLIN-1079](https://jira.mongodb.org/browse/RKOTLIN-1079)).

### Fixed
* Inserting the same typed link to the same key in a dictionary more than once would incorrectly create multiple backlinks to the object. This did not appear to cause any crashes later, but would have affecting explicit backlink count queries (eg: `...@links.@count`) and possibly notifications (Core Issue [realm/realm-core#7676](https://github.com/realm/realm-core/issues/7676) since v1.16.0).
* [Sync] Automatic client reset recovery would crash when recovering AddInteger instructions on a Mixed property if its type was changed to non-integer (Core issue [realm/realm-core#7683](https://github.com/realm/realm-core/pull/7683), since v0.11.0).
* [Sync] Typos [SubscriptionSetState.SUPERSEDED], [SyncTimeoutOptions.pingKeepalivePeriod] and [SyncTimeoutOptions.pongKeepalivePeriod]. (Issue [#1754](https://github.com/realm/realm-kotlin/pull/1754)

### Compatibility
* File format: Generates Realms with file format v24 (reads and upgrades file format v10 or later).
* Realm Studio 15.0.0 or above is required to open Realms created by this version.
* This release is compatible with the following Kotlin releases:
  * Kotlin 2.0.0 and above. Support for experimental K2-compilation with `kotlin.experimental.tryK2=true`.
  * Ktor 2.1.2 and above.
  * Coroutines 1.7.0 and above.
  * AtomicFu 0.18.3 and above.
  * The new memory model only. See https://github.com/realm/realm-kotlin#kotlin-memory-model-and-coroutine-compatibility
* Minimum Kbson 0.4.0.
* Minimum Gradle version: 7.2.
* Minimum Android Gradle Plugin version: 7.1.3.
* Minimum Android SDK: 16.
* Minimum R8: 8.0.34.

### Internal
* Updated to Realm Core 14.7.0 commit c280bdb17522323d5c30dc32a2b9efc9dc80ca3b.
* Changed Kotlin compiler testing framework to https://github.com/zacsweers/kotlin-compile-testing


## 1.16.0 (2024-05-01)

> [!NOTE]
> This release will bump the Realm file format from version 23 to 24. Opening a file with an older format will automatically upgrade it from file format v10. If you want to upgrade from an earlier file format version you will have to use Realm Kotlin v1.13.1 or earlier. Downgrading to a previous file format is not possible.

### Breaking changes
* None.

### Enhancements
* Add support for changing the App Services base URL. It allows to roam between Atlas and Edge Server. Changing the url would trigger a client reset. (Issue [#1659](https://github.com/realm/realm-kotlin/issues/1659)/[RKOTLIN-1013](https://jira.mongodb.org/browse/RKOTLIN-1023))

### Fixed
* Fixed a bug when running a IN query (or a query of the pattern `x == 1 OR x == 2 OR x == 3`) when evaluating on a string property with an empty string in the search condition. Matches with an empty string would have been evaluated as if searching for a null string instead. (Core issue [realm/realm-core#7628](https://github.com/realm/realm-core/pull/7628) since Core v10.0.0-beta.9)
* Fixed several issues around encrypted file portability (copying a "bundled" encrypted Realm from one device to another). (Core issues [realm/realm-core#7322](https://github.com/realm/realm-core/issues/7322) and [realm/realm-core#7319](https://github.com/realm/realm-core/issues/7319))
* Queries using query paths on Mixed values returns inconsistent results (Core issue [realm/realm-core#7587](https://github.com/realm/realm-core/issues/7587), since Core v14.0.0)
* [Sync] `App.allUsers()` included logged out users only if they were logged out while the App instance existed. It now always includes all logged out users. (Core issue [realm/realm-core#7300](https://github.com/realm/realm-core/pull/7300))
* [Sync] Deleting the active user left the active user unset rather than selecting another logged-in user as the active user like logging out and removing users did. (Core issue [realm/realm-core#7300](https://github.com/realm/realm-core/pull/7300))
* [Sync] Schema initialization could hit an assertion failure if the sync client applied a downloaded changeset while the Realm file was in the process of being opened (Core issue [realm/realm-core#7041](https://github.com/realm/realm-core/issues/7041), since Core v11.4.0).

### Known issues
* Missing initial download progress notification when there is no active downloads. (Issue [realm/realm-core#7627](https://github.com/realm/realm-core/issues/7627), since 1.15.1)

### Compatibility
* File format: Generates Realms with file format v24 (reads and upgrades file format v10 or later).
* Realm Studio 15.0.0 or above is required to open Realms created by this version.
* This release is compatible with the following Kotlin releases:
  * Kotlin 1.9.0 and above. Support for experimental K2-compilation with `kotlin.experimental.tryK2=true`.
  * Ktor 2.1.2 and above.
  * Coroutines 1.7.0 and above.
  * AtomicFu 0.18.3 and above.
  * The new memory model only. See https://github.com/realm/realm-kotlin#kotlin-memory-model-and-coroutine-compatibility
* Minimum Kbson 0.3.0.
* Minimum Gradle version: 6.8.3.
* Minimum Android Gradle Plugin version: 4.1.3.
* Minimum Android SDK: 16.
* Minimum R8: 8.0.34.

### Internal
* Updated to Realm Core 14.6.1 commit cde3adb7649d3361806dbbae0cf353b8fdc4d54e.


## 1.15.0 (2024-04-17)

> [!NOTE]
> This release will bump the Realm file format from version 23 to 24. Opening a file with an older format will automatically upgrade it from file format v10. If you want to upgrade from an earlier file format version you will have to use Realm Kotlin v1.13.1 or earlier. Downgrading to a previous file format is not possible.

### Breaking changes
* If you want to query using `@type` operation, you must use 'objectlink' to match links to objects. 'object' is reserved for dictionary types.
* Binary data and String data are now strongly typed for comparisons and queries. This change is especially relevant when querying for a string constant on a RealmAny property, as now only strings will be returned. If searching for Binary data is desired, then that type must be specified by the constant. In RQL the new way to specify a binary constant is to use `mixed = bin('xyz')` or `mixed = binary('xyz')`. (Core issue [realm/realm-core#6407](https://github.com/realm/realm-core/issues/6407)).

### Enhancements
* Add support for using aggregate operations on RealmAny properties in queries  (Core issue [realm/realm-core#7398](https://github.com/realm/realm-core/pull/7398))
* Property keypath in RQL can be substituted with value given as argument. Use `$P<i>` in query string. (Core issue [realm/realm-core#7033](https://github.com/realm/realm-core/issues/7033))
* You can now use query substitution for the @type argument (Core issue [realm/realm-core#7289](https://github.com/realm/realm-core/issues/7289))
* Storage of Decimal128 properties has been optimised so that the individual values will take up 0 bits (if all nulls), 32 bits, 64 bits or 128 bits depending on what is needed. (Core issue [realm/realm-core#6111](https://github.com/realm/realm-core/pull/6111))
* Querying a specific entry in a collection (in particular 'first and 'last') is supported. (Core issue [realm/realm-core#4269](https://github.com/realm/realm-core/issues/4269))
* Index on list of strings property now supported (Core issue [realm/realm-core#7142](https://github.com/realm/realm-core/pull/7142))
* Improved performance of RQL (parsed) queries on a non-linked string property using: >, >=, <, <=, operators and fixed behaviour that a null string should be evaulated as less than everything, previously nulls were not matched. (Core issue [realm/realm-core#3939](https://github.com/realm/realm-core/issues/3939).
* Updated bundled OpenSSL version to 3.2.0 (Core issue [realm/realm-core#7303](https://github.com/realm/realm-core/pull/7303))
* [Sync] The default base url in `AppConfiguration` has been updated to point to `services.cloud.mongodb.com`. See https://www.mongodb.com/docs/atlas/app-services/domain-migration/ for more information. (Issue [#1685](https://github.com/realm/realm-kotlin/issues/1685))

### Fixed
* Sorting order of strings has changed to use standard unicode codepoint order instead of grouping similar english letters together. A noticeable change will be from "aAbBzZ" to "ABZabz". (Core issue [realm/realm-core#2573](https://github.com/realm/realm-core/issues/2573))
* `@count`/`@size` is now supported for `RealmAny` properties (Core issue [realm/realm-core#7280](https://github.com/realm/realm-core/issues/7280), since v10.0.0)
* Fixed equality queries on a `RealmAny` property with an index possibly returning the wrong result if values of different types happened to have the same StringIndex hash. (Core issue [realm/realm-core6407](https://github.com/realm/realm-core/issues/6407), since v11.0.0-beta.5).
* If you have more than 8388606 links pointing to one specific object, the program will crash. (Core issue [realm/realm-core#6577](https://github.com/realm/realm-core/issues/6577), since v6.0.0)
* Query for NULL value in `RealmAny<RealmAny>` would give wrong results (Core issue [realm/realm-core6748])(https://github.com/realm/realm-core/issues/6748), since v10.0.0)
* Fixed queries like `indexed_property == NONE {x}` which mistakenly matched on only x instead of not x. This only applies when an indexed property with equality (==, or IN) matches with `NONE` on a list of one item. If the constant list contained more than one value then it was working correctly. (Core issue [realm/realm-core#7777](https://github.com/realm/realm-java/issues/7862), since v12.5.0)
* Uploading the changesets recovered during an automatic client reset recovery may lead to 'Bad server version' errors and a new client reset. (Core issue [realm/realm-core7279](https://github.com/realm/realm-core/issues/7279), since v13.24.1)
* Fixed crash in fulltext index using prefix search with no matches (Core issue [realm/realm-core#7309](https://github.com/realm/realm-core/issues/7309), since v13.18.0)
* Fix a minor race condition when backing up Realm files before a client reset which could have lead to overwriting an existing file. (Core issue [realm/realm-core#7341](https://github.com/realm/realm-core/pull/7341)).
* Fix opening realm with cached user while offline results in fatal error and session does not retry connection. (Core issue [realm/realm-core#7349](https://github.com/realm/realm-core/issues/7349), since v13.26.0)
* Fixed conflict resolution bug which may result in an crash when the AddInteger instruction on Mixed properties is merged against updates to a non-integer type (Core issue [realm/realm-code#7353](https://github.com/realm/realm-core/pull/7353))
* Fix a spurious crash related to opening a Realm on background thread while the process was in the middle of exiting (Core issue [realm/realm-core#7420](https://github.com/realm/realm-core/issues/7420))


### Compatibility
* File format: Generates Realms with file format v24 (reads and upgrades file format v10 or later).
* Realm Studio 15.0.0 or above is required to open Realms created by this version.
* This release is compatible with the following Kotlin releases:
  * Kotlin 1.9.0 and above. Support for experimental K2-compilation with `kotlin.experimental.tryK2=true`.
  * Ktor 2.1.2 and above.
  * Coroutines 1.7.0 and above.
  * AtomicFu 0.18.3 and above.
  * The new memory model only. See https://github.com/realm/realm-kotlin#kotlin-memory-model-and-coroutine-compatibility
* Minimum Kbson 0.3.0.
* Minimum Gradle version: 6.8.3.
* Minimum Android Gradle Plugin version: 4.1.3.
* Minimum Android SDK: 16.
* Minimum R8: 8.0.34.

### Internal
* Updated to Realm Core 14.5.1 commit 316889b967f845fbc10b4422f96c7eadd47136f2.
* Deprecated Jenkins and switching to Github Action ([JIRA]https://jira.mongodb.org/browse/RKOTLIN-825).
- Remove CMake required version.
* Updated URL to documentation.
* Refactored to allow compilation with Kotlin 2.0



## 1.14.1 (2024-03-19)

### Breaking Changes
- None.

### Enhancements
- Fixes missing binaries files for Windows and Linux platforms when releasing. (Issue [#1671](https://github.com/realm/realm-kotlin/issues/1690) [JIRA](https://jira.mongodb.org/browse/RKOTLIN-1037))

### Fixed
- None.

### Compatibility
- File format: Generates Realms with file format v23.
- Realm Studio 13.0.0 or above is required to open Realms created by this version.
- This release is compatible with the following Kotlin releases:
  - Kotlin 1.9.0 and above. Support for experimental K2-compilation with `kotlin.experimental.tryK2=true`.
  - Ktor 2.1.2 and above.
  - Coroutines 1.7.0 and above.
  - AtomicFu 0.18.3 and above.
  - The new memory model only. See https://github.com/realm/realm-kotlin#kotlin-memory-model-and-coroutine-compatibility
- Minimum Kbson 0.3.0.
- Minimum Gradle version: 6.8.3.
- Minimum Android Gradle Plugin version: 4.1.3.
- Minimum Android SDK: 16.
- Minimum R8: 8.0.34.

### Internal
- Deprecated Jenkins and switching to Github Action ([JIRA]https://jira.mongodb.org/browse/RKOTLIN-825).


## 1.14.0 (2024-03-08)

### Breaking Changes
* None.

### Enhancements
* The Unpacking of JVM native library will use the current library version instead of a calculated hash for the path. (Issue [#1617](https://github.com/realm/realm-kotlin/issues/1617)).
* [Sync] Added option to use managed WebSockets via OkHttp instead of Realm's built-in WebSocket client for Sync traffic (Only Android and JVM targets for now). Managed WebSockets offer improved support for proxies and firewalls that require authentication. This feature is currently opt-in and can be enabled by using `AppConfiguration.usePlatformNetworking()`. Managed WebSockets will become the default in a future version. (PR [#1528](https://github.com/realm/realm-kotlin/pull/1528)).
* [Sync] `AutoClientResetFailed` exception now reports as the throwable cause any user exceptions that might occur during a client reset. (Issue [#1580](https://github.com/realm/realm-kotlin/issues/1580))

### Fixed
* Cache notification callback JNI references at startup to ensure that symbols can be resolved in core callbacks. (Issue [#1577](https://github.com/realm/realm-kotlin/issues/1577))
* Using `Realm.asFlow()` could miss an update if a write was started right after opening the Realm. (Issue [#1582](https://github.com/realm/realm-kotlin/issues/1582))
* Guarded analytic errors so that they do not fail user builds.
* Using keypaths in Flows could sometimes throw `java.lang.IllegalStateException: [RLM_ERR_WRONG_THREAD]: Realm accessed from incorrect thread.`. (Issue [#1594](https://github.com/realm/realm-kotlin/pull/1594, since 1.13.0)
* Non-`IllegalStateExceptions` in a `write`-block would not cancel transactions, but leave it open. (Issue [#1615](https://github.com/realm/realm-kotlin/issues/1615)).
* [Sync] `NullPointerException` while waiting for the synchronization of a subscription set if the client was set in `AwaitingMark` state. (Issue [#1671](https://github.com/realm/realm-kotlin/issues/1671) [JIRA](https://jira.mongodb.org/browse/RKOTLIN-1027))
* Github Action: Snapshot publishing with Github Action. (Issue [#1654](https://github.com/realm/realm-kotlin/issues/1654) [JIRA](https://jira.mongodb.org/browse/RKOTLIN-1018))
* Github Action: automate release process to Maven Central. (Issue [JIRA](https://jira.mongodb.org/browse/RKOTLIN-709))

### Compatibility
* File format: Generates Realms with file format v23.
* Realm Studio 13.0.0 or above is required to open Realms created by this version.
* This release is compatible with the following Kotlin releases:
  * Kotlin 1.9.0 and above. Support for experimental K2-compilation with `kotlin.experimental.tryK2=true`.
  * Ktor 2.1.2 and above.
  * Coroutines 1.7.0 and above.
  * AtomicFu 0.18.3 and above.
  * The new memory model only. See https://github.com/realm/realm-kotlin#kotlin-memory-model-and-coroutine-compatibility
* Minimum Kbson 0.3.0.
* Minimum Gradle version: 6.8.3.
* Minimum Android Gradle Plugin version: 4.1.3.
* Minimum Android SDK: 16.
* Minimum R8: 8.0.34.

### Internal
* Update to Ktor 2.3.4.
* Updated to CMake 3.27.7
* Updated to Realm Core 13.26.0, commit 5533505d18fda93a7a971d58a191db5005583c92.
* Adding Sync tests via Github Action.
* Updated to Swig 4.2.0. (Issue [GitHub #1632](https://github.com/realm/realm-kotlin/issues/1632) [JIRA RKOTLIN-1001](https://jira.mongodb.org/browse/RKOTLIN-1001))


## 1.13.0 (2023-12-01)

### Breaking Changes
* None.

### Enhancements
* Support for experimental K2-compilation with `kotlin.experimental.tryK2=true`. (Issue [#1483](https://github.com/realm/realm-kotlin/issues/1483))
* Added support for keypaths in `asFlow()` methods on objects and queries. This makes it possible to control which properties will trigger change events, including properties on objects below the default nested limit of 4. (Issue [#661](https://github.com/realm/realm-kotlin/issues/661))
* [Sync] Added support for multiplexing sync connections. When enabled, a single
  connection is used per sync user rather than one per synchronized Realm. This
  reduces resource consumption when multiple Realms are opened and will
  typically improve performance. The behavior can be controlled through [AppConfiguration.Builder.enableSessionMultiplexing]. It will be made the default
  in a future release. (Issue [#1578](https://github.com/realm/realm-kotlin/pull/1578))
* [Sync] Various sync timeout options can now be configured through `AppConfiguration.Builder.syncTimeouts()`. (Issue [#971](https://github.com/realm/realm-kotlin/issues/971)).

### Fixed
* `RealmInstant.now` used an API (`java.time.Clock.systemUTC().instant()`) introduced in API 26, current minSDK is 16. (Issue [#1564](https://github.com/realm/realm-kotlin/issues/1564))
* Fix compiler crash caused by a change in Kotlin 1.9.20 ((toIrConst moved under common IrUtils)[https://github.com/JetBrains/kotlin/commit/ca8db7d0b83f6dfd6afcea7a5fe7556d38f325d8]). (Issue [#1566](https://github.com/realm/realm-kotlin/issues/1566))
* Fix craches caused by posting to a released scheduler. (Issue [#1543](https://github.com/realm/realm-kotlin/issues/1543))
* Fix NPE when applying query aggregators on classes annotated with `@PersistedName`. (Issue [1569](https://github.com/realm/realm-kotlin/pull/1569))
* [Sync] Fix crash when syncing data if the log level was set to `LogLevel.TRACE` or `LogLevel.ALL`. (Issue [#1560](https://github.com/realm/realm-kotlin/pull/1560))

### Compatibility
* File format: Generates Realms with file format v23.
* Realm Studio 13.0.0 or above is required to open Realms created by this version.
* This release is compatible with the following Kotlin releases:
  * Kotlin 1.9.0 and above. Support for experimental K2-compilation with `kotlin.experimental.tryK2=true`.
  * Ktor 2.1.2 and above.
  * Coroutines 1.7.0 and above.
  * AtomicFu 0.18.3 and above.
  * The new memory model only. See https://github.com/realm/realm-kotlin#kotlin-memory-model-and-coroutine-compatibility
* Minimum Kbson 0.3.0.
* Minimum Gradle version: 6.8.3.
* Minimum Android Gradle Plugin version: 4.1.3.
* Minimum Android SDK: 16.
* Minimum R8: 8.0.34.

### Internal
* Updated to Realm Core 13.24.0, commit e593a5f19d0dc205db931ec5618a8c10c95cac90.


## 1.12.0 (2023-11-02)

This release upgrades the Sync metadata in a way that is not compatible with older versions. To downgrade a Sync app from this version, you'll need to manually delete the metadata folder located at `$[SYNC-ROOT-DIRECTORY]/mongodb-realm/[APP-ID]/server-utility/metadata/`. This will log out all users.

### Breaking Changes
* None.

### Enhancements
* Realm will no longer set the JVM bytecode to 1.8 when applying the Realm plugin. (Issue [#1513](https://github.com/realm/realm-kotlin/issues/1513))
* The Realm Gradle Plugin no longer has a dependency on KAPT. (Issue [#1513](https://github.com/realm/realm-kotlin/issues/1513))

### Fixed
* `Realm.getNumberOfActiveVersions` now returns the actual number of active versions. (Core issue [#6960](https://github.com/realm/realm-core/pull/6960))
* Fixed memory leak on Darwin caused by a reference cycle between resources and the GC cleaner. (Issue [#1530](https://github.com/realm/realm-kotlin/pull/1530))
* Fixed memory leaks on the JVM platform, see PR for more information. (Issue [#1526](https://github.com/realm/realm-kotlin/pull/1526))
* Removed pin on the initial realm version after opening a Realm. (Issue [#1519](https://github.com/realm/realm-kotlin/pull/1519))
* `Realm.close()` is now idempotent.
* Fix error in `RealmAny.equals` that would sometimes return `true` when comparing RealmAnys wrapping same type but different values. (Issue [#1523](https://github.com/realm/realm-kotlin/pull/1523))
* [Sync] If calling a function on App Services that resulted in a redirect, it would only redirect for GET requests. (Issue [#1517](https://github.com/realm/realm-kotlin/pull/1517))
* [Sync] Manual client reset on Windows would not trigger correctly when run inside `onManualResetFallback`. (Issue [#1515](https://github.com/realm/realm-kotlin/pull/1515))
* [Sync] `ClientResetRequiredException.executeClientReset()` now returns a boolean indicating if the manual reset fully succeeded or not. (Issue [#1515](https://github.com/realm/realm-kotlin/pull/1515))
* [Sync] If calling a function on App Services that resulted in a redirect, it would only redirect for
GET requests. (Issue [#1517](https://github.com/realm/realm-kotlin/pull/1517))
* [Sync] If calling a function on App Services that resulted in a redirect, it would only redirect for GET requests. (Issue [#1517](https://github.com/realm/realm-kotlin/pull/1517))

### Compatibility
* File format: Generates Realms with file format v23.
* Realm Studio 13.0.0 or above is required to open Realms created by this version.
* This release is compatible with the following Kotlin releases:
  * Kotlin 1.8.20 and above. The K2 compiler is not supported yet.
  * Ktor 2.1.2 and above.
  * Coroutines 1.7.0 and above.
  * AtomicFu 0.18.3 and above.
  * The new memory model only. See https://github.com/realm/realm-kotlin#kotlin-memory-model-and-coroutine-compatibility
* Minimum Kbson 0.3.0.
* Minimum Gradle version: 6.8.3.
* Minimum Android Gradle Plugin version: 4.1.3.
* Minimum Android SDK: 16.

### Internal
* Updated to Realm Core 13.23.2, commit e6271d72308b40399890060f58a88cf568c2ee22.


## 1.11.1 (2023-09-07)

### Enhancements
* None.

### Fixed
* Opening a Realm would crash with `No built-in scheduler implementation for this platform` on Linux (JVM) and Windows. (Issue [#1502](https://github.com/realm/realm-kotlin/issues/1502), since 1.11.0)

### Compatibility
* File format: Generates Realms with file format v23.
* Realm Studio 13.0.0 or above is required to open Realms created by this version.
* This release is compatible with the following Kotlin releases:
  * Kotlin 1.8.0 and above. The K2 compiler is not supported yet.
  * Ktor 2.1.2 and above.
  * Coroutines 1.7.0 and above.
  * AtomicFu 0.18.3 and above.
  * The new memory model only. See https://github.com/realm/realm-kotlin#kotlin-memory-model-and-coroutine-compatibility
* Minimum Kbson 0.3.0.
* Minimum Gradle version: 6.8.3.
* Minimum Android Gradle Plugin version: 4.1.3.
* Minimum Android SDK: 16.

### Internal
* None.


## 1.11.0 (2023-09-01)

### Breaking Changes
* `BaseRealmObject.equals()` has changed from being identity-based only (===) to instead return `true` if two objects come from the same Realm version. This e.g means that reading the same object property twice will now be identical. Note, two Realm objects, even with identical values will not be considered equal if they belong to different versions.

```
val childA: Child = realm.query<Child>().first().find()!!
val childB: Child = realm.query<Child>().first().find()!!

// This behavior is the same both before 1.11.0 and before
childA === childB // false

// This will return true in 1.11.0 and onwards. Before it will return false
childA == childB

realm.writeBlocking { /* Do a write */ }
val childC = realm.query<Child>().first().find()!!

// This will return false because childA belong to version 1, while childC belong to version 2.
// Override equals/hashCode if value semantics are wanted.
childA == childC
```

### Enhancements
* Fulltext queries now support prefix search by using the * operator, like `description TEXT 'alex*'`. (Core issue [#6860](https://github.com/realm/realm-core/issues/6860))
* Realm model classes now generate custom `toString`, `equals` and `hashCode` implementations. This makes it possible to compare by object reference across multiple collections. Note that two objects at different versions will not be considered equal, even
if the content is the same. Custom implementations of these methods will be respected if they are present. (Issue [#1097](https://github.com/realm/realm-kotlin/issues/1097))
* Support for performing geospatial queries using the new classes: `GeoPoint`, `GeoCircle`, `GeoBox`, and `GeoPolygon`. See `GeoPoint` documentation on how to persist locations. (Issue [#1403](https://github.com/realm/realm-kotlin/pull/1403))
* Support for automatic resolution of embedded object constraints during migration through `RealmConfiguration.Builder.migration(migration: AutomaticSchemaMigration, resolveEmbeddedObjectConstraints: Boolean)`. (Issue [#1464](https://github.com/realm/realm-kotlin/issues/1464)
* [Sync] Add support for customizing authorization headers and adding additional custom headers to all Atlas App service requests with `AppConfiguration.Builder.authorizationHeaderName()` and `AppConfiguration.Builder.addCustomRequestHeader(...)`. (Issue [#1453](https://github.com/realm/realm-kotlin/pull/1453))
* [Sync] Added support for manually triggering a reconnect attempt for Device Sync. This is done through a new `App.Sync.reconnect()` method. This method is also now called automatically when a mobile device toggles off airplane mode. (Issue [#1479](https://github.com/realm/realm-kotlin/issues/1479))

### Fixed
* Rare corruption causing 'Invalid streaming format cookie'-exception. Typically following compact, convert or copying to a new file. (Issue [#1440](https://github.com/realm/realm-kotlin/issues/1440))
* Compiler error when using Kotlin 1.9.0 and backlinks. (Issue [#1469](https://github.com/realm/realm-kotlin/issues/1469))
* Leaking `JVMScheduler` instances. In certain circumstances, it could lead to a JNI crash. (Issue [#1463](https://github.com/realm/realm-kotlin/pull/1463))
* [Sync] Changing a subscriptions query type or query itself will now trigger the `WaitForSync.FIRST_TIME` behaviour, rather than only checking changes to the name. (Issues [#1466](https://github.com/realm/realm-kotlin/issues/1466))

### Compatibility
* File format: Generates Realms with file format v23.
* Realm Studio 13.0.0 or above is required to open Realms created by this version.
* This release is compatible with the following Kotlin releases:
  * Kotlin 1.8.0 and above. The K2 compiler is not supported yet.
  * Ktor 2.1.2 and above.
  * Coroutines 1.7.0 and above.
  * AtomicFu 0.18.3 and above.
  * The new memory model only. See https://github.com/realm/realm-kotlin#kotlin-memory-model-and-coroutine-compatibility
* Minimum Kbson 0.3.0.
* Minimum Gradle version: 6.8.3.
* Minimum Android Gradle Plugin version: 4.1.3.
* Minimum Android SDK: 16.

### Internal
* Updated to Realm Core 13.20.0, commit c258e2681bca5fb33bbd23c112493817b43bfa86.


## 1.10.2 (2023-07-21)

### Breaking Changes
* None.

### Enhancements
* None.

### Fixed
* `RealmInstant` could be instantiated with invalid arguments. (Issue [#1443](https://github.com/realm/realm-kotlin/issues/1443))
* `equals` and `hashCode` on unmanaged `RealmList` and `RealmSet` resulted in incorrect values. (Issue [#1454](https://github.com/realm/realm-kotlin/pull/1454))
* [Sync] HTTP requests were not logged when the log level was set in `RealmLog.level`. (Issue [#1456](https://github.com/realm/realm-kotlin/pull/1456))
* [Sync] `RealmLog.level` is set to `WARN` after creating an `App` or `Realm` configuration. (Issue [#1456](https://github.com/realm/realm-kotlin/pull/1459))

### Compatibility
* File format: Generates Realms with file format v23.
* Realm Studio 13.0.0 or above is required to open Realms created by this version.
* This release is compatible with the following Kotlin releases:
  * Kotlin 1.8.0 and above. The K2 compiler is not supported yet.
  * Ktor 2.1.2 and above.
  * Coroutines 1.7.0 and above.
  * AtomicFu 0.18.3 and above.
  * The new memory model only. See https://github.com/realm/realm-kotlin#kotlin-memory-model-and-coroutine-compatibility
* Minimum Kbson 0.3.0.
* Minimum Gradle version: 6.8.3.
* Minimum Android Gradle Plugin version: 4.1.3.
* Minimum Android SDK: 16.

### Internal
* Updated to Realm Core 13.17.0, commit f1e962cd447f8b69f8f7cf46a188b1c6246923c5.


## 1.10.1 (2023-06-30)

### Breaking Changes
* None.

### Enhancements
* [Sync] Optimized the opening of Flexible Sync Realms when `waitForInitialRemoteData` is used. (Issue [#1438](https://github.com/realm/realm-kotlin/issues/1438))

### Fixed
* [Sync] Using `SyncConfiguration.waitForInitialRemoteData()` would require a network connection, even after opening the realm file for the first time. (Issue [#1439](https://github.com/realm/realm-kotlin/pull/1439))

### Compatibility
* File format: Generates Realms with file format v23.
* Realm Studio 13.0.0 or above is required to open Realms created by this version.
* This release is compatible with the following Kotlin releases:
  * Kotlin 1.8.0 and above. The K2 compiler is not supported yet.
  * Ktor 2.1.2 and above.
  * Coroutines 1.7.0 and above.
  * AtomicFu 0.18.3 and above.
  * The new memory model only. See https://github.com/realm/realm-kotlin#kotlin-memory-model-and-coroutine-compatibility
* Minimum Kbson 0.3.0.
* Minimum Gradle version: 6.8.3.
* Minimum Android Gradle Plugin version: 4.1.3.
* Minimum Android SDK: 16.

### Internal
* None.


## 1.10.0 (2023-06-28)

### Breaking Changes
* Generic arguments have been cleaned up. In a lot of places, `BaseRealmObject` was accepted as input. This was too broad and could result in runtime exceptions. In those places the argument has been restricted to the correct `TypedRealmObject`.

### Enhancements
* Loading the native library on Android above API 22 is no longer using Relinker, but now uses the normal `System.loadLibrary()`.
* Running Android Unit tests on the JVM is now supported instead of throwing `java.lang.NullPointerException`. This includes both pure Android projects (in the `/test` directory) and common tests in Multiplatform projects.
* Support for passing list, sets or iterable arguments to queries with `IN`-operators, e.g. `query<TYPE>("<field> IN $0", listOf(1,2,3))`. (Issue [#929](https://github.com/realm/realm-kotlin/issues/929))
* [Sync] Support for `RealmQuery.subscribe()` and `RealmResults.subscribe()` as an easy way to create subscriptions in the background while continuing to use the query result. This API is experimental. (Issue [#1363](https://github.com/realm/realm-kotlin/issues/1363))
* [Sync] Support for "write-only" objects which can be written to MongoDB time-series collections. This can be useful for e.g. telemetry data. Use this by creating a model classes that inherit from the new `AsymmetricRealmObject` base class. See this class for more information. (Issue [#1420](https://github.com/realm/realm-kotlin/pull/1420))

### Fixed
* None

### Compatibility
* File format: Generates Realms with file format v23.
* Realm Studio 13.0.0 or above is required to open Realms created by this version.
* This release is compatible with the following Kotlin releases:
  * Kotlin 1.8.0 and above. The K2 compiler is not supported yet.
  * Ktor 2.1.2 and above.
  * Coroutines 1.7.0 and above.
  * AtomicFu 0.18.3 and above.
  * The new memory model only. See https://github.com/realm/realm-kotlin#kotlin-memory-model-and-coroutine-compatibility
* Minimum Kbson 0.3.0.
* Minimum Gradle version: 6.8.3.
* Minimum Android Gradle Plugin version: 4.1.3.
* Minimum Android SDK: 16.

### Internal
* Updated to Realm Core 13.15.2, commit b8f3244a316f512ad48c761e11e4a135f729ad23.
* Bumped Android Gradle Version to 7.3.1.
* Add bundle ID sync connection parameter.
* Enabled profiling for unit test modules.


## 1.9.1 (2023-06-08)

### Breaking Changes
* None.

### Enhancements
* None.

### Fixed
* Deleting `RealmResults` created by `by backlinks()` would crash with `Cannot delete custom Deleteable objects: ObjectBoundRealmResults`. (Issue [#1413](https://github.com/realm/realm-kotlin/issues/1413))
* Incremental compilation in combination with `@PersistedName` on model class names could result in schema errors when opening the Realm (Issue [#1401](https://github.com/realm/realm-kotlin/issues/1401)).
* [Sync] Native crash if a server error was reported while using `SyncConfiguration.waitForInitialRemoteData()`. (Issue [#1401](https://github.com/realm/realm-kotlin/issues/1401))

### Compatibility
* File format: Generates Realms with file format v23.
* Realm Studio 13.0.0 or above is required to open Realms created by this version.
* This release is compatible with the following Kotlin releases:
  * Kotlin 1.8.0 and above. The K2 compiler is not supported yet.
  * Ktor 2.1.2 and above.
  * Coroutines 1.6.4 and above.
  * AtomicFu 0.18.3 and above.
  * The new memory model only. See https://github.com/realm/realm-kotlin#kotlin-memory-model-and-coroutine-compatibility
* Minimum Kbson 0.3.0.
* Minimum Gradle version: 6.8.3.
* Minimum Android Gradle Plugin version: 4.1.3.
* Minimum Android SDK: 16.

### Internal
* None.


## 1.9.0 (2023-05-23)

This release bumps the minimum supported version of Kotlin from 1.7.20 to 1.8.0. This also impact the minimum supported version of the Android Gradle Plugin and Gradle. See the Compatibility seection for more information.

### Breaking Changes
* None.

### Enhancements
* Realm objects now support ignoring delegated properties. (Issue [#1377](https://github.com/realm/realm-kotlin/pull/1386))
* Support for simple token full-text search using `@FullText` on `String` properties. Read the documentation on `@FullText` for more info. (Issue [#1368](https://github.com/realm/realm-kotlin/pull/1368))
* Support for initialization of a realm file with a bundled realm through `RealmConfiguration.Builder(...).initialRealmFile(...)` and `SyncConfiguration.Builder(...).initialRealmFile(...)`. (Issue [#577](https://github.com/realm/realm-kotlin/issues/577))
* [Sync] The new sync exception `CompensatingWriteException` will be thrown in the `SyncSession.ErrorHandler` when the server undoes one or more client writes. (Issue [#1372](https://github.com/realm/realm-kotlin/issues/1372))
* [Sync] Added experimental full document serialization support on Credentials with a Custom Function, App Services Function calls, user profile, and custom data. (Issue [#1355](https://github.com/realm/realm-kotlin/pull/1355))

### Fixed
* User exceptions now propagate correctly out from `RealmMigration` and `CompactOnLaunchCallback` instead of just resulting in a generic *User-provided callback failed* `RuntimeException`. (Issue [#1228](https://github.com/realm/realm-kotlin/issues/1228))
* The default compact-on-launch callback trigger 50% or more of the space could be reclaimed was reversed. (Issue [#1380](https://github.com/realm/realm-kotlin/issues/1380))
* Objects that were renamed using `@PersistedName` couldn't be referenced as a direct link in a model class. (Issue [#1377](https://github.com/realm/realm-kotlin/issues/1377))
* [Sync] `BsonEncoder` now allows converting numerical values with precision loss.

### Compatibility
* File format: Generates Realms with file format v23.
* Realm Studio 13.0.0 or above is required to open Realms created by this version.
* This release is compatible with the following Kotlin releases:
  * Kotlin 1.8.0 and above. The K2 compiler is not supported yet.
  * Ktor 2.1.2 and above.
  * Coroutines 1.6.4 and above.
  * AtomicFu 0.18.3 and above.
  * The new memory model only. See https://github.com/realm/realm-kotlin#kotlin-memory-model-and-coroutine-compatibility
* Minimum Kbson 0.3.0.
* Minimum Gradle version: 6.8.3.
* Minimum Android Gradle Plugin version: 4.1.3.
* Minimum Android SDK: 16.

### Internal
* Updated to Realm Core 13.11.0, commit d8721d7baec39571e7e5373c3f407a50d144307e.
* Updated to Sync Protocol version 9.
* Updated BAAS test server to v2023-05-15.
* Updated R8 used by tests to 4.0.48.

### Contributors
*  [Tim Klingeleers](https://github.com/Mardaneus86) for fixing the default `compactOnLaunch` logic.


## 1.8.0 (2023-05-01)

### Breaking Changes
* `RealmLog` is now a global singleton shared between all Realm API's. Previously log configuration happened using the `log` builder method on `AppConfiguration`, `SyncConfiguration` or `RealmConfiguration`. These API's are still present and for apps only using a single Atlas App ID, the behaviour is the same. For apps that have configured multiple Atlas App ID's, it will no longer be possible to configure different log levels and loggers for each app. Instead, the last `AppConfiguration` created will override the logger configuration from other `AppConfiguration`s.

### Enhancements
* Multiple processes can now access the same encrypted Realm instead of throwing `Encrypted interprocess sharing is currently unsupported`. (Core Issue [#1845](https://github.com/realm/realm-core/issues/1845))
* Added a public `RealmLog` class that replaces `AppConfiguration.Builder.log()`. (Issue [#1347](https://github.com/realm/realm-kotlin/pull/1347))
* Realm logs will now contain more debug information from the underlying database when `LogLevel.DEBUG` or below is enabled.
* Avoid tracking unreferenced realm versions through the garbage collector. (Issue [#1234](https://github.com/realm/realm-kotlin/issues/1234))
* `Realm.compactRealm(configuration)` has been added as way to compact a Realm file without having to open it. (Issue [#571](https://github.com/realm/realm-kotlin/issues/571))
* `@PersistedName` is now also supported on model classes. (Issue [#1138](https://github.com/realm/realm-kotlin/issues/1138))
* [Sync] All tokens, passwords and custom function arguments are now obfuscated by default, even if `LogLevel` is set to DEBUG, TRACE or ALL. (Issue [#410](https://github.com/realm/realm-kotlin/issues/410))
* [Sync] Add support for `App.authenticationChangeAsFlow()` which make it possible to listen to authentication changes like "LoggedIn", "LoggedOut" and "Removed" across all users of the app. (Issue [#749](https://github.com/realm/realm-kotlin/issues/749)).
* [Sync] Support for migrating from Partition-based to Flexible Sync automatically on the device if the server has migrated to Flexible Sync. ([Core Issue #6554](https://github.com/realm/realm-core/issues/6554))

### Fixed
* Querying a `RealmList` or `RealmSet` with more than eight entries with a list of values could result in a SIGABRT. (Issue [#1183](https://github.com/realm/realm-kotlin/issues/1183))

### Compatibility
* File format: Generates Realms with file format v23.
* Realm Studio 13.0.0 or above is required to open Realms created by this version.
* This release is compatible with the following Kotlin releases:
  * Kotlin 1.7.20 and above.
  * Ktor 2.1.2 and above.
  * Coroutines 1.6.4 and above.
  * AtomicFu 0.18.3 and above.
  * The new memory model only. See https://github.com/realm/realm-kotlin#kotlin-memory-model-and-coroutine-compatibility
* Minimum Gradle version: 6.7.1.
* Minimum Android Gradle Plugin version: 4.0.0.
* Minimum Android SDK: 16.

### Internal
* Updated to Realm Core 13.10.0, commit 7b9ab24d631437364dbe955ac3ea1f550b26cf10.


## 1.7.1 (2023-04-19)

### Breaking Changes
* None.

### Enhancements
* None.

### Fixed
* Fix compilation issue with Kotlin 1.8.20. (Issue [1346](https://github.com/realm/realm-kotlin/issues/1346))
* [Sync] Client Reset on JVM on Linux would crash with `No built-in scheduler implementation for this platform. Register your own with Scheduler::set_default_factory()`
* [Sync] Return correct provider for JWT-authenticated users. (Issue [#1350](https://github.com/realm/realm-kotlin/issues/1350))

### Compatibility
* File format: Generates Realms with file format v23.
* Realm Studio 13.0.0 or above is required to open Realms created by this version.
* This release is compatible with the following Kotlin releases:
  * Kotlin 1.7.20 and above.
  * Ktor 2.1.2 and above.
  * Coroutines 1.6.4 and above.
  * AtomicFu 0.18.3 and above.
  * The new memory model only. See https://github.com/realm/realm-kotlin#kotlin-memory-model-and-coroutine-compatibility
* Minimum Gradle version: 6.7.1.
* Minimum Android Gradle Plugin version: 4.0.0.
* Minimum Android SDK: 16.

### Internal
* None.


## 1.7.0 (2023-03-15)

### Breaking Changes
* None.

### Enhancements
* Upgrade OpenSSL from 3.0.7 to 3.0.8.
* Model classes with types not supported by Realm will now fail at compile time instead of logging a debug message. This error can be suppressed by using the `@Ignore` annotation. (Issue [#1226](https://github.com/realm/realm-kotlin/issues/1226))
* Wrong use of `val` for persisted properties will now throw a compiler time error, instead of crashing at runtime. (Issue [#1306](https://github.com/realm/realm-kotlin/issues/1306))
* Add support for querying on RealmSets containing objects with `RealmSet.query(...)`.  (Issue [#1037](https://github.com/realm/realm-kotlin/issues/1258))
* Added support for `RealmDictionary` in model classes. `RealmDictionary` is a `Map` of strings to values. Contrary to `RealmSet` and `RealmList` it is possible to store nullable objects/embedded objects in this data structure. See the class documentation for more details. (Issue [#537](https://github.com/realm/realm-kotlin/issues/537))
* Add Realm datatypes serialization support with `Kserializer`. Serializers can be found in `io.realm.kotlin.serializers`. (Issue [#1283](https://github.com/realm/realm-kotlin/pull/1283))
* [Sync] Add support for setting App Services connection identifiers through `AppConfiguration.appName` and `AppConfiguration.appVersion`, making it easier to identify connections in the server logs. (Issue (#407)[https://github.com/realm/realm-kotlin/issues/407])
* [Sync] Added `RecoverUnsyncedChangesStrategy`, an alternative automatic client reset strategy that tries to automatically recover any unsynced data from the client.
* [Sync] Added `RecoverOrDiscardUnsyncedChangesStrategy`, an alternative automatic client reset strategy that tries to automatically recover any unsynced data from the client, and discards any unsynced data if recovery is not possible. This is now the default policy.

### Fixed
* Fixed implementation of `RealmSet.iterator()` to throw `ConcurrentModificationException`s when the underlying set has been modified while iterating over it. (Issue [#1220](https://github.com/realm/realm-kotlin/issues/1220))
* Accessing an invalidated `RealmResults` now throws an `IllegalStateException` instead of a `RealmException`. (Issue [#1188](https://github.com/realm/realm-kotlin/pull/1188))
* Opening a Realm with a wrong encryption key or corrupted now throws an `IllegalStateException` instead of a `IllegalArgumentException`. (Issue [#1188](https://github.com/realm/realm-kotlin/pull/1188))
* Trying to convert to a Flexible Sync Realm with Flexible Sync disabled throws a `IllegalStateException` instead of a `IllegalArgumentException`. (Issue [#1188](https://github.com/realm/realm-kotlin/pull/1188))
* Fix missing initial flow events when registering for events while updating the realm. (Issue [#1151](https://github.com/realm/realm-kotlin/issues/1151))
* Emit deletion events and terminate flow when registering for notifications on outdated entities instead of throwing. (Issue [#1233](https://github.com/realm/realm-kotlin/issues/1233))
* [Sync] Close the thread associated with the Device Sync connection when closing the Realm. (Issue (https://github.com/realm/realm-kotlin/issues/1290)[#1290])

### Compatibility
* File format: Generates Realms with file format v23.
* Realm Studio 13.0.0 or above is required to open Realms created by this version.
* This release is compatible with the following Kotlin releases:
  * Kotlin 1.7.20 and above.
  * Ktor 2.1.2 and above.
  * Coroutines 1.6.4 and above.
  * AtomicFu 0.18.3 and above.
  * Kotlin Serialization 1.4.0 and above
  * The new memory model only. See https://github.com/realm/realm-kotlin#kotlin-memory-model-and-coroutine-compatibility
* Minimum Gradle version: 6.7.1.
* Minimum Android Gradle Plugin version: 4.0.0.
* Minimum Android SDK: 16.

### Internal
* Updated to Realm Core 13.5.0, commit 37cc58865648f343f7d6e538d45980e7f2351211.


## 1.6.2 (2023-03-14)

### Breaking Changes
* None.

### Enhancements
* None.

### Fixed
* Returning invalid objects from `Realm.write` would throw an `IllegalStateException`. (Issue [#1300](https://github.com/realm/realm-kotlin/issues/1300))
* Compatibility with Realm Java when using the `io.realm.RealmObject` abstract class. (Issue [#1278](https://github.com/realm/realm-kotlin/issues/1278))
* Compiler error when multiple fields have `@PersistedName`-annotations that match they Kotlin name. (Issue [#1240](https://github.com/realm/realm-kotlin/issues/1240))
* RealmUUID would throw an `ClassCastException` when comparing with an object instance of a different type. (Issue [#1288](https://github.com/realm/realm-kotlin/issues/1288))
* Compiler error when using Kotlin 1.8.0 and Compose for desktop 1.3.0. (Issue [#1296](https://github.com/realm/realm-kotlin/issues/1296))
* [Sync] `SyncSession.downloadAllServerChange()` and `SyncSession.uploadAllLocalChanges()` was reversed.

### Compatibility
* File format: Generates Realms with file format v23.
* Realm Studio 13.0.0 or above is required to open Realms created by this version.
* This release is compatible with the following Kotlin releases:
  * Kotlin 1.7.20 and above.
  * Ktor 2.1.2 and above.
  * Coroutines 1.6.4 and above.
  * AtomicFu 0.18.3 and above.
  * The new memory model only. See https://github.com/realm/realm-kotlin#kotlin-memory-model-and-coroutine-compatibility
* Minimum Gradle version: 6.7.1.
* Minimum Android Gradle Plugin version: 4.0.0.
* Minimum Android SDK: 16.

### Internal
* None.


## 1.6.1 (2023-02-02)

### Breaking Changes
* None.

### Enhancements
* None.

### Fixed
* Allow defining properties with the field name as the persisted name. ([#1240](https://github.com/realm/realm-kotlin/issues/1240))
* Fix compilation error when accessing Realm Kotlin model classes from Java code. ([#1256](https://github.com/realm/realm-kotlin/issues/1256))

### Compatibility
* File format: Generates Realms with file format v23.
* Realm Studio 13.0.0 or above is required to open Realms created by this version.
* This release is compatible with the following Kotlin releases:
  * Kotlin 1.7.20 and above.
  * Ktor 2.1.2 and above.
  * Coroutines 1.6.4 and above.
  * AtomicFu 0.18.3 and above.
  * The new memory model only. See https://github.com/realm/realm-kotlin#kotlin-memory-model-and-coroutine-compatibility
* Minimum Gradle version: 6.7.1.
* Minimum Android Gradle Plugin version: 4.0.0.
* Minimum Android SDK: 16.

### Internal
* None.


## 1.6.0 (2023-01-25)

This release will bump the Realm file format from version 22 to 23. Opening a file with an older format will automatically upgrade it. Downgrading to a previous file format is not possible.

### Breaking Changes
* None.

### Enhancements
* OpenSSL has been upgraded from from 1.1.1n to 3.0.7.
* Added support for `RealmAny` as supported field in model classes. A `RealmAny` is used to represent a polymorphic Realm value or Realm Object, is indexable but cannot be used as a primary key.
* Add support for `Decimal128` as supported field in model classes. (Issue [#653](https://github.com/realm/realm-kotlin/issues/653))
* Realm will now use a lot less memory and disk space when different versions of realm objects are used. ([Core Issue #5440](https://github.com/realm/realm-core/pull/5440))
* Realm will now continuously track and reduce the size of the Realm file when it is in use rather that only when opening the file with `Configuration.compactOnLaunch` enabled. ([Core Issue #5754](https://github.com/realm/realm-core/issues/5754))
* Add support for `Realm.copyFromRealm()`. All RealmObjects, RealmResults, RealmList and RealmSets now also have a `copyFromRealm()` extension method.
* Add support for querying on RealmLists containing objects with `RealmList.query(...)`.  (Issue [#1037](https://github.com/realm/realm-kotlin/issues/1037))
* Add better error messages when inheriting `RealmObject` with unsupported class types. (Issue [#1086](https://github.com/realm/realm-kotlin/issues/1086))
* Added support for reverse relationships on Embedded objects through the `EmbeddedRealmObject.parent()` extension function. (Issue [#1141](https://github.com/realm/realm-kotlin/pull/1141))
* Added support for reverse relationships through the `backlinks` delegate on `EmbeddedObjects`. See the function documentation for more details. (Issue [#1134](https://github.com/realm/realm-kotlin/issues/1134))
* Added support for `@PersistedName` annotations for mapping a Kotlin field name to the underlying field name persisted in the Realm. (Issue [#590](https://github.com/realm/realm-kotlin/issues/590))
* [Sync] `App.close()` have been added so it is possible to close underlying ressources used by the app instance.
* [Sync] Add support for progress listeners with `SyncSession.progressAsFlow(...)`. (Issue [#428](https://github.com/realm/realm-kotlin/issues/428))lin/issues/1086))
* [Sync] `Realm.writeCopyTo(syncConfig)` now support copying a Flexible Sync Realm to another Flexible Sync Realm.
* [Sync] Added support for App functions, see documentation for more details. (Issue [#1110](https://github.com/realm/realm-kotlin/pull/1110))
* [Sync] Added support for custom App Services Function authentication. (Issue [#741](https://github.com/realm/realm-kotlin/issues/741))
* [Sync] Add support for accessing user auth profile metadata and custom data through the extension functions 'User.profileAsBsonDocument()' and 'User.customDataAsBsonDocument()'. (Issue [#750](https://github.com/realm/realm-kotlin/pull/750))
* [Sync] Add support for `App.callResetPasswordFunction` (Issue [#744](https://github.com/realm/realm-kotlin/issues/744))
* [Sync] Add support for connection state and connection state change listerners with `SyncSession.connectionState` and `SyncSession.connectionStateAsFlow(). (Issue [#429](https://github.com/realm/realm-kotlin/issues/429))

### Fixed
* Fix missing `Realm.asFlow()`-events from remote updates on synced realms. (Issue [#1070](https://github.com/realm/realm-kotlin/issues/1070))
* Windows binaries for JVM did not statically link the C++ runtime, which could lead to crashes if it wasn't preinstalled. (Issue [#1211](https://github.com/realm/realm-kotlin/pull/1211))
* Internal dispatcher threads would leak when closing Realms. (Issue [#818](https://github.com/realm/realm-kotlin/issues/818))
* Realm finalizer thread would prevent JVM main thread from exiting. (Issue [#818](https://github.com/realm/realm-kotlin/issues/818))
* `RealmUUID` did not calculate the correct `hashCode`, so putting it in a `HashSet` resulted in duplicates.
* JVM apps on Mac and Linux would use a native file built in debug mode, making it slower than needed. The correct native binary built in release mode is now used. Windows was not affected. (Issue [#1124](https://github.com/realm/realm-kotlin/pull/1124))
* `RealmUUID.random()` would generate the same values when an app was re-launched from Android Studio during development. (Issue [#1123](https://github.com/realm/realm-kotlin/pull/1123))
* Complete flows with an IllegalStateException instead of crashing when notifications cannot be delivered due to insufficient channel capacity (Issue [#1147](https://github.com/realm/realm-kotlin/issues/1147))
* Prevent "Cannot listen for changes on a deleted Realm reference"-exceptions when notifier is not up-to-date with newest updates from write transaction.
* [Sync] Custom loggers now correctly see both normal and sync events. Before, sync events were just logged directly to LogCat/StdOut.
* [Sync] When a `SyncSession` was paused using `SyncSession.pause()`, it would sometimes automatically resume the session. `SyncSession.State.PAUSED` has been added, making it explicit when a session is paused. (Core Issue [#6085](https://github.com/realm/realm-core/issues/6085))

### Compatibility
* File format: Generates Realms with file format v23.
* Realm Studio 13.0.0 or above is required to open Realms created by this version.
* This release is compatible with the following Kotlin releases:
  * Kotlin 1.7.20 and above.
  * Ktor 2.1.2 and above.
  * Coroutines 1.6.4 and above.
  * AtomicFu 0.18.3 and above.
  * The new memory model only. See https://github.com/realm/realm-kotlin#kotlin-memory-model-and-coroutine-compatibility
* Minimum Gradle version: 6.7.1.
* Minimum Android Gradle Plugin version: 4.0.0.
* Minimum Android SDK: 16.

### Internal
* Updated to Realm Core 13.2.0, commit 5a119d8cb2eaac60c298532af2c9ae789af0c9e6.
* Updated to require Swig 4.1.0.
* Updated AndroidxStartup to 1.1.1.
* Updated to Kbson 0.2.0.
* `io.realm.kotlin.types.ObjectId` now delegates all responsibility to `org.mongodb.kbson.ObjectId` while maintaining the interface.
* Added JVM test wrapper as a workaround for https://youtrack.jetbrains.com/issue/KT-54634
* Use Relinker when loading native libs on Android.


## 1.5.2 (2023-01-10)

### Breaking Changes
* None.

### Enhancements
* None.

### Fixed
* Fixed various proguard issues. (Issue [#1150](https://github.com/realm/realm-kotlin/issues/1150))
* Fixed bug when creating `RealmInstant` instaces with `RealmInstant.now()` in Kotlin Native. (Issue [#1182](https://github.com/realm/realm-kotlin/issues/1182))
* Allow `@Index` on `Boolean` fields. (Issue [#1193](https://github.com/realm/realm-kotlin/issues/1193))
* Fixed issue with spaces in realm file path on iOS (Issue [#1194](https://github.com/realm/realm-kotlin/issues/1194))

### Compatibility
* This release is compatible with the following Kotlin releases:
  * Kotlin 1.7.20 and above.
  * Ktor 2.1.2 and above.
  * Coroutines 1.6.4 and above.
  * AtomicFu 0.18.3 and above.
  * The new memory model only. See https://github.com/realm/realm-kotlin#kotlin-memory-model-and-coroutine-compatibility
* Minimum Gradle version: 6.7.1.
* Minimum Android Gradle Plugin version: 4.0.0.
* Minimum Android SDK: 16.

### Internal
* Updated to Gradle 7.6.


## 1.5.1 (2022-12-12)

### Breaking Changes
* None.

### Enhancements
* None.

### Fixed
* Fixed problem with KBSON using reservered keywords in Swift. (Issue [#1153](https://github.com/realm/realm-kotlin/issues/))
* Fixed database corruption and encryption issues on apple platforms. (Issue [#5076](https://github.com/realm/realm-js/issues/5076))
* Fixed 1.8.0-Beta/RC compatibility. (Issue [#1159](https://github.com/realm/realm-kotlin/issues/1159)
* [Sync] Bootstraps will not be applied in a single write transaction - they will be applied 1MB of changesets at a time. (Issue [#5999](https://github.com/realm/realm-core/pull/5999)).
* [Sync] Fixed a race condition which could result in operation cancelled errors being delivered to `Realm.open` rather than the actual sync error which caused things to fail. (Issue [#5968](https://github.com/realm/realm-core/pull/5968)).

### Compatibility
* This release is compatible with the following Kotlin releases:
  * Kotlin 1.7.20 and above.
  * Ktor 2.1.2 and above.
  * Coroutines 1.6.4 and above.
  * AtomicFu 0.18.3 and above.
  * The new memory model only. See https://github.com/realm/realm-kotlin#kotlin-memory-model-and-coroutine-compatibility
* Minimum Gradle version: 6.7.1.
* Minimum Android Gradle Plugin version: 4.0.0.
* Minimum Android SDK: 16.

### Internal
* Updated to Realm Core 12.12.0, commit 292f534a8ae687a86d799b14e06a94985e49c3c6.
* Updated to KBSON 0.2.0
* Updated to require Swig 4.1.0.


## 1.5.0 (2022-11-11)

### Breaking Changes
* None.

### Enhancements
* Fixed error when using Realm object as query argument. Issue[#1098](https://github.com/realm/realm-kotlin/issues/1098)
* Realm will now use `System.loadLibrary()` first when loading native code on JVM, adding support for 3rd party JVM installers. If this fails, it will fallback to the current method of extracting and loading the native library from the JAR file. (Issue [#1105](https://github.com/realm/realm-kotlin/issues/1105)).
* Added support for in-memory Realms.
* Added support for reverse relationships through the `backlinks` delegate. See the function documentation for more details. (Issue [#1021](https://github.com/realm/realm-kotlin/pull/1021))
* Added support for `BsonObjectId` and its typealias `org.mongodb.kbson.ObjectId` as a replacement for `ObjectId`. `io.realm.kotlin.types.ObjectId` is still functional but has been marked as deprecated.
* [Sync] Added support for `BsonObjectId` as partition value.
* [Sync] Exposed `configuration` and `user` on `SyncSession`. (Issue [#431](https://github.com/realm/realm-kotlin/issues/431))
* [Sync] Added support for encrypting the user metadata used by Sync. (Issue [#413](https://github.com/realm/realm-kotlin/issues/413))
* [Sync] Added support for API key authentication. (Issue [#432](https://github.com/realm/realm-kotlin/issues/432))

### Fixed
* Close underlying realm if it is no longer referenced by any Kotlin object. (Issue [#671](https://github.com/realm/realm-kotlin/issues/671))
* Fixes crash during migration if Proguard was enabled. (Issue [#1106](https://github.com/realm/realm-kotlin/issues/1106))
* Adds missing Proguard rules for Embedded objects. (Issue [#1106](https://github.com/realm/realm-kotlin/issues/1107))

### Compatibility
* This release is compatible with the following Kotlin releases:
  * Kotlin 1.7.20 and above.
  * Ktor 2.1.2 and above.
  * Coroutines 1.6.4 and above.
  * AtomicFu 0.18.3 and above.
  * The new memory model only. See https://github.com/realm/realm-kotlin#kotlin-memory-model-and-coroutine-compatibility
* Minimum Gradle version: 6.7.1.
* Minimum Android Gradle Plugin version: 4.0.0.
* Minimum Android SDK: 16.

### Internal
* Added dependency Kbson 0.1.0.
* Updated to use hierarchical multi platform project structure.
* Updated to Realm Core 12.11.0, commit 3d5ff9b5e47c5664c4c5611cdfd22fd15e451b55.
* Updated to Detekt 1.22.0-RC2.


## 1.4.0 (2022-10-17)

### Breaking Changes
* Minimum Kotlin version has been raised from 1.6.10 to 1.7.20.
* Support for the original (old) memory model on Kotlin Native has been dropped. Only the new Kotlin Native memory model is supported.
* Minimum Gradle version has been raised from 6.1.1 to 6.7.1.
* Minimum Ktor version has been raised from 1.6.8 to 2.1.2.

### Enhancements
* [Sync] The sync variant `io.realm.kotlin:library-sync:1.4.0`, now support Apple Silicon targets, ie. `macosArm64()`, `iosArm64()` and `iosSimulatorArm64`.

### Fixed
* [Sync] Using the SyncSession after receiving changes from the server would sometimes crash. Issue [#1068](https://github.com/realm/realm-kotlin/issues/1068)

### Compatibility
* This release is compatible with the following Kotlin releases:
  * Kotlin 1.7.20 and above.
  * Ktor 2.1.2 and above.
  * Coroutines 1.6.4 and above.
  * AtomicFu 0.18.3 and above.
  * The new memory model only. See https://github.com/realm/realm-kotlin#kotlin-memory-model-and-coroutine-compatibility
* Minimum Gradle version: 6.7.1.
* Minimum Android Gradle Plugin version: 4.0.0.
* Minimum Android SDK: 16.

### Internal
* Updated to Kotlin 1.7.20.
* Updated to Coroutines 1.6.4.
* Updated to AtomicFu 0.18.3.
* Updated to Kotlin Serialization 1.4.0.
* Updated to KotlinX DateTime 0.4.0.
* Updated to okio 3.2.0.
* Ktor now uses the OkHttp engine on Android/JVM.
* Ktor now uses the Darwin engine on Native.


## 1.3.0 (2022-10-10)

### Breaking Changes
* None.

### Enhancements
* Support for `MutableRealm.deleteAll()`.
* Support for `MutableRealm.delete(KClass)`.
* Support for `DynamicMutableRealm.deleteAll()`.
* Support for `DynamicMutableRealm.delete(className)`.
* Support for `RealmInstant.now()`
* [Sync] Support for `User.getProviderType()`.
* [Sync] Support for `User.getAccessToken()`.
* [Sync] Support for `User.getRefreshToken()`.
* [Sync] Support for `User.getDeviceId()`.

### Fixed
* [Sync] Using `SyncConfiguration.Builder.waitForInitialRemoteDataOpen()` is now much faster if the server realm contains a lot of data. Issue [])_

### Compatibility
* This release is compatible with:
  * Kotlin 1.6.10 - 1.7.10. 1.7.20 support is tracked here: https://github.com/realm/realm-kotlin/issues/1024
  * Ktor 1.6.8. Ktor 2 support is tracked here: https://github.com/realm/realm-kotlin/issues/788
  * Coroutines 1.6.0-native-mt. Also compatible with Coroutines 1.6.0 but requires enabling of the new memory model and disabling of freezing, see https://github.com/realm/realm-kotlin#kotlin-memory-model-and-coroutine-compatibility for details on that.
  * AtomicFu 0.17.0 and above.
* Minimum Gradle version: 6.1.1.
* Minimum Android Gradle Plugin version: 4.0.0.
* Minimum Android SDK: 16.

### Internal
* None.


## 1.2.0 (2022-09-30)

### Breaking Changes
* `RealmResults.query()` now returns a `RealmQuery` instead of a `RealmResults`.

### Enhancements
* Added support for `MutableRealmInt` in model classes. The new type behaves like a reference to a `Long`, but also supports `increment` and `decrement` methods. These methods implement a conflict-free replicated data type, whose value will converge even when changed across distributed devices with poor connections.
* [Sync] Support for `User.linkCredentials()`.
* [Sync] Support for `User.identities`, which will return all login types available to the user.
* [Sync] `User.id` as a replacement for `User.identity`. `User.identity` has been marked as deprecated.

### Fixed
* Classes using `RealmObject` or `EmbeddedRealmObject` as a generics type would be modified by the compiler plugin causing compilation errors. (Issue [981] (https://github.com/realm/realm-kotlin/issues/981))
* Ordering not respected for `RealmQuery.first()`. (Issue [#953](https://github.com/realm/realm-kotlin/issues/953))
* Sub-querying on a RealmResults ignored the original filter. (Issue [#998](https://github.com/realm/realm-kotlin/pull/998))
* `RealmResults.query()` semantic returning `RealmResults` was wrong, the return type should be a `RealmQuery`. (Issue [#1013](https://github.com/realm/realm-kotlin/pull/1013))
* Crash when logging messages with formatting specifiers. (Issue [#1034](https://github.com/realm/realm-kotlin/issues/1034))

### Compatibility
* This release is compatible with:
  * Kotlin 1.6.10 - 1.7.10. 1.7.20 support is tracked here: https://github.com/realm/realm-kotlin/issues/1024
  * Ktor 1.6.8. Ktor 2 support is tracked here: https://github.com/realm/realm-kotlin/issues/788
  * Coroutines 1.6.0-native-mt. Also compatible with Coroutines 1.6.0 but requires enabling of the new memory model and disabling of freezing, see https://github.com/realm/realm-kotlin#kotlin-memory-model-and-coroutine-compatibility for details on that.
  * AtomicFu 0.17.0 and above.
* Minimum Gradle version: 6.1.1.
* Minimum Android Gradle Plugin version: 4.0.0.
* Minimum Android SDK: 16.

### Internal
* Updated to Realm Core 12.7.0, commit 18abbb4e9dc268620fa499923a92921bf26db8c6.
* Updated to Kotlin Compile Testing 1.4.9.


## 1.1.0 (2022-08-23)

### Breaking Changes
* None.

### Enhancements
* Added support for `RealmSet` in model classes. `RealmSet` is a collection of unique elements. See the class documentation for more details.
* Added support for `UUID` through a new property type: `RealmUUID`.
* Support for `Realm.writeCopyTo(configuration)`.
* [Sync] Add support for `User.delete()`, making it possible to delete user data on the server side (Issue [#491](https://github.com/realm/realm-kotlin/issues/491)).
* [Sync] It is now possible to create multiple anonymous users by specifying `Credentials.anonymous(reuseExisting = false)` when logging in to an App.

### Fixed
* `Realm.deleteRealm(config)` would throw an exception if the file didn't exist.
* Returning deleted objects from `Realm.write` and `Realm.writeBlocking` threw a non-sensical `NullPointerException`. Returning such a value is not allowed and now throws an `IllegalStateException`. (Issue [#965](https://github.com/realm/realm-kotlin/issues/965))
* [Sync] AppErrors and SyncErrors with unmapped category or error codes caused a crash. (Issue [951] (https://github.com/realm/realm-kotlin/pull/951))

### Compatibility
* This release is compatible with:
  * Kotlin 1.6.10 and above.
  * Coroutines 1.6.0-native-mt. Also compatible with Coroutines 1.6.0 but requires enabling of the new memory model and disabling of freezing, see https://github.com/realm/realm-kotlin#kotlin-memory-model-and-coroutine-compatibility for details on that.
  * AtomicFu 0.17.0.
* Minimum Gradle version: 6.1.1.
* Minimum Android Gradle Plugin version: 4.0.0.
* Minimum Android SDK: 16.

### Internal
* Updated to Realm Core 12.5.1, commit 6f6a0f415bd33cf2ced4467e36a47f7c84f0a1d7.
* Updated to Gradle 7.5.1.
* Updated to Android Gradle Plugin 7.2.2.
* Updated to CMake 3.22.1
* Updated to Android targetSdk 33.
* Updated to Android compileSdkVersion 33.
* Updated to Android Build Tools 33.0.0.
* Updated to Android NDK 23.2.8568313.


## 1.0.2 (2022-08-05)

### Breaking Changes
* None.

### Enhancements
* None.

### Fixed
* Missing proguard configuration for `CoreErrorUtils`. (Issue [#942](https://github.com/realm/realm-kotlin/issues/942))
* [Sync] Embedded Objects could not be added to the schema for `SyncConfiguration`s. (Issue [#945](https://github.com/realm/realm-kotlin/issues/945)).

### Compatibility
* This release is compatible with:
  * Kotlin 1.6.10 and above.
  * Coroutines 1.6.0-native-mt. Also compatible with Coroutines 1.6.0 but requires enabling of the new memory model and disabling of freezing, see https://github.com/realm/realm-kotlin#kotlin-memory-model-and-coroutine-compatibility for details on that.
  * AtomicFu 0.17.0.
* Minimum Gradle version: 6.1.1.
* Minimum Android Gradle Plugin version: 4.0.0.
* Minimum Android SDK: 16.

### Internal
* None.


## 1.0.1 (2022-07-07)

### Breaking Changes
* None.

### Enhancements
* Added support for `ByteArray`. ([#584](https://github.com/realm/realm-kotlin/issues/584))

### Fixed
* Fixed JVM memory leak when passing string to C-API. (Issue [#890](https://github.com/realm/realm-kotlin/issues/890))
* Fixed crash present on release-mode apps using Sync due to missing Proguard exception for `ResponseCallback`.
* The compiler plugin did not set the generic parameter correctly for an internal field inside model classes. This could result in other libraries that operated on the source code throwing an error of the type: `undeclared type variable: T`. (Issue [#901](https://github.com/realm/realm-kotlin/issues/901))
* String read from a realm was mistakenly treated as zero-terminated, resulting in strings with `\0`-characters to be truncated when read. Inserting data worked correctly. (Issue [#911](https://github.com/realm/realm-kotlin/issues/911))
* [Sync] Fix internal ordering of `EmailPasswordAuth.resetPassword(...)` arguments. (Issue [#885](https://github.com/realm/realm-kotlin/issues/885))
* [Sync] Sync error events not requiring a Client Reset incorrectly assumed they had to include a path to a recovery Realm file. (Issue [#895](https://github.com/realm/realm-kotlin/issues/895))

### Compatibility
* This release is compatible with:
  * Kotlin 1.6.10 and above.
  * Coroutines 1.6.0-native-mt. Also compatible with Coroutines 1.6.0 but requires enabling of the new memory model and disabling of freezing, see https://github.com/realm/realm-kotlin#kotlin-memory-model-and-coroutine-compatibility for details on that.
  * AtomicFu 0.17.0.
* Minimum Gradle version: 6.1.1.
* Minimum Android Gradle Plugin version: 4.0.0.
* Minimum Android SDK: 16.

### Internal
* None.


## 1.0.0 (2022-06-07)

### Breaking Changes
* Move all classes from package `io.realm` to `io.realm.kotlin`. This allows Realm Java and Realm Kotlin to be included in the same app without having class name conflicts. *WARNING:* While both libraries can be configured to open the same file, doing so concurrently is currently not supported and can lead to corrupted realm files.
* Updated default behavior for implicit import APIs (realm objects setters and list add/insert/set-operations) to update existing objects with similar primary key instead of throwing. (Issue [#849](https://github.com/realm/realm-kotlin/issues/849))
* Introduced `BaseRealmObject` as base interface of `RealmObject` and `DynamicRealmObject` to prepare for future embedded object support.
  * Most APIs accepts `BaseRealmObject` instead of `RealmObject`.
  * `DynamicRealmObject` no longer implements `RealmObject` but only `BaseRealmObject`
  * Besides the changes of base class of `DynamicRealmObject`, this should not require and code changes.
* Moved all modeling defining types to `io.realm.kotlin.types`
  * Moved `BaseRealmObject`, `RealmObject`, `EmbeddedObject`, `RealmList`, `RealmInstant` and `ObjectId` from `io.realm` to `io.realm.kotlin.types`
* Moved `RealmResults` from `io.realm` to `io.realm.kotlin.query`
* Reworked API for dynamic objects.
  * Support for unmanaged dynamic objects through `DynamicMutableRealmObject.create()`.
  * Replaced `DynamicMutableRealm.create()` with `DynamicMutableRealm.copyToRealm()` similar to `MutableRealm.copyToRealm()`.
* Moved `io.realm.MutableRealm.UpdatePolicy` to top-level class `io.realm.kotlin.UpdatePolicy` as it now also applies to `DynamicMutableRealm.copyToRealm()`.
* Deleted `Queryable`-interface and removed it from `RealmResults`.
* Moved extension methods on `BaseRealmObject`, `MutableRealm`, `TypedRealm`, `Realm` and `Iterable` from `io.realm` to `io.realm.kotlin.ext`
* Moved `io.realm.MutableRealm.UpdatePolicy` to top-level class `io.realm.UpdatePolicy` as it now also applies to `DynamicMutableRealm.copyToRealm()`
* All exceptions from Realm now has `RealmException` as their base class instead of `RealmCoreException` or `Exception`.
* Aligned factory methods naming. (Issue [#835](https://github.com/realm/realm-kotlin/issues/835))
  * Renamed `RealmConfiguration.with(...)` to `RealmConfiguration.create(...)`
  * Renamed `SyncConfiguration.with(...)` to `SyncConfiguration.create(...)`
  * Renamed `RealmInstant.fromEpochSeconds(...)` to `RealmInstant.from(...)`
* Reduced `DynamicMutableRealm` APIs (`copyToRealm()` and `findLatest()`) to only allow import and lookup of `DynamicRealmObject`s.

### Enhancements
* [Sync] Support for Flexible Sync through `Realm.subscriptions`. (Issue [#824](https://github.com/realm/realm-kotlin/pull/824))
* [Sync] Added support for `ObjectId` ([#652](https://github.com/realm/realm-kotlin/issues/652)). `ObjectId` can be used as a primary key in model definition.
* [Sync] Support for `SyncConfiguration.Builder.InitialData()`. (Issue [#422](https://github.com/realm/realm-kotlin/issues/422))
* [Sync] Support for `SyncConfiguration.Builder.initialSubscriptions()`. (Issue [#831](https://github.com/realm/realm-kotlin/issues/831))
* [Sync] Support for `SyncConfiguration.Builder.waitForInitialRemoteData()`. (Issue [#821](https://github.com/realm/realm-kotlin/issues/821))
* [Sync] Support for accessing and controlling the session state through `SyncSession.state`, `SyncSession.pause()` and `SyncSession.resume()`.
* [Sync] Added `SyncConfiguration.syncClientResetStrategy` which enables support for client reset via `DiscardUnsyncedChangesStrategy` for partition-based realms and `ManuallyRecoverUnsyncedChangesStrategy` for Flexible Sync realms.
* [Sync] Support `ObjectId` as a partition key.
* Support for embedded objects. (Issue [#551](https://github.com/realm/realm-kotlin/issues/551))
* Support for `RealmConfiguration.Builder.initialData()`. (Issue [#579](https://github.com/realm/realm-kotlin/issues/579))
* Preparing the compiler plugin to be compatible with Kotlin `1.7.0-RC`. (Issue [#843](https://github.com/realm/realm-kotlin/issues/843))
* Added `AppConfiguration.create(...)` as convenience method for `AppConfiguration.Builder(...).build()` (Issue [#835](https://github.com/realm/realm-kotlin/issues/835))

### Fixed
* Fix missing symbol (`___bid_IDEC_glbround`) on Apple silicon
* Creating a `RealmConfiguration` off the main thread on Kotlin Native could crash with `IncorrectDereferenceException`. (Issue [#799](https://github.com/realm/realm-kotlin/issues/799))
* Compiler error when using cyclic references in compiled module. (Issue [#339](https://github.com/realm/realm-kotlin/issues/339))

### Compatibility
* This release is compatible with:
  * Kotlin 1.6.10 and above.
  * Coroutines 1.6.0-native-mt. Also compatible with Coroutines 1.6.0 but requires enabling of the new memory model and disabling of freezing, see https://github.com/realm/realm-kotlin#kotlin-memory-model-and-coroutine-compatibility for details on that.
  * AtomicFu 0.17.0.
* Minimum Gradle version: 6.1.1.
* Minimum Android Gradle Plugin version: 4.0.0.
* Minimum Android SDK: 16.

### Internal
* Updated to Realm Core 12.1.0, commit f8f6b3730e32dcc5b6564ebbfa5626a640cdb52a.


## 0.11.1 (2022-05-05)

### Breaking Changes
* None.

### Enhancements
* None.

### Fixed
* Fix crash in list notification listener (Issue [#827](https://github.com/realm/realm-kotlin/issues/827), since 0.11.0)

### Compatibility
* This release is compatible with:
  * Kotlin 1.6.10 and above.
  * Coroutines 1.6.0-native-mt. Also compatible with Coroutines 1.6.0 but requires enabling of the new memory model and disabling of freezing, see https://github.com/realm/realm-kotlin#kotlin-memory-model-and-coroutine-compatibility for details on that.
  * AtomicFu 0.17.0.
* Minimum Gradle version: 6.1.1.
* Minimum Android Gradle Plugin version: 4.0.0.
* Minimum Android SDK: 16.

### Internal
* None.


## 0.11.0 (2022-04-29)

### Breaking Changes
* [Sync] `SyncConfiguration` and `SyncSession` have been moved to `io.realm.mongodb.sync`.
* [Sync] `EmailPasswordAuth` has been movedto `io.realm.mongodb.auth`.
* [Sync] Improved exception hierarchy for App and Sync exceptions. All sync/app exceptions now use `io.realm.mongodb.exceptions.AppException` as their top-level exception type. Many methods have more specialized exceptions for common errors that can be caught and reacted to. See `AppException` documentation for more details.
* [Sync] `SyncConfiguration.directory` is no longer available.
* [Sync] Removed `SyncConfiguration.partitionValue` as it exposed internal implementation details. It will be reintroduced at a later date.

### Enhancements
* [Sync] `EmailPasswordAuth` has been extended with support for: `confirmUser()`, `resendConfirmationEmail()`, `retryCustomConfirmation()`, `sendResetPasswordEmail()` and `resetPassword()`.
* [Sync] Support for new types of `Credentials`: `apiKey`, `apple`, `facebook`, `google` and `jwt`.
* [Sync] Support for the extension property `Realm.syncSession`, which returns the sync session associated with the realm.
* [Sync] Support for `SyncSession.downloadAllServerChanges()` and `SyncSession.uploadAllLocalChanges()`.
* [Sync] Support for `App.allUsers()`.
* [Sync] Support for `SyncConfiguration.with()`.
* [Sync] Support for `null` and `Integer` (along side already existing `String` and `Long`) partition values when using Partion-based Sync.
* [Sync] Support for `User.remove()`.
* [Sync] `AppConfiguration.syncRootDirectory` has been added to allow users to set the root folder containing all files used for data synchronization between the device and MongoDB Realm. (Issue [#795](https://github.com/realm/realm-kotlin/issues/795))
* Encrypted Realms now use OpenSSL 1.1.1n, up from v1.1.1g.

### Fixed
* Fix duplication of list object references when importing existing objects with `copyToRealm(..., updatePolicy = UpdatePolicy.ALL)` (Issue [#805](https://github.com/realm/realm-kotlin/issues/805))
* Bug in the encryption layer that could result in corrupted Realm files. (Realm Core Issue [#5360](https://github.com/realm/realm-core/issues/5360), since 0.10.0)

### Compatibility
* This release is compatible with:
  * Kotlin 1.6.10 and above.
  * Coroutines 1.6.0-native-mt. Also compatible with Coroutines 1.6.0 but requires enabling of the new memory model and disabling of freezing, see https://github.com/realm/realm-kotlin#kotlin-memory-model-and-coroutine-compatibility for details on that.
  * AtomicFu 0.17.0.
* Minimum Gradle version: 6.1.1.
* Minimum Android Gradle Plugin version: 4.0.0.
* Minimum Android SDK: 16.

### Internal
* Updated to Realm Core 11.15.0, commit 9544b48e52c49e0267c3424b0b92c2f5efd5e2b9.
* Updated to Ktor 1.6.8.
* Updated to Ktlint 0.45.2.
* Rename internal synthetic variables prefix to `io_realm_kotlin_`, so deprecated prefix `$realm$` is avoided.
* Using latest Kotlin version (EAP) for the `kmm-sample` app to test compatibility with the latest/upcoming Kotlin version.


## 0.10.2 (2022-04-01)

### Breaking Changes
* None.

### Enhancements
* None.

### Fixed
* Fix query syntax errors of seemingly correct query (Issue [#683](https://github.com/realm/realm-kotlin/issues/683))
* Fix error when importing lists with existing objects through `copyToRealm` with `UpdatePolicy.ALL` (Issue [#771](https://github.com/realm/realm-kotlin/issues/771))

### Compatibility
* This release is compatible with:
  * Kotlin 1.6.10.
  * Coroutines 1.6.0-native-mt. Also compatible with Coroutines 1.6.0 but requires enabling of the new memory model and disabling of freezing, see https://github.com/realm/realm-kotlin#kotlin-memory-model-and-coroutine-compatibility for details on that.
  * AtomicFu 0.17.0.
* Minimum Gradle version: 6.1.1.
* Minimum Android Gradle Plugin version: 4.0.0.
* Minimum Android SDK: 16.

### Internal
* None.

## 0.10.1 (2022-03-24)

### Breaking Changes
* None.

### Enhancements
* Reducing the binary size for Android dependency. (Issue [#216](https://github.com/realm/realm-kotlin/issues/216)).
* Using static c++ runtime library (stl) for Android. (Issue [#694](https://github.com/realm/realm-kotlin/issues/694)).

### Fixed
* Fix assignments to `RealmList`-properties on managed objects (Issue [#718](https://github.com/realm/realm-kotlin/issues/718))
* `iosSimulatorArm64` and `iosX64` cinterop dependencies were compiled with unnecessary additional architectures, causing a fat framework to fail with (Issue [#722](https://github.com/realm/realm-kotlin/issues/722))

### Compatibility
* This release is compatible with:
  * Kotlin 1.6.10.
  * Coroutines 1.6.0-native-mt. Also compatible with Coroutines 1.6.0 but requires enabling of the new memory model and disabling of freezing, see https://github.com/realm/realm-kotlin#kotlin-memory-model-and-coroutine-compatibility for details on that.
  * AtomicFu 0.17.0.
* Minimum Gradle version: 6.1.1.
* Minimum Android Gradle Plugin version: 4.0.0.
* Minimum Android SDK: 16.

### Internal
* None.


## 0.10.0 (2022-03-04)

### Breaking Changes
* `RealmConfiguration.Builder.path()` has been replaced by `RealmConfiguration.Builder.directory()`, which can be combined with `RealmConfiguration.Builder.name()` to form the full path. (Issue [#346](https://github.com/realm/realm-kotlin/issues/346))
* `Realm.observe()` and `RealmObject.observe()` have been renamed to `asFlow()`.
* `RealmObject.asFlow` will throw `UnsupportedOperationException` instead of `IllegalStateException` if called on a live or dynamic object in a write transaction or in a migration.
* `RealmObject.asFlow` will throw `UnsupportedOperationException` instead of `IllegalStateException` if called on a live or dynamic object in a write transaction or in a migration.
* Removed `RealmObject.delete()` and `RealmResults.delete()`. All objects, objects specified by queries and results must be delete through `MutableRealm.delete(...)` and `DynamicMutableRealm.delete(...).
* Removed default empty schema argument for `RealmConfiguration.Builder(schema = ... )` and `SyncConfiguration.Builder(..., schema= ... )` as all configuraitons require a non-empty schema.
* Removed `RealmConfiguration.Builder.schema()`. `RealmConfiguration.Builder(schema = ...)` should be used instead.

### Enhancements
* Add support for Gradle Configuration Cache.
* Improved exception message when attempting to delete frozen objects. (Issue [#616](https://github.com/realm/realm-kotlin/issues/616))
* Added `RealmConfiguration.Builder.compactOnLaunch()`, which can be used to control if a Realm file should be compacted when opened.
* A better error message if a data class was used as model classes. (Issue [#684](https://github.com/realm/realm-kotlin/issues/684))
* A better error message if the Realm plugin was not applied to the module containing model classes. (Issue [#676](https://github.com/realm/realm-kotlin/issues/676))
* A better error message if a class is used that is not part of the schema. (Issue [#680](https://github.com/realm/realm-kotlin/issues/680))
* Add support for fine-grained notification on Realm instances. `Realm.asFlow()` yields `RealmChange` that represent the `InitialRealm` or `UpdatedRealm` states.
* Add support for fine-grained notification on Realm objects. `RealmObject.asFlow()` yields `ObjectChange` that represent the `InitialObject`, `UpdatedObject` or `DeletedObject` states.
* Add support for fine-grained notification on Realm lists. `RealmList.asFlow()` yields `ListChange` that represent the `InitialList`, `UpdatedList` or `DeletedList` states.
* Add support for fine-grained notifications on Realm query results. `RealmResults.asFlow()` yields `ResultsChange` that represent the `InitialResults` or `UpdatedResults` states.
* Add support for fine-grained notifications on `RealmSingleQuery`. `RealmSingleQuery.asFlow()` yields `SingleQueryChange` that represent the `PendingObject`, `InitialObject`, `UpdatedObject` or `DeletedObject` states.
* Add support for data migration as part of an automatic schema upgrade through `RealmConfiguration.Builder.migration(RealmMigration)` (Issue [#87](https://github.com/realm/realm-kotlin/issues/87))
* Added ability to delete objects specified by a `RealmQuery` or `RealmResults` through `MutableRealm.delete(...)` and `DynamicMutableRealm.delete(...).
* Add support for updating existing objects through `copyToRealm`. This requires them having a primary key. (Issue [#564](https://github.com/realm/realm-kotlin/issues/564))
* Added `Realm.deleteRealm(RealmConfiguration)` function that deletes the Realm files from the filesystem (Issue [#95](https://github.com/realm/realm-kotlin/issues/95)).


### Fixed
* Intermittent `ConcurrentModificationException` when running parallel builds. (Issue [#626](https://github.com/realm/realm-kotlin/issues/626))
* Refactor the compiler plugin to use API's compatible with Kotlin `1.6.20`. (Issue ([#619](https://github.com/realm/realm-kotlin/issues/619)).
* `RealmConfiguration.path` should report the full Realm path. (Issue ([#605](https://github.com/realm/realm-kotlin/issues/605)).
* Support multiple constructors in model definition (one zero arg constructor is required though). (Issue ([#184](https://github.com/realm/realm-kotlin/issues/184)).
* Boolean argument substitution in queries on iOS/macOS would crash the query. (Issue [#691](https://github.com/realm/realm-kotlin/issues/691))
* Support 32-bit Android (x86 and armeabi-v7a). (Issue ([#109](https://github.com/realm/realm-kotlin/issues/109)).
* Make updates of primary key properties throw IllegalStateException (Issue [#353](https://github.com/realm/realm-kotlin/issues/353))


### Compatibility
* This release is compatible with:
  * Kotlin 1.6.10.
  * Coroutines 1.6.0-native-mt. Also compatible with Coroutines 1.6.0 but requires enabling of the new memory model and disabling of freezing, see https://github.com/realm/realm-kotlin#kotlin-memory-model-and-coroutine-compatibility for details on that.
  * AtomicFu 0.17.0.
* Minimum Gradle version: 6.1.1.
* Minimum Android Gradle Plugin version: 4.0.0.
* Minimum Android SDK: 16.

### Internal
* Downgraded to Gradle 7.2 as a work-around for https://youtrack.jetbrains.com/issue/KT-51325.
* Updated to Realm Core 11.10.0, commit: ad2b6aeb1fd58135a2d9bf463011e26f934390ea.


## 0.9.0 (2022-01-28)

### Breaking Changes
* `RealmResults.observe()` and `RealmList.observe()` have been renamed to `asFlow()`.
* Querying via `Realm.objects(...)` is no longer supported. Use `Realm.query(...)` instead.

### Enhancements
* Added API for inspecting the schema of the realm with `BaseRealm.schema()` ([#238](https://github.com/realm/realm-kotlin/issues/238)).
* Added support for `RealmQuery` through `Realm.query(...)` ([#84](https://github.com/realm/realm-kotlin/issues/84)).
* Added source code link to model definition compiler errors. ([#173](https://github.com/realm/realm-kotlin/issues/173))
* Support Kotlin's new memory model. Enabled in consuming project with the following gradle properties `kotlin.native.binary.memoryModel=experimental`.
* Add support for JVM on M1 (in case we're running outside Rosetta compatibility mode, example when using Azul JVM which is compiled against `aarch64`) [#629](https://github.com/realm/realm-kotlin/issues/629).

### Fixed
* Sync on jvm targets on Windows/Linux crashes with unavailable scheduler ([#655](https://github.com/realm/realm-kotlin/issues/655)).

### Compatibility
* This release is compatible with:
  * Kotlin 1.6.10.
  * Coroutines 1.6.0-native-mt. Also compatible with Coroutines 1.6.0 but requires enabling of the new memory model and disabling of freezing, see https://github.com/realm/realm-kotlin#kotlin-memory-model-and-coroutine-compatibility for details on that.
  * AtomicFu 0.17.0.
* Minimum Gradle version: 6.1.1.
* Minimum Android Gradle Plugin version: 4.0.0.
* Minimum Android SDK: 16.

### Internal
* Updated to Gradle 7.3.3.
* Updated to Android Gradle Plugin 7.1.0.
* Updated to AndroidX JUnit 1.1.3.
* Updated to AndroidX Test 1.4.0.


## 0.8.2 (2022-01-20)

### Breaking Changes
* None.

### Enhancements
* None.

### Fixed
* The `library-base` module would try to initialize a number of `library-sync` classes for JNI lookups. These and `RealmObjectCompanion` were not being excluded from Proguard obfuscation causing release builds to crash when initializing JNI [#643](https://github.com/realm/realm-kotlin/issues/643).

### Compatibility
* This release is compatible with:
  * Kotlin 1.6.10.
  * Coroutines 1.5.2-native-mt.
  * AtomicFu 0.17.0.
* Minimum Gradle version: 6.1.1.
* Minimum Android Gradle Plugin version: 4.0.0.
* Minimum Android SDK: 16.

### Internal
* None.


## 0.8.1 (2022-01-18)

### Breaking Changes
* None.

### Enhancements
* None.

### Fixed
* Using a custom module name to fix [#621](https://github.com/realm/realm-kotlin/issues/621).
* Synchronously process project configurations to avoid exceptions when running parallel builds [#626](https://github.com/realm/realm-kotlin/issues/626).
* Update to Kotlin 1.6.10. The `Compatibility` entry for 0.8.0 stating that the project had been updated to Kotlin 1.6.10 was not correct [#640](https://github.com/realm/realm-kotlin/issues/640).

### Compatibility
* This release is compatible with:
  * Kotlin 1.6.10.
  * Coroutines 1.5.2-native-mt.
  * AtomicFu 0.17.0.
* Minimum Gradle version: 6.1.1.
* Minimum Android Gradle Plugin version: 4.0.0.
* Minimum Android SDK: 16.

### Internal
* Updated to Kotlin 1.6.10.


## 0.8.0 (2021-12-17)

### Breaking Changes
* Reworked configuration hierarchy:
  * Separated common parts of `RealmConfiguraion` and `SyncConfiguration` into `io.realm.Configuration` to avoid polluting the base configuration with local-only options.
  * Changed `Realm.open(RealmConfiguration)` to accept new base configuration with `Realm.open(Configuration)`.
  * Removed option to build `SyncConfiguration`s with `deleteRealmIfMigrationNeeded` option.

### Enhancements
* [Sync] Added support for `User.logOut()` ([#245](https://github.com/realm/realm-kotlin/issues/245)).
* Added support for dates through a new property type: `RealmInstant`.
* Allow to pass schema as a variable containing the involved `KClass`es and build configurations non-fluently ([#389](https://github.com/realm/realm-kotlin/issues/389)).
* Added M1 support for `library-base` variant ([#483](https://github.com/realm/realm-kotlin/issues/483)).

### Fixed
* Gradle metadata for pure Android projects. Now using `io.realm.kotlin:library-base:<VERSION>` should work correctly.
* Compiler plugin symbol lookup happens only on Sourset using Realm ([#544](https://github.com/realm/realm-kotlin/issues/544)).
* Fixed migration exception when opening a synced realm that is already stored in the backend for the first time ([#601](https://github.com/realm/realm-kotlin/issues/604)).

### Compatibility
* This release is compatible with:
  * Kotlin 1.6.10.
  * Coroutines 1.5.2-native-mt.
  * AtomicFu 0.17.0.
* Minimum Gradle version: 6.1.1.
* Minimum Android Gradle Plugin version: 4.0.0.
* Minimum Android SDK: 16.

### Internal
* Updated to Ktor 1.6.5.
* Updated to AndroidX Startup 1.1.0.
* Updated to Gradle 7.2.
* Updated to Android Gradle Plugin 7.1.0-beta05.
* Updated to NDK 23.1.7779620.
* Updated to Android targetSdk 31.
* Updated to Android compileSdk 31.
* Updated to Android Build Tools 31.0.0.
* Updated to Ktlint version 0.43.0.
* Updated to Ktlint Gradle Plugin 10.2.0.
* Updated to Kotlin Serialization 1.3.0.
* Updated to Detekt 1.19.0-RC1.
* Updated to Dokka 1.6.0.
* Updated to AtomicFu 0.17.0.
* Updated to Realm Core 11.7.0, commit: 5903577608d202ad88f375c1bb2ceedb831f6d7b.


## 0.7.0 (2021-10-31)

### Breaking Changes
* None.

### Enhancements
* Basic MongoDB Realm sync support:
  * Enabled by using library dependency `io.realm.kotlin:library-sync:<VERSION>`
  * Build `AppConfiguration`s through `AppConfiguration.Builder(appId).build()`
  * Linking your app with a MongoDB Realm App through `App.create(appConfiguration)`
  * Log in to a MongoDB Realm App through `App.login(credentials)`. Currently only supports `Credentials.anonymous()` and `Credentials.emailPassword(...)`
  * Create `SyncConfiguration`s through `SyncConfiguration.Builder(user, partitionValue, schema).build()`
  * Create synchronized realm by `Realm.open(syncConfiguration)`

### Fixed
* None.

### Compatibility
* This release is compatible with:
  * Kotlin 1.5.31
  * Coroutines 1.5.2-native-mt
  * AtomicFu 0.16.3

### Internal
* Updated to Realm Core commit: ecfc1bbb734a8520d08f04f12f083641309799b3
* Updated to Ktor 1.6.4.


## 0.6.0 (2021-10-15)

### Breaking Changes
* Rename library dependency from `io.realm.kotlin:library:<VERSION>` to `io.realm.kotlin:library-base:<VERSION>`
* Abstracted public API into interfaces. The interfaces have kept the name of the previous classes so only differences are:
  - Opening a realm: `Realm(configuration)` has changed to `Realm.open(configuration)`
  - Easy construction of simple configurations: `RealmConfiguration(schema = ...)` has changed to `RealmConfiguration.with(schema = ...)`
  - Instantiating a `RealmList` is now done through `realmListOf(...)` or by `Iterable<T>.toRealmList()`
* Make argument to `findLatest` non-nullable: `MutableRealm.findLatest(obj: T?): T?` has changed to `MutableRealm.findLatest(obj: T): T?`
* Allow query arguments to be `null`: `RealmResult.query(query: String = "TRUEPREDICATE", vararg args: Any): RealmResults<T>` has change to `RealmResult.query(query: String = "TRUEPREDICATE", vararg args: Any?): RealmResults<T>`
* Moved `objects(KClass<T>)` and `<reified T> objects()` methods from `BaseRealm` to `TypedRealm`
* Changed `RealmObject.version` into method `RealmObject.version()`.
* Replaced `RuntimeException`s by the explicit exceptions: `IllegalArgumentException`, `IllegalStateException` and `IndexOutOfBoundsException`.
* Throw `Error` an unrecoverable Realm problem happen in the underlying storage engine.
* Removed optional arguments to `RealmConfiguration.with(...)` and `RealmConfiguration.Builder(...)`. Name and path can now only be set through the builder methods.

### Enhancements
* Add support for [JVM target](https://github.com/realm/realm-kotlin/issues/62) supported platforms are: Linux (since Centos7 x86_64), Windows (since 8.1 x86_64) and Macos (x86_64).
* Added support for marking a field as indexed with `@Index`

### Fixed
* Fixed null pointer exceptions when returning an unmanaged object from `MutableRealm.write/writeBlocking`.
* Fixed premature closing of underlying realm of frozen objects returned from `MutableRealm.write/writeBlocking`. (Issue [#477](https://github.com/realm/realm-kotlin/issues/477))

### Compatibility
* This release is compatible with:
  * Kotlin 1.5.31
  * Coroutines 1.5.2-native-mt
  * AtomicFu 0.16.3

### Internal
* Updated to Realm Core commit: 028626880253a62d1c936eed4ef73af80b64b71
* Updated to Kotlin 1.5.31.


## 0.5.0 (2021-08-20)

### Breaking Changes
* Moved `@PrimaryKey` annotation from `io.realm.PrimaryKey` to `io.realm.annotations.PrimaryKey`.

### Enhancements
* Add support for excluding properties from the Realm schema. This is done by either using JVM `@Transient` or the newly added `@io.realm.kotlin.Ignore` annotation. (Issue [#278](https://github.com/realm/realm-kotlin/issues/278)).
* Add support for encrypted Realms. Encryption can be enabled by passing a 64-byte encryption key to the configuration builder. (Issue [#227](https://github.com/realm/realm-kotlin/issues/227))
* Add support for `RealmList` notifications using Kotlin `Flow`s. (Issue [#359](https://github.com/realm/realm-kotlin/issues/359))
* Unmanaged `RealmObject`s can now be added directly to `RealmList`s without having to copy them to Realm beforehand.

### Fixed
* Throw exception when violating primary key uniqueness constraint when importing objects with `copyToRealm`.
* Fix crash caused by premature release of frozen versions (`java.lang.RuntimeException: [18]: Access to invalidated Results objects`)
* Fix optimizations bypassing our custom getter and setter from within a class (Issue [#375](https://github.com/realm/realm-kotlin/issues/375)).

### Compatibility
* This release is compatible with Kotlin 1.5.21 and Coroutines 1.5.0.

### Internal
* Updated to Kotlin 1.5.21.
* Updated Gradle to 7.1.1.
* Updated Android Gradle Plugin to 4.1.0.
* Updated to Android Build Tools 30.0.2.
* Updated to targetSdk 30 for Android.
* Now uses Java 11 to build the project.


## 0.4.1 (2021-07-16)

### Breaking Changes
* None.

### Enhancements
* None.

### Fixed
* Throw exception when violating primary key uniqueness constraint when importing objects with `copyToRealm`.
* Fix crash caused by premature release of frozen versions (`java.lang.RuntimeException: [18]: Access to invalidated Results objects`)

### Compatibility
* This release is compatible with Kotlin 1.5.10 and Coroutines 1.5.0.

### Internal
* None.


## 0.4.0 (2021-07-13)

This release contains a big departure in the architectural design of how Realm is currently implemented. At a high level it moves from "Thread-confined, Live Objects" to "Frozen Objects". The reasons for this shift are discussed [here](https://docs.google.com/document/d/1bGfjbKLD6DSBpTiVwyorSBcMqkUQWedAmmS_VAhL8QU/edit#heading=h.fzlh39twuifc).

At a high level this has a number of implications:

    1. Only one Realm instance (per `RealmConfiguration`) is needed across the entire application.
    2. The only reason for closing the Realm instance is if the Realm file itself needs to be deleted or compacted.
    3. Realm objects can be freely moved and read across threads.
    4. Changes to objects can only be observed through Kotlin Flows. Standard change listener support will come in a future release.
    5. In order to modify Realm Objects, they need to be "live". It is possible to convert a frozen object to a live object inside a
       write transaction using the `MutableRealm.findLatest(obj)` API. Live objects are not accessible outside write transactions.

This new architecture is intended to make it easier to consume and work with Realm, but at the same time, it also introduces a few caveats:

    1. Storing a strong reference to a Realm Object can cause an issue known as "Version pinning". Realm tracks the "distance" between the oldest known version and the latest. So if you store a reference for too long, when other writes are happening, Realm might run out of native memory and crash, or it can lead to an increased file size. It is possible to detect this problem by setting `RealmConfiguration.Builder.maxNumberOfActiveVersions()`. It can be worked around by copying the data out of the Realm and store that instead.

    2. With multiple versions being accessible across threads, it is possible to accidentally compare data from different versions. This could be a potential problem for certain business logic if two objects do not agree on a particular state. If you suspect this is an issue, a `version()` method has been added to all Realm Objects, so it can be inspected for debugging. Previously, Realms thread-confined objects guaranteed this would not happen.

    3. Since the threading model has changed, there is no longer a guarantee that running the same query twice in a row will return the same result. E.g. if a background write is executed between them, the result might change. Previously, this would have resulted in the same result as the Realm state for a particular thread would only update as part of the event loop.


### Breaking Changes
* The Realm instance itself is now thread safe and can be accessed from any thread.
* Objects queried outside write transactions are now frozen by default and can be freely read from any thread.
* As a consequence of the above, when a change listener fires, the changed data can only be observed in the new object received, not in the original, which was possible before this release.
* Removed `Realm.open(configuration: RealmConfiguration)`. Use the interchangeable `Realm(configuration: RealmConfiguration)`-constructor instead.
* Removed all `MutableRealm.create(...)`-variants. Use `MutableRealm.copyToRealm(instance: T): T` instead.

### Enhancements
* A `version()` method has been added to `Realm`, `RealmResults` and `RealmObject`. This returns the version of the data contained. New versions are obtained by observing changes to the object.
* `Realm.observe()`, `RealmResults.observe()` and `RealmObject.observe()` have been added and expose a Flow of updates to the object.
* Add support for suspending writes executed on the Realm Write Dispatcher with `suspend fun <R> write(block: MutableRealm.() -> R): R`
* Add support for setting background write and notification dispatchers with `RealmConfigruation.Builder.notificationDispatcher(dispatcher: CoroutineDispatcher)` and `RealmConfiguration.Builder.writeDispatcher(dispatcher: CoroutineDispatcher)`
* Add support for retrieving the latest version of an object inside a write transaction with `<T : RealmObject> MutableRealm.findLatests(obj: T?): T?`

### Fixed
* None.

### Compatibility
* This release is compatible with Kotlin 1.5.10 and Coroutines 1.5.0.

### Internal
* Updated `com.gradle.plugin-publish` to 0.15.0.
* Updated to Realm Core commit: 4cf63d689ba099057345f122265cbb880a8eb19d.
* Updated to Android NDK: 22.1.7171670.
* Introduced usage of `kotlinx.atomicfu`: 0.16.1.


## 0.3.2 (2021-07-06)

### Breaking Changes
* None.

### Enhancements
* None.

### Fixed
* [Bug](https://github.com/realm/realm-kotlin/issues/334) in `copyToRealm` causing a `RealmList` not to be saved as part of the model.

### Compatibility
* This release is compatible with Kotlin 1.5.10 and Coroutines 1.5.0.

### Internal
* None.


## 0.3.1 (2021-07-02)

### Breaking Changes
* None.

### Enhancements
* None.

### Fixed
* Android Release build variant (AAR) was stripped from all classes due to presence of `isMinifyEnabled` flag in the library module. The flag is removed now.


### Compatibility
* This release is compatible with Kotlin 1.5.10 and Coroutines 1.5.0.

### Internal
* None.


## 0.3.0 (2021-07-01)

### Breaking Changes
* None.

### Enhancements
* [Support Apple Release builds](https://github.com/realm/realm-kotlin/issues/142).
* Enabling [shrinker](https://github.com/realm/realm-kotlin/issues/293) for Android Release builds.
* Added support for `RealmList` as supported field in model classes. A `RealmList` is used to model one-to-many relationships in a Realm object.
* Schema migration is handled automatically when adding or removing a property or class to the model without specifying a `schemaVersion`.
If a class or column is renamed you need to set a greater `schemaVersion` to migrate the Realm (note: currently renaming will not copy data to the new column). Alternatively `deleteRealmIfMigrationNeeded` could be set to (without setting `schemaVersion`) to delete the Realm file if an automatic migration is not possible. Fixes [#284](https://github.com/realm/realm-kotlin/issues/284).

### Fixed
* None.

### Compatibility
* This release is compatible with Kotlin 1.5.10 and Coroutines 1.5.0.

### Internal
* None.


## 0.2.0 (2021-06-09)

### Breaking Changes
* The Realm Kotlin Gradle plugin has changed name from `realm-kotlin` to `io.realm.kotlin` to align with Gradle Plugin Portal requirements.

### Enhancements
* The Realm Kotlin Gradle plugin is now available on Gradle Plugin Portal and can be used with the Plugin DSL and `gradlePluginPortal()` as the buildscript repository. A minimal setup of using this approach can be found [here](https://plugins.gradle.org/plugin/io.realm.kotlin).

### Fixed
* None.

### Compatibility
* This release is compatible with Kotlin 1.5.10 and Coroutines 1.5.0.

### Internal
* Updated to Realm Core commit: ed9fbb907e0b5e97e0e2d5b8efdc0951b2eb980c.


## 0.1.0 (2021-05-07)

This is the first public Alpha release of the Realm Kotlin SDK for Android and Kotlin Multiplatform.

A minimal setup for including this library looks like this:

```
// Top-level build.gradle file
buildscript {
    repositories {
        mavenCentral()
    }
    dependencies {
        classpath("io.realm.kotlin:gradle-plugin:0.1.0")
    }
}

allprojects {
    repositories {
    	mavenCentral()
    }
}

// Project build.gradle file
// Only include multiplatform if building a multiplatform project.
plugins {
	kotlin("multiplatform")
	id("com.android.library")
	id("realm-kotlin")
}
```

See the [README](https://github.com/realm/realm-kotlin#readme) for more information.

Please report any issues [here](https://github.com/realm/realm-kotlin/issues/new).<|MERGE_RESOLUTION|>--- conflicted
+++ resolved
@@ -1,16 +1,3 @@
-<<<<<<< HEAD
-## 2.0.1 (YYYY-MM-DD)
-
-### Breaking changes
-* None.
-
-### Enhancements
-* None.
-
-### Fixed
-* [Sync] Fatal sync exceptions are now thrown as `UnrecoverableSyncException`. (Issue [#1767](https://github.com/realm/realm-kotlin/issues/1767) [RKOTLIN-1096](https://jira.mongodb.org/browse/RKOTLIN-1096)).
-* [Sync] Fix `NullPointerException` in `SubscriptionSet.waitForSynchronization`. (Issue [#1777](https://github.com/realm/realm-kotlin/issues/1777) [RKOTLIN-1102](https://jira.mongodb.org/browse/RKOTLIN-1102)).
-=======
 ## 2.1.0-SNAPSHOT (YYYY-MM-DD)
 
 ### Breaking Changes
@@ -21,7 +8,6 @@
 
 ### Fixed
 - None.
->>>>>>> 5ccc2498
 
 ### Compatibility
 * File format: Generates Realms with file format v24 (reads and upgrades file format v10 or later).
@@ -38,12 +24,38 @@
 * Minimum Android SDK: 16.
 * Minimum R8: 8.0.34.
 
-<<<<<<< HEAD
-=======
 ### Internal
 - None.
 
->>>>>>> 5ccc2498
+## 2.0.1 (YYYY-MM-DD)
+
+### Breaking changes
+* None.
+
+### Enhancements
+* None.
+
+### Fixed
+* [Sync] Fatal sync exceptions are now thrown as `UnrecoverableSyncException`. (Issue [#1767](https://github.com/realm/realm-kotlin/issues/1767) [RKOTLIN-1096](https://jira.mongodb.org/browse/RKOTLIN-1096)).
+* [Sync] Fix `NullPointerException` in `SubscriptionSet.waitForSynchronization`. (Issue [#1777](https://github.com/realm/realm-kotlin/issues/1777) [RKOTLIN-1102](https://jira.mongodb.org/browse/RKOTLIN-1102)).
+
+### Compatibility
+* File format: Generates Realms with file format v24 (reads and upgrades file format v10 or later).
+* Realm Studio 15.0.0 or above is required to open Realms created by this version.
+* This release is compatible with the following Kotlin releases:
+  * Kotlin 2.0.0 and above. Support for experimental K2-compilation with `kotlin.experimental.tryK2=true`.
+  * Ktor 2.1.2 and above.
+  * Coroutines 1.7.0 and above.
+  * AtomicFu 0.18.3 and above.
+  * The new memory model only. See https://github.com/realm/realm-kotlin#kotlin-memory-model-and-coroutine-compatibility
+* Minimum Kbson 0.4.0.
+* Minimum Gradle version: 7.2.
+* Minimum Android Gradle Plugin version: 7.1.3.
+* Minimum Android SDK: 16.
+* Minimum R8: 8.0.34.
+
+### Internal
+- None.
 
 ## 2.0.0 (2024-06-03)
 
