--- conflicted
+++ resolved
@@ -16,11 +16,8 @@
 * Index on list of strings property now supported (Core issue [realm/realm-core#7142](https://github.com/realm/realm-core/pull/7142))
 * Improved performance of RQL (parsed) queries on a non-linked string property using: >, >=, <, <=, operators and fixed behaviour that a null string should be evaulated as less than everything, previously nulls were not matched. (Core issue [realm/realm-core#3939](https://github.com/realm/realm-core/issues/3939).
 * Updated bundled OpenSSL version to 3.2.0 (Core issue [realm/realm-core#7303](https://github.com/realm/realm-core/pull/7303))
-<<<<<<< HEAD
+* [Sync] The default base url in `AppConfiguration` has been updated to point to `services.cloud.mongodb.com`. See https://www.mongodb.com/docs/atlas/app-services/domain-migration/ for more information. (Issue [#1685](https://github.com/realm/realm-kotlin/issues/1685))
 * [Sync] Add Mongo Client API to access Atlas App Service collections. It can be accessed through `User.mongoClient`. (Issue [#972](https://github.com/realm/realm-kotlin/issues/972))
-=======
-* The default base url in `AppConfiguration` has been updated to point to `services.cloud.mongodb.com`. See https://www.mongodb.com/docs/atlas/app-services/domain-migration/ for more information. (Issue [#1685](https://github.com/realm/realm-kotlin/issues/1685))
->>>>>>> d8c839d3
 
 ### Fixed
 * Sorting order of strings has changed to use standard unicode codepoint order instead of grouping similar english letters together. A noticeable change will be from "aAbBzZ" to "ABZabz". (Core issue [realm/realm-core#2573](https://github.com/realm/realm-core/issues/2573))
