## 0.8.0 (YYYY-MM-DD)

### Breaking Changes
<<<<<<< HEAD
* Removed option to build `SyncConfiguration`s with `deleteRealmIfMigrationNeeded` option.
=======
* Reworked configuration hierarchy:
  * Separated common parts of `RealmConfiguraion` and `SyncConfiguration` into `io.realm.Configuration` to avoid polluting the base configuration with local-only options.
  * Changed `Realm.open(RealmConfiguration)` to accept new base configuration with `Realm.open(Configuration)`.
  * Removed option to build `SyncConfiguration`s with `deleteRealmIfMigrationNeeded` option.
>>>>>>> 6bf27f67

### Enhancements
* [Sync] Added support for `User.logOut()` ([#245](https://github.com/realm/realm-kotlin/issues/245)).
* Added supported for dates through a new property type: `RealmInstant`.
<<<<<<< HEAD
* Added `LocalConfiguration` to hold local-only options to avoid poluting `RealmConfiguration` with local-only options.
=======
* Allow to pass schema as a variable containing the involved `KClass`es and build configurations non-fluently ([#389](https://github.com/realm/realm-kotlin/issues/389)).
* Added API for inspecting the schema of the realm with `BaseRealm.schema()` ([#238](https://github.com/realm/realm-kotlin/issues/238)).
>>>>>>> 6bf27f67

### Fixed
* Gradle metadata for pure Android projects. Now using `io.realm.kotlin:library-base:<VERSION>` should work correctly.
* Compiler plugin symbol lookup happens only on Sourset using Realm ([#544](https://github.com/realm/realm-kotlin/issues/544)).
* Fixed migration exception when opening a synced realm that is already stored in the backend for the first time ([#601](https://github.com/realm/realm-kotlin/issues/604)).

### Compatibility
* This release is compatible with:
  * Kotlin 1.5.31.
  * Coroutines 1.5.2-native-mt.
  * AtomicFu 0.16.3.
* Minimum Gradle version: 6.1.1.  
* Minimum Android Gradle Plugin version: 4.0.0.
* Minimum Android SDK: 16.

### Internal
* Updated to Ktor 1.6.5.
* Updated to AndroidX Startup 1.1.0.
* Updated to Gradle 7.2.
* Updated to Android Gradle Plugin 7.1.0-beta03.
* Updated to NDK 23.1.7779620.
* Updated to Android targetSdk 31.
* Updated to Android compileSdk 31. 
* Updated to Android Build Tools 31.0.0.
* Updated to Ktlint version 0.43.0.
* Updated to Ktlint Gradle Plugin 10.2.0.
* Updated to Kotlin Serialization 1.3.0.
* Updated to Detekt 1.19.0-RC1.
* Updated to Realm Core 11.6.1, commit: 758d238f68fa1d16409ef0565f01c38242af5bf4.


## 0.7.0 (2021-10-31)

### Breaking Changes
* None.

### Enhancements
* Basic MongoDB Realm sync support:
  * Enabled by using library dependency `io.realm.kotlin:library-sync:<VERSION>`
  * Build `AppConfiguration`s through `AppConfiguration.Builder(appId).build()`
  * Linking your app with a MongoDB Realm App through `App.create(appConfiguration)`
  * Log in to a MongoDB Realm App through `App.login(credentials)`. Currently only supports `Credentials.anonymous()` and `Credentials.emailPassword(...)`
  * Create `SyncConfiguration`s through `SyncConfiguration.Builder(user, partitionValue, schema).build()`
  * Create synchronized realm by `Realm.open(syncConfiguration)`

### Fixed
* None.

### Compatibility
* This release is compatible with:
  * Kotlin 1.5.31
  * Coroutines 1.5.2-native-mt
  * AtomicFu 0.16.3

### Internal
* Updated to Realm Core commit: ecfc1bbb734a8520d08f04f12f083641309799b3
* Updated to Ktor 1.6.4.


## 0.6.0 (2021-10-15)

### Breaking Changes
* Rename library dependency from `io.realm.kotlin:library:<VERSION>` to `io.realm.kotlin:library-base:<VERSION>`
* Abstracted public API into interfaces. The interfaces have kept the name of the previous classes so only differences are:
  - Opening a realm: `Realm(configuration)` has changed to `Realm.open(configuration)`
  - Easy construction of simple configurations: `RealmConfiguration(schema = ...)` has changed to `RealmConfiguration.with(schema = ...)`
  - Instantiating a `RealmList` is now done through `realmListOf(...)` or by `Iterable<T>.toRealmList()`
* Make argument to `findLatest` non-nullable: `MutableRealm.findLatest(obj: T?): T?` has changed to `MutableRealm.findLatest(obj: T): T?`
* Allow query arguments to be `null`: `RealmResult.query(query: String = "TRUEPREDICATE", vararg args: Any): RealmResults<T>` has change to `RealmResult.query(query: String = "TRUEPREDICATE", vararg args: Any?): RealmResults<T>`
* Moved `objects(KClass<T>)` and `<reified T> objects()` methods from `BaseRealm` to `TypedRealm`
* Changed `RealmObject.version` into method `RealmObject.version()`.
* Replaced `RuntimeException`s by the explicit exceptions: `IllegalArgumentException`, `IllegalStateException` and `IndexOutOfBoundsException`.
* Throw `Error` an unrecoverable Realm problem happen in the underlying storage engine.
* Removed optional arguments to `RealmConfiguration.with(...)` and `RealmConfiguration.Builder(...)`. Name and path can now only be set through the builder methods.

### Enhancements
* Add support for [JVM target](https://github.com/realm/realm-kotlin/issues/62) supported platforms are: Linux (since Centos7 x86_64), Windows (since 8.1 x86_64) and Macos (x86_64).
* Added support for marking a field as indexed with `@Index`

### Fixed
* Fixed null pointer exceptions when returning an unmanaged object from `MutableRealm.write/writeBlocking`.
* Fixed premature closing of underlying realm of frozen objects returned from `MutableRealm.write/writeBlocking`. (Issue [#477](https://github.com/realm/realm-kotlin/issues/477))

### Compatibility
* This release is compatible with:
  * Kotlin 1.5.31
  * Coroutines 1.5.2-native-mt
  * AtomicFu 0.16.3

### Internal
* Updated to Realm Core commit: 028626880253a62d1c936eed4ef73af80b64b71
* Updated to Kotlin 1.5.31.


## 0.5.0 (2021-08-20)

### Breaking Changes
* Moved `@PrimaryKey` annotation from `io.realm.PrimaryKey` to `io.realm.annotations.PrimaryKey`.

### Enhancements
* Add support for excluding properties from the Realm schema. This is done by either using JVM `@Transient` or the newly added `@io.realm.kotlin.Ignore` annotation. (Issue [#278](https://github.com/realm/realm-kotlin/issues/278)).
* Add support for encrypted Realms. Encryption can be enabled by passing a 64-byte encryption key to the configuration builder. (Issue [#227](https://github.com/realm/realm-kotlin/issues/227))
* Add support for `RealmList` notifications using Kotlin `Flow`s. (Issue [#359](https://github.com/realm/realm-kotlin/issues/359))
* Unmanaged `RealmObject`s can now be added directly to `RealmList`s without having to copy them to Realm beforehand.

### Fixed
* Throw exception when violating primary key uniqueness constraint when importing objects with `copyToRealm`.
* Fix crash caused by premature release of frozen versions (`java.lang.RuntimeException: [18]: Access to invalidated Results objects`)
* Fix optimizations bypassing our custom getter and setter from within a class (Issue [#375](https://github.com/realm/realm-kotlin/issues/375)).

### Compatibility
* This release is compatible with Kotlin 1.5.21 and Coroutines 1.5.0.

### Internal
* Updated to Kotlin 1.5.21.
* Updated Gradle to 7.1.1.
* Updated Android Gradle Plugin to 4.1.0.
* Updated to Android Build Tools 30.0.2.
* Updated to targetSdk 30 for Android.
* Now uses Java 11 to build the project.


## 0.4.1 (2021-07-16)

### Breaking Changes
* None.

### Enhancements
* None.

### Fixed
* Throw exception when violating primary key uniqueness constraint when importing objects with `copyToRealm`.
* Fix crash caused by premature release of frozen versions (`java.lang.RuntimeException: [18]: Access to invalidated Results objects`)

### Compatibility
* This release is compatible with Kotlin 1.5.10 and Coroutines 1.5.0.

### Internal
* None.


## 0.4.0 (2021-07-13)

This release contains a big departure in the architectural design of how Realm is currently implemented. At a high level it moves from "Thread-confined, Live Objects" to "Frozen Objects". The reasons for this shift are discussed [here](https://docs.google.com/document/d/1bGfjbKLD6DSBpTiVwyorSBcMqkUQWedAmmS_VAhL8QU/edit#heading=h.fzlh39twuifc).

At a high level this has a number of implications:

    1. Only one Realm instance (per `RealmConfiguration`) is needed across the entire application.
    2. The only reason for closing the Realm instance is if the Realm file itself needs to be deleted or compacted.
    3. Realm objects can be freely moved and read across threads.
    4. Changes to objects can only be observed through Kotlin Flows. Standard change listener support will come in a future release.
    5. In order to modify Realm Objects, they need to be "live". It is possible to convert a frozen object to a live object inside a
       write transaction using the `MutableRealm.findLatest(obj)` API. Live objects are not accessible outside write transactions.

This new architecture is intended to make it easier to consume and work with Realm, but at the same time, it also introduces a few caveats:

    1. Storing a strong reference to a Realm Object can cause an issue known as "Version pinning". Realm tracks the "distance" between the oldest known version and the latest. So if you store a reference for too long, when other writes are happening, Realm might run out of native memory and crash, or it can lead to an increased file size. It is possible to detect this problem by setting `RealmConfiguration.Builder.maxNumberOfActiveVersions()`. It can be worked around by copying the data out of the Realm and store that instead.

    2. With multiple versions being accessible across threads, it is possible to accidentally compare data from different versions. This could be a potential problem for certain business logic if two objects do not agree on a particular state. If you suspect this is an issue, a `version()` method has been added to all Realm Objects, so it can be inspected for debugging. Previously, Realms thread-confined objects guaranteed this would not happen.

    3. Since the threading model has changed, there is no longer a guarantee that running the same query twice in a row will return the same result. E.g. if a background write is executed between them, the result might change. Previously, this would have resulted in the same result as the Realm state for a particular thread would only update as part of the event loop.


### Breaking Changes
* The Realm instance itself is now thread safe and can be accessed from any thread.
* Objects queried outside write transactions are now frozen by default and can be freely read from any thread.
* As a consequence of the above, when a change listener fires, the changed data can only be observed in the new object received, not in the original, which was possible before this release.
* Removed `Realm.open(configuration: RealmConfiguration)`. Use the interchangeable `Realm(configuration: RealmConfiguration)`-constructor instead.
* Removed all `MutableRealm.create(...)`-variants. Use `MutableRealm.copyToRealm(instance: T): T` instead.

### Enhancements
* A `version()` method has been added to `Realm`, `RealmResults` and `RealmObject`. This returns the version of the data contained. New versions are obtained by observing changes to the object.
* `Realm.observe()`, `RealmResults.observe()` and `RealmObject.observe()` have been added and expose a Flow of updates to the object.
* Add support for suspending writes executed on the Realm Write Dispatcher with `suspend fun <R> write(block: MutableRealm.() -> R): R`
* Add support for setting background write and notification dispatchers with `RealmConfigruation.Builder.notificationDispatcher(dispatcher: CoroutineDispatcher)` and `RealmConfiguration.Builder.writeDispatcher(dispatcher: CoroutineDispatcher)`
* Add support for retrieving the latest version of an object inside a write transaction with `<T : RealmObject> MutableRealm.findLatests(obj: T?): T?`

### Fixed
* None.

### Compatibility
* This release is compatible with Kotlin 1.5.10 and Coroutines 1.5.0.

### Internal
* Updated `com.gradle.plugin-publish` to 0.15.0.
* Updated to Realm Core commit: 4cf63d689ba099057345f122265cbb880a8eb19d.
* Updated to Android NDK: 22.1.7171670.
* Introduced usage of `kotlinx.atomicfu`: 0.16.1.


## 0.3.2 (2021-07-06)

### Breaking Changes
* None.

### Enhancements
* None.

### Fixed
* [Bug](https://github.com/realm/realm-kotlin/issues/334) in `copyToRealm` causing a `RealmList` not to be saved as part of the model.

### Compatibility
* This release is compatible with Kotlin 1.5.10 and Coroutines 1.5.0.

### Internal
* None.


## 0.3.1 (2021-07-02)

### Breaking Changes
* None.

### Enhancements
* None.

### Fixed
* Android Release build variant (AAR) was stripped from all classes due to presence of `isMinifyEnabled` flag in the library module. The flag is removed now.


### Compatibility
* This release is compatible with Kotlin 1.5.10 and Coroutines 1.5.0.

### Internal
* None.


## 0.3.0 (2021-07-01)

### Breaking Changes
* None.

### Enhancements
* [Support Apple Release builds](https://github.com/realm/realm-kotlin/issues/142).
* Enabling [shrinker](https://github.com/realm/realm-kotlin/issues/293) for Android Release builds.
* Added support for `RealmList` as supported field in model classes. A `RealmList` is used to model one-to-many relationships in a Realm object.
* Schema migration is handled automatically when adding or removing a property or class to the model without specifying a `schemaVersion`.
If a class or column is renamed you need to set a greater `schemaVersion` to migrate the Realm (note: currently renaming will not copy data to the new column). Alternatively `deleteRealmIfMigrationNeeded` could be set to (without setting `schemaVersion`) to delete the Realm file if an automatic migration is not possible. Fixes [#284](https://github.com/realm/realm-kotlin/issues/284).

### Fixed
* None.

### Compatibility
* This release is compatible with Kotlin 1.5.10 and Coroutines 1.5.0.

### Internal
* None.


## 0.2.0 (2021-06-09)

### Breaking Changes
* The Realm Kotlin Gradle plugin has changed name from `realm-kotlin` to `io.realm.kotlin` to align with Gradle Plugin Portal requirements.

### Enhancements
* The Realm Kotlin Gradle plugin is now available on Gradle Plugin Portal and can be used with the Plugin DSL and `gradlePluginPortal()` as the buildscript repository. A minimal setup of using this approach can be found [here](https://plugins.gradle.org/plugin/io.realm.kotlin).

### Fixed
* None.

### Compatibility
* This release is compatible with Kotlin 1.5.10 and Coroutines 1.5.0.

### Internal
* Updated to Realm Core commit: ed9fbb907e0b5e97e0e2d5b8efdc0951b2eb980c.


## 0.1.0 (2021-05-07)

This is the first public Alpha release of the Realm Kotlin SDK for Android and Kotlin Multiplatform.

A minimal setup for including this library looks like this:

```
// Top-level build.gradle file
buildscript {
    repositories {
        mavenCentral()
    }
    dependencies {
        classpath("io.realm.kotlin:gradle-plugin:0.1.0")
    }
}

allprojects {
    repositories {
    	mavenCentral()
    }
}

// Project build.gradle file
// Only include multiplatform if building a multiplatform project.
plugins {
	kotlin("multiplatform")
	id("com.android.library")
	id("realm-kotlin")
}
```

See the [README](https://github.com/realm/realm-kotlin#readme) for more information.

Please report any issues [here](https://github.com/realm/realm-kotlin/issues/new).<|MERGE_RESOLUTION|>--- conflicted
+++ resolved
@@ -1,24 +1,16 @@
 ## 0.8.0 (YYYY-MM-DD)
 
 ### Breaking Changes
-<<<<<<< HEAD
-* Removed option to build `SyncConfiguration`s with `deleteRealmIfMigrationNeeded` option.
-=======
 * Reworked configuration hierarchy:
   * Separated common parts of `RealmConfiguraion` and `SyncConfiguration` into `io.realm.Configuration` to avoid polluting the base configuration with local-only options.
   * Changed `Realm.open(RealmConfiguration)` to accept new base configuration with `Realm.open(Configuration)`.
   * Removed option to build `SyncConfiguration`s with `deleteRealmIfMigrationNeeded` option.
->>>>>>> 6bf27f67
 
 ### Enhancements
 * [Sync] Added support for `User.logOut()` ([#245](https://github.com/realm/realm-kotlin/issues/245)).
 * Added supported for dates through a new property type: `RealmInstant`.
-<<<<<<< HEAD
-* Added `LocalConfiguration` to hold local-only options to avoid poluting `RealmConfiguration` with local-only options.
-=======
 * Allow to pass schema as a variable containing the involved `KClass`es and build configurations non-fluently ([#389](https://github.com/realm/realm-kotlin/issues/389)).
 * Added API for inspecting the schema of the realm with `BaseRealm.schema()` ([#238](https://github.com/realm/realm-kotlin/issues/238)).
->>>>>>> 6bf27f67
 
 ### Fixed
 * Gradle metadata for pure Android projects. Now using `io.realm.kotlin:library-base:<VERSION>` should work correctly.
