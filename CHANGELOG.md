--- conflicted
+++ resolved
@@ -7,11 +7,8 @@
 * None.
 
 ### Fixed
-<<<<<<< HEAD
 * [Sync] AppErrors and SyncErrors with unmapped category or error codes caused a crash. (Issue [951] (https://github.com/realm/realm-kotlin/pull/951))
-=======
 * Returning deleted objects from `Realm.write` and `Realm.writeBlocking` threw a non-sensical `NullPointerException`. Returning such a value is not allowed and now throws an `IllegalStateException`. (Issue [#965](https://github.com/realm/realm-kotlin/issues/965))
->>>>>>> 67fa1b78
 
 ### Compatibility
 * This release is compatible with:
