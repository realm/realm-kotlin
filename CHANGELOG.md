## 1.5.0 (YYYY-MM-DD)

### Breaking Changes
* None.

### Enhancements
* Add support for `Realm.copyFromRealm()`. All RealmObjects, RealmResults, RealmList and RealmSets now also have a `copyFromRealm()` extension method.
* Add support for in-memory Realms.
* [Sync] Added support for API key authentication. (Issue [#432](https://github.com/realm/realm-kotlin/issues/432))
* Added support for reverse relationships through the `linkingObjects` delegate. See the function documentation for more details. (Issue [#1021](https://github.com/realm/realm-kotlin/pull/1021))
* Added support for `BsonObjectId` and its typealias `org.mongodb.kbson.ObjectId` as a replacement for `ObjectId`. `io.realm.kotlin.types.ObjectId` is still functional but has been marked as deprecated.
* [Sync] Added support for `BsonObjectId` as partition value.

### Fixed
<<<<<<< HEAD
* `RealmUUID` did not calculate the correct `hashCode`, so putting it in a `HashSet` resulted in missed values.
=======
* Close underlying realm if it is no longer referenced by any Kotlin object. (Issue [#671](https://github.com/realm/realm-kotlin/issues/671))
>>>>>>> 6a6a017f

### Compatibility
* This release is compatible with the following Kotlin releases:
  * Kotlin 1.7.20 and above.
  * Ktor 2.1.2 and above.
  * Coroutines 1.6.4 and above. 
  * AtomicFu 0.18.3 and above.
  * The new memory model only. See https://github.com/realm/realm-kotlin#kotlin-memory-model-and-coroutine-compatibility
* Minimum Gradle version: 6.7.1.
* Minimum Android Gradle Plugin version: 4.0.0.
* Minimum Android SDK: 16.

### Internal
* Added dependency Kbson 0.1.0.
* Updated to use hierarchical multi platform project structure.
* Updated to Realm Core 12.10.0, commit 8ce82fe3a8d5a2fbc89d719de8559f5a792c2dc9.


## 1.4.0 (2022-10-17)

### Breaking Changes
* Minimum Kotlin version has been raised from 1.6.10 to 1.7.20.
* Support for the original (old) memory model on Kotlin Native has been dropped. Only the new Kotlin Native memory model is supported.  
* Minimum Gradle version has been raised from 6.1.1 to 6.7.1.
* Minimum Ktor version has been raised from 1.6.8 to 2.1.2.

### Enhancements
* [Sync] The sync variant `io.realm.kotlin:library-sync:1.4.0`, now support Apple Silicon targets, ie. `macosArm64()`, `iosArm64()` and `iosSimulatorArm64`.

### Fixed
* [Sync] Using the SyncSession after receiving changes from the server would sometimes crash. Issue [#1068](https://github.com/realm/realm-kotlin/issues/1068)

### Compatibility
* This release is compatible with the following Kotlin releases:
  * Kotlin 1.7.20 and above.
  * Ktor 2.1.2 and above.
  * Coroutines 1.6.4 and above. 
  * AtomicFu 0.18.3 and above.
  * The new memory model only. See https://github.com/realm/realm-kotlin#kotlin-memory-model-and-coroutine-compatibility
* Minimum Gradle version: 6.7.1.
* Minimum Android Gradle Plugin version: 4.0.0.
* Minimum Android SDK: 16.

### Internal
* Updated to Kotlin 1.7.20.
* Updated to Coroutines 1.6.4.
* Updated to AtomicFu 0.18.3.
* Updated to Kotlin Serialization 1.4.0.
* Updated to KotlinX DateTime 0.4.0.
* Updated to okio 3.2.0.
* Ktor now uses the OkHttp engine on Android/JVM.
* Ktor now uses the Darwin engine on Native.


## 1.3.0 (2022-10-10)

### Breaking Changes
* None.

### Enhancements
* Support for `MutableRealm.deleteAll()`.
* Support for `MutableRealm.delete(KClass)`.
* Support for `DynamicMutableRealm.deleteAll()`.
* Support for `DynamicMutableRealm.delete(className)`.
* Support for `RealmInstant.now()`
* [Sync] Support for `User.getProviderType()`.
* [Sync] Support for `User.getAccessToken()`.
* [Sync] Support for `User.getRefreshToken()`.
* [Sync] Support for `User.getDeviceId()`.

### Fixed
* [Sync] Using `SyncConfiguration.Builder.waitForInitialRemoteDataOpen()` is now much faster if the server realm contains a lot of data. Issue [])_

### Compatibility
* This release is compatible with:
  * Kotlin 1.6.10 - 1.7.10. 1.7.20 support is tracked here: https://github.com/realm/realm-kotlin/issues/1024
  * Ktor 1.6.8. Ktor 2 support is tracked here: https://github.com/realm/realm-kotlin/issues/788
  * Coroutines 1.6.0-native-mt. Also compatible with Coroutines 1.6.0 but requires enabling of the new memory model and disabling of freezing, see https://github.com/realm/realm-kotlin#kotlin-memory-model-and-coroutine-compatibility for details on that.
  * AtomicFu 0.17.0 and above.
* Minimum Gradle version: 6.1.1.
* Minimum Android Gradle Plugin version: 4.0.0.
* Minimum Android SDK: 16.

### Internal
* None.


## 1.2.0 (2022-09-30)

### Breaking Changes
* `RealmResults.query()` now returns a `RealmQuery` instead of a `RealmResults`.

### Enhancements
* Added support for `MutableRealmInt` in model classes. The new type behaves like a reference to a `Long`, but also supports `increment` and `decrement` methods. These methods implement a conflict-free replicated data type, whose value will converge even when changed across distributed devices with poor connections.
* [Sync] Support for `User.linkCredentials()`.
* [Sync] Support for `User.identities`, which will return all login types available to the user.
* [Sync] `User.id` as a replacement for `User.identity`. `User.identity` has been marked as deprecated.

### Fixed
* Classes using `RealmObject` or `EmbeddedRealmObject` as a generics type would be modified by the compiler plugin causing compilation errors. (Issue [981] (https://github.com/realm/realm-kotlin/issues/981))
* Ordering not respected for `RealmQuery.first()`. (Issue [#953](https://github.com/realm/realm-kotlin/issues/953))
* Sub-querying on a RealmResults ignored the original filter. (Issue [#998](https://github.com/realm/realm-kotlin/pull/998))
* `RealmResults.query()` semantic returning `RealmResults` was wrong, the return type should be a `RealmQuery`. (Issue [#1013](https://github.com/realm/realm-kotlin/pull/1013))
* Crash when logging messages with formatting specifiers. (Issue [#1034](https://github.com/realm/realm-kotlin/issues/1034))

### Compatibility
* This release is compatible with:
  * Kotlin 1.6.10 - 1.7.10. 1.7.20 support is tracked here: https://github.com/realm/realm-kotlin/issues/1024
  * Ktor 1.6.8. Ktor 2 support is tracked here: https://github.com/realm/realm-kotlin/issues/788
  * Coroutines 1.6.0-native-mt. Also compatible with Coroutines 1.6.0 but requires enabling of the new memory model and disabling of freezing, see https://github.com/realm/realm-kotlin#kotlin-memory-model-and-coroutine-compatibility for details on that.
  * AtomicFu 0.17.0 and above.
* Minimum Gradle version: 6.1.1.
* Minimum Android Gradle Plugin version: 4.0.0.
* Minimum Android SDK: 16.

### Internal
* Updated to Realm Core 12.7.0, commit 18abbb4e9dc268620fa499923a92921bf26db8c6.
* Updated to Kotlin Compile Testing 1.4.9.


## 1.1.0 (2022-08-23)

### Breaking Changes
* None.

### Enhancements
* Added support for `RealmSet` in model classes. `RealmSet` is a collection of unique elements. See the class documentation for more details.
* Added support for `UUID` through a new property type: `RealmUUID`.
* Support for `Realm.writeCopyTo(configuration)`.
* [Sync] Add support for `User.delete()`, making it possible to delete user data on the server side (Issue [#491](https://github.com/realm/realm-kotlin/issues/491)).
* [Sync] It is now possible to create multiple anonymous users by specifying `Credentials.anonymous(reuseExisting = false)` when logging in to an App.

### Fixed
* `Realm.deleteRealm(config)` would throw an exception if the file didn't exist.
* Returning deleted objects from `Realm.write` and `Realm.writeBlocking` threw a non-sensical `NullPointerException`. Returning such a value is not allowed and now throws an `IllegalStateException`. (Issue [#965](https://github.com/realm/realm-kotlin/issues/965))
* [Sync] AppErrors and SyncErrors with unmapped category or error codes caused a crash. (Issue [951] (https://github.com/realm/realm-kotlin/pull/951))

### Compatibility
* This release is compatible with:
  * Kotlin 1.6.10 and above.
  * Coroutines 1.6.0-native-mt. Also compatible with Coroutines 1.6.0 but requires enabling of the new memory model and disabling of freezing, see https://github.com/realm/realm-kotlin#kotlin-memory-model-and-coroutine-compatibility for details on that.
  * AtomicFu 0.17.0.
* Minimum Gradle version: 6.1.1.  
* Minimum Android Gradle Plugin version: 4.0.0.
* Minimum Android SDK: 16.

### Internal
* Updated to Realm Core 12.5.1, commit 6f6a0f415bd33cf2ced4467e36a47f7c84f0a1d7.
* Updated to Gradle 7.5.1.
* Updated to Android Gradle Plugin 7.2.2.
* Updated to CMake 3.22.1
* Updated to Android targetSdk 33.
* Updated to Android compileSdkVersion 33.
* Updated to Android Build Tools 33.0.0.
* Updated to Android NDK 23.2.8568313.


## 1.0.2 (2022-08-05)

### Breaking Changes
* None.

### Enhancements
* None.

### Fixed
* Missing proguard configuration for `CoreErrorUtils`. (Issue [#942](https://github.com/realm/realm-kotlin/issues/942))
* [Sync] Embedded Objects could not be added to the schema for `SyncConfiguration`s. (Issue [#945](https://github.com/realm/realm-kotlin/issues/945)).

### Compatibility
* This release is compatible with:
  * Kotlin 1.6.10 and above.
  * Coroutines 1.6.0-native-mt. Also compatible with Coroutines 1.6.0 but requires enabling of the new memory model and disabling of freezing, see https://github.com/realm/realm-kotlin#kotlin-memory-model-and-coroutine-compatibility for details on that.
  * AtomicFu 0.17.0.
* Minimum Gradle version: 6.1.1.  
* Minimum Android Gradle Plugin version: 4.0.0.
* Minimum Android SDK: 16.

### Internal
* None.


## 1.0.1 (2022-07-07)

### Breaking Changes
* None.

### Enhancements
* Added support for `ByteArray`. ([#584](https://github.com/realm/realm-kotlin/issues/584))

### Fixed
* Fixed JVM memory leak when passing string to C-API. (Issue [#890](https://github.com/realm/realm-kotlin/issues/890))
* Fixed crash present on release-mode apps using Sync due to missing Proguard exception for `ResponseCallback`.
* The compiler plugin did not set the generic parameter correctly for an internal field inside model classes. This could result in other libraries that operated on the source code throwing an error of the type: `undeclared type variable: T`. (Issue [#901](https://github.com/realm/realm-kotlin/issues/901))
* String read from a realm was mistakenly treated as zero-terminated, resulting in strings with `\0`-characters to be truncated when read. Inserting data worked correctly. (Issue [#911](https://github.com/realm/realm-kotlin/issues/911))
* [Sync] Fix internal ordering of `EmailPasswordAuth.resetPassword(...)` arguments. (Issue [#885](https://github.com/realm/realm-kotlin/issues/885))
* [Sync] Sync error events not requiring a Client Reset incorrectly assumed they had to include a path to a recovery Realm file. (Issue [#895](https://github.com/realm/realm-kotlin/issues/895))

### Compatibility
* This release is compatible with:
  * Kotlin 1.6.10 and above.
  * Coroutines 1.6.0-native-mt. Also compatible with Coroutines 1.6.0 but requires enabling of the new memory model and disabling of freezing, see https://github.com/realm/realm-kotlin#kotlin-memory-model-and-coroutine-compatibility for details on that.
  * AtomicFu 0.17.0.
* Minimum Gradle version: 6.1.1.  
* Minimum Android Gradle Plugin version: 4.0.0.
* Minimum Android SDK: 16.

### Internal
* None.


## 1.0.0 (2022-06-07)

### Breaking Changes
* Move all classes from package `io.realm` to `io.realm.kotlin`. This allows Realm Java and Realm Kotlin to be included in the same app without having class name conflicts. *WARNING:* While both libraries can be configured to open the same file, doing so concurrently is currently not supported and can lead to corrupted realm files.
* Updated default behavior for implicit import APIs (realm objects setters and list add/insert/set-operations) to update existing objects with similar primary key instead of throwing. (Issue [#849](https://github.com/realm/realm-kotlin/issues/849))
* Introduced `BaseRealmObject` as base interface of `RealmObject` and `DynamicRealmObject` to prepare for future embedded object support.
  * Most APIs accepts `BaseRealmObject` instead of `RealmObject`.
  * `DynamicRealmObject` no longer implements `RealmObject` but only `BaseRealmObject`
  * Besides the changes of base class of `DynamicRealmObject`, this should not require and code changes.
* Moved all modeling defining types to `io.realm.kotlin.types`
  * Moved `BaseRealmObject`, `RealmObject`, `EmbeddedObject`, `RealmList`, `RealmInstant` and `ObjectId` from `io.realm` to `io.realm.kotlin.types`
* Moved `RealmResults` from `io.realm` to `io.realm.kotlin.query`
* Reworked API for dynamic objects.
  * Support for unmanaged dynamic objects through `DynamicMutableRealmObject.create()`.
  * Replaced `DynamicMutableRealm.create()` with `DynamicMutableRealm.copyToRealm()` similar to `MutableRealm.copyToRealm()`.
* Moved `io.realm.MutableRealm.UpdatePolicy` to top-level class `io.realm.kotlin.UpdatePolicy` as it now also applies to `DynamicMutableRealm.copyToRealm()`.
* Deleted `Queryable`-interface and removed it from `RealmResults`.
* Moved extension methods on `BaseRealmObject`, `MutableRealm`, `TypedRealm`, `Realm` and `Iterable` from `io.realm` to `io.realm.kotlin.ext`
* Moved `io.realm.MutableRealm.UpdatePolicy` to top-level class `io.realm.UpdatePolicy` as it now also applies to `DynamicMutableRealm.copyToRealm()`
* All exceptions from Realm now has `RealmException` as their base class instead of `RealmCoreException` or `Exception`.
* Aligned factory methods naming. (Issue [#835](https://github.com/realm/realm-kotlin/issues/835))
  * Renamed `RealmConfiguration.with(...)` to `RealmConfiguration.create(...)`
  * Renamed `SyncConfiguration.with(...)` to `SyncConfiguration.create(...)`
  * Renamed `RealmInstant.fromEpochSeconds(...)` to `RealmInstant.from(...)`
* Reduced `DynamicMutableRealm` APIs (`copyToRealm()` and `findLatest()`) to only allow import and lookup of `DynamicRealmObject`s.

### Enhancements
* [Sync] Support for Flexible Sync through `Realm.subscriptions`. (Issue [#824](https://github.com/realm/realm-kotlin/pull/824))
* [Sync] Added support for `ObjectId` ([#652](https://github.com/realm/realm-kotlin/issues/652)). `ObjectId` can be used as a primary key in model definition.
* [Sync] Support for `SyncConfiguration.Builder.InitialData()`. (Issue [#422](https://github.com/realm/realm-kotlin/issues/422))
* [Sync] Support for `SyncConfiguration.Builder.initialSubscriptions()`. (Issue [#831](https://github.com/realm/realm-kotlin/issues/831))
* [Sync] Support for `SyncConfiguration.Builder.waitForInitialRemoteData()`. (Issue [#821](https://github.com/realm/realm-kotlin/issues/821))
* [Sync] Support for accessing and controlling the session state through `SyncSession.state`, `SyncSession.pause()` and `SyncSession.resume()`.
* [Sync] Added `SyncConfiguration.syncClientResetStrategy` which enables support for client reset via `DiscardUnsyncedChangesStrategy` for partition-based realms and `ManuallyRecoverUnsyncedChangesStrategy` for Flexible Sync realms.
* [Sync] Support `ObjectId` as a partition key.
* Support for embedded objects. (Issue [#551](https://github.com/realm/realm-kotlin/issues/551))
* Support for `RealmConfiguration.Builder.initialData()`. (Issue [#579](https://github.com/realm/realm-kotlin/issues/579))
* Preparing the compiler plugin to be compatible with Kotlin `1.7.0-RC`. (Issue [#843](https://github.com/realm/realm-kotlin/issues/843))
* Added `AppConfiguration.create(...)` as convenience method for `AppConfiguration.Builder(...).build()` (Issue [#835](https://github.com/realm/realm-kotlin/issues/835))

### Fixed
* Fix missing symbol (`___bid_IDEC_glbround`) on Apple silicon
* Creating a `RealmConfiguration` off the main thread on Kotlin Native could crash with `IncorrectDereferenceException`. (Issue [#799](https://github.com/realm/realm-kotlin/issues/799))
* Compiler error when using cyclic references in compiled module. (Issue [#339](https://github.com/realm/realm-kotlin/issues/339))

### Compatibility
* This release is compatible with:
  * Kotlin 1.6.10 and above.
  * Coroutines 1.6.0-native-mt. Also compatible with Coroutines 1.6.0 but requires enabling of the new memory model and disabling of freezing, see https://github.com/realm/realm-kotlin#kotlin-memory-model-and-coroutine-compatibility for details on that.
  * AtomicFu 0.17.0.
* Minimum Gradle version: 6.1.1.  
* Minimum Android Gradle Plugin version: 4.0.0.
* Minimum Android SDK: 16.

### Internal
* Updated to Realm Core 12.1.0, commit f8f6b3730e32dcc5b6564ebbfa5626a640cdb52a.


## 0.11.1 (2022-05-05)

### Breaking Changes
* None.

### Enhancements
* None.

### Fixed
* Fix crash in list notification listener (Issue [#827](https://github.com/realm/realm-kotlin/issues/827), since 0.11.0)

### Compatibility
* This release is compatible with:
  * Kotlin 1.6.10 and above.
  * Coroutines 1.6.0-native-mt. Also compatible with Coroutines 1.6.0 but requires enabling of the new memory model and disabling of freezing, see https://github.com/realm/realm-kotlin#kotlin-memory-model-and-coroutine-compatibility for details on that.
  * AtomicFu 0.17.0.
* Minimum Gradle version: 6.1.1.  
* Minimum Android Gradle Plugin version: 4.0.0.
* Minimum Android SDK: 16.

### Internal
* None.


## 0.11.0 (2022-04-29)

### Breaking Changes
* [Sync] `SyncConfiguration` and `SyncSession` have been moved to `io.realm.mongodb.sync`.
* [Sync] `EmailPasswordAuth` has been movedto `io.realm.mongodb.auth`.
* [Sync] Improved exception hierarchy for App and Sync exceptions. All sync/app exceptions now use `io.realm.mongodb.exceptions.AppException` as their top-level exception type. Many methods have more specialized exceptions for common errors that can be caught and reacted to. See `AppException` documentation for more details.
* [Sync] `SyncConfiguration.directory` is no longer available.
* [Sync] Removed `SyncConfiguration.partitionValue` as it exposed internal implementation details. It will be reintroduced at a later date.

### Enhancements
* [Sync] `EmailPasswordAuth` has been extended with support for: `confirmUser()`, `resendConfirmationEmail()`, `retryCustomConfirmation()`, `sendResetPasswordEmail()` and `resetPassword()`.
* [Sync] Support for new types of `Credentials`: `apiKey`, `apple`, `facebook`, `google` and `jwt`.
* [Sync] Support for the extension property `Realm.syncSession`, which returns the sync session associated with the realm.
* [Sync] Support for `SyncSession.downloadAllServerChanges()` and `SyncSession.uploadAllLocalChanges()`.
* [Sync] Support for `App.allUsers()`.
* [Sync] Support for `SyncConfiguration.with()`.
* [Sync] Support for `null` and `Integer` (along side already existing `String` and `Long`) partition values when using Partion-based Sync.
* [Sync] Support for `User.remove()`.
* [Sync] `AppConfiguration.syncRootDirectory` has been added to allow users to set the root folder containing all files used for data synchronization between the device and MongoDB Realm. (Issue [#795](https://github.com/realm/realm-kotlin/issues/795))
* Encrypted Realms now use OpenSSL 1.1.1n, up from v1.1.1g.

### Fixed
* Fix duplication of list object references when importing existing objects with `copyToRealm(..., updatePolicy = UpdatePolicy.ALL)` (Issue [#805](https://github.com/realm/realm-kotlin/issues/805))
* Bug in the encryption layer that could result in corrupted Realm files. (Realm Core Issue [#5360](https://github.com/realm/realm-core/issues/5360), since 0.10.0)

### Compatibility
* This release is compatible with:
  * Kotlin 1.6.10 and above.
  * Coroutines 1.6.0-native-mt. Also compatible with Coroutines 1.6.0 but requires enabling of the new memory model and disabling of freezing, see https://github.com/realm/realm-kotlin#kotlin-memory-model-and-coroutine-compatibility for details on that.
  * AtomicFu 0.17.0.
* Minimum Gradle version: 6.1.1.  
* Minimum Android Gradle Plugin version: 4.0.0.
* Minimum Android SDK: 16.

### Internal
* Updated to Realm Core 11.15.0, commit 9544b48e52c49e0267c3424b0b92c2f5efd5e2b9.
* Updated to Ktor 1.6.8.
* Updated to Ktlint 0.45.2.
* Rename internal synthetic variables prefix to `io_realm_kotlin_`, so deprecated prefix `$realm$` is avoided.
* Using latest Kotlin version (EAP) for the `kmm-sample` app to test compatibility with the latest/upcoming Kotlin version.


## 0.10.2 (2022-04-01)

### Breaking Changes
* None.

### Enhancements
* None.

### Fixed
* Fix query syntax errors of seemingly correct query (Issue [#683](https://github.com/realm/realm-kotlin/issues/683))
* Fix error when importing lists with existing objects through `copyToRealm` with `UpdatePolicy.ALL` (Issue [#771](https://github.com/realm/realm-kotlin/issues/771))

### Compatibility
* This release is compatible with:
  * Kotlin 1.6.10.
  * Coroutines 1.6.0-native-mt. Also compatible with Coroutines 1.6.0 but requires enabling of the new memory model and disabling of freezing, see https://github.com/realm/realm-kotlin#kotlin-memory-model-and-coroutine-compatibility for details on that.
  * AtomicFu 0.17.0.
* Minimum Gradle version: 6.1.1.  
* Minimum Android Gradle Plugin version: 4.0.0.
* Minimum Android SDK: 16.

### Internal
* None.

## 0.10.1 (2022-03-24)

### Breaking Changes
* None.

### Enhancements
* Reducing the binary size for Android dependency. (Issue [#216](https://github.com/realm/realm-kotlin/issues/216)).
* Using static c++ runtime library (stl) for Android. (Issue [#694](https://github.com/realm/realm-kotlin/issues/694)).

### Fixed
* Fix assignments to `RealmList`-properties on managed objects (Issue [#718](https://github.com/realm/realm-kotlin/issues/718))
* `iosSimulatorArm64` and `iosX64` cinterop dependencies were compiled with unnecessary additional architectures, causing a fat framework to fail with (Issue [#722](https://github.com/realm/realm-kotlin/issues/722))

### Compatibility
* This release is compatible with:
  * Kotlin 1.6.10.
  * Coroutines 1.6.0-native-mt. Also compatible with Coroutines 1.6.0 but requires enabling of the new memory model and disabling of freezing, see https://github.com/realm/realm-kotlin#kotlin-memory-model-and-coroutine-compatibility for details on that.
  * AtomicFu 0.17.0.
* Minimum Gradle version: 6.1.1.  
* Minimum Android Gradle Plugin version: 4.0.0.
* Minimum Android SDK: 16.

### Internal
* None.


## 0.10.0 (2022-03-04)

### Breaking Changes
* `RealmConfiguration.Builder.path()` has been replaced by `RealmConfiguration.Builder.directory()`, which can be combined with `RealmConfiguration.Builder.name()` to form the full path. (Issue [#346](https://github.com/realm/realm-kotlin/issues/346))
* `Realm.observe()` and `RealmObject.observe()` have been renamed to `asFlow()`.
* `RealmObject.asFlow` will throw `UnsupportedOperationException` instead of `IllegalStateException` if called on a live or dynamic object in a write transaction or in a migration.
* `RealmObject.asFlow` will throw `UnsupportedOperationException` instead of `IllegalStateException` if called on a live or dynamic object in a write transaction or in a migration.
* Removed `RealmObject.delete()` and `RealmResults.delete()`. All objects, objects specified by queries and results must be delete through `MutableRealm.delete(...)` and `DynamicMutableRealm.delete(...).
* Removed default empty schema argument for `RealmConfiguration.Builder(schema = ... )` and `SyncConfiguration.Builder(..., schema= ... )` as all configuraitons require a non-empty schema.
* Removed `RealmConfiguration.Builder.schema()`. `RealmConfiguration.Builder(schema = ...)` should be used instead.

### Enhancements
* Add support for Gradle Configuration Cache.
* Improved exception message when attempting to delete frozen objects. (Issue [#616](https://github.com/realm/realm-kotlin/issues/616))
* Added `RealmConfiguration.Builder.compactOnLaunch()`, which can be used to control if a Realm file should be compacted when opened.
* A better error message if a data class was used as model classes. (Issue [#684](https://github.com/realm/realm-kotlin/issues/684))
* A better error message if the Realm plugin was not applied to the module containing model classes. (Issue [#676](https://github.com/realm/realm-kotlin/issues/676))
* A better error message if a class is used that is not part of the schema. (Issue [#680](https://github.com/realm/realm-kotlin/issues/680))
* Add support for fine-grained notification on Realm instances. `Realm.asFlow()` yields `RealmChange` that represent the `InitialRealm` or `UpdatedRealm` states.
* Add support for fine-grained notification on Realm objects. `RealmObject.asFlow()` yields `ObjectChange` that represent the `InitialObject`, `UpdatedObject` or `DeletedObject` states.
* Add support for fine-grained notification on Realm lists. `RealmList.asFlow()` yields `ListChange` that represent the `InitialList`, `UpdatedList` or `DeletedList` states.
* Add support for fine-grained notifications on Realm query results. `RealmResults.asFlow()` yields `ResultsChange` that represent the `InitialResults` or `UpdatedResults` states.
* Add support for fine-grained notifications on `RealmSingleQuery`. `RealmSingleQuery.asFlow()` yields `SingleQueryChange` that represent the `PendingObject`, `InitialObject`, `UpdatedObject` or `DeletedObject` states.
* Add support for data migration as part of an automatic schema upgrade through `RealmConfiguration.Builder.migration(RealmMigration)` (Issue [#87](https://github.com/realm/realm-kotlin/issues/87))
* Added ability to delete objects specified by a `RealmQuery` or `RealmResults` through `MutableRealm.delete(...)` and `DynamicMutableRealm.delete(...).
* Add support for updating existing objects through `copyToRealm`. This requires them having a primary key. (Issue [#564](https://github.com/realm/realm-kotlin/issues/564))
* Added `Realm.deleteRealm(RealmConfiguration)` function that deletes the Realm files from the filesystem (Issue [#95](https://github.com/realm/realm-kotlin/issues/95)).


### Fixed
* Intermittent `ConcurrentModificationException` when running parallel builds. (Issue [#626](https://github.com/realm/realm-kotlin/issues/626))
* Refactor the compiler plugin to use API's compatible with Kotlin `1.6.20`. (Issue ([#619](https://github.com/realm/realm-kotlin/issues/619)).
* `RealmConfiguration.path` should report the full Realm path. (Issue ([#605](https://github.com/realm/realm-kotlin/issues/605)).
* Support multiple constructors in model definition (one zero arg constructor is required though). (Issue ([#184](https://github.com/realm/realm-kotlin/issues/184)).
* Boolean argument substitution in queries on iOS/macOS would crash the query. (Issue [#691](https://github.com/realm/realm-kotlin/issues/691))
* Support 32-bit Android (x86 and armeabi-v7a). (Issue ([#109](https://github.com/realm/realm-kotlin/issues/109)).
* Make updates of primary key properties throw IllegalStateException (Issue [#353](https://github.com/realm/realm-kotlin/issues/353))


### Compatibility
* This release is compatible with:
  * Kotlin 1.6.10.
  * Coroutines 1.6.0-native-mt. Also compatible with Coroutines 1.6.0 but requires enabling of the new memory model and disabling of freezing, see https://github.com/realm/realm-kotlin#kotlin-memory-model-and-coroutine-compatibility for details on that.
  * AtomicFu 0.17.0.
* Minimum Gradle version: 6.1.1.  
* Minimum Android Gradle Plugin version: 4.0.0.
* Minimum Android SDK: 16.

### Internal
* Downgraded to Gradle 7.2 as a work-around for https://youtrack.jetbrains.com/issue/KT-51325.
* Updated to Realm Core 11.10.0, commit: ad2b6aeb1fd58135a2d9bf463011e26f934390ea.


## 0.9.0 (2022-01-28)

### Breaking Changes
* `RealmResults.observe()` and `RealmList.observe()` have been renamed to `asFlow()`.
* Querying via `Realm.objects(...)` is no longer supported. Use `Realm.query(...)` instead.

### Enhancements
* Added API for inspecting the schema of the realm with `BaseRealm.schema()` ([#238](https://github.com/realm/realm-kotlin/issues/238)).
* Added support for `RealmQuery` through `Realm.query(...)` ([#84](https://github.com/realm/realm-kotlin/issues/84)).
* Added source code link to model definition compiler errors. ([#173](https://github.com/realm/realm-kotlin/issues/173))
* Support Kotlin's new memory model. Enabled in consuming project with the following gradle properties `kotlin.native.binary.memoryModel=experimental`.
* Add support for JVM on M1 (in case we're running outside Rosetta compatibility mode, example when using Azul JVM which is compiled against `aarch64`) [#629](https://github.com/realm/realm-kotlin/issues/629).

### Fixed
* Sync on jvm targets on Windows/Linux crashes with unavailable scheduler ([#655](https://github.com/realm/realm-kotlin/issues/655)).

### Compatibility
* This release is compatible with:
  * Kotlin 1.6.10.
  * Coroutines 1.6.0-native-mt. Also compatible with Coroutines 1.6.0 but requires enabling of the new memory model and disabling of freezing, see https://github.com/realm/realm-kotlin#kotlin-memory-model-and-coroutine-compatibility for details on that.
  * AtomicFu 0.17.0.
* Minimum Gradle version: 6.1.1.  
* Minimum Android Gradle Plugin version: 4.0.0.
* Minimum Android SDK: 16.

### Internal
* Updated to Gradle 7.3.3.
* Updated to Android Gradle Plugin 7.1.0.
* Updated to AndroidX JUnit 1.1.3.
* Updated to AndroidX Test 1.4.0.


## 0.8.2 (2022-01-20)

### Breaking Changes
* None.

### Enhancements
* None.

### Fixed
* The `library-base` module would try to initialize a number of `library-sync` classes for JNI lookups. These and `RealmObjectCompanion` were not being excluded from Proguard obfuscation causing release builds to crash when initializing JNI [#643](https://github.com/realm/realm-kotlin/issues/643).

### Compatibility
* This release is compatible with:
  * Kotlin 1.6.10.
  * Coroutines 1.5.2-native-mt.
  * AtomicFu 0.17.0.
* Minimum Gradle version: 6.1.1.
* Minimum Android Gradle Plugin version: 4.0.0.
* Minimum Android SDK: 16.

### Internal
* None.


## 0.8.1 (2022-01-18)

### Breaking Changes
* None.

### Enhancements
* None.

### Fixed
* Using a custom module name to fix [#621](https://github.com/realm/realm-kotlin/issues/621).
* Synchronously process project configurations to avoid exceptions when running parallel builds [#626](https://github.com/realm/realm-kotlin/issues/626).
* Update to Kotlin 1.6.10. The `Compatibility` entry for 0.8.0 stating that the project had been updated to Kotlin 1.6.10 was not correct [#640](https://github.com/realm/realm-kotlin/issues/640).

### Compatibility
* This release is compatible with:
  * Kotlin 1.6.10.
  * Coroutines 1.5.2-native-mt.
  * AtomicFu 0.17.0.
* Minimum Gradle version: 6.1.1.  
* Minimum Android Gradle Plugin version: 4.0.0.
* Minimum Android SDK: 16.

### Internal
* Updated to Kotlin 1.6.10.


## 0.8.0 (2021-12-17)

### Breaking Changes
* Reworked configuration hierarchy:
  * Separated common parts of `RealmConfiguraion` and `SyncConfiguration` into `io.realm.Configuration` to avoid polluting the base configuration with local-only options.
  * Changed `Realm.open(RealmConfiguration)` to accept new base configuration with `Realm.open(Configuration)`.
  * Removed option to build `SyncConfiguration`s with `deleteRealmIfMigrationNeeded` option.

### Enhancements
* [Sync] Added support for `User.logOut()` ([#245](https://github.com/realm/realm-kotlin/issues/245)).
* Added support for dates through a new property type: `RealmInstant`.
* Allow to pass schema as a variable containing the involved `KClass`es and build configurations non-fluently ([#389](https://github.com/realm/realm-kotlin/issues/389)).
* Added M1 support for `library-base` variant ([#483](https://github.com/realm/realm-kotlin/issues/483)).

### Fixed
* Gradle metadata for pure Android projects. Now using `io.realm.kotlin:library-base:<VERSION>` should work correctly.
* Compiler plugin symbol lookup happens only on Sourset using Realm ([#544](https://github.com/realm/realm-kotlin/issues/544)).
* Fixed migration exception when opening a synced realm that is already stored in the backend for the first time ([#601](https://github.com/realm/realm-kotlin/issues/604)).

### Compatibility
* This release is compatible with:
  * Kotlin 1.6.10.
  * Coroutines 1.5.2-native-mt.
  * AtomicFu 0.17.0.
* Minimum Gradle version: 6.1.1.  
* Minimum Android Gradle Plugin version: 4.0.0.
* Minimum Android SDK: 16.

### Internal
* Updated to Ktor 1.6.5.
* Updated to AndroidX Startup 1.1.0.
* Updated to Gradle 7.2.
* Updated to Android Gradle Plugin 7.1.0-beta05.
* Updated to NDK 23.1.7779620.
* Updated to Android targetSdk 31.
* Updated to Android compileSdk 31.
* Updated to Android Build Tools 31.0.0.
* Updated to Ktlint version 0.43.0.
* Updated to Ktlint Gradle Plugin 10.2.0.
* Updated to Kotlin Serialization 1.3.0.
* Updated to Detekt 1.19.0-RC1.
* Updated to Dokka 1.6.0.
* Updated to AtomicFu 0.17.0.
* Updated to Realm Core 11.7.0, commit: 5903577608d202ad88f375c1bb2ceedb831f6d7b.


## 0.7.0 (2021-10-31)

### Breaking Changes
* None.

### Enhancements
* Basic MongoDB Realm sync support:
  * Enabled by using library dependency `io.realm.kotlin:library-sync:<VERSION>`
  * Build `AppConfiguration`s through `AppConfiguration.Builder(appId).build()`
  * Linking your app with a MongoDB Realm App through `App.create(appConfiguration)`
  * Log in to a MongoDB Realm App through `App.login(credentials)`. Currently only supports `Credentials.anonymous()` and `Credentials.emailPassword(...)`
  * Create `SyncConfiguration`s through `SyncConfiguration.Builder(user, partitionValue, schema).build()`
  * Create synchronized realm by `Realm.open(syncConfiguration)`

### Fixed
* None.

### Compatibility
* This release is compatible with:
  * Kotlin 1.5.31
  * Coroutines 1.5.2-native-mt
  * AtomicFu 0.16.3

### Internal
* Updated to Realm Core commit: ecfc1bbb734a8520d08f04f12f083641309799b3
* Updated to Ktor 1.6.4.


## 0.6.0 (2021-10-15)

### Breaking Changes
* Rename library dependency from `io.realm.kotlin:library:<VERSION>` to `io.realm.kotlin:library-base:<VERSION>`
* Abstracted public API into interfaces. The interfaces have kept the name of the previous classes so only differences are:
  - Opening a realm: `Realm(configuration)` has changed to `Realm.open(configuration)`
  - Easy construction of simple configurations: `RealmConfiguration(schema = ...)` has changed to `RealmConfiguration.with(schema = ...)`
  - Instantiating a `RealmList` is now done through `realmListOf(...)` or by `Iterable<T>.toRealmList()`
* Make argument to `findLatest` non-nullable: `MutableRealm.findLatest(obj: T?): T?` has changed to `MutableRealm.findLatest(obj: T): T?`
* Allow query arguments to be `null`: `RealmResult.query(query: String = "TRUEPREDICATE", vararg args: Any): RealmResults<T>` has change to `RealmResult.query(query: String = "TRUEPREDICATE", vararg args: Any?): RealmResults<T>`
* Moved `objects(KClass<T>)` and `<reified T> objects()` methods from `BaseRealm` to `TypedRealm`
* Changed `RealmObject.version` into method `RealmObject.version()`.
* Replaced `RuntimeException`s by the explicit exceptions: `IllegalArgumentException`, `IllegalStateException` and `IndexOutOfBoundsException`.
* Throw `Error` an unrecoverable Realm problem happen in the underlying storage engine.
* Removed optional arguments to `RealmConfiguration.with(...)` and `RealmConfiguration.Builder(...)`. Name and path can now only be set through the builder methods.

### Enhancements
* Add support for [JVM target](https://github.com/realm/realm-kotlin/issues/62) supported platforms are: Linux (since Centos7 x86_64), Windows (since 8.1 x86_64) and Macos (x86_64).
* Added support for marking a field as indexed with `@Index`

### Fixed
* Fixed null pointer exceptions when returning an unmanaged object from `MutableRealm.write/writeBlocking`.
* Fixed premature closing of underlying realm of frozen objects returned from `MutableRealm.write/writeBlocking`. (Issue [#477](https://github.com/realm/realm-kotlin/issues/477))

### Compatibility
* This release is compatible with:
  * Kotlin 1.5.31
  * Coroutines 1.5.2-native-mt
  * AtomicFu 0.16.3

### Internal
* Updated to Realm Core commit: 028626880253a62d1c936eed4ef73af80b64b71
* Updated to Kotlin 1.5.31.


## 0.5.0 (2021-08-20)

### Breaking Changes
* Moved `@PrimaryKey` annotation from `io.realm.PrimaryKey` to `io.realm.annotations.PrimaryKey`.

### Enhancements
* Add support for excluding properties from the Realm schema. This is done by either using JVM `@Transient` or the newly added `@io.realm.kotlin.Ignore` annotation. (Issue [#278](https://github.com/realm/realm-kotlin/issues/278)).
* Add support for encrypted Realms. Encryption can be enabled by passing a 64-byte encryption key to the configuration builder. (Issue [#227](https://github.com/realm/realm-kotlin/issues/227))
* Add support for `RealmList` notifications using Kotlin `Flow`s. (Issue [#359](https://github.com/realm/realm-kotlin/issues/359))
* Unmanaged `RealmObject`s can now be added directly to `RealmList`s without having to copy them to Realm beforehand.

### Fixed
* Throw exception when violating primary key uniqueness constraint when importing objects with `copyToRealm`.
* Fix crash caused by premature release of frozen versions (`java.lang.RuntimeException: [18]: Access to invalidated Results objects`)
* Fix optimizations bypassing our custom getter and setter from within a class (Issue [#375](https://github.com/realm/realm-kotlin/issues/375)).

### Compatibility
* This release is compatible with Kotlin 1.5.21 and Coroutines 1.5.0.

### Internal
* Updated to Kotlin 1.5.21.
* Updated Gradle to 7.1.1.
* Updated Android Gradle Plugin to 4.1.0.
* Updated to Android Build Tools 30.0.2.
* Updated to targetSdk 30 for Android.
* Now uses Java 11 to build the project.


## 0.4.1 (2021-07-16)

### Breaking Changes
* None.

### Enhancements
* None.

### Fixed
* Throw exception when violating primary key uniqueness constraint when importing objects with `copyToRealm`.
* Fix crash caused by premature release of frozen versions (`java.lang.RuntimeException: [18]: Access to invalidated Results objects`)

### Compatibility
* This release is compatible with Kotlin 1.5.10 and Coroutines 1.5.0.

### Internal
* None.


## 0.4.0 (2021-07-13)

This release contains a big departure in the architectural design of how Realm is currently implemented. At a high level it moves from "Thread-confined, Live Objects" to "Frozen Objects". The reasons for this shift are discussed [here](https://docs.google.com/document/d/1bGfjbKLD6DSBpTiVwyorSBcMqkUQWedAmmS_VAhL8QU/edit#heading=h.fzlh39twuifc).

At a high level this has a number of implications:

    1. Only one Realm instance (per `RealmConfiguration`) is needed across the entire application.
    2. The only reason for closing the Realm instance is if the Realm file itself needs to be deleted or compacted.
    3. Realm objects can be freely moved and read across threads.
    4. Changes to objects can only be observed through Kotlin Flows. Standard change listener support will come in a future release.
    5. In order to modify Realm Objects, they need to be "live". It is possible to convert a frozen object to a live object inside a
       write transaction using the `MutableRealm.findLatest(obj)` API. Live objects are not accessible outside write transactions.

This new architecture is intended to make it easier to consume and work with Realm, but at the same time, it also introduces a few caveats:

    1. Storing a strong reference to a Realm Object can cause an issue known as "Version pinning". Realm tracks the "distance" between the oldest known version and the latest. So if you store a reference for too long, when other writes are happening, Realm might run out of native memory and crash, or it can lead to an increased file size. It is possible to detect this problem by setting `RealmConfiguration.Builder.maxNumberOfActiveVersions()`. It can be worked around by copying the data out of the Realm and store that instead.

    2. With multiple versions being accessible across threads, it is possible to accidentally compare data from different versions. This could be a potential problem for certain business logic if two objects do not agree on a particular state. If you suspect this is an issue, a `version()` method has been added to all Realm Objects, so it can be inspected for debugging. Previously, Realms thread-confined objects guaranteed this would not happen.

    3. Since the threading model has changed, there is no longer a guarantee that running the same query twice in a row will return the same result. E.g. if a background write is executed between them, the result might change. Previously, this would have resulted in the same result as the Realm state for a particular thread would only update as part of the event loop.


### Breaking Changes
* The Realm instance itself is now thread safe and can be accessed from any thread.
* Objects queried outside write transactions are now frozen by default and can be freely read from any thread.
* As a consequence of the above, when a change listener fires, the changed data can only be observed in the new object received, not in the original, which was possible before this release.
* Removed `Realm.open(configuration: RealmConfiguration)`. Use the interchangeable `Realm(configuration: RealmConfiguration)`-constructor instead.
* Removed all `MutableRealm.create(...)`-variants. Use `MutableRealm.copyToRealm(instance: T): T` instead.

### Enhancements
* A `version()` method has been added to `Realm`, `RealmResults` and `RealmObject`. This returns the version of the data contained. New versions are obtained by observing changes to the object.
* `Realm.observe()`, `RealmResults.observe()` and `RealmObject.observe()` have been added and expose a Flow of updates to the object.
* Add support for suspending writes executed on the Realm Write Dispatcher with `suspend fun <R> write(block: MutableRealm.() -> R): R`
* Add support for setting background write and notification dispatchers with `RealmConfigruation.Builder.notificationDispatcher(dispatcher: CoroutineDispatcher)` and `RealmConfiguration.Builder.writeDispatcher(dispatcher: CoroutineDispatcher)`
* Add support for retrieving the latest version of an object inside a write transaction with `<T : RealmObject> MutableRealm.findLatests(obj: T?): T?`

### Fixed
* None.

### Compatibility
* This release is compatible with Kotlin 1.5.10 and Coroutines 1.5.0.

### Internal
* Updated `com.gradle.plugin-publish` to 0.15.0.
* Updated to Realm Core commit: 4cf63d689ba099057345f122265cbb880a8eb19d.
* Updated to Android NDK: 22.1.7171670.
* Introduced usage of `kotlinx.atomicfu`: 0.16.1.


## 0.3.2 (2021-07-06)

### Breaking Changes
* None.

### Enhancements
* None.

### Fixed
* [Bug](https://github.com/realm/realm-kotlin/issues/334) in `copyToRealm` causing a `RealmList` not to be saved as part of the model.

### Compatibility
* This release is compatible with Kotlin 1.5.10 and Coroutines 1.5.0.

### Internal
* None.


## 0.3.1 (2021-07-02)

### Breaking Changes
* None.

### Enhancements
* None.

### Fixed
* Android Release build variant (AAR) was stripped from all classes due to presence of `isMinifyEnabled` flag in the library module. The flag is removed now.


### Compatibility
* This release is compatible with Kotlin 1.5.10 and Coroutines 1.5.0.

### Internal
* None.


## 0.3.0 (2021-07-01)

### Breaking Changes
* None.

### Enhancements
* [Support Apple Release builds](https://github.com/realm/realm-kotlin/issues/142).
* Enabling [shrinker](https://github.com/realm/realm-kotlin/issues/293) for Android Release builds.
* Added support for `RealmList` as supported field in model classes. A `RealmList` is used to model one-to-many relationships in a Realm object.
* Schema migration is handled automatically when adding or removing a property or class to the model without specifying a `schemaVersion`.
If a class or column is renamed you need to set a greater `schemaVersion` to migrate the Realm (note: currently renaming will not copy data to the new column). Alternatively `deleteRealmIfMigrationNeeded` could be set to (without setting `schemaVersion`) to delete the Realm file if an automatic migration is not possible. Fixes [#284](https://github.com/realm/realm-kotlin/issues/284).

### Fixed
* None.

### Compatibility
* This release is compatible with Kotlin 1.5.10 and Coroutines 1.5.0.

### Internal
* None.


## 0.2.0 (2021-06-09)

### Breaking Changes
* The Realm Kotlin Gradle plugin has changed name from `realm-kotlin` to `io.realm.kotlin` to align with Gradle Plugin Portal requirements.

### Enhancements
* The Realm Kotlin Gradle plugin is now available on Gradle Plugin Portal and can be used with the Plugin DSL and `gradlePluginPortal()` as the buildscript repository. A minimal setup of using this approach can be found [here](https://plugins.gradle.org/plugin/io.realm.kotlin).

### Fixed
* None.

### Compatibility
* This release is compatible with Kotlin 1.5.10 and Coroutines 1.5.0.

### Internal
* Updated to Realm Core commit: ed9fbb907e0b5e97e0e2d5b8efdc0951b2eb980c.


## 0.1.0 (2021-05-07)

This is the first public Alpha release of the Realm Kotlin SDK for Android and Kotlin Multiplatform.

A minimal setup for including this library looks like this:

```
// Top-level build.gradle file
buildscript {
    repositories {
        mavenCentral()
    }
    dependencies {
        classpath("io.realm.kotlin:gradle-plugin:0.1.0")
    }
}

allprojects {
    repositories {
    	mavenCentral()
    }
}

// Project build.gradle file
// Only include multiplatform if building a multiplatform project.
plugins {
	kotlin("multiplatform")
	id("com.android.library")
	id("realm-kotlin")
}
```

See the [README](https://github.com/realm/realm-kotlin#readme) for more information.

Please report any issues [here](https://github.com/realm/realm-kotlin/issues/new).<|MERGE_RESOLUTION|>--- conflicted
+++ resolved
@@ -6,17 +6,14 @@
 ### Enhancements
 * Add support for `Realm.copyFromRealm()`. All RealmObjects, RealmResults, RealmList and RealmSets now also have a `copyFromRealm()` extension method.
 * Add support for in-memory Realms.
-* [Sync] Added support for API key authentication. (Issue [#432](https://github.com/realm/realm-kotlin/issues/432))
 * Added support for reverse relationships through the `linkingObjects` delegate. See the function documentation for more details. (Issue [#1021](https://github.com/realm/realm-kotlin/pull/1021))
 * Added support for `BsonObjectId` and its typealias `org.mongodb.kbson.ObjectId` as a replacement for `ObjectId`. `io.realm.kotlin.types.ObjectId` is still functional but has been marked as deprecated.
+* [Sync] Added support for API key authentication. (Issue [#432](https://github.com/realm/realm-kotlin/issues/432))
 * [Sync] Added support for `BsonObjectId` as partition value.
 
 ### Fixed
-<<<<<<< HEAD
-* `RealmUUID` did not calculate the correct `hashCode`, so putting it in a `HashSet` resulted in missed values.
-=======
+* `RealmUUID` did not calculate the correct `hashCode`, so putting it in a `HashSet` resulted in duplicates.
 * Close underlying realm if it is no longer referenced by any Kotlin object. (Issue [#671](https://github.com/realm/realm-kotlin/issues/671))
->>>>>>> 6a6a017f
 
 ### Compatibility
 * This release is compatible with the following Kotlin releases:
