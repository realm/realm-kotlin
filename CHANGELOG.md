--- conflicted
+++ resolved
@@ -4,17 +4,14 @@
 * None.
 
 ### Enhancements
-<<<<<<< HEAD
-* None.
-
-### Fixed
+* None.
+
+### Fixed
+* User exceptions now propagate correctly out from `RealmMigration` and `CompactOnLaunchCallback` instead of just resulting in a generic *User-provided callback failed* `RuntimeException`. (Issue [#1228](https://github.com/realm/realm-kotlin/issues/1228))
 * The default compact-on-launch callback trigger 50% or more of the space could be reclaimed was reversed. (Issue [#1380](https://github.com/realm/realm-kotlin/issues/1380))
-=======
-* User exceptions now propagate correctly out from `RealmMigration` and `CompactOnLaunchCallback` instead of just resulting in a generic *User-provided callback failed* `RuntimeException`. (Issue [#1228](https://github.com/realm/realm-kotlin/issues/1228))
-
-### Fixed
-* None.
->>>>>>> d93bc793
+
+### Fixed
+* None.
 
 ### Compatibility
 * File format: Generates Realms with file format v23.
@@ -32,12 +29,9 @@
 ### Internal
 * None.
 
-<<<<<<< HEAD
 ### Contributors
 *  [Tim Klingeleers](https://github.com/Mardaneus86) for fixing the default `compactOnLaunch` logic. 
 
-=======
->>>>>>> d93bc793
 
 ## 1.8.0 (2023-05-01)
 
