## 2.1.0-SNAPSHOT (YYYY-MM-DD)

### Breaking Changes
- None.

### Enhancements
<<<<<<< HEAD
- Avoid exporting Core's symbols so we can statically build the Kotlin SDK with other SDKs like Swift in the same project. (Issue [JIRA](https://jira.mongodb.org/browse/RKOTLIN-877))
=======
- Improved mechanism for unpacking of JVM native libs suitable for local development. (Issue [#1715](https://github.com/realm/realm-kotlin/issues/1715) [JIRA](https://jira.mongodb.org/browse/RKOTLIN-1065)).
>>>>>>> 17e92c22

### Fixed
- None.

### Compatibility
* File format: Generates Realms with file format v24 (reads and upgrades file format v10 or later).
* Realm Studio 15.0.0 or above is required to open Realms created by this version.
* This release is compatible with the following Kotlin releases:
  * Kotlin 2.0.0 and above. Support for experimental K2-compilation with `kotlin.experimental.tryK2=true`.
  * Ktor 2.1.2 and above.
  * Coroutines 1.7.0 and above.
  * AtomicFu 0.18.3 and above.
  * The new memory model only. See https://github.com/realm/realm-kotlin#kotlin-memory-model-and-coroutine-compatibility
* Minimum Kbson 0.4.0.
* Minimum Gradle version: 7.2.
* Minimum Android Gradle Plugin version: 7.1.3.
* Minimum Android SDK: 16.
* Minimum R8: 8.0.34.

### Internal
- None.

## 2.0.1 (YYYY-MM-DD)

### Breaking changes
* None.

### Enhancements
* None.

### Fixed
* [Sync] Fatal sync exceptions are now thrown as `UnrecoverableSyncException`. (Issue [#1767](https://github.com/realm/realm-kotlin/issues/1767) [RKOTLIN-1096](https://jira.mongodb.org/browse/RKOTLIN-1096)).
* [Sync] Fix `NullPointerException` in `SubscriptionSet.waitForSynchronization`. (Issue [#1777](https://github.com/realm/realm-kotlin/issues/1777) [RKOTLIN-1102](https://jira.mongodb.org/browse/RKOTLIN-1102)).

### Compatibility
* File format: Generates Realms with file format v24 (reads and upgrades file format v10 or later).
* Realm Studio 15.0.0 or above is required to open Realms created by this version.
* This release is compatible with the following Kotlin releases:
  * Kotlin 2.0.0 and above. Support for experimental K2-compilation with `kotlin.experimental.tryK2=true`.
  * Ktor 2.1.2 and above.
  * Coroutines 1.7.0 and above.
  * AtomicFu 0.18.3 and above.
  * The new memory model only. See https://github.com/realm/realm-kotlin#kotlin-memory-model-and-coroutine-compatibility
* Minimum Kbson 0.4.0.
* Minimum Gradle version: 7.2.
* Minimum Android Gradle Plugin version: 7.1.3.
* Minimum Android SDK: 16.
* Minimum R8: 8.0.34.

### Internal
- None.

## 2.0.0 (2024-06-03)

> [!NOTE]
> This release will bump the Realm file format 24. Opening a file with an older format will automatically upgrade it from file format v10. If you want to upgrade from an earlier file format version you will have to use Realm Kotlin v1.13.1 or earlier. Downgrading to a previous file format is not possible.

### Breaking changes
* Removed property `RealmLog.level`. Log levels can be set with `RealmLog.setLevel`. (Issue [#1691](https://github.com/realm/realm-kotlin/issues/1691) [JIRA](https://jira.mongodb.org/browse/RKOTLIN-1038))
* Removed `LogConfiguration`. Log levels and custom loggers can be set with `RealmLog`. (Issue [#1691](https://github.com/realm/realm-kotlin/issues/1691) [JIRA](https://jira.mongodb.org/browse/RKOTLIN-1038))
* Removed deprecated `io.realm.kotlin.types.ObjectId`. Use `org.mongodb.kbson.BsonObjectId` or its type alias `org.mongodb.kbson.ObjectId` instead. (Issue [#1749](https://github.com/realm/realm-kotlin/issues/1749) [JIRA](https://jira.mongodb.org/browse/RKOTLIN-1082))
* Removed deprecated `RealmClass.isEmbedded`. Class embeddeness can be check with `RealmClassKind.EMBEDDED`. (Issue [#1753](https://github.com/realm/realm-kotlin/issues/1753) [JIRA](https://jira.mongodb.org/browse/RKOTLIN-1080))
* Some authentication related operations will no longer throw specialized `InvalidCredentialsException` and `CredentialsCannotBeLinkedException` but the more general `AuthException` and `ServiceException`. (Issue [#1763](https://github.com/realm/realm-kotlin/issues/1763)/[RKOTLIN-1091](https://jira.mongodb.org/browse/RKOTLIN-1091))
* [Sync] Removed deprecated methods `User.identity` and `User.provider`, user identities can be accessed with the already existing `User.identities`. (Issue [#1751](https://github.com/realm/realm-kotlin/issues/1751) [JIRA](https://jira.mongodb.org/browse/RKOTLIN-1083))
* [Sync] `App.allUsers` does no longer return a map, but only a list of users known locally. (Issue [#1751](https://github.com/realm/realm-kotlin/issues/1751) [JIRA](https://jira.mongodb.org/browse/RKOTLIN-1083))
* [Sync] Removed deprecated `DiscardUnsyncedChangesStrategy.onError`. (Issue [#1755](https://github.com/realm/realm-kotlin/issues/1755) [JIRA](https://jira.mongodb.org/browse/RKOTLIN-1085))
* [Sync] Sync progress notifications now reports an estimate ranged from `0.0` to `1.0` with `Progress.estimate` instead of `transferredBytes` and `totalBytes`. (Issue [#1744](https://github.com/realm/realm-kotlin/issues/1744)/[RKOTLIN-1079](https://jira.mongodb.org/browse/RKOTLIN-1079)).

### Enhancements
* Support for RealmLists and RealmDictionaries in `RealmAny`. (Issue [#1434](https://github.com/realm/realm-kotlin/issues/1434))
* Optimized `RealmList.indexOf()` and `RealmList.contains()` using Core implementation of operations instead of iterating elements and comparing them in Kotlin. (Issue [#1625](https://github.com/realm/realm-kotlin/pull/1666) [RKOTLIN-995](https://jira.mongodb.org/browse/RKOTLIN-995)).
* Add support for filtering logs by category. (Issue [#1691](https://github.com/realm/realm-kotlin/issues/1691) [JIRA](https://jira.mongodb.org/browse/RKOTLIN-1038))
* [Sync] Add Mongo Client API to access Atlas App Service collections. It can be accessed through `User.mongoClient`. (Issue [#972](https://github.com/realm/realm-kotlin/issues/972)/[RKOTLIN-612](https://jira.mongodb.org/browse/RKOTLIN-612))
* [Sync] Sync progress notifications is now also supported for flexible sync configurations. (Issue [#1744](https://github.com/realm/realm-kotlin/issues/1744) [RKOTLIN-1079](https://jira.mongodb.org/browse/RKOTLIN-1079)).

### Fixed
* Inserting the same typed link to the same key in a dictionary more than once would incorrectly create multiple backlinks to the object. This did not appear to cause any crashes later, but would have affecting explicit backlink count queries (eg: `...@links.@count`) and possibly notifications (Core Issue [realm/realm-core#7676](https://github.com/realm/realm-core/issues/7676) since v1.16.0).
* [Sync] Automatic client reset recovery would crash when recovering AddInteger instructions on a Mixed property if its type was changed to non-integer (Core issue [realm/realm-core#7683](https://github.com/realm/realm-core/pull/7683), since v0.11.0).
* [Sync] Typos [SubscriptionSetState.SUPERSEDED], [SyncTimeoutOptions.pingKeepalivePeriod] and [SyncTimeoutOptions.pongKeepalivePeriod]. (Issue [#1754](https://github.com/realm/realm-kotlin/pull/1754)

### Compatibility
* File format: Generates Realms with file format v24 (reads and upgrades file format v10 or later).
* Realm Studio 15.0.0 or above is required to open Realms created by this version.
* This release is compatible with the following Kotlin releases:
  * Kotlin 2.0.0 and above. Support for experimental K2-compilation with `kotlin.experimental.tryK2=true`.
  * Ktor 2.1.2 and above.
  * Coroutines 1.7.0 and above.
  * AtomicFu 0.18.3 and above.
  * The new memory model only. See https://github.com/realm/realm-kotlin#kotlin-memory-model-and-coroutine-compatibility
* Minimum Kbson 0.4.0.
* Minimum Gradle version: 7.2.
* Minimum Android Gradle Plugin version: 7.1.3.
* Minimum Android SDK: 16.
* Minimum R8: 8.3.37.

### Internal
* Updated to Realm Core 14.7.0 commit c280bdb17522323d5c30dc32a2b9efc9dc80ca3b.
* Changed Kotlin compiler testing framework to https://github.com/zacsweers/kotlin-compile-testing
* Updated to Detekt 1.23.6.


## 1.16.0 (2024-05-01)

> [!NOTE]
> This release will bump the Realm file format from version 23 to 24. Opening a file with an older format will automatically upgrade it from file format v10. If you want to upgrade from an earlier file format version you will have to use Realm Kotlin v1.13.1 or earlier. Downgrading to a previous file format is not possible.

### Breaking changes
* None.

### Enhancements
* Add support for changing the App Services base URL. It allows to roam between Atlas and Edge Server. Changing the url would trigger a client reset. (Issue [#1659](https://github.com/realm/realm-kotlin/issues/1659)/[RKOTLIN-1013](https://jira.mongodb.org/browse/RKOTLIN-1023))

### Fixed
* Fixed a bug when running a IN query (or a query of the pattern `x == 1 OR x == 2 OR x == 3`) when evaluating on a string property with an empty string in the search condition. Matches with an empty string would have been evaluated as if searching for a null string instead. (Core issue [realm/realm-core#7628](https://github.com/realm/realm-core/pull/7628) since Core v10.0.0-beta.9)
* Fixed several issues around encrypted file portability (copying a "bundled" encrypted Realm from one device to another). (Core issues [realm/realm-core#7322](https://github.com/realm/realm-core/issues/7322) and [realm/realm-core#7319](https://github.com/realm/realm-core/issues/7319))
* Queries using query paths on Mixed values returns inconsistent results (Core issue [realm/realm-core#7587](https://github.com/realm/realm-core/issues/7587), since Core v14.0.0)
* [Sync] `App.allUsers()` included logged out users only if they were logged out while the App instance existed. It now always includes all logged out users. (Core issue [realm/realm-core#7300](https://github.com/realm/realm-core/pull/7300))
* [Sync] Deleting the active user left the active user unset rather than selecting another logged-in user as the active user like logging out and removing users did. (Core issue [realm/realm-core#7300](https://github.com/realm/realm-core/pull/7300))
* [Sync] Schema initialization could hit an assertion failure if the sync client applied a downloaded changeset while the Realm file was in the process of being opened (Core issue [realm/realm-core#7041](https://github.com/realm/realm-core/issues/7041), since Core v11.4.0).

### Known issues
* Missing initial download progress notification when there is no active downloads. (Issue [realm/realm-core#7627](https://github.com/realm/realm-core/issues/7627), since 1.15.1)

### Compatibility
* File format: Generates Realms with file format v24 (reads and upgrades file format v10 or later).
* Realm Studio 15.0.0 or above is required to open Realms created by this version.
* This release is compatible with the following Kotlin releases:
  * Kotlin 1.9.0 and above. Support for experimental K2-compilation with `kotlin.experimental.tryK2=true`.
  * Ktor 2.1.2 and above.
  * Coroutines 1.7.0 and above.
  * AtomicFu 0.18.3 and above.
  * The new memory model only. See https://github.com/realm/realm-kotlin#kotlin-memory-model-and-coroutine-compatibility
* Minimum Kbson 0.3.0.
* Minimum Gradle version: 6.8.3.
* Minimum Android Gradle Plugin version: 4.1.3.
* Minimum Android SDK: 16.
* Minimum R8: 8.0.34.

### Internal
* Updated to Realm Core 14.6.1 commit cde3adb7649d3361806dbbae0cf353b8fdc4d54e.


## 1.15.0 (2024-04-17)

> [!NOTE]
> This release will bump the Realm file format from version 23 to 24. Opening a file with an older format will automatically upgrade it from file format v10. If you want to upgrade from an earlier file format version you will have to use Realm Kotlin v1.13.1 or earlier. Downgrading to a previous file format is not possible.

### Breaking changes
* If you want to query using `@type` operation, you must use 'objectlink' to match links to objects. 'object' is reserved for dictionary types.
* Binary data and String data are now strongly typed for comparisons and queries. This change is especially relevant when querying for a string constant on a RealmAny property, as now only strings will be returned. If searching for Binary data is desired, then that type must be specified by the constant. In RQL the new way to specify a binary constant is to use `mixed = bin('xyz')` or `mixed = binary('xyz')`. (Core issue [realm/realm-core#6407](https://github.com/realm/realm-core/issues/6407)).

### Enhancements
* Add support for using aggregate operations on RealmAny properties in queries  (Core issue [realm/realm-core#7398](https://github.com/realm/realm-core/pull/7398))
* Property keypath in RQL can be substituted with value given as argument. Use `$P<i>` in query string. (Core issue [realm/realm-core#7033](https://github.com/realm/realm-core/issues/7033))
* You can now use query substitution for the @type argument (Core issue [realm/realm-core#7289](https://github.com/realm/realm-core/issues/7289))
* Storage of Decimal128 properties has been optimised so that the individual values will take up 0 bits (if all nulls), 32 bits, 64 bits or 128 bits depending on what is needed. (Core issue [realm/realm-core#6111](https://github.com/realm/realm-core/pull/6111))
* Querying a specific entry in a collection (in particular 'first and 'last') is supported. (Core issue [realm/realm-core#4269](https://github.com/realm/realm-core/issues/4269))
* Index on list of strings property now supported (Core issue [realm/realm-core#7142](https://github.com/realm/realm-core/pull/7142))
* Improved performance of RQL (parsed) queries on a non-linked string property using: >, >=, <, <=, operators and fixed behaviour that a null string should be evaulated as less than everything, previously nulls were not matched. (Core issue [realm/realm-core#3939](https://github.com/realm/realm-core/issues/3939).
* Updated bundled OpenSSL version to 3.2.0 (Core issue [realm/realm-core#7303](https://github.com/realm/realm-core/pull/7303))
* [Sync] The default base url in `AppConfiguration` has been updated to point to `services.cloud.mongodb.com`. See https://www.mongodb.com/docs/atlas/app-services/domain-migration/ for more information. (Issue [#1685](https://github.com/realm/realm-kotlin/issues/1685))

### Fixed
* Sorting order of strings has changed to use standard unicode codepoint order instead of grouping similar english letters together. A noticeable change will be from "aAbBzZ" to "ABZabz". (Core issue [realm/realm-core#2573](https://github.com/realm/realm-core/issues/2573))
* `@count`/`@size` is now supported for `RealmAny` properties (Core issue [realm/realm-core#7280](https://github.com/realm/realm-core/issues/7280), since v10.0.0)
* Fixed equality queries on a `RealmAny` property with an index possibly returning the wrong result if values of different types happened to have the same StringIndex hash. (Core issue [realm/realm-core6407](https://github.com/realm/realm-core/issues/6407), since v11.0.0-beta.5).
* If you have more than 8388606 links pointing to one specific object, the program will crash. (Core issue [realm/realm-core#6577](https://github.com/realm/realm-core/issues/6577), since v6.0.0)
* Query for NULL value in `RealmAny<RealmAny>` would give wrong results (Core issue [realm/realm-core6748])(https://github.com/realm/realm-core/issues/6748), since v10.0.0)
* Fixed queries like `indexed_property == NONE {x}` which mistakenly matched on only x instead of not x. This only applies when an indexed property with equality (==, or IN) matches with `NONE` on a list of one item. If the constant list contained more than one value then it was working correctly. (Core issue [realm/realm-core#7777](https://github.com/realm/realm-java/issues/7862), since v12.5.0)
* Uploading the changesets recovered during an automatic client reset recovery may lead to 'Bad server version' errors and a new client reset. (Core issue [realm/realm-core7279](https://github.com/realm/realm-core/issues/7279), since v13.24.1)
* Fixed crash in fulltext index using prefix search with no matches (Core issue [realm/realm-core#7309](https://github.com/realm/realm-core/issues/7309), since v13.18.0)
* Fix a minor race condition when backing up Realm files before a client reset which could have lead to overwriting an existing file. (Core issue [realm/realm-core#7341](https://github.com/realm/realm-core/pull/7341)).
* Fix opening realm with cached user while offline results in fatal error and session does not retry connection. (Core issue [realm/realm-core#7349](https://github.com/realm/realm-core/issues/7349), since v13.26.0)
* Fixed conflict resolution bug which may result in an crash when the AddInteger instruction on Mixed properties is merged against updates to a non-integer type (Core issue [realm/realm-code#7353](https://github.com/realm/realm-core/pull/7353))
* Fix a spurious crash related to opening a Realm on background thread while the process was in the middle of exiting (Core issue [realm/realm-core#7420](https://github.com/realm/realm-core/issues/7420))


### Compatibility
* File format: Generates Realms with file format v24 (reads and upgrades file format v10 or later).
* Realm Studio 15.0.0 or above is required to open Realms created by this version.
* This release is compatible with the following Kotlin releases:
  * Kotlin 1.9.0 and above. Support for experimental K2-compilation with `kotlin.experimental.tryK2=true`.
  * Ktor 2.1.2 and above.
  * Coroutines 1.7.0 and above.
  * AtomicFu 0.18.3 and above.
  * The new memory model only. See https://github.com/realm/realm-kotlin#kotlin-memory-model-and-coroutine-compatibility
* Minimum Kbson 0.3.0.
* Minimum Gradle version: 6.8.3.
* Minimum Android Gradle Plugin version: 4.1.3.
* Minimum Android SDK: 16.
* Minimum R8: 8.0.34.

### Internal
* Updated to Realm Core 14.5.1 commit 316889b967f845fbc10b4422f96c7eadd47136f2.
* Deprecated Jenkins and switching to Github Action ([JIRA]https://jira.mongodb.org/browse/RKOTLIN-825).
- Remove CMake required version.
* Updated URL to documentation.
* Refactored to allow compilation with Kotlin 2.0



## 1.14.1 (2024-03-19)

### Breaking Changes
- None.

### Enhancements
- Fixes missing binaries files for Windows and Linux platforms when releasing. (Issue [#1671](https://github.com/realm/realm-kotlin/issues/1690) [JIRA](https://jira.mongodb.org/browse/RKOTLIN-1037))

### Fixed
- None.

### Compatibility
- File format: Generates Realms with file format v23.
- Realm Studio 13.0.0 or above is required to open Realms created by this version.
- This release is compatible with the following Kotlin releases:
  - Kotlin 1.9.0 and above. Support for experimental K2-compilation with `kotlin.experimental.tryK2=true`.
  - Ktor 2.1.2 and above.
  - Coroutines 1.7.0 and above.
  - AtomicFu 0.18.3 and above.
  - The new memory model only. See https://github.com/realm/realm-kotlin#kotlin-memory-model-and-coroutine-compatibility
- Minimum Kbson 0.3.0.
- Minimum Gradle version: 6.8.3.
- Minimum Android Gradle Plugin version: 4.1.3.
- Minimum Android SDK: 16.
- Minimum R8: 8.0.34.

### Internal
- Deprecated Jenkins and switching to Github Action ([JIRA]https://jira.mongodb.org/browse/RKOTLIN-825).


## 1.14.0 (2024-03-08)

### Breaking Changes
* None.

### Enhancements
* The Unpacking of JVM native library will use the current library version instead of a calculated hash for the path. (Issue [#1617](https://github.com/realm/realm-kotlin/issues/1617)).
* [Sync] Added option to use managed WebSockets via OkHttp instead of Realm's built-in WebSocket client for Sync traffic (Only Android and JVM targets for now). Managed WebSockets offer improved support for proxies and firewalls that require authentication. This feature is currently opt-in and can be enabled by using `AppConfiguration.usePlatformNetworking()`. Managed WebSockets will become the default in a future version. (PR [#1528](https://github.com/realm/realm-kotlin/pull/1528)).
* [Sync] `AutoClientResetFailed` exception now reports as the throwable cause any user exceptions that might occur during a client reset. (Issue [#1580](https://github.com/realm/realm-kotlin/issues/1580))

### Fixed
* Cache notification callback JNI references at startup to ensure that symbols can be resolved in core callbacks. (Issue [#1577](https://github.com/realm/realm-kotlin/issues/1577))
* Using `Realm.asFlow()` could miss an update if a write was started right after opening the Realm. (Issue [#1582](https://github.com/realm/realm-kotlin/issues/1582))
* Guarded analytic errors so that they do not fail user builds.
* Using keypaths in Flows could sometimes throw `java.lang.IllegalStateException: [RLM_ERR_WRONG_THREAD]: Realm accessed from incorrect thread.`. (Issue [#1594](https://github.com/realm/realm-kotlin/pull/1594, since 1.13.0)
* Non-`IllegalStateExceptions` in a `write`-block would not cancel transactions, but leave it open. (Issue [#1615](https://github.com/realm/realm-kotlin/issues/1615)).
* [Sync] `NullPointerException` while waiting for the synchronization of a subscription set if the client was set in `AwaitingMark` state. (Issue [#1671](https://github.com/realm/realm-kotlin/issues/1671) [JIRA](https://jira.mongodb.org/browse/RKOTLIN-1027))
* Github Action: Snapshot publishing with Github Action. (Issue [#1654](https://github.com/realm/realm-kotlin/issues/1654) [JIRA](https://jira.mongodb.org/browse/RKOTLIN-1018))
* Github Action: automate release process to Maven Central. (Issue [JIRA](https://jira.mongodb.org/browse/RKOTLIN-709))

### Compatibility
* File format: Generates Realms with file format v23.
* Realm Studio 13.0.0 or above is required to open Realms created by this version.
* This release is compatible with the following Kotlin releases:
  * Kotlin 1.9.0 and above. Support for experimental K2-compilation with `kotlin.experimental.tryK2=true`.
  * Ktor 2.1.2 and above.
  * Coroutines 1.7.0 and above.
  * AtomicFu 0.18.3 and above.
  * The new memory model only. See https://github.com/realm/realm-kotlin#kotlin-memory-model-and-coroutine-compatibility
* Minimum Kbson 0.3.0.
* Minimum Gradle version: 6.8.3.
* Minimum Android Gradle Plugin version: 4.1.3.
* Minimum Android SDK: 16.
* Minimum R8: 8.0.34.

### Internal
* Update to Ktor 2.3.4.
* Updated to CMake 3.27.7
* Updated to Realm Core 13.26.0, commit 5533505d18fda93a7a971d58a191db5005583c92.
* Adding Sync tests via Github Action.
* Updated to Swig 4.2.0. (Issue [GitHub #1632](https://github.com/realm/realm-kotlin/issues/1632) [JIRA RKOTLIN-1001](https://jira.mongodb.org/browse/RKOTLIN-1001))


## 1.13.0 (2023-12-01)

### Breaking Changes
* None.

### Enhancements
* Support for experimental K2-compilation with `kotlin.experimental.tryK2=true`. (Issue [#1483](https://github.com/realm/realm-kotlin/issues/1483))
* Added support for keypaths in `asFlow()` methods on objects and queries. This makes it possible to control which properties will trigger change events, including properties on objects below the default nested limit of 4. (Issue [#661](https://github.com/realm/realm-kotlin/issues/661))
* [Sync] Added support for multiplexing sync connections. When enabled, a single
  connection is used per sync user rather than one per synchronized Realm. This
  reduces resource consumption when multiple Realms are opened and will
  typically improve performance. The behavior can be controlled through [AppConfiguration.Builder.enableSessionMultiplexing]. It will be made the default
  in a future release. (Issue [#1578](https://github.com/realm/realm-kotlin/pull/1578))
* [Sync] Various sync timeout options can now be configured through `AppConfiguration.Builder.syncTimeouts()`. (Issue [#971](https://github.com/realm/realm-kotlin/issues/971)).

### Fixed
* `RealmInstant.now` used an API (`java.time.Clock.systemUTC().instant()`) introduced in API 26, current minSDK is 16. (Issue [#1564](https://github.com/realm/realm-kotlin/issues/1564))
* Fix compiler crash caused by a change in Kotlin 1.9.20 ((toIrConst moved under common IrUtils)[https://github.com/JetBrains/kotlin/commit/ca8db7d0b83f6dfd6afcea7a5fe7556d38f325d8]). (Issue [#1566](https://github.com/realm/realm-kotlin/issues/1566))
* Fix craches caused by posting to a released scheduler. (Issue [#1543](https://github.com/realm/realm-kotlin/issues/1543))
* Fix NPE when applying query aggregators on classes annotated with `@PersistedName`. (Issue [1569](https://github.com/realm/realm-kotlin/pull/1569))
* [Sync] Fix crash when syncing data if the log level was set to `LogLevel.TRACE` or `LogLevel.ALL`. (Issue [#1560](https://github.com/realm/realm-kotlin/pull/1560))

### Compatibility
* File format: Generates Realms with file format v23.
* Realm Studio 13.0.0 or above is required to open Realms created by this version.
* This release is compatible with the following Kotlin releases:
  * Kotlin 1.9.0 and above. Support for experimental K2-compilation with `kotlin.experimental.tryK2=true`.
  * Ktor 2.1.2 and above.
  * Coroutines 1.7.0 and above.
  * AtomicFu 0.18.3 and above.
  * The new memory model only. See https://github.com/realm/realm-kotlin#kotlin-memory-model-and-coroutine-compatibility
* Minimum Kbson 0.3.0.
* Minimum Gradle version: 6.8.3.
* Minimum Android Gradle Plugin version: 4.1.3.
* Minimum Android SDK: 16.
* Minimum R8: 8.0.34.

### Internal
* Updated to Realm Core 13.24.0, commit e593a5f19d0dc205db931ec5618a8c10c95cac90.


## 1.12.0 (2023-11-02)

This release upgrades the Sync metadata in a way that is not compatible with older versions. To downgrade a Sync app from this version, you'll need to manually delete the metadata folder located at `$[SYNC-ROOT-DIRECTORY]/mongodb-realm/[APP-ID]/server-utility/metadata/`. This will log out all users.

### Breaking Changes
* None.

### Enhancements
* Realm will no longer set the JVM bytecode to 1.8 when applying the Realm plugin. (Issue [#1513](https://github.com/realm/realm-kotlin/issues/1513))
* The Realm Gradle Plugin no longer has a dependency on KAPT. (Issue [#1513](https://github.com/realm/realm-kotlin/issues/1513))

### Fixed
* `Realm.getNumberOfActiveVersions` now returns the actual number of active versions. (Core issue [#6960](https://github.com/realm/realm-core/pull/6960))
* Fixed memory leak on Darwin caused by a reference cycle between resources and the GC cleaner. (Issue [#1530](https://github.com/realm/realm-kotlin/pull/1530))
* Fixed memory leaks on the JVM platform, see PR for more information. (Issue [#1526](https://github.com/realm/realm-kotlin/pull/1526))
* Removed pin on the initial realm version after opening a Realm. (Issue [#1519](https://github.com/realm/realm-kotlin/pull/1519))
* `Realm.close()` is now idempotent.
* Fix error in `RealmAny.equals` that would sometimes return `true` when comparing RealmAnys wrapping same type but different values. (Issue [#1523](https://github.com/realm/realm-kotlin/pull/1523))
* [Sync] If calling a function on App Services that resulted in a redirect, it would only redirect for GET requests. (Issue [#1517](https://github.com/realm/realm-kotlin/pull/1517))
* [Sync] Manual client reset on Windows would not trigger correctly when run inside `onManualResetFallback`. (Issue [#1515](https://github.com/realm/realm-kotlin/pull/1515))
* [Sync] `ClientResetRequiredException.executeClientReset()` now returns a boolean indicating if the manual reset fully succeeded or not. (Issue [#1515](https://github.com/realm/realm-kotlin/pull/1515))
* [Sync] If calling a function on App Services that resulted in a redirect, it would only redirect for
GET requests. (Issue [#1517](https://github.com/realm/realm-kotlin/pull/1517))
* [Sync] If calling a function on App Services that resulted in a redirect, it would only redirect for GET requests. (Issue [#1517](https://github.com/realm/realm-kotlin/pull/1517))

### Compatibility
* File format: Generates Realms with file format v23.
* Realm Studio 13.0.0 or above is required to open Realms created by this version.
* This release is compatible with the following Kotlin releases:
  * Kotlin 1.8.20 and above. The K2 compiler is not supported yet.
  * Ktor 2.1.2 and above.
  * Coroutines 1.7.0 and above.
  * AtomicFu 0.18.3 and above.
  * The new memory model only. See https://github.com/realm/realm-kotlin#kotlin-memory-model-and-coroutine-compatibility
* Minimum Kbson 0.3.0.
* Minimum Gradle version: 6.8.3.
* Minimum Android Gradle Plugin version: 4.1.3.
* Minimum Android SDK: 16.

### Internal
* Updated to Realm Core 13.23.2, commit e6271d72308b40399890060f58a88cf568c2ee22.


## 1.11.1 (2023-09-07)

### Enhancements
* None.

### Fixed
* Opening a Realm would crash with `No built-in scheduler implementation for this platform` on Linux (JVM) and Windows. (Issue [#1502](https://github.com/realm/realm-kotlin/issues/1502), since 1.11.0)

### Compatibility
* File format: Generates Realms with file format v23.
* Realm Studio 13.0.0 or above is required to open Realms created by this version.
* This release is compatible with the following Kotlin releases:
  * Kotlin 1.8.0 and above. The K2 compiler is not supported yet.
  * Ktor 2.1.2 and above.
  * Coroutines 1.7.0 and above.
  * AtomicFu 0.18.3 and above.
  * The new memory model only. See https://github.com/realm/realm-kotlin#kotlin-memory-model-and-coroutine-compatibility
* Minimum Kbson 0.3.0.
* Minimum Gradle version: 6.8.3.
* Minimum Android Gradle Plugin version: 4.1.3.
* Minimum Android SDK: 16.

### Internal
* None.


## 1.11.0 (2023-09-01)

### Breaking Changes
* `BaseRealmObject.equals()` has changed from being identity-based only (===) to instead return `true` if two objects come from the same Realm version. This e.g means that reading the same object property twice will now be identical. Note, two Realm objects, even with identical values will not be considered equal if they belong to different versions.

```
val childA: Child = realm.query<Child>().first().find()!!
val childB: Child = realm.query<Child>().first().find()!!

// This behavior is the same both before 1.11.0 and before
childA === childB // false

// This will return true in 1.11.0 and onwards. Before it will return false
childA == childB

realm.writeBlocking { /* Do a write */ }
val childC = realm.query<Child>().first().find()!!

// This will return false because childA belong to version 1, while childC belong to version 2.
// Override equals/hashCode if value semantics are wanted.
childA == childC
```

### Enhancements
* Fulltext queries now support prefix search by using the * operator, like `description TEXT 'alex*'`. (Core issue [#6860](https://github.com/realm/realm-core/issues/6860))
* Realm model classes now generate custom `toString`, `equals` and `hashCode` implementations. This makes it possible to compare by object reference across multiple collections. Note that two objects at different versions will not be considered equal, even
if the content is the same. Custom implementations of these methods will be respected if they are present. (Issue [#1097](https://github.com/realm/realm-kotlin/issues/1097))
* Support for performing geospatial queries using the new classes: `GeoPoint`, `GeoCircle`, `GeoBox`, and `GeoPolygon`. See `GeoPoint` documentation on how to persist locations. (Issue [#1403](https://github.com/realm/realm-kotlin/pull/1403))
* Support for automatic resolution of embedded object constraints during migration through `RealmConfiguration.Builder.migration(migration: AutomaticSchemaMigration, resolveEmbeddedObjectConstraints: Boolean)`. (Issue [#1464](https://github.com/realm/realm-kotlin/issues/1464)
* [Sync] Add support for customizing authorization headers and adding additional custom headers to all Atlas App service requests with `AppConfiguration.Builder.authorizationHeaderName()` and `AppConfiguration.Builder.addCustomRequestHeader(...)`. (Issue [#1453](https://github.com/realm/realm-kotlin/pull/1453))
* [Sync] Added support for manually triggering a reconnect attempt for Device Sync. This is done through a new `App.Sync.reconnect()` method. This method is also now called automatically when a mobile device toggles off airplane mode. (Issue [#1479](https://github.com/realm/realm-kotlin/issues/1479))

### Fixed
* Rare corruption causing 'Invalid streaming format cookie'-exception. Typically following compact, convert or copying to a new file. (Issue [#1440](https://github.com/realm/realm-kotlin/issues/1440))
* Compiler error when using Kotlin 1.9.0 and backlinks. (Issue [#1469](https://github.com/realm/realm-kotlin/issues/1469))
* Leaking `JVMScheduler` instances. In certain circumstances, it could lead to a JNI crash. (Issue [#1463](https://github.com/realm/realm-kotlin/pull/1463))
* [Sync] Changing a subscriptions query type or query itself will now trigger the `WaitForSync.FIRST_TIME` behaviour, rather than only checking changes to the name. (Issues [#1466](https://github.com/realm/realm-kotlin/issues/1466))

### Compatibility
* File format: Generates Realms with file format v23.
* Realm Studio 13.0.0 or above is required to open Realms created by this version.
* This release is compatible with the following Kotlin releases:
  * Kotlin 1.8.0 and above. The K2 compiler is not supported yet.
  * Ktor 2.1.2 and above.
  * Coroutines 1.7.0 and above.
  * AtomicFu 0.18.3 and above.
  * The new memory model only. See https://github.com/realm/realm-kotlin#kotlin-memory-model-and-coroutine-compatibility
* Minimum Kbson 0.3.0.
* Minimum Gradle version: 6.8.3.
* Minimum Android Gradle Plugin version: 4.1.3.
* Minimum Android SDK: 16.

### Internal
* Updated to Realm Core 13.20.0, commit c258e2681bca5fb33bbd23c112493817b43bfa86.


## 1.10.2 (2023-07-21)

### Breaking Changes
* None.

### Enhancements
* None.

### Fixed
* `RealmInstant` could be instantiated with invalid arguments. (Issue [#1443](https://github.com/realm/realm-kotlin/issues/1443))
* `equals` and `hashCode` on unmanaged `RealmList` and `RealmSet` resulted in incorrect values. (Issue [#1454](https://github.com/realm/realm-kotlin/pull/1454))
* [Sync] HTTP requests were not logged when the log level was set in `RealmLog.level`. (Issue [#1456](https://github.com/realm/realm-kotlin/pull/1456))
* [Sync] `RealmLog.level` is set to `WARN` after creating an `App` or `Realm` configuration. (Issue [#1456](https://github.com/realm/realm-kotlin/pull/1459))

### Compatibility
* File format: Generates Realms with file format v23.
* Realm Studio 13.0.0 or above is required to open Realms created by this version.
* This release is compatible with the following Kotlin releases:
  * Kotlin 1.8.0 and above. The K2 compiler is not supported yet.
  * Ktor 2.1.2 and above.
  * Coroutines 1.7.0 and above.
  * AtomicFu 0.18.3 and above.
  * The new memory model only. See https://github.com/realm/realm-kotlin#kotlin-memory-model-and-coroutine-compatibility
* Minimum Kbson 0.3.0.
* Minimum Gradle version: 6.8.3.
* Minimum Android Gradle Plugin version: 4.1.3.
* Minimum Android SDK: 16.

### Internal
* Updated to Realm Core 13.17.0, commit f1e962cd447f8b69f8f7cf46a188b1c6246923c5.


## 1.10.1 (2023-06-30)

### Breaking Changes
* None.

### Enhancements
* [Sync] Optimized the opening of Flexible Sync Realms when `waitForInitialRemoteData` is used. (Issue [#1438](https://github.com/realm/realm-kotlin/issues/1438))

### Fixed
* [Sync] Using `SyncConfiguration.waitForInitialRemoteData()` would require a network connection, even after opening the realm file for the first time. (Issue [#1439](https://github.com/realm/realm-kotlin/pull/1439))

### Compatibility
* File format: Generates Realms with file format v23.
* Realm Studio 13.0.0 or above is required to open Realms created by this version.
* This release is compatible with the following Kotlin releases:
  * Kotlin 1.8.0 and above. The K2 compiler is not supported yet.
  * Ktor 2.1.2 and above.
  * Coroutines 1.7.0 and above.
  * AtomicFu 0.18.3 and above.
  * The new memory model only. See https://github.com/realm/realm-kotlin#kotlin-memory-model-and-coroutine-compatibility
* Minimum Kbson 0.3.0.
* Minimum Gradle version: 6.8.3.
* Minimum Android Gradle Plugin version: 4.1.3.
* Minimum Android SDK: 16.

### Internal
* None.


## 1.10.0 (2023-06-28)

### Breaking Changes
* Generic arguments have been cleaned up. In a lot of places, `BaseRealmObject` was accepted as input. This was too broad and could result in runtime exceptions. In those places the argument has been restricted to the correct `TypedRealmObject`.

### Enhancements
* Loading the native library on Android above API 22 is no longer using Relinker, but now uses the normal `System.loadLibrary()`.
* Running Android Unit tests on the JVM is now supported instead of throwing `java.lang.NullPointerException`. This includes both pure Android projects (in the `/test` directory) and common tests in Multiplatform projects.
* Support for passing list, sets or iterable arguments to queries with `IN`-operators, e.g. `query<TYPE>("<field> IN $0", listOf(1,2,3))`. (Issue [#929](https://github.com/realm/realm-kotlin/issues/929))
* [Sync] Support for `RealmQuery.subscribe()` and `RealmResults.subscribe()` as an easy way to create subscriptions in the background while continuing to use the query result. This API is experimental. (Issue [#1363](https://github.com/realm/realm-kotlin/issues/1363))
* [Sync] Support for "write-only" objects which can be written to MongoDB time-series collections. This can be useful for e.g. telemetry data. Use this by creating a model classes that inherit from the new `AsymmetricRealmObject` base class. See this class for more information. (Issue [#1420](https://github.com/realm/realm-kotlin/pull/1420))

### Fixed
* None

### Compatibility
* File format: Generates Realms with file format v23.
* Realm Studio 13.0.0 or above is required to open Realms created by this version.
* This release is compatible with the following Kotlin releases:
  * Kotlin 1.8.0 and above. The K2 compiler is not supported yet.
  * Ktor 2.1.2 and above.
  * Coroutines 1.7.0 and above.
  * AtomicFu 0.18.3 and above.
  * The new memory model only. See https://github.com/realm/realm-kotlin#kotlin-memory-model-and-coroutine-compatibility
* Minimum Kbson 0.3.0.
* Minimum Gradle version: 6.8.3.
* Minimum Android Gradle Plugin version: 4.1.3.
* Minimum Android SDK: 16.

### Internal
* Updated to Realm Core 13.15.2, commit b8f3244a316f512ad48c761e11e4a135f729ad23.
* Bumped Android Gradle Version to 7.3.1.
* Add bundle ID sync connection parameter.
* Enabled profiling for unit test modules.


## 1.9.1 (2023-06-08)

### Breaking Changes
* None.

### Enhancements
* None.

### Fixed
* Deleting `RealmResults` created by `by backlinks()` would crash with `Cannot delete custom Deleteable objects: ObjectBoundRealmResults`. (Issue [#1413](https://github.com/realm/realm-kotlin/issues/1413))
* Incremental compilation in combination with `@PersistedName` on model class names could result in schema errors when opening the Realm (Issue [#1401](https://github.com/realm/realm-kotlin/issues/1401)).
* [Sync] Native crash if a server error was reported while using `SyncConfiguration.waitForInitialRemoteData()`. (Issue [#1401](https://github.com/realm/realm-kotlin/issues/1401))

### Compatibility
* File format: Generates Realms with file format v23.
* Realm Studio 13.0.0 or above is required to open Realms created by this version.
* This release is compatible with the following Kotlin releases:
  * Kotlin 1.8.0 and above. The K2 compiler is not supported yet.
  * Ktor 2.1.2 and above.
  * Coroutines 1.6.4 and above.
  * AtomicFu 0.18.3 and above.
  * The new memory model only. See https://github.com/realm/realm-kotlin#kotlin-memory-model-and-coroutine-compatibility
* Minimum Kbson 0.3.0.
* Minimum Gradle version: 6.8.3.
* Minimum Android Gradle Plugin version: 4.1.3.
* Minimum Android SDK: 16.

### Internal
* None.


## 1.9.0 (2023-05-23)

This release bumps the minimum supported version of Kotlin from 1.7.20 to 1.8.0. This also impact the minimum supported version of the Android Gradle Plugin and Gradle. See the Compatibility seection for more information.

### Breaking Changes
* None.

### Enhancements
* Realm objects now support ignoring delegated properties. (Issue [#1377](https://github.com/realm/realm-kotlin/pull/1386))
* Support for simple token full-text search using `@FullText` on `String` properties. Read the documentation on `@FullText` for more info. (Issue [#1368](https://github.com/realm/realm-kotlin/pull/1368))
* Support for initialization of a realm file with a bundled realm through `RealmConfiguration.Builder(...).initialRealmFile(...)` and `SyncConfiguration.Builder(...).initialRealmFile(...)`. (Issue [#577](https://github.com/realm/realm-kotlin/issues/577))
* [Sync] The new sync exception `CompensatingWriteException` will be thrown in the `SyncSession.ErrorHandler` when the server undoes one or more client writes. (Issue [#1372](https://github.com/realm/realm-kotlin/issues/1372))
* [Sync] Added experimental full document serialization support on Credentials with a Custom Function, App Services Function calls, user profile, and custom data. (Issue [#1355](https://github.com/realm/realm-kotlin/pull/1355))

### Fixed
* User exceptions now propagate correctly out from `RealmMigration` and `CompactOnLaunchCallback` instead of just resulting in a generic *User-provided callback failed* `RuntimeException`. (Issue [#1228](https://github.com/realm/realm-kotlin/issues/1228))
* The default compact-on-launch callback trigger 50% or more of the space could be reclaimed was reversed. (Issue [#1380](https://github.com/realm/realm-kotlin/issues/1380))
* Objects that were renamed using `@PersistedName` couldn't be referenced as a direct link in a model class. (Issue [#1377](https://github.com/realm/realm-kotlin/issues/1377))
* [Sync] `BsonEncoder` now allows converting numerical values with precision loss.

### Compatibility
* File format: Generates Realms with file format v23.
* Realm Studio 13.0.0 or above is required to open Realms created by this version.
* This release is compatible with the following Kotlin releases:
  * Kotlin 1.8.0 and above. The K2 compiler is not supported yet.
  * Ktor 2.1.2 and above.
  * Coroutines 1.6.4 and above.
  * AtomicFu 0.18.3 and above.
  * The new memory model only. See https://github.com/realm/realm-kotlin#kotlin-memory-model-and-coroutine-compatibility
* Minimum Kbson 0.3.0.
* Minimum Gradle version: 6.8.3.
* Minimum Android Gradle Plugin version: 4.1.3.
* Minimum Android SDK: 16.

### Internal
* Updated to Realm Core 13.11.0, commit d8721d7baec39571e7e5373c3f407a50d144307e.
* Updated to Sync Protocol version 9.
* Updated BAAS test server to v2023-05-15.
* Updated R8 used by tests to 4.0.48.

### Contributors
*  [Tim Klingeleers](https://github.com/Mardaneus86) for fixing the default `compactOnLaunch` logic.


## 1.8.0 (2023-05-01)

### Breaking Changes
* `RealmLog` is now a global singleton shared between all Realm API's. Previously log configuration happened using the `log` builder method on `AppConfiguration`, `SyncConfiguration` or `RealmConfiguration`. These API's are still present and for apps only using a single Atlas App ID, the behaviour is the same. For apps that have configured multiple Atlas App ID's, it will no longer be possible to configure different log levels and loggers for each app. Instead, the last `AppConfiguration` created will override the logger configuration from other `AppConfiguration`s.

### Enhancements
* Multiple processes can now access the same encrypted Realm instead of throwing `Encrypted interprocess sharing is currently unsupported`. (Core Issue [#1845](https://github.com/realm/realm-core/issues/1845))
* Added a public `RealmLog` class that replaces `AppConfiguration.Builder.log()`. (Issue [#1347](https://github.com/realm/realm-kotlin/pull/1347))
* Realm logs will now contain more debug information from the underlying database when `LogLevel.DEBUG` or below is enabled.
* Avoid tracking unreferenced realm versions through the garbage collector. (Issue [#1234](https://github.com/realm/realm-kotlin/issues/1234))
* `Realm.compactRealm(configuration)` has been added as way to compact a Realm file without having to open it. (Issue [#571](https://github.com/realm/realm-kotlin/issues/571))
* `@PersistedName` is now also supported on model classes. (Issue [#1138](https://github.com/realm/realm-kotlin/issues/1138))
* [Sync] All tokens, passwords and custom function arguments are now obfuscated by default, even if `LogLevel` is set to DEBUG, TRACE or ALL. (Issue [#410](https://github.com/realm/realm-kotlin/issues/410))
* [Sync] Add support for `App.authenticationChangeAsFlow()` which make it possible to listen to authentication changes like "LoggedIn", "LoggedOut" and "Removed" across all users of the app. (Issue [#749](https://github.com/realm/realm-kotlin/issues/749)).
* [Sync] Support for migrating from Partition-based to Flexible Sync automatically on the device if the server has migrated to Flexible Sync. ([Core Issue #6554](https://github.com/realm/realm-core/issues/6554))

### Fixed
* Querying a `RealmList` or `RealmSet` with more than eight entries with a list of values could result in a SIGABRT. (Issue [#1183](https://github.com/realm/realm-kotlin/issues/1183))

### Compatibility
* File format: Generates Realms with file format v23.
* Realm Studio 13.0.0 or above is required to open Realms created by this version.
* This release is compatible with the following Kotlin releases:
  * Kotlin 1.7.20 and above.
  * Ktor 2.1.2 and above.
  * Coroutines 1.6.4 and above.
  * AtomicFu 0.18.3 and above.
  * The new memory model only. See https://github.com/realm/realm-kotlin#kotlin-memory-model-and-coroutine-compatibility
* Minimum Gradle version: 6.7.1.
* Minimum Android Gradle Plugin version: 4.0.0.
* Minimum Android SDK: 16.

### Internal
* Updated to Realm Core 13.10.0, commit 7b9ab24d631437364dbe955ac3ea1f550b26cf10.


## 1.7.1 (2023-04-19)

### Breaking Changes
* None.

### Enhancements
* None.

### Fixed
* Fix compilation issue with Kotlin 1.8.20. (Issue [1346](https://github.com/realm/realm-kotlin/issues/1346))
* [Sync] Client Reset on JVM on Linux would crash with `No built-in scheduler implementation for this platform. Register your own with Scheduler::set_default_factory()`
* [Sync] Return correct provider for JWT-authenticated users. (Issue [#1350](https://github.com/realm/realm-kotlin/issues/1350))

### Compatibility
* File format: Generates Realms with file format v23.
* Realm Studio 13.0.0 or above is required to open Realms created by this version.
* This release is compatible with the following Kotlin releases:
  * Kotlin 1.7.20 and above.
  * Ktor 2.1.2 and above.
  * Coroutines 1.6.4 and above.
  * AtomicFu 0.18.3 and above.
  * The new memory model only. See https://github.com/realm/realm-kotlin#kotlin-memory-model-and-coroutine-compatibility
* Minimum Gradle version: 6.7.1.
* Minimum Android Gradle Plugin version: 4.0.0.
* Minimum Android SDK: 16.

### Internal
* None.


## 1.7.0 (2023-03-15)

### Breaking Changes
* None.

### Enhancements
* Upgrade OpenSSL from 3.0.7 to 3.0.8.
* Model classes with types not supported by Realm will now fail at compile time instead of logging a debug message. This error can be suppressed by using the `@Ignore` annotation. (Issue [#1226](https://github.com/realm/realm-kotlin/issues/1226))
* Wrong use of `val` for persisted properties will now throw a compiler time error, instead of crashing at runtime. (Issue [#1306](https://github.com/realm/realm-kotlin/issues/1306))
* Add support for querying on RealmSets containing objects with `RealmSet.query(...)`.  (Issue [#1037](https://github.com/realm/realm-kotlin/issues/1258))
* Added support for `RealmDictionary` in model classes. `RealmDictionary` is a `Map` of strings to values. Contrary to `RealmSet` and `RealmList` it is possible to store nullable objects/embedded objects in this data structure. See the class documentation for more details. (Issue [#537](https://github.com/realm/realm-kotlin/issues/537))
* Add Realm datatypes serialization support with `Kserializer`. Serializers can be found in `io.realm.kotlin.serializers`. (Issue [#1283](https://github.com/realm/realm-kotlin/pull/1283))
* [Sync] Add support for setting App Services connection identifiers through `AppConfiguration.appName` and `AppConfiguration.appVersion`, making it easier to identify connections in the server logs. (Issue (#407)[https://github.com/realm/realm-kotlin/issues/407])
* [Sync] Added `RecoverUnsyncedChangesStrategy`, an alternative automatic client reset strategy that tries to automatically recover any unsynced data from the client.
* [Sync] Added `RecoverOrDiscardUnsyncedChangesStrategy`, an alternative automatic client reset strategy that tries to automatically recover any unsynced data from the client, and discards any unsynced data if recovery is not possible. This is now the default policy.

### Fixed
* Fixed implementation of `RealmSet.iterator()` to throw `ConcurrentModificationException`s when the underlying set has been modified while iterating over it. (Issue [#1220](https://github.com/realm/realm-kotlin/issues/1220))
* Accessing an invalidated `RealmResults` now throws an `IllegalStateException` instead of a `RealmException`. (Issue [#1188](https://github.com/realm/realm-kotlin/pull/1188))
* Opening a Realm with a wrong encryption key or corrupted now throws an `IllegalStateException` instead of a `IllegalArgumentException`. (Issue [#1188](https://github.com/realm/realm-kotlin/pull/1188))
* Trying to convert to a Flexible Sync Realm with Flexible Sync disabled throws a `IllegalStateException` instead of a `IllegalArgumentException`. (Issue [#1188](https://github.com/realm/realm-kotlin/pull/1188))
* Fix missing initial flow events when registering for events while updating the realm. (Issue [#1151](https://github.com/realm/realm-kotlin/issues/1151))
* Emit deletion events and terminate flow when registering for notifications on outdated entities instead of throwing. (Issue [#1233](https://github.com/realm/realm-kotlin/issues/1233))
* [Sync] Close the thread associated with the Device Sync connection when closing the Realm. (Issue (https://github.com/realm/realm-kotlin/issues/1290)[#1290])

### Compatibility
* File format: Generates Realms with file format v23.
* Realm Studio 13.0.0 or above is required to open Realms created by this version.
* This release is compatible with the following Kotlin releases:
  * Kotlin 1.7.20 and above.
  * Ktor 2.1.2 and above.
  * Coroutines 1.6.4 and above.
  * AtomicFu 0.18.3 and above.
  * Kotlin Serialization 1.4.0 and above
  * The new memory model only. See https://github.com/realm/realm-kotlin#kotlin-memory-model-and-coroutine-compatibility
* Minimum Gradle version: 6.7.1.
* Minimum Android Gradle Plugin version: 4.0.0.
* Minimum Android SDK: 16.

### Internal
* Updated to Realm Core 13.5.0, commit 37cc58865648f343f7d6e538d45980e7f2351211.


## 1.6.2 (2023-03-14)

### Breaking Changes
* None.

### Enhancements
* None.

### Fixed
* Returning invalid objects from `Realm.write` would throw an `IllegalStateException`. (Issue [#1300](https://github.com/realm/realm-kotlin/issues/1300))
* Compatibility with Realm Java when using the `io.realm.RealmObject` abstract class. (Issue [#1278](https://github.com/realm/realm-kotlin/issues/1278))
* Compiler error when multiple fields have `@PersistedName`-annotations that match they Kotlin name. (Issue [#1240](https://github.com/realm/realm-kotlin/issues/1240))
* RealmUUID would throw an `ClassCastException` when comparing with an object instance of a different type. (Issue [#1288](https://github.com/realm/realm-kotlin/issues/1288))
* Compiler error when using Kotlin 1.8.0 and Compose for desktop 1.3.0. (Issue [#1296](https://github.com/realm/realm-kotlin/issues/1296))
* [Sync] `SyncSession.downloadAllServerChange()` and `SyncSession.uploadAllLocalChanges()` was reversed.

### Compatibility
* File format: Generates Realms with file format v23.
* Realm Studio 13.0.0 or above is required to open Realms created by this version.
* This release is compatible with the following Kotlin releases:
  * Kotlin 1.7.20 and above.
  * Ktor 2.1.2 and above.
  * Coroutines 1.6.4 and above.
  * AtomicFu 0.18.3 and above.
  * The new memory model only. See https://github.com/realm/realm-kotlin#kotlin-memory-model-and-coroutine-compatibility
* Minimum Gradle version: 6.7.1.
* Minimum Android Gradle Plugin version: 4.0.0.
* Minimum Android SDK: 16.

### Internal
* None.


## 1.6.1 (2023-02-02)

### Breaking Changes
* None.

### Enhancements
* None.

### Fixed
* Allow defining properties with the field name as the persisted name. ([#1240](https://github.com/realm/realm-kotlin/issues/1240))
* Fix compilation error when accessing Realm Kotlin model classes from Java code. ([#1256](https://github.com/realm/realm-kotlin/issues/1256))

### Compatibility
* File format: Generates Realms with file format v23.
* Realm Studio 13.0.0 or above is required to open Realms created by this version.
* This release is compatible with the following Kotlin releases:
  * Kotlin 1.7.20 and above.
  * Ktor 2.1.2 and above.
  * Coroutines 1.6.4 and above.
  * AtomicFu 0.18.3 and above.
  * The new memory model only. See https://github.com/realm/realm-kotlin#kotlin-memory-model-and-coroutine-compatibility
* Minimum Gradle version: 6.7.1.
* Minimum Android Gradle Plugin version: 4.0.0.
* Minimum Android SDK: 16.

### Internal
* None.


## 1.6.0 (2023-01-25)

This release will bump the Realm file format from version 22 to 23. Opening a file with an older format will automatically upgrade it. Downgrading to a previous file format is not possible.

### Breaking Changes
* None.

### Enhancements
* OpenSSL has been upgraded from from 1.1.1n to 3.0.7.
* Added support for `RealmAny` as supported field in model classes. A `RealmAny` is used to represent a polymorphic Realm value or Realm Object, is indexable but cannot be used as a primary key.
* Add support for `Decimal128` as supported field in model classes. (Issue [#653](https://github.com/realm/realm-kotlin/issues/653))
* Realm will now use a lot less memory and disk space when different versions of realm objects are used. ([Core Issue #5440](https://github.com/realm/realm-core/pull/5440))
* Realm will now continuously track and reduce the size of the Realm file when it is in use rather that only when opening the file with `Configuration.compactOnLaunch` enabled. ([Core Issue #5754](https://github.com/realm/realm-core/issues/5754))
* Add support for `Realm.copyFromRealm()`. All RealmObjects, RealmResults, RealmList and RealmSets now also have a `copyFromRealm()` extension method.
* Add support for querying on RealmLists containing objects with `RealmList.query(...)`.  (Issue [#1037](https://github.com/realm/realm-kotlin/issues/1037))
* Add better error messages when inheriting `RealmObject` with unsupported class types. (Issue [#1086](https://github.com/realm/realm-kotlin/issues/1086))
* Added support for reverse relationships on Embedded objects through the `EmbeddedRealmObject.parent()` extension function. (Issue [#1141](https://github.com/realm/realm-kotlin/pull/1141))
* Added support for reverse relationships through the `backlinks` delegate on `EmbeddedObjects`. See the function documentation for more details. (Issue [#1134](https://github.com/realm/realm-kotlin/issues/1134))
* Added support for `@PersistedName` annotations for mapping a Kotlin field name to the underlying field name persisted in the Realm. (Issue [#590](https://github.com/realm/realm-kotlin/issues/590))
* [Sync] `App.close()` have been added so it is possible to close underlying ressources used by the app instance.
* [Sync] Add support for progress listeners with `SyncSession.progressAsFlow(...)`. (Issue [#428](https://github.com/realm/realm-kotlin/issues/428))lin/issues/1086))
* [Sync] `Realm.writeCopyTo(syncConfig)` now support copying a Flexible Sync Realm to another Flexible Sync Realm.
* [Sync] Added support for App functions, see documentation for more details. (Issue [#1110](https://github.com/realm/realm-kotlin/pull/1110))
* [Sync] Added support for custom App Services Function authentication. (Issue [#741](https://github.com/realm/realm-kotlin/issues/741))
* [Sync] Add support for accessing user auth profile metadata and custom data through the extension functions 'User.profileAsBsonDocument()' and 'User.customDataAsBsonDocument()'. (Issue [#750](https://github.com/realm/realm-kotlin/pull/750))
* [Sync] Add support for `App.callResetPasswordFunction` (Issue [#744](https://github.com/realm/realm-kotlin/issues/744))
* [Sync] Add support for connection state and connection state change listerners with `SyncSession.connectionState` and `SyncSession.connectionStateAsFlow(). (Issue [#429](https://github.com/realm/realm-kotlin/issues/429))

### Fixed
* Fix missing `Realm.asFlow()`-events from remote updates on synced realms. (Issue [#1070](https://github.com/realm/realm-kotlin/issues/1070))
* Windows binaries for JVM did not statically link the C++ runtime, which could lead to crashes if it wasn't preinstalled. (Issue [#1211](https://github.com/realm/realm-kotlin/pull/1211))
* Internal dispatcher threads would leak when closing Realms. (Issue [#818](https://github.com/realm/realm-kotlin/issues/818))
* Realm finalizer thread would prevent JVM main thread from exiting. (Issue [#818](https://github.com/realm/realm-kotlin/issues/818))
* `RealmUUID` did not calculate the correct `hashCode`, so putting it in a `HashSet` resulted in duplicates.
* JVM apps on Mac and Linux would use a native file built in debug mode, making it slower than needed. The correct native binary built in release mode is now used. Windows was not affected. (Issue [#1124](https://github.com/realm/realm-kotlin/pull/1124))
* `RealmUUID.random()` would generate the same values when an app was re-launched from Android Studio during development. (Issue [#1123](https://github.com/realm/realm-kotlin/pull/1123))
* Complete flows with an IllegalStateException instead of crashing when notifications cannot be delivered due to insufficient channel capacity (Issue [#1147](https://github.com/realm/realm-kotlin/issues/1147))
* Prevent "Cannot listen for changes on a deleted Realm reference"-exceptions when notifier is not up-to-date with newest updates from write transaction.
* [Sync] Custom loggers now correctly see both normal and sync events. Before, sync events were just logged directly to LogCat/StdOut.
* [Sync] When a `SyncSession` was paused using `SyncSession.pause()`, it would sometimes automatically resume the session. `SyncSession.State.PAUSED` has been added, making it explicit when a session is paused. (Core Issue [#6085](https://github.com/realm/realm-core/issues/6085))

### Compatibility
* File format: Generates Realms with file format v23.
* Realm Studio 13.0.0 or above is required to open Realms created by this version.
* This release is compatible with the following Kotlin releases:
  * Kotlin 1.7.20 and above.
  * Ktor 2.1.2 and above.
  * Coroutines 1.6.4 and above.
  * AtomicFu 0.18.3 and above.
  * The new memory model only. See https://github.com/realm/realm-kotlin#kotlin-memory-model-and-coroutine-compatibility
* Minimum Gradle version: 6.7.1.
* Minimum Android Gradle Plugin version: 4.0.0.
* Minimum Android SDK: 16.

### Internal
* Updated to Realm Core 13.2.0, commit 5a119d8cb2eaac60c298532af2c9ae789af0c9e6.
* Updated to require Swig 4.1.0.
* Updated AndroidxStartup to 1.1.1.
* Updated to Kbson 0.2.0.
* `io.realm.kotlin.types.ObjectId` now delegates all responsibility to `org.mongodb.kbson.ObjectId` while maintaining the interface.
* Added JVM test wrapper as a workaround for https://youtrack.jetbrains.com/issue/KT-54634
* Use Relinker when loading native libs on Android.


## 1.5.2 (2023-01-10)

### Breaking Changes
* None.

### Enhancements
* None.

### Fixed
* Fixed various proguard issues. (Issue [#1150](https://github.com/realm/realm-kotlin/issues/1150))
* Fixed bug when creating `RealmInstant` instaces with `RealmInstant.now()` in Kotlin Native. (Issue [#1182](https://github.com/realm/realm-kotlin/issues/1182))
* Allow `@Index` on `Boolean` fields. (Issue [#1193](https://github.com/realm/realm-kotlin/issues/1193))
* Fixed issue with spaces in realm file path on iOS (Issue [#1194](https://github.com/realm/realm-kotlin/issues/1194))

### Compatibility
* This release is compatible with the following Kotlin releases:
  * Kotlin 1.7.20 and above.
  * Ktor 2.1.2 and above.
  * Coroutines 1.6.4 and above.
  * AtomicFu 0.18.3 and above.
  * The new memory model only. See https://github.com/realm/realm-kotlin#kotlin-memory-model-and-coroutine-compatibility
* Minimum Gradle version: 6.7.1.
* Minimum Android Gradle Plugin version: 4.0.0.
* Minimum Android SDK: 16.

### Internal
* Updated to Gradle 7.6.


## 1.5.1 (2022-12-12)

### Breaking Changes
* None.

### Enhancements
* None.

### Fixed
* Fixed problem with KBSON using reservered keywords in Swift. (Issue [#1153](https://github.com/realm/realm-kotlin/issues/))
* Fixed database corruption and encryption issues on apple platforms. (Issue [#5076](https://github.com/realm/realm-js/issues/5076))
* Fixed 1.8.0-Beta/RC compatibility. (Issue [#1159](https://github.com/realm/realm-kotlin/issues/1159)
* [Sync] Bootstraps will not be applied in a single write transaction - they will be applied 1MB of changesets at a time. (Issue [#5999](https://github.com/realm/realm-core/pull/5999)).
* [Sync] Fixed a race condition which could result in operation cancelled errors being delivered to `Realm.open` rather than the actual sync error which caused things to fail. (Issue [#5968](https://github.com/realm/realm-core/pull/5968)).

### Compatibility
* This release is compatible with the following Kotlin releases:
  * Kotlin 1.7.20 and above.
  * Ktor 2.1.2 and above.
  * Coroutines 1.6.4 and above.
  * AtomicFu 0.18.3 and above.
  * The new memory model only. See https://github.com/realm/realm-kotlin#kotlin-memory-model-and-coroutine-compatibility
* Minimum Gradle version: 6.7.1.
* Minimum Android Gradle Plugin version: 4.0.0.
* Minimum Android SDK: 16.

### Internal
* Updated to Realm Core 12.12.0, commit 292f534a8ae687a86d799b14e06a94985e49c3c6.
* Updated to KBSON 0.2.0
* Updated to require Swig 4.1.0.


## 1.5.0 (2022-11-11)

### Breaking Changes
* None.

### Enhancements
* Fixed error when using Realm object as query argument. Issue[#1098](https://github.com/realm/realm-kotlin/issues/1098)
* Realm will now use `System.loadLibrary()` first when loading native code on JVM, adding support for 3rd party JVM installers. If this fails, it will fallback to the current method of extracting and loading the native library from the JAR file. (Issue [#1105](https://github.com/realm/realm-kotlin/issues/1105)).
* Added support for in-memory Realms.
* Added support for reverse relationships through the `backlinks` delegate. See the function documentation for more details. (Issue [#1021](https://github.com/realm/realm-kotlin/pull/1021))
* Added support for `BsonObjectId` and its typealias `org.mongodb.kbson.ObjectId` as a replacement for `ObjectId`. `io.realm.kotlin.types.ObjectId` is still functional but has been marked as deprecated.
* [Sync] Added support for `BsonObjectId` as partition value.
* [Sync] Exposed `configuration` and `user` on `SyncSession`. (Issue [#431](https://github.com/realm/realm-kotlin/issues/431))
* [Sync] Added support for encrypting the user metadata used by Sync. (Issue [#413](https://github.com/realm/realm-kotlin/issues/413))
* [Sync] Added support for API key authentication. (Issue [#432](https://github.com/realm/realm-kotlin/issues/432))

### Fixed
* Close underlying realm if it is no longer referenced by any Kotlin object. (Issue [#671](https://github.com/realm/realm-kotlin/issues/671))
* Fixes crash during migration if Proguard was enabled. (Issue [#1106](https://github.com/realm/realm-kotlin/issues/1106))
* Adds missing Proguard rules for Embedded objects. (Issue [#1106](https://github.com/realm/realm-kotlin/issues/1107))

### Compatibility
* This release is compatible with the following Kotlin releases:
  * Kotlin 1.7.20 and above.
  * Ktor 2.1.2 and above.
  * Coroutines 1.6.4 and above.
  * AtomicFu 0.18.3 and above.
  * The new memory model only. See https://github.com/realm/realm-kotlin#kotlin-memory-model-and-coroutine-compatibility
* Minimum Gradle version: 6.7.1.
* Minimum Android Gradle Plugin version: 4.0.0.
* Minimum Android SDK: 16.

### Internal
* Added dependency Kbson 0.1.0.
* Updated to use hierarchical multi platform project structure.
* Updated to Realm Core 12.11.0, commit 3d5ff9b5e47c5664c4c5611cdfd22fd15e451b55.
* Updated to Detekt 1.22.0-RC2.


## 1.4.0 (2022-10-17)

### Breaking Changes
* Minimum Kotlin version has been raised from 1.6.10 to 1.7.20.
* Support for the original (old) memory model on Kotlin Native has been dropped. Only the new Kotlin Native memory model is supported.
* Minimum Gradle version has been raised from 6.1.1 to 6.7.1.
* Minimum Ktor version has been raised from 1.6.8 to 2.1.2.

### Enhancements
* [Sync] The sync variant `io.realm.kotlin:library-sync:1.4.0`, now support Apple Silicon targets, ie. `macosArm64()`, `iosArm64()` and `iosSimulatorArm64`.

### Fixed
* [Sync] Using the SyncSession after receiving changes from the server would sometimes crash. Issue [#1068](https://github.com/realm/realm-kotlin/issues/1068)

### Compatibility
* This release is compatible with the following Kotlin releases:
  * Kotlin 1.7.20 and above.
  * Ktor 2.1.2 and above.
  * Coroutines 1.6.4 and above.
  * AtomicFu 0.18.3 and above.
  * The new memory model only. See https://github.com/realm/realm-kotlin#kotlin-memory-model-and-coroutine-compatibility
* Minimum Gradle version: 6.7.1.
* Minimum Android Gradle Plugin version: 4.0.0.
* Minimum Android SDK: 16.

### Internal
* Updated to Kotlin 1.7.20.
* Updated to Coroutines 1.6.4.
* Updated to AtomicFu 0.18.3.
* Updated to Kotlin Serialization 1.4.0.
* Updated to KotlinX DateTime 0.4.0.
* Updated to okio 3.2.0.
* Ktor now uses the OkHttp engine on Android/JVM.
* Ktor now uses the Darwin engine on Native.


## 1.3.0 (2022-10-10)

### Breaking Changes
* None.

### Enhancements
* Support for `MutableRealm.deleteAll()`.
* Support for `MutableRealm.delete(KClass)`.
* Support for `DynamicMutableRealm.deleteAll()`.
* Support for `DynamicMutableRealm.delete(className)`.
* Support for `RealmInstant.now()`
* [Sync] Support for `User.getProviderType()`.
* [Sync] Support for `User.getAccessToken()`.
* [Sync] Support for `User.getRefreshToken()`.
* [Sync] Support for `User.getDeviceId()`.

### Fixed
* [Sync] Using `SyncConfiguration.Builder.waitForInitialRemoteDataOpen()` is now much faster if the server realm contains a lot of data. Issue [])_

### Compatibility
* This release is compatible with:
  * Kotlin 1.6.10 - 1.7.10. 1.7.20 support is tracked here: https://github.com/realm/realm-kotlin/issues/1024
  * Ktor 1.6.8. Ktor 2 support is tracked here: https://github.com/realm/realm-kotlin/issues/788
  * Coroutines 1.6.0-native-mt. Also compatible with Coroutines 1.6.0 but requires enabling of the new memory model and disabling of freezing, see https://github.com/realm/realm-kotlin#kotlin-memory-model-and-coroutine-compatibility for details on that.
  * AtomicFu 0.17.0 and above.
* Minimum Gradle version: 6.1.1.
* Minimum Android Gradle Plugin version: 4.0.0.
* Minimum Android SDK: 16.

### Internal
* None.


## 1.2.0 (2022-09-30)

### Breaking Changes
* `RealmResults.query()` now returns a `RealmQuery` instead of a `RealmResults`.

### Enhancements
* Added support for `MutableRealmInt` in model classes. The new type behaves like a reference to a `Long`, but also supports `increment` and `decrement` methods. These methods implement a conflict-free replicated data type, whose value will converge even when changed across distributed devices with poor connections.
* [Sync] Support for `User.linkCredentials()`.
* [Sync] Support for `User.identities`, which will return all login types available to the user.
* [Sync] `User.id` as a replacement for `User.identity`. `User.identity` has been marked as deprecated.

### Fixed
* Classes using `RealmObject` or `EmbeddedRealmObject` as a generics type would be modified by the compiler plugin causing compilation errors. (Issue [981] (https://github.com/realm/realm-kotlin/issues/981))
* Ordering not respected for `RealmQuery.first()`. (Issue [#953](https://github.com/realm/realm-kotlin/issues/953))
* Sub-querying on a RealmResults ignored the original filter. (Issue [#998](https://github.com/realm/realm-kotlin/pull/998))
* `RealmResults.query()` semantic returning `RealmResults` was wrong, the return type should be a `RealmQuery`. (Issue [#1013](https://github.com/realm/realm-kotlin/pull/1013))
* Crash when logging messages with formatting specifiers. (Issue [#1034](https://github.com/realm/realm-kotlin/issues/1034))

### Compatibility
* This release is compatible with:
  * Kotlin 1.6.10 - 1.7.10. 1.7.20 support is tracked here: https://github.com/realm/realm-kotlin/issues/1024
  * Ktor 1.6.8. Ktor 2 support is tracked here: https://github.com/realm/realm-kotlin/issues/788
  * Coroutines 1.6.0-native-mt. Also compatible with Coroutines 1.6.0 but requires enabling of the new memory model and disabling of freezing, see https://github.com/realm/realm-kotlin#kotlin-memory-model-and-coroutine-compatibility for details on that.
  * AtomicFu 0.17.0 and above.
* Minimum Gradle version: 6.1.1.
* Minimum Android Gradle Plugin version: 4.0.0.
* Minimum Android SDK: 16.

### Internal
* Updated to Realm Core 12.7.0, commit 18abbb4e9dc268620fa499923a92921bf26db8c6.
* Updated to Kotlin Compile Testing 1.4.9.


## 1.1.0 (2022-08-23)

### Breaking Changes
* None.

### Enhancements
* Added support for `RealmSet` in model classes. `RealmSet` is a collection of unique elements. See the class documentation for more details.
* Added support for `UUID` through a new property type: `RealmUUID`.
* Support for `Realm.writeCopyTo(configuration)`.
* [Sync] Add support for `User.delete()`, making it possible to delete user data on the server side (Issue [#491](https://github.com/realm/realm-kotlin/issues/491)).
* [Sync] It is now possible to create multiple anonymous users by specifying `Credentials.anonymous(reuseExisting = false)` when logging in to an App.

### Fixed
* `Realm.deleteRealm(config)` would throw an exception if the file didn't exist.
* Returning deleted objects from `Realm.write` and `Realm.writeBlocking` threw a non-sensical `NullPointerException`. Returning such a value is not allowed and now throws an `IllegalStateException`. (Issue [#965](https://github.com/realm/realm-kotlin/issues/965))
* [Sync] AppErrors and SyncErrors with unmapped category or error codes caused a crash. (Issue [951] (https://github.com/realm/realm-kotlin/pull/951))

### Compatibility
* This release is compatible with:
  * Kotlin 1.6.10 and above.
  * Coroutines 1.6.0-native-mt. Also compatible with Coroutines 1.6.0 but requires enabling of the new memory model and disabling of freezing, see https://github.com/realm/realm-kotlin#kotlin-memory-model-and-coroutine-compatibility for details on that.
  * AtomicFu 0.17.0.
* Minimum Gradle version: 6.1.1.
* Minimum Android Gradle Plugin version: 4.0.0.
* Minimum Android SDK: 16.

### Internal
* Updated to Realm Core 12.5.1, commit 6f6a0f415bd33cf2ced4467e36a47f7c84f0a1d7.
* Updated to Gradle 7.5.1.
* Updated to Android Gradle Plugin 7.2.2.
* Updated to CMake 3.22.1
* Updated to Android targetSdk 33.
* Updated to Android compileSdkVersion 33.
* Updated to Android Build Tools 33.0.0.
* Updated to Android NDK 23.2.8568313.


## 1.0.2 (2022-08-05)

### Breaking Changes
* None.

### Enhancements
* None.

### Fixed
* Missing proguard configuration for `CoreErrorUtils`. (Issue [#942](https://github.com/realm/realm-kotlin/issues/942))
* [Sync] Embedded Objects could not be added to the schema for `SyncConfiguration`s. (Issue [#945](https://github.com/realm/realm-kotlin/issues/945)).

### Compatibility
* This release is compatible with:
  * Kotlin 1.6.10 and above.
  * Coroutines 1.6.0-native-mt. Also compatible with Coroutines 1.6.0 but requires enabling of the new memory model and disabling of freezing, see https://github.com/realm/realm-kotlin#kotlin-memory-model-and-coroutine-compatibility for details on that.
  * AtomicFu 0.17.0.
* Minimum Gradle version: 6.1.1.
* Minimum Android Gradle Plugin version: 4.0.0.
* Minimum Android SDK: 16.

### Internal
* None.


## 1.0.1 (2022-07-07)

### Breaking Changes
* None.

### Enhancements
* Added support for `ByteArray`. ([#584](https://github.com/realm/realm-kotlin/issues/584))

### Fixed
* Fixed JVM memory leak when passing string to C-API. (Issue [#890](https://github.com/realm/realm-kotlin/issues/890))
* Fixed crash present on release-mode apps using Sync due to missing Proguard exception for `ResponseCallback`.
* The compiler plugin did not set the generic parameter correctly for an internal field inside model classes. This could result in other libraries that operated on the source code throwing an error of the type: `undeclared type variable: T`. (Issue [#901](https://github.com/realm/realm-kotlin/issues/901))
* String read from a realm was mistakenly treated as zero-terminated, resulting in strings with `\0`-characters to be truncated when read. Inserting data worked correctly. (Issue [#911](https://github.com/realm/realm-kotlin/issues/911))
* [Sync] Fix internal ordering of `EmailPasswordAuth.resetPassword(...)` arguments. (Issue [#885](https://github.com/realm/realm-kotlin/issues/885))
* [Sync] Sync error events not requiring a Client Reset incorrectly assumed they had to include a path to a recovery Realm file. (Issue [#895](https://github.com/realm/realm-kotlin/issues/895))

### Compatibility
* This release is compatible with:
  * Kotlin 1.6.10 and above.
  * Coroutines 1.6.0-native-mt. Also compatible with Coroutines 1.6.0 but requires enabling of the new memory model and disabling of freezing, see https://github.com/realm/realm-kotlin#kotlin-memory-model-and-coroutine-compatibility for details on that.
  * AtomicFu 0.17.0.
* Minimum Gradle version: 6.1.1.
* Minimum Android Gradle Plugin version: 4.0.0.
* Minimum Android SDK: 16.

### Internal
* None.


## 1.0.0 (2022-06-07)

### Breaking Changes
* Move all classes from package `io.realm` to `io.realm.kotlin`. This allows Realm Java and Realm Kotlin to be included in the same app without having class name conflicts. *WARNING:* While both libraries can be configured to open the same file, doing so concurrently is currently not supported and can lead to corrupted realm files.
* Updated default behavior for implicit import APIs (realm objects setters and list add/insert/set-operations) to update existing objects with similar primary key instead of throwing. (Issue [#849](https://github.com/realm/realm-kotlin/issues/849))
* Introduced `BaseRealmObject` as base interface of `RealmObject` and `DynamicRealmObject` to prepare for future embedded object support.
  * Most APIs accepts `BaseRealmObject` instead of `RealmObject`.
  * `DynamicRealmObject` no longer implements `RealmObject` but only `BaseRealmObject`
  * Besides the changes of base class of `DynamicRealmObject`, this should not require and code changes.
* Moved all modeling defining types to `io.realm.kotlin.types`
  * Moved `BaseRealmObject`, `RealmObject`, `EmbeddedObject`, `RealmList`, `RealmInstant` and `ObjectId` from `io.realm` to `io.realm.kotlin.types`
* Moved `RealmResults` from `io.realm` to `io.realm.kotlin.query`
* Reworked API for dynamic objects.
  * Support for unmanaged dynamic objects through `DynamicMutableRealmObject.create()`.
  * Replaced `DynamicMutableRealm.create()` with `DynamicMutableRealm.copyToRealm()` similar to `MutableRealm.copyToRealm()`.
* Moved `io.realm.MutableRealm.UpdatePolicy` to top-level class `io.realm.kotlin.UpdatePolicy` as it now also applies to `DynamicMutableRealm.copyToRealm()`.
* Deleted `Queryable`-interface and removed it from `RealmResults`.
* Moved extension methods on `BaseRealmObject`, `MutableRealm`, `TypedRealm`, `Realm` and `Iterable` from `io.realm` to `io.realm.kotlin.ext`
* Moved `io.realm.MutableRealm.UpdatePolicy` to top-level class `io.realm.UpdatePolicy` as it now also applies to `DynamicMutableRealm.copyToRealm()`
* All exceptions from Realm now has `RealmException` as their base class instead of `RealmCoreException` or `Exception`.
* Aligned factory methods naming. (Issue [#835](https://github.com/realm/realm-kotlin/issues/835))
  * Renamed `RealmConfiguration.with(...)` to `RealmConfiguration.create(...)`
  * Renamed `SyncConfiguration.with(...)` to `SyncConfiguration.create(...)`
  * Renamed `RealmInstant.fromEpochSeconds(...)` to `RealmInstant.from(...)`
* Reduced `DynamicMutableRealm` APIs (`copyToRealm()` and `findLatest()`) to only allow import and lookup of `DynamicRealmObject`s.

### Enhancements
* [Sync] Support for Flexible Sync through `Realm.subscriptions`. (Issue [#824](https://github.com/realm/realm-kotlin/pull/824))
* [Sync] Added support for `ObjectId` ([#652](https://github.com/realm/realm-kotlin/issues/652)). `ObjectId` can be used as a primary key in model definition.
* [Sync] Support for `SyncConfiguration.Builder.InitialData()`. (Issue [#422](https://github.com/realm/realm-kotlin/issues/422))
* [Sync] Support for `SyncConfiguration.Builder.initialSubscriptions()`. (Issue [#831](https://github.com/realm/realm-kotlin/issues/831))
* [Sync] Support for `SyncConfiguration.Builder.waitForInitialRemoteData()`. (Issue [#821](https://github.com/realm/realm-kotlin/issues/821))
* [Sync] Support for accessing and controlling the session state through `SyncSession.state`, `SyncSession.pause()` and `SyncSession.resume()`.
* [Sync] Added `SyncConfiguration.syncClientResetStrategy` which enables support for client reset via `DiscardUnsyncedChangesStrategy` for partition-based realms and `ManuallyRecoverUnsyncedChangesStrategy` for Flexible Sync realms.
* [Sync] Support `ObjectId` as a partition key.
* Support for embedded objects. (Issue [#551](https://github.com/realm/realm-kotlin/issues/551))
* Support for `RealmConfiguration.Builder.initialData()`. (Issue [#579](https://github.com/realm/realm-kotlin/issues/579))
* Preparing the compiler plugin to be compatible with Kotlin `1.7.0-RC`. (Issue [#843](https://github.com/realm/realm-kotlin/issues/843))
* Added `AppConfiguration.create(...)` as convenience method for `AppConfiguration.Builder(...).build()` (Issue [#835](https://github.com/realm/realm-kotlin/issues/835))

### Fixed
* Fix missing symbol (`___bid_IDEC_glbround`) on Apple silicon
* Creating a `RealmConfiguration` off the main thread on Kotlin Native could crash with `IncorrectDereferenceException`. (Issue [#799](https://github.com/realm/realm-kotlin/issues/799))
* Compiler error when using cyclic references in compiled module. (Issue [#339](https://github.com/realm/realm-kotlin/issues/339))

### Compatibility
* This release is compatible with:
  * Kotlin 1.6.10 and above.
  * Coroutines 1.6.0-native-mt. Also compatible with Coroutines 1.6.0 but requires enabling of the new memory model and disabling of freezing, see https://github.com/realm/realm-kotlin#kotlin-memory-model-and-coroutine-compatibility for details on that.
  * AtomicFu 0.17.0.
* Minimum Gradle version: 6.1.1.
* Minimum Android Gradle Plugin version: 4.0.0.
* Minimum Android SDK: 16.

### Internal
* Updated to Realm Core 12.1.0, commit f8f6b3730e32dcc5b6564ebbfa5626a640cdb52a.


## 0.11.1 (2022-05-05)

### Breaking Changes
* None.

### Enhancements
* None.

### Fixed
* Fix crash in list notification listener (Issue [#827](https://github.com/realm/realm-kotlin/issues/827), since 0.11.0)

### Compatibility
* This release is compatible with:
  * Kotlin 1.6.10 and above.
  * Coroutines 1.6.0-native-mt. Also compatible with Coroutines 1.6.0 but requires enabling of the new memory model and disabling of freezing, see https://github.com/realm/realm-kotlin#kotlin-memory-model-and-coroutine-compatibility for details on that.
  * AtomicFu 0.17.0.
* Minimum Gradle version: 6.1.1.
* Minimum Android Gradle Plugin version: 4.0.0.
* Minimum Android SDK: 16.

### Internal
* None.


## 0.11.0 (2022-04-29)

### Breaking Changes
* [Sync] `SyncConfiguration` and `SyncSession` have been moved to `io.realm.mongodb.sync`.
* [Sync] `EmailPasswordAuth` has been movedto `io.realm.mongodb.auth`.
* [Sync] Improved exception hierarchy for App and Sync exceptions. All sync/app exceptions now use `io.realm.mongodb.exceptions.AppException` as their top-level exception type. Many methods have more specialized exceptions for common errors that can be caught and reacted to. See `AppException` documentation for more details.
* [Sync] `SyncConfiguration.directory` is no longer available.
* [Sync] Removed `SyncConfiguration.partitionValue` as it exposed internal implementation details. It will be reintroduced at a later date.

### Enhancements
* [Sync] `EmailPasswordAuth` has been extended with support for: `confirmUser()`, `resendConfirmationEmail()`, `retryCustomConfirmation()`, `sendResetPasswordEmail()` and `resetPassword()`.
* [Sync] Support for new types of `Credentials`: `apiKey`, `apple`, `facebook`, `google` and `jwt`.
* [Sync] Support for the extension property `Realm.syncSession`, which returns the sync session associated with the realm.
* [Sync] Support for `SyncSession.downloadAllServerChanges()` and `SyncSession.uploadAllLocalChanges()`.
* [Sync] Support for `App.allUsers()`.
* [Sync] Support for `SyncConfiguration.with()`.
* [Sync] Support for `null` and `Integer` (along side already existing `String` and `Long`) partition values when using Partion-based Sync.
* [Sync] Support for `User.remove()`.
* [Sync] `AppConfiguration.syncRootDirectory` has been added to allow users to set the root folder containing all files used for data synchronization between the device and MongoDB Realm. (Issue [#795](https://github.com/realm/realm-kotlin/issues/795))
* Encrypted Realms now use OpenSSL 1.1.1n, up from v1.1.1g.

### Fixed
* Fix duplication of list object references when importing existing objects with `copyToRealm(..., updatePolicy = UpdatePolicy.ALL)` (Issue [#805](https://github.com/realm/realm-kotlin/issues/805))
* Bug in the encryption layer that could result in corrupted Realm files. (Realm Core Issue [#5360](https://github.com/realm/realm-core/issues/5360), since 0.10.0)

### Compatibility
* This release is compatible with:
  * Kotlin 1.6.10 and above.
  * Coroutines 1.6.0-native-mt. Also compatible with Coroutines 1.6.0 but requires enabling of the new memory model and disabling of freezing, see https://github.com/realm/realm-kotlin#kotlin-memory-model-and-coroutine-compatibility for details on that.
  * AtomicFu 0.17.0.
* Minimum Gradle version: 6.1.1.
* Minimum Android Gradle Plugin version: 4.0.0.
* Minimum Android SDK: 16.

### Internal
* Updated to Realm Core 11.15.0, commit 9544b48e52c49e0267c3424b0b92c2f5efd5e2b9.
* Updated to Ktor 1.6.8.
* Updated to Ktlint 0.45.2.
* Rename internal synthetic variables prefix to `io_realm_kotlin_`, so deprecated prefix `$realm$` is avoided.
* Using latest Kotlin version (EAP) for the `kmm-sample` app to test compatibility with the latest/upcoming Kotlin version.


## 0.10.2 (2022-04-01)

### Breaking Changes
* None.

### Enhancements
* None.

### Fixed
* Fix query syntax errors of seemingly correct query (Issue [#683](https://github.com/realm/realm-kotlin/issues/683))
* Fix error when importing lists with existing objects through `copyToRealm` with `UpdatePolicy.ALL` (Issue [#771](https://github.com/realm/realm-kotlin/issues/771))

### Compatibility
* This release is compatible with:
  * Kotlin 1.6.10.
  * Coroutines 1.6.0-native-mt. Also compatible with Coroutines 1.6.0 but requires enabling of the new memory model and disabling of freezing, see https://github.com/realm/realm-kotlin#kotlin-memory-model-and-coroutine-compatibility for details on that.
  * AtomicFu 0.17.0.
* Minimum Gradle version: 6.1.1.
* Minimum Android Gradle Plugin version: 4.0.0.
* Minimum Android SDK: 16.

### Internal
* None.

## 0.10.1 (2022-03-24)

### Breaking Changes
* None.

### Enhancements
* Reducing the binary size for Android dependency. (Issue [#216](https://github.com/realm/realm-kotlin/issues/216)).
* Using static c++ runtime library (stl) for Android. (Issue [#694](https://github.com/realm/realm-kotlin/issues/694)).

### Fixed
* Fix assignments to `RealmList`-properties on managed objects (Issue [#718](https://github.com/realm/realm-kotlin/issues/718))
* `iosSimulatorArm64` and `iosX64` cinterop dependencies were compiled with unnecessary additional architectures, causing a fat framework to fail with (Issue [#722](https://github.com/realm/realm-kotlin/issues/722))

### Compatibility
* This release is compatible with:
  * Kotlin 1.6.10.
  * Coroutines 1.6.0-native-mt. Also compatible with Coroutines 1.6.0 but requires enabling of the new memory model and disabling of freezing, see https://github.com/realm/realm-kotlin#kotlin-memory-model-and-coroutine-compatibility for details on that.
  * AtomicFu 0.17.0.
* Minimum Gradle version: 6.1.1.
* Minimum Android Gradle Plugin version: 4.0.0.
* Minimum Android SDK: 16.

### Internal
* None.


## 0.10.0 (2022-03-04)

### Breaking Changes
* `RealmConfiguration.Builder.path()` has been replaced by `RealmConfiguration.Builder.directory()`, which can be combined with `RealmConfiguration.Builder.name()` to form the full path. (Issue [#346](https://github.com/realm/realm-kotlin/issues/346))
* `Realm.observe()` and `RealmObject.observe()` have been renamed to `asFlow()`.
* `RealmObject.asFlow` will throw `UnsupportedOperationException` instead of `IllegalStateException` if called on a live or dynamic object in a write transaction or in a migration.
* `RealmObject.asFlow` will throw `UnsupportedOperationException` instead of `IllegalStateException` if called on a live or dynamic object in a write transaction or in a migration.
* Removed `RealmObject.delete()` and `RealmResults.delete()`. All objects, objects specified by queries and results must be delete through `MutableRealm.delete(...)` and `DynamicMutableRealm.delete(...).
* Removed default empty schema argument for `RealmConfiguration.Builder(schema = ... )` and `SyncConfiguration.Builder(..., schema= ... )` as all configuraitons require a non-empty schema.
* Removed `RealmConfiguration.Builder.schema()`. `RealmConfiguration.Builder(schema = ...)` should be used instead.

### Enhancements
* Add support for Gradle Configuration Cache.
* Improved exception message when attempting to delete frozen objects. (Issue [#616](https://github.com/realm/realm-kotlin/issues/616))
* Added `RealmConfiguration.Builder.compactOnLaunch()`, which can be used to control if a Realm file should be compacted when opened.
* A better error message if a data class was used as model classes. (Issue [#684](https://github.com/realm/realm-kotlin/issues/684))
* A better error message if the Realm plugin was not applied to the module containing model classes. (Issue [#676](https://github.com/realm/realm-kotlin/issues/676))
* A better error message if a class is used that is not part of the schema. (Issue [#680](https://github.com/realm/realm-kotlin/issues/680))
* Add support for fine-grained notification on Realm instances. `Realm.asFlow()` yields `RealmChange` that represent the `InitialRealm` or `UpdatedRealm` states.
* Add support for fine-grained notification on Realm objects. `RealmObject.asFlow()` yields `ObjectChange` that represent the `InitialObject`, `UpdatedObject` or `DeletedObject` states.
* Add support for fine-grained notification on Realm lists. `RealmList.asFlow()` yields `ListChange` that represent the `InitialList`, `UpdatedList` or `DeletedList` states.
* Add support for fine-grained notifications on Realm query results. `RealmResults.asFlow()` yields `ResultsChange` that represent the `InitialResults` or `UpdatedResults` states.
* Add support for fine-grained notifications on `RealmSingleQuery`. `RealmSingleQuery.asFlow()` yields `SingleQueryChange` that represent the `PendingObject`, `InitialObject`, `UpdatedObject` or `DeletedObject` states.
* Add support for data migration as part of an automatic schema upgrade through `RealmConfiguration.Builder.migration(RealmMigration)` (Issue [#87](https://github.com/realm/realm-kotlin/issues/87))
* Added ability to delete objects specified by a `RealmQuery` or `RealmResults` through `MutableRealm.delete(...)` and `DynamicMutableRealm.delete(...).
* Add support for updating existing objects through `copyToRealm`. This requires them having a primary key. (Issue [#564](https://github.com/realm/realm-kotlin/issues/564))
* Added `Realm.deleteRealm(RealmConfiguration)` function that deletes the Realm files from the filesystem (Issue [#95](https://github.com/realm/realm-kotlin/issues/95)).


### Fixed
* Intermittent `ConcurrentModificationException` when running parallel builds. (Issue [#626](https://github.com/realm/realm-kotlin/issues/626))
* Refactor the compiler plugin to use API's compatible with Kotlin `1.6.20`. (Issue ([#619](https://github.com/realm/realm-kotlin/issues/619)).
* `RealmConfiguration.path` should report the full Realm path. (Issue ([#605](https://github.com/realm/realm-kotlin/issues/605)).
* Support multiple constructors in model definition (one zero arg constructor is required though). (Issue ([#184](https://github.com/realm/realm-kotlin/issues/184)).
* Boolean argument substitution in queries on iOS/macOS would crash the query. (Issue [#691](https://github.com/realm/realm-kotlin/issues/691))
* Support 32-bit Android (x86 and armeabi-v7a). (Issue ([#109](https://github.com/realm/realm-kotlin/issues/109)).
* Make updates of primary key properties throw IllegalStateException (Issue [#353](https://github.com/realm/realm-kotlin/issues/353))


### Compatibility
* This release is compatible with:
  * Kotlin 1.6.10.
  * Coroutines 1.6.0-native-mt. Also compatible with Coroutines 1.6.0 but requires enabling of the new memory model and disabling of freezing, see https://github.com/realm/realm-kotlin#kotlin-memory-model-and-coroutine-compatibility for details on that.
  * AtomicFu 0.17.0.
* Minimum Gradle version: 6.1.1.
* Minimum Android Gradle Plugin version: 4.0.0.
* Minimum Android SDK: 16.

### Internal
* Downgraded to Gradle 7.2 as a work-around for https://youtrack.jetbrains.com/issue/KT-51325.
* Updated to Realm Core 11.10.0, commit: ad2b6aeb1fd58135a2d9bf463011e26f934390ea.


## 0.9.0 (2022-01-28)

### Breaking Changes
* `RealmResults.observe()` and `RealmList.observe()` have been renamed to `asFlow()`.
* Querying via `Realm.objects(...)` is no longer supported. Use `Realm.query(...)` instead.

### Enhancements
* Added API for inspecting the schema of the realm with `BaseRealm.schema()` ([#238](https://github.com/realm/realm-kotlin/issues/238)).
* Added support for `RealmQuery` through `Realm.query(...)` ([#84](https://github.com/realm/realm-kotlin/issues/84)).
* Added source code link to model definition compiler errors. ([#173](https://github.com/realm/realm-kotlin/issues/173))
* Support Kotlin's new memory model. Enabled in consuming project with the following gradle properties `kotlin.native.binary.memoryModel=experimental`.
* Add support for JVM on M1 (in case we're running outside Rosetta compatibility mode, example when using Azul JVM which is compiled against `aarch64`) [#629](https://github.com/realm/realm-kotlin/issues/629).

### Fixed
* Sync on jvm targets on Windows/Linux crashes with unavailable scheduler ([#655](https://github.com/realm/realm-kotlin/issues/655)).

### Compatibility
* This release is compatible with:
  * Kotlin 1.6.10.
  * Coroutines 1.6.0-native-mt. Also compatible with Coroutines 1.6.0 but requires enabling of the new memory model and disabling of freezing, see https://github.com/realm/realm-kotlin#kotlin-memory-model-and-coroutine-compatibility for details on that.
  * AtomicFu 0.17.0.
* Minimum Gradle version: 6.1.1.
* Minimum Android Gradle Plugin version: 4.0.0.
* Minimum Android SDK: 16.

### Internal
* Updated to Gradle 7.3.3.
* Updated to Android Gradle Plugin 7.1.0.
* Updated to AndroidX JUnit 1.1.3.
* Updated to AndroidX Test 1.4.0.


## 0.8.2 (2022-01-20)

### Breaking Changes
* None.

### Enhancements
* None.

### Fixed
* The `library-base` module would try to initialize a number of `library-sync` classes for JNI lookups. These and `RealmObjectCompanion` were not being excluded from Proguard obfuscation causing release builds to crash when initializing JNI [#643](https://github.com/realm/realm-kotlin/issues/643).

### Compatibility
* This release is compatible with:
  * Kotlin 1.6.10.
  * Coroutines 1.5.2-native-mt.
  * AtomicFu 0.17.0.
* Minimum Gradle version: 6.1.1.
* Minimum Android Gradle Plugin version: 4.0.0.
* Minimum Android SDK: 16.

### Internal
* None.


## 0.8.1 (2022-01-18)

### Breaking Changes
* None.

### Enhancements
* None.

### Fixed
* Using a custom module name to fix [#621](https://github.com/realm/realm-kotlin/issues/621).
* Synchronously process project configurations to avoid exceptions when running parallel builds [#626](https://github.com/realm/realm-kotlin/issues/626).
* Update to Kotlin 1.6.10. The `Compatibility` entry for 0.8.0 stating that the project had been updated to Kotlin 1.6.10 was not correct [#640](https://github.com/realm/realm-kotlin/issues/640).

### Compatibility
* This release is compatible with:
  * Kotlin 1.6.10.
  * Coroutines 1.5.2-native-mt.
  * AtomicFu 0.17.0.
* Minimum Gradle version: 6.1.1.
* Minimum Android Gradle Plugin version: 4.0.0.
* Minimum Android SDK: 16.

### Internal
* Updated to Kotlin 1.6.10.


## 0.8.0 (2021-12-17)

### Breaking Changes
* Reworked configuration hierarchy:
  * Separated common parts of `RealmConfiguraion` and `SyncConfiguration` into `io.realm.Configuration` to avoid polluting the base configuration with local-only options.
  * Changed `Realm.open(RealmConfiguration)` to accept new base configuration with `Realm.open(Configuration)`.
  * Removed option to build `SyncConfiguration`s with `deleteRealmIfMigrationNeeded` option.

### Enhancements
* [Sync] Added support for `User.logOut()` ([#245](https://github.com/realm/realm-kotlin/issues/245)).
* Added support for dates through a new property type: `RealmInstant`.
* Allow to pass schema as a variable containing the involved `KClass`es and build configurations non-fluently ([#389](https://github.com/realm/realm-kotlin/issues/389)).
* Added M1 support for `library-base` variant ([#483](https://github.com/realm/realm-kotlin/issues/483)).

### Fixed
* Gradle metadata for pure Android projects. Now using `io.realm.kotlin:library-base:<VERSION>` should work correctly.
* Compiler plugin symbol lookup happens only on Sourset using Realm ([#544](https://github.com/realm/realm-kotlin/issues/544)).
* Fixed migration exception when opening a synced realm that is already stored in the backend for the first time ([#601](https://github.com/realm/realm-kotlin/issues/604)).

### Compatibility
* This release is compatible with:
  * Kotlin 1.6.10.
  * Coroutines 1.5.2-native-mt.
  * AtomicFu 0.17.0.
* Minimum Gradle version: 6.1.1.
* Minimum Android Gradle Plugin version: 4.0.0.
* Minimum Android SDK: 16.

### Internal
* Updated to Ktor 1.6.5.
* Updated to AndroidX Startup 1.1.0.
* Updated to Gradle 7.2.
* Updated to Android Gradle Plugin 7.1.0-beta05.
* Updated to NDK 23.1.7779620.
* Updated to Android targetSdk 31.
* Updated to Android compileSdk 31.
* Updated to Android Build Tools 31.0.0.
* Updated to Ktlint version 0.43.0.
* Updated to Ktlint Gradle Plugin 10.2.0.
* Updated to Kotlin Serialization 1.3.0.
* Updated to Detekt 1.19.0-RC1.
* Updated to Dokka 1.6.0.
* Updated to AtomicFu 0.17.0.
* Updated to Realm Core 11.7.0, commit: 5903577608d202ad88f375c1bb2ceedb831f6d7b.


## 0.7.0 (2021-10-31)

### Breaking Changes
* None.

### Enhancements
* Basic MongoDB Realm sync support:
  * Enabled by using library dependency `io.realm.kotlin:library-sync:<VERSION>`
  * Build `AppConfiguration`s through `AppConfiguration.Builder(appId).build()`
  * Linking your app with a MongoDB Realm App through `App.create(appConfiguration)`
  * Log in to a MongoDB Realm App through `App.login(credentials)`. Currently only supports `Credentials.anonymous()` and `Credentials.emailPassword(...)`
  * Create `SyncConfiguration`s through `SyncConfiguration.Builder(user, partitionValue, schema).build()`
  * Create synchronized realm by `Realm.open(syncConfiguration)`

### Fixed
* None.

### Compatibility
* This release is compatible with:
  * Kotlin 1.5.31
  * Coroutines 1.5.2-native-mt
  * AtomicFu 0.16.3

### Internal
* Updated to Realm Core commit: ecfc1bbb734a8520d08f04f12f083641309799b3
* Updated to Ktor 1.6.4.


## 0.6.0 (2021-10-15)

### Breaking Changes
* Rename library dependency from `io.realm.kotlin:library:<VERSION>` to `io.realm.kotlin:library-base:<VERSION>`
* Abstracted public API into interfaces. The interfaces have kept the name of the previous classes so only differences are:
  - Opening a realm: `Realm(configuration)` has changed to `Realm.open(configuration)`
  - Easy construction of simple configurations: `RealmConfiguration(schema = ...)` has changed to `RealmConfiguration.with(schema = ...)`
  - Instantiating a `RealmList` is now done through `realmListOf(...)` or by `Iterable<T>.toRealmList()`
* Make argument to `findLatest` non-nullable: `MutableRealm.findLatest(obj: T?): T?` has changed to `MutableRealm.findLatest(obj: T): T?`
* Allow query arguments to be `null`: `RealmResult.query(query: String = "TRUEPREDICATE", vararg args: Any): RealmResults<T>` has change to `RealmResult.query(query: String = "TRUEPREDICATE", vararg args: Any?): RealmResults<T>`
* Moved `objects(KClass<T>)` and `<reified T> objects()` methods from `BaseRealm` to `TypedRealm`
* Changed `RealmObject.version` into method `RealmObject.version()`.
* Replaced `RuntimeException`s by the explicit exceptions: `IllegalArgumentException`, `IllegalStateException` and `IndexOutOfBoundsException`.
* Throw `Error` an unrecoverable Realm problem happen in the underlying storage engine.
* Removed optional arguments to `RealmConfiguration.with(...)` and `RealmConfiguration.Builder(...)`. Name and path can now only be set through the builder methods.

### Enhancements
* Add support for [JVM target](https://github.com/realm/realm-kotlin/issues/62) supported platforms are: Linux (since Centos7 x86_64), Windows (since 8.1 x86_64) and Macos (x86_64).
* Added support for marking a field as indexed with `@Index`

### Fixed
* Fixed null pointer exceptions when returning an unmanaged object from `MutableRealm.write/writeBlocking`.
* Fixed premature closing of underlying realm of frozen objects returned from `MutableRealm.write/writeBlocking`. (Issue [#477](https://github.com/realm/realm-kotlin/issues/477))

### Compatibility
* This release is compatible with:
  * Kotlin 1.5.31
  * Coroutines 1.5.2-native-mt
  * AtomicFu 0.16.3

### Internal
* Updated to Realm Core commit: 028626880253a62d1c936eed4ef73af80b64b71
* Updated to Kotlin 1.5.31.


## 0.5.0 (2021-08-20)

### Breaking Changes
* Moved `@PrimaryKey` annotation from `io.realm.PrimaryKey` to `io.realm.annotations.PrimaryKey`.

### Enhancements
* Add support for excluding properties from the Realm schema. This is done by either using JVM `@Transient` or the newly added `@io.realm.kotlin.Ignore` annotation. (Issue [#278](https://github.com/realm/realm-kotlin/issues/278)).
* Add support for encrypted Realms. Encryption can be enabled by passing a 64-byte encryption key to the configuration builder. (Issue [#227](https://github.com/realm/realm-kotlin/issues/227))
* Add support for `RealmList` notifications using Kotlin `Flow`s. (Issue [#359](https://github.com/realm/realm-kotlin/issues/359))
* Unmanaged `RealmObject`s can now be added directly to `RealmList`s without having to copy them to Realm beforehand.

### Fixed
* Throw exception when violating primary key uniqueness constraint when importing objects with `copyToRealm`.
* Fix crash caused by premature release of frozen versions (`java.lang.RuntimeException: [18]: Access to invalidated Results objects`)
* Fix optimizations bypassing our custom getter and setter from within a class (Issue [#375](https://github.com/realm/realm-kotlin/issues/375)).

### Compatibility
* This release is compatible with Kotlin 1.5.21 and Coroutines 1.5.0.

### Internal
* Updated to Kotlin 1.5.21.
* Updated Gradle to 7.1.1.
* Updated Android Gradle Plugin to 4.1.0.
* Updated to Android Build Tools 30.0.2.
* Updated to targetSdk 30 for Android.
* Now uses Java 11 to build the project.


## 0.4.1 (2021-07-16)

### Breaking Changes
* None.

### Enhancements
* None.

### Fixed
* Throw exception when violating primary key uniqueness constraint when importing objects with `copyToRealm`.
* Fix crash caused by premature release of frozen versions (`java.lang.RuntimeException: [18]: Access to invalidated Results objects`)

### Compatibility
* This release is compatible with Kotlin 1.5.10 and Coroutines 1.5.0.

### Internal
* None.


## 0.4.0 (2021-07-13)

This release contains a big departure in the architectural design of how Realm is currently implemented. At a high level it moves from "Thread-confined, Live Objects" to "Frozen Objects". The reasons for this shift are discussed [here](https://docs.google.com/document/d/1bGfjbKLD6DSBpTiVwyorSBcMqkUQWedAmmS_VAhL8QU/edit#heading=h.fzlh39twuifc).

At a high level this has a number of implications:

    1. Only one Realm instance (per `RealmConfiguration`) is needed across the entire application.
    2. The only reason for closing the Realm instance is if the Realm file itself needs to be deleted or compacted.
    3. Realm objects can be freely moved and read across threads.
    4. Changes to objects can only be observed through Kotlin Flows. Standard change listener support will come in a future release.
    5. In order to modify Realm Objects, they need to be "live". It is possible to convert a frozen object to a live object inside a
       write transaction using the `MutableRealm.findLatest(obj)` API. Live objects are not accessible outside write transactions.

This new architecture is intended to make it easier to consume and work with Realm, but at the same time, it also introduces a few caveats:

    1. Storing a strong reference to a Realm Object can cause an issue known as "Version pinning". Realm tracks the "distance" between the oldest known version and the latest. So if you store a reference for too long, when other writes are happening, Realm might run out of native memory and crash, or it can lead to an increased file size. It is possible to detect this problem by setting `RealmConfiguration.Builder.maxNumberOfActiveVersions()`. It can be worked around by copying the data out of the Realm and store that instead.

    2. With multiple versions being accessible across threads, it is possible to accidentally compare data from different versions. This could be a potential problem for certain business logic if two objects do not agree on a particular state. If you suspect this is an issue, a `version()` method has been added to all Realm Objects, so it can be inspected for debugging. Previously, Realms thread-confined objects guaranteed this would not happen.

    3. Since the threading model has changed, there is no longer a guarantee that running the same query twice in a row will return the same result. E.g. if a background write is executed between them, the result might change. Previously, this would have resulted in the same result as the Realm state for a particular thread would only update as part of the event loop.


### Breaking Changes
* The Realm instance itself is now thread safe and can be accessed from any thread.
* Objects queried outside write transactions are now frozen by default and can be freely read from any thread.
* As a consequence of the above, when a change listener fires, the changed data can only be observed in the new object received, not in the original, which was possible before this release.
* Removed `Realm.open(configuration: RealmConfiguration)`. Use the interchangeable `Realm(configuration: RealmConfiguration)`-constructor instead.
* Removed all `MutableRealm.create(...)`-variants. Use `MutableRealm.copyToRealm(instance: T): T` instead.

### Enhancements
* A `version()` method has been added to `Realm`, `RealmResults` and `RealmObject`. This returns the version of the data contained. New versions are obtained by observing changes to the object.
* `Realm.observe()`, `RealmResults.observe()` and `RealmObject.observe()` have been added and expose a Flow of updates to the object.
* Add support for suspending writes executed on the Realm Write Dispatcher with `suspend fun <R> write(block: MutableRealm.() -> R): R`
* Add support for setting background write and notification dispatchers with `RealmConfigruation.Builder.notificationDispatcher(dispatcher: CoroutineDispatcher)` and `RealmConfiguration.Builder.writeDispatcher(dispatcher: CoroutineDispatcher)`
* Add support for retrieving the latest version of an object inside a write transaction with `<T : RealmObject> MutableRealm.findLatests(obj: T?): T?`

### Fixed
* None.

### Compatibility
* This release is compatible with Kotlin 1.5.10 and Coroutines 1.5.0.

### Internal
* Updated `com.gradle.plugin-publish` to 0.15.0.
* Updated to Realm Core commit: 4cf63d689ba099057345f122265cbb880a8eb19d.
* Updated to Android NDK: 22.1.7171670.
* Introduced usage of `kotlinx.atomicfu`: 0.16.1.


## 0.3.2 (2021-07-06)

### Breaking Changes
* None.

### Enhancements
* None.

### Fixed
* [Bug](https://github.com/realm/realm-kotlin/issues/334) in `copyToRealm` causing a `RealmList` not to be saved as part of the model.

### Compatibility
* This release is compatible with Kotlin 1.5.10 and Coroutines 1.5.0.

### Internal
* None.


## 0.3.1 (2021-07-02)

### Breaking Changes
* None.

### Enhancements
* None.

### Fixed
* Android Release build variant (AAR) was stripped from all classes due to presence of `isMinifyEnabled` flag in the library module. The flag is removed now.


### Compatibility
* This release is compatible with Kotlin 1.5.10 and Coroutines 1.5.0.

### Internal
* None.


## 0.3.0 (2021-07-01)

### Breaking Changes
* None.

### Enhancements
* [Support Apple Release builds](https://github.com/realm/realm-kotlin/issues/142).
* Enabling [shrinker](https://github.com/realm/realm-kotlin/issues/293) for Android Release builds.
* Added support for `RealmList` as supported field in model classes. A `RealmList` is used to model one-to-many relationships in a Realm object.
* Schema migration is handled automatically when adding or removing a property or class to the model without specifying a `schemaVersion`.
If a class or column is renamed you need to set a greater `schemaVersion` to migrate the Realm (note: currently renaming will not copy data to the new column). Alternatively `deleteRealmIfMigrationNeeded` could be set to (without setting `schemaVersion`) to delete the Realm file if an automatic migration is not possible. Fixes [#284](https://github.com/realm/realm-kotlin/issues/284).

### Fixed
* None.

### Compatibility
* This release is compatible with Kotlin 1.5.10 and Coroutines 1.5.0.

### Internal
* None.


## 0.2.0 (2021-06-09)

### Breaking Changes
* The Realm Kotlin Gradle plugin has changed name from `realm-kotlin` to `io.realm.kotlin` to align with Gradle Plugin Portal requirements.

### Enhancements
* The Realm Kotlin Gradle plugin is now available on Gradle Plugin Portal and can be used with the Plugin DSL and `gradlePluginPortal()` as the buildscript repository. A minimal setup of using this approach can be found [here](https://plugins.gradle.org/plugin/io.realm.kotlin).

### Fixed
* None.

### Compatibility
* This release is compatible with Kotlin 1.5.10 and Coroutines 1.5.0.

### Internal
* Updated to Realm Core commit: ed9fbb907e0b5e97e0e2d5b8efdc0951b2eb980c.


## 0.1.0 (2021-05-07)

This is the first public Alpha release of the Realm Kotlin SDK for Android and Kotlin Multiplatform.

A minimal setup for including this library looks like this:

```
// Top-level build.gradle file
buildscript {
    repositories {
        mavenCentral()
    }
    dependencies {
        classpath("io.realm.kotlin:gradle-plugin:0.1.0")
    }
}

allprojects {
    repositories {
    	mavenCentral()
    }
}

// Project build.gradle file
// Only include multiplatform if building a multiplatform project.
plugins {
	kotlin("multiplatform")
	id("com.android.library")
	id("realm-kotlin")
}
```

See the [README](https://github.com/realm/realm-kotlin#readme) for more information.

Please report any issues [here](https://github.com/realm/realm-kotlin/issues/new).<|MERGE_RESOLUTION|>--- conflicted
+++ resolved
@@ -4,11 +4,8 @@
 - None.
 
 ### Enhancements
-<<<<<<< HEAD
-- Avoid exporting Core's symbols so we can statically build the Kotlin SDK with other SDKs like Swift in the same project. (Issue [JIRA](https://jira.mongodb.org/browse/RKOTLIN-877))
-=======
+- Avoid exporting Core's symbols so we can statically build the Kotlin SDK with other SDKs like Swift in the same project. (Issue [JIRA](https://jira.mongodb.org/browse/RKOTLIN-877)).
 - Improved mechanism for unpacking of JVM native libs suitable for local development. (Issue [#1715](https://github.com/realm/realm-kotlin/issues/1715) [JIRA](https://jira.mongodb.org/browse/RKOTLIN-1065)).
->>>>>>> 17e92c22
 
 ### Fixed
 - None.
