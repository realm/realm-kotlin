--- conflicted
+++ resolved
@@ -10,7 +10,8 @@
 * [Sync] The sync variant `io.realm.kotlin:library-sync:1.4.0`, now support Apple Silicon targets, ie. `macosArm64()`, `iosArm64()` and `iosSimulatorArm64`.
 
 ### Fixed
-* None.
+* Internal dispatcher threads would leak when closing Realms. (Issue [#818](https://github.com/realm/realm-kotlin/issues/818))
+* Realm finalizer thread would prevent JVM main thread from exiting. (Issue [#818](https://github.com/realm/realm-kotlin/issues/818))
 
 ### Compatibility
 * This release is compatible with the following Kotlin releases:
@@ -80,17 +81,11 @@
 * [Sync] `App.close()` have been added so it is possible to close underlying ressources used by the app instance.
 
 ### Fixed
-<<<<<<< HEAD
-* Compatibiliy with Kotlin 1.7.20-RC. Issue [#1002](https://github.com/realm/realm-kotlin/issues/1002).
-* Internal dispatcher threads would leak when closing Realms. (Issue [#818](https://github.com/realm/realm-kotlin/issues/818))
-* Realm finalizer thread would prevent JVM main thread from exiting. (Issue [#818](https://github.com/realm/realm-kotlin/issues/818))
-=======
 * Classes using `RealmObject` or `EmbeddedRealmObject` as a generics type would be modified by the compiler plugin causing compilation errors. (Issue [981] (https://github.com/realm/realm-kotlin/issues/981))
 * Ordering not respected for `RealmQuery.first()`. (Issue [#953](https://github.com/realm/realm-kotlin/issues/953))
 * Sub-querying on a RealmResults ignored the original filter. (Issue [#998](https://github.com/realm/realm-kotlin/pull/998))
 * `RealmResults.query()` semantic returning `RealmResults` was wrong, the return type should be a `RealmQuery`. (Issue [#1013](https://github.com/realm/realm-kotlin/pull/1013))
 * Crash when logging messages with formatting specifiers. (Issue [#1034](https://github.com/realm/realm-kotlin/issues/1034))
->>>>>>> 7d3ff0e4
 
 ### Compatibility
 * This release is compatible with:
