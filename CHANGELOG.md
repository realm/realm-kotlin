## 1.6.0 (YYYY-MM-DD)

### Breaking Changes
* None.

### Enhancements
<<<<<<< HEAD
* [Sync] Added support for App functions, see documentation for more details. (Issue [#1110](https://github.com/realm/realm-kotlin/pull/1110))
=======
* Add support for `Realm.copyFromRealm()`. All RealmObjects, RealmResults, RealmList and RealmSets now also have a `copyFromRealm()` extension method.
>>>>>>> cff68950

### Fixed
* `RealmUUID` did not calculate the correct `hashCode`, so putting it in a `HashSet` resulted in duplicates.
* JVM apps on Mac and Linux would use a native file built in debug mode, making it slower than needed. The correct native binary built in release mode is now used. Windows was not affected. (Isse [#1124](https://github.com/realm/realm-kotlin/pull/1124))

### Compatibility
* This release is compatible with the following Kotlin releases:
  * Kotlin 1.7.20 and above.
  * Ktor 2.1.2 and above.
  * Coroutines 1.6.4 and above. 
  * AtomicFu 0.18.5 and above.
  * KSerializer 1.4.1 and above.
  * The new memory model only. See https://github.com/realm/realm-kotlin#kotlin-memory-model-and-coroutine-compatibility
* Minimum Gradle version: 6.7.1.
* Minimum Android Gradle Plugin version: 4.0.0.
* Minimum Android SDK: 16.

### Internal
* Added dependency Kbson 0.2.0-SNAPSHOT.


## 1.5.1 (YYYY-MM-DD)

### Breaking Changes
* None.

### Enhancements
* None.

### Fixed
* Fixed database corruption and encryption issues on apple platforms. (Issue [#5076](https://github.com/realm/realm-js/issues/5076))
* [Sync] Bootstraps will not be applied in a single write transaction - they will be applied 1MB of changesets at a time. (Issue [#5999](https://github.com/realm/realm-core/pull/5999)).
* [Sync] Fixed a race condition which could result in operation cancelled errors being delivered to `Realm.open` rather than the actual sync error which caused things to fail. (Issue [#5968](https://github.com/realm/realm-core/pull/5968)).

### Compatibility
* This release is compatible with the following Kotlin releases:
  * Kotlin 1.7.20 and above.
  * Ktor 2.1.2 and above.
  * Coroutines 1.6.4 and above.
  * AtomicFu 0.18.3 and above.
  * The new memory model only. See https://github.com/realm/realm-kotlin#kotlin-memory-model-and-coroutine-compatibility
* Minimum Gradle version: 6.7.1.
* Minimum Android Gradle Plugin version: 4.0.0.
* Minimum Android SDK: 16.

### Internal
* Updated to Realm Core 12.12.0, commit 292f534a8ae687a86d799b14e06a94985e49c3c6.


## 1.5.0 (2022-11-11)

### Breaking Changes
* None.

### Enhancements
* Fixed error when using Realm object as query argument. Issue[#1098](https://github.com/realm/realm-kotlin/issues/1098)
* Realm will now use `System.loadLibrary()` first when loading native code on JVM, adding support for 3rd party JVM installers. If this fails, it will fallback to the current method of extracting and loading the native library from the JAR file. (Issue [#1105](https://github.com/realm/realm-kotlin/issues/1105)).
* Added support for in-memory Realms.
* Added support for reverse relationships through the `backlinks` delegate. See the function documentation for more details. (Issue [#1021](https://github.com/realm/realm-kotlin/pull/1021))
* Added support for `BsonObjectId` and its typealias `org.mongodb.kbson.ObjectId` as a replacement for `ObjectId`. `io.realm.kotlin.types.ObjectId` is still functional but has been marked as deprecated.
* [Sync] Added support for `BsonObjectId` as partition value.
* [Sync] Exposed `configuration` and `user` on `SyncSession`. (Issue [#431](https://github.com/realm/realm-kotlin/issues/431))
* [Sync] Added support for encrypting the user metadata used by Sync. (Issue [#413](https://github.com/realm/realm-kotlin/issues/413))
* [Sync] Added support for API key authentication. (Issue [#432](https://github.com/realm/realm-kotlin/issues/432))

### Fixed
* Close underlying realm if it is no longer referenced by any Kotlin object. (Issue [#671](https://github.com/realm/realm-kotlin/issues/671))
* Fixes crash during migration if Proguard was enabled. (Issue [#1106](https://github.com/realm/realm-kotlin/issues/1106))
* Adds missing Proguard rules for Embedded objects. (Issue [#1106](https://github.com/realm/realm-kotlin/issues/1107))

### Compatibility
* This release is compatible with the following Kotlin releases:
  * Kotlin 1.7.20 and above.
  * Ktor 2.1.2 and above.
  * Coroutines 1.6.4 and above.
  * AtomicFu 0.18.3 and above.
  * The new memory model only. See https://github.com/realm/realm-kotlin#kotlin-memory-model-and-coroutine-compatibility
* Minimum Gradle version: 6.7.1.
* Minimum Android Gradle Plugin version: 4.0.0.
* Minimum Android SDK: 16.

### Internal
* Added dependency Kbson 0.1.0.
* Updated to use hierarchical multi platform project structure.
* Updated to Realm Core 12.11.0, commit 3d5ff9b5e47c5664c4c5611cdfd22fd15e451b55.
* Updated to Detekt 1.22.0-RC2.


## 1.4.0 (2022-10-17)

### Breaking Changes
* Minimum Kotlin version has been raised from 1.6.10 to 1.7.20.
* Support for the original (old) memory model on Kotlin Native has been dropped. Only the new Kotlin Native memory model is supported.  
* Minimum Gradle version has been raised from 6.1.1 to 6.7.1.
* Minimum Ktor version has been raised from 1.6.8 to 2.1.2.

### Enhancements
* [Sync] The sync variant `io.realm.kotlin:library-sync:1.4.0`, now support Apple Silicon targets, ie. `macosArm64()`, `iosArm64()` and `iosSimulatorArm64`.

### Fixed
* [Sync] Using the SyncSession after receiving changes from the server would sometimes crash. Issue [#1068](https://github.com/realm/realm-kotlin/issues/1068)

### Compatibility
* This release is compatible with the following Kotlin releases:
  * Kotlin 1.7.20 and above.
  * Ktor 2.1.2 and above.
  * Coroutines 1.6.4 and above.
  * AtomicFu 0.18.3 and above.
  * The new memory model only. See https://github.com/realm/realm-kotlin#kotlin-memory-model-and-coroutine-compatibility
* Minimum Gradle version: 6.7.1.
* Minimum Android Gradle Plugin version: 4.0.0.
* Minimum Android SDK: 16.

### Internal
* Updated to Kotlin 1.7.20.
* Updated to Coroutines 1.6.4.
* Updated to AtomicFu 0.18.3.
* Updated to Kotlin Serialization 1.4.0.
* Updated to KotlinX DateTime 0.4.0.
* Updated to okio 3.2.0.
* Ktor now uses the OkHttp engine on Android/JVM.
* Ktor now uses the Darwin engine on Native.


## 1.3.0 (2022-10-10)

### Breaking Changes
* None.

### Enhancements
* Support for `MutableRealm.deleteAll()`.
* Support for `MutableRealm.delete(KClass)`.
* Support for `DynamicMutableRealm.deleteAll()`.
* Support for `DynamicMutableRealm.delete(className)`.
* Support for `RealmInstant.now()`
* [Sync] Support for `User.getProviderType()`.
* [Sync] Support for `User.getAccessToken()`.
* [Sync] Support for `User.getRefreshToken()`.
* [Sync] Support for `User.getDeviceId()`.

### Fixed
* [Sync] Using `SyncConfiguration.Builder.waitForInitialRemoteDataOpen()` is now much faster if the server realm contains a lot of data. Issue [])_

### Compatibility
* This release is compatible with:
  * Kotlin 1.6.10 - 1.7.10. 1.7.20 support is tracked here: https://github.com/realm/realm-kotlin/issues/1024
  * Ktor 1.6.8. Ktor 2 support is tracked here: https://github.com/realm/realm-kotlin/issues/788
  * Coroutines 1.6.0-native-mt. Also compatible with Coroutines 1.6.0 but requires enabling of the new memory model and disabling of freezing, see https://github.com/realm/realm-kotlin#kotlin-memory-model-and-coroutine-compatibility for details on that.
  * AtomicFu 0.17.0 and above.
* Minimum Gradle version: 6.1.1.
* Minimum Android Gradle Plugin version: 4.0.0.
* Minimum Android SDK: 16.

### Internal
* None.


## 1.2.0 (2022-09-30)

### Breaking Changes
* `RealmResults.query()` now returns a `RealmQuery` instead of a `RealmResults`.

### Enhancements
* Added support for `MutableRealmInt` in model classes. The new type behaves like a reference to a `Long`, but also supports `increment` and `decrement` methods. These methods implement a conflict-free replicated data type, whose value will converge even when changed across distributed devices with poor connections.
* [Sync] Support for `User.linkCredentials()`.
* [Sync] Support for `User.identities`, which will return all login types available to the user.
* [Sync] `User.id` as a replacement for `User.identity`. `User.identity` has been marked as deprecated.

### Fixed
* Classes using `RealmObject` or `EmbeddedRealmObject` as a generics type would be modified by the compiler plugin causing compilation errors. (Issue [981] (https://github.com/realm/realm-kotlin/issues/981))
* Ordering not respected for `RealmQuery.first()`. (Issue [#953](https://github.com/realm/realm-kotlin/issues/953))
* Sub-querying on a RealmResults ignored the original filter. (Issue [#998](https://github.com/realm/realm-kotlin/pull/998))
* `RealmResults.query()` semantic returning `RealmResults` was wrong, the return type should be a `RealmQuery`. (Issue [#1013](https://github.com/realm/realm-kotlin/pull/1013))
* Crash when logging messages with formatting specifiers. (Issue [#1034](https://github.com/realm/realm-kotlin/issues/1034))

### Compatibility
* This release is compatible with:
  * Kotlin 1.6.10 - 1.7.10. 1.7.20 support is tracked here: https://github.com/realm/realm-kotlin/issues/1024
  * Ktor 1.6.8. Ktor 2 support is tracked here: https://github.com/realm/realm-kotlin/issues/788
  * Coroutines 1.6.0-native-mt. Also compatible with Coroutines 1.6.0 but requires enabling of the new memory model and disabling of freezing, see https://github.com/realm/realm-kotlin#kotlin-memory-model-and-coroutine-compatibility for details on that.
  * AtomicFu 0.17.0 and above.
* Minimum Gradle version: 6.1.1.
* Minimum Android Gradle Plugin version: 4.0.0.
* Minimum Android SDK: 16.

### Internal
* Updated to Realm Core 12.7.0, commit 18abbb4e9dc268620fa499923a92921bf26db8c6.
* Updated to Kotlin Compile Testing 1.4.9.


## 1.1.0 (2022-08-23)

### Breaking Changes
* None.

### Enhancements
* Added support for `RealmSet` in model classes. `RealmSet` is a collection of unique elements. See the class documentation for more details.
* Added support for `UUID` through a new property type: `RealmUUID`.
* Support for `Realm.writeCopyTo(configuration)`.
* [Sync] Add support for `User.delete()`, making it possible to delete user data on the server side (Issue [#491](https://github.com/realm/realm-kotlin/issues/491)).
* [Sync] It is now possible to create multiple anonymous users by specifying `Credentials.anonymous(reuseExisting = false)` when logging in to an App.

### Fixed
* `Realm.deleteRealm(config)` would throw an exception if the file didn't exist.
* Returning deleted objects from `Realm.write` and `Realm.writeBlocking` threw a non-sensical `NullPointerException`. Returning such a value is not allowed and now throws an `IllegalStateException`. (Issue [#965](https://github.com/realm/realm-kotlin/issues/965))
* [Sync] AppErrors and SyncErrors with unmapped category or error codes caused a crash. (Issue [951] (https://github.com/realm/realm-kotlin/pull/951))

### Compatibility
* This release is compatible with:
  * Kotlin 1.6.10 and above.
  * Coroutines 1.6.0-native-mt. Also compatible with Coroutines 1.6.0 but requires enabling of the new memory model and disabling of freezing, see https://github.com/realm/realm-kotlin#kotlin-memory-model-and-coroutine-compatibility for details on that.
  * AtomicFu 0.17.0.
* Minimum Gradle version: 6.1.1.  
* Minimum Android Gradle Plugin version: 4.0.0.
* Minimum Android SDK: 16.

### Internal
* Updated to Realm Core 12.5.1, commit 6f6a0f415bd33cf2ced4467e36a47f7c84f0a1d7.
* Updated to Gradle 7.5.1.
* Updated to Android Gradle Plugin 7.2.2.
* Updated to CMake 3.22.1
* Updated to Android targetSdk 33.
* Updated to Android compileSdkVersion 33.
* Updated to Android Build Tools 33.0.0.
* Updated to Android NDK 23.2.8568313.


## 1.0.2 (2022-08-05)

### Breaking Changes
* None.

### Enhancements
* None.

### Fixed
* Missing proguard configuration for `CoreErrorUtils`. (Issue [#942](https://github.com/realm/realm-kotlin/issues/942))
* [Sync] Embedded Objects could not be added to the schema for `SyncConfiguration`s. (Issue [#945](https://github.com/realm/realm-kotlin/issues/945)).

### Compatibility
* This release is compatible with:
  * Kotlin 1.6.10 and above.
  * Coroutines 1.6.0-native-mt. Also compatible with Coroutines 1.6.0 but requires enabling of the new memory model and disabling of freezing, see https://github.com/realm/realm-kotlin#kotlin-memory-model-and-coroutine-compatibility for details on that.
  * AtomicFu 0.17.0.
* Minimum Gradle version: 6.1.1.  
* Minimum Android Gradle Plugin version: 4.0.0.
* Minimum Android SDK: 16.

### Internal
* None.


## 1.0.1 (2022-07-07)

### Breaking Changes
* None.

### Enhancements
* Added support for `ByteArray`. ([#584](https://github.com/realm/realm-kotlin/issues/584))

### Fixed
* Fixed JVM memory leak when passing string to C-API. (Issue [#890](https://github.com/realm/realm-kotlin/issues/890))
* Fixed crash present on release-mode apps using Sync due to missing Proguard exception for `ResponseCallback`.
* The compiler plugin did not set the generic parameter correctly for an internal field inside model classes. This could result in other libraries that operated on the source code throwing an error of the type: `undeclared type variable: T`. (Issue [#901](https://github.com/realm/realm-kotlin/issues/901))
* String read from a realm was mistakenly treated as zero-terminated, resulting in strings with `\0`-characters to be truncated when read. Inserting data worked correctly. (Issue [#911](https://github.com/realm/realm-kotlin/issues/911))
* [Sync] Fix internal ordering of `EmailPasswordAuth.resetPassword(...)` arguments. (Issue [#885](https://github.com/realm/realm-kotlin/issues/885))
* [Sync] Sync error events not requiring a Client Reset incorrectly assumed they had to include a path to a recovery Realm file. (Issue [#895](https://github.com/realm/realm-kotlin/issues/895))

### Compatibility
* This release is compatible with:
  * Kotlin 1.6.10 and above.
  * Coroutines 1.6.0-native-mt. Also compatible with Coroutines 1.6.0 but requires enabling of the new memory model and disabling of freezing, see https://github.com/realm/realm-kotlin#kotlin-memory-model-and-coroutine-compatibility for details on that.
  * AtomicFu 0.17.0.
* Minimum Gradle version: 6.1.1.  
* Minimum Android Gradle Plugin version: 4.0.0.
* Minimum Android SDK: 16.

### Internal
* None.


## 1.0.0 (2022-06-07)

### Breaking Changes
* Move all classes from package `io.realm` to `io.realm.kotlin`. This allows Realm Java and Realm Kotlin to be included in the same app without having class name conflicts. *WARNING:* While both libraries can be configured to open the same file, doing so concurrently is currently not supported and can lead to corrupted realm files.
* Updated default behavior for implicit import APIs (realm objects setters and list add/insert/set-operations) to update existing objects with similar primary key instead of throwing. (Issue [#849](https://github.com/realm/realm-kotlin/issues/849))
* Introduced `BaseRealmObject` as base interface of `RealmObject` and `DynamicRealmObject` to prepare for future embedded object support.
  * Most APIs accepts `BaseRealmObject` instead of `RealmObject`.
  * `DynamicRealmObject` no longer implements `RealmObject` but only `BaseRealmObject`
  * Besides the changes of base class of `DynamicRealmObject`, this should not require and code changes.
* Moved all modeling defining types to `io.realm.kotlin.types`
  * Moved `BaseRealmObject`, `RealmObject`, `EmbeddedObject`, `RealmList`, `RealmInstant` and `ObjectId` from `io.realm` to `io.realm.kotlin.types`
* Moved `RealmResults` from `io.realm` to `io.realm.kotlin.query`
* Reworked API for dynamic objects.
  * Support for unmanaged dynamic objects through `DynamicMutableRealmObject.create()`.
  * Replaced `DynamicMutableRealm.create()` with `DynamicMutableRealm.copyToRealm()` similar to `MutableRealm.copyToRealm()`.
* Moved `io.realm.MutableRealm.UpdatePolicy` to top-level class `io.realm.kotlin.UpdatePolicy` as it now also applies to `DynamicMutableRealm.copyToRealm()`.
* Deleted `Queryable`-interface and removed it from `RealmResults`.
* Moved extension methods on `BaseRealmObject`, `MutableRealm`, `TypedRealm`, `Realm` and `Iterable` from `io.realm` to `io.realm.kotlin.ext`
* Moved `io.realm.MutableRealm.UpdatePolicy` to top-level class `io.realm.UpdatePolicy` as it now also applies to `DynamicMutableRealm.copyToRealm()`
* All exceptions from Realm now has `RealmException` as their base class instead of `RealmCoreException` or `Exception`.
* Aligned factory methods naming. (Issue [#835](https://github.com/realm/realm-kotlin/issues/835))
  * Renamed `RealmConfiguration.with(...)` to `RealmConfiguration.create(...)`
  * Renamed `SyncConfiguration.with(...)` to `SyncConfiguration.create(...)`
  * Renamed `RealmInstant.fromEpochSeconds(...)` to `RealmInstant.from(...)`
* Reduced `DynamicMutableRealm` APIs (`copyToRealm()` and `findLatest()`) to only allow import and lookup of `DynamicRealmObject`s.

### Enhancements
* [Sync] Support for Flexible Sync through `Realm.subscriptions`. (Issue [#824](https://github.com/realm/realm-kotlin/pull/824))
* [Sync] Added support for `ObjectId` ([#652](https://github.com/realm/realm-kotlin/issues/652)). `ObjectId` can be used as a primary key in model definition.
* [Sync] Support for `SyncConfiguration.Builder.InitialData()`. (Issue [#422](https://github.com/realm/realm-kotlin/issues/422))
* [Sync] Support for `SyncConfiguration.Builder.initialSubscriptions()`. (Issue [#831](https://github.com/realm/realm-kotlin/issues/831))
* [Sync] Support for `SyncConfiguration.Builder.waitForInitialRemoteData()`. (Issue [#821](https://github.com/realm/realm-kotlin/issues/821))
* [Sync] Support for accessing and controlling the session state through `SyncSession.state`, `SyncSession.pause()` and `SyncSession.resume()`.
* [Sync] Added `SyncConfiguration.syncClientResetStrategy` which enables support for client reset via `DiscardUnsyncedChangesStrategy` for partition-based realms and `ManuallyRecoverUnsyncedChangesStrategy` for Flexible Sync realms.
* [Sync] Support `ObjectId` as a partition key.
* Support for embedded objects. (Issue [#551](https://github.com/realm/realm-kotlin/issues/551))
* Support for `RealmConfiguration.Builder.initialData()`. (Issue [#579](https://github.com/realm/realm-kotlin/issues/579))
* Preparing the compiler plugin to be compatible with Kotlin `1.7.0-RC`. (Issue [#843](https://github.com/realm/realm-kotlin/issues/843))
* Added `AppConfiguration.create(...)` as convenience method for `AppConfiguration.Builder(...).build()` (Issue [#835](https://github.com/realm/realm-kotlin/issues/835))

### Fixed
* Fix missing symbol (`___bid_IDEC_glbround`) on Apple silicon
* Creating a `RealmConfiguration` off the main thread on Kotlin Native could crash with `IncorrectDereferenceException`. (Issue [#799](https://github.com/realm/realm-kotlin/issues/799))
* Compiler error when using cyclic references in compiled module. (Issue [#339](https://github.com/realm/realm-kotlin/issues/339))

### Compatibility
* This release is compatible with:
  * Kotlin 1.6.10 and above.
  * Coroutines 1.6.0-native-mt. Also compatible with Coroutines 1.6.0 but requires enabling of the new memory model and disabling of freezing, see https://github.com/realm/realm-kotlin#kotlin-memory-model-and-coroutine-compatibility for details on that.
  * AtomicFu 0.17.0.
* Minimum Gradle version: 6.1.1.  
* Minimum Android Gradle Plugin version: 4.0.0.
* Minimum Android SDK: 16.

### Internal
* Updated to Realm Core 12.1.0, commit f8f6b3730e32dcc5b6564ebbfa5626a640cdb52a.


## 0.11.1 (2022-05-05)

### Breaking Changes
* None.

### Enhancements
* None.

### Fixed
* Fix crash in list notification listener (Issue [#827](https://github.com/realm/realm-kotlin/issues/827), since 0.11.0)

### Compatibility
* This release is compatible with:
  * Kotlin 1.6.10 and above.
  * Coroutines 1.6.0-native-mt. Also compatible with Coroutines 1.6.0 but requires enabling of the new memory model and disabling of freezing, see https://github.com/realm/realm-kotlin#kotlin-memory-model-and-coroutine-compatibility for details on that.
  * AtomicFu 0.17.0.
* Minimum Gradle version: 6.1.1.  
* Minimum Android Gradle Plugin version: 4.0.0.
* Minimum Android SDK: 16.

### Internal
* None.


## 0.11.0 (2022-04-29)

### Breaking Changes
* [Sync] `SyncConfiguration` and `SyncSession` have been moved to `io.realm.mongodb.sync`.
* [Sync] `EmailPasswordAuth` has been movedto `io.realm.mongodb.auth`.
* [Sync] Improved exception hierarchy for App and Sync exceptions. All sync/app exceptions now use `io.realm.mongodb.exceptions.AppException` as their top-level exception type. Many methods have more specialized exceptions for common errors that can be caught and reacted to. See `AppException` documentation for more details.
* [Sync] `SyncConfiguration.directory` is no longer available.
* [Sync] Removed `SyncConfiguration.partitionValue` as it exposed internal implementation details. It will be reintroduced at a later date.

### Enhancements
* [Sync] `EmailPasswordAuth` has been extended with support for: `confirmUser()`, `resendConfirmationEmail()`, `retryCustomConfirmation()`, `sendResetPasswordEmail()` and `resetPassword()`.
* [Sync] Support for new types of `Credentials`: `apiKey`, `apple`, `facebook`, `google` and `jwt`.
* [Sync] Support for the extension property `Realm.syncSession`, which returns the sync session associated with the realm.
* [Sync] Support for `SyncSession.downloadAllServerChanges()` and `SyncSession.uploadAllLocalChanges()`.
* [Sync] Support for `App.allUsers()`.
* [Sync] Support for `SyncConfiguration.with()`.
* [Sync] Support for `null` and `Integer` (along side already existing `String` and `Long`) partition values when using Partion-based Sync.
* [Sync] Support for `User.remove()`.
* [Sync] `AppConfiguration.syncRootDirectory` has been added to allow users to set the root folder containing all files used for data synchronization between the device and MongoDB Realm. (Issue [#795](https://github.com/realm/realm-kotlin/issues/795))
* Encrypted Realms now use OpenSSL 1.1.1n, up from v1.1.1g.

### Fixed
* Fix duplication of list object references when importing existing objects with `copyToRealm(..., updatePolicy = UpdatePolicy.ALL)` (Issue [#805](https://github.com/realm/realm-kotlin/issues/805))
* Bug in the encryption layer that could result in corrupted Realm files. (Realm Core Issue [#5360](https://github.com/realm/realm-core/issues/5360), since 0.10.0)

### Compatibility
* This release is compatible with:
  * Kotlin 1.6.10 and above.
  * Coroutines 1.6.0-native-mt. Also compatible with Coroutines 1.6.0 but requires enabling of the new memory model and disabling of freezing, see https://github.com/realm/realm-kotlin#kotlin-memory-model-and-coroutine-compatibility for details on that.
  * AtomicFu 0.17.0.
* Minimum Gradle version: 6.1.1.  
* Minimum Android Gradle Plugin version: 4.0.0.
* Minimum Android SDK: 16.

### Internal
* Updated to Realm Core 11.15.0, commit 9544b48e52c49e0267c3424b0b92c2f5efd5e2b9.
* Updated to Ktor 1.6.8.
* Updated to Ktlint 0.45.2.
* Rename internal synthetic variables prefix to `io_realm_kotlin_`, so deprecated prefix `$realm$` is avoided.
* Using latest Kotlin version (EAP) for the `kmm-sample` app to test compatibility with the latest/upcoming Kotlin version.


## 0.10.2 (2022-04-01)

### Breaking Changes
* None.

### Enhancements
* None.

### Fixed
* Fix query syntax errors of seemingly correct query (Issue [#683](https://github.com/realm/realm-kotlin/issues/683))
* Fix error when importing lists with existing objects through `copyToRealm` with `UpdatePolicy.ALL` (Issue [#771](https://github.com/realm/realm-kotlin/issues/771))

### Compatibility
* This release is compatible with:
  * Kotlin 1.6.10.
  * Coroutines 1.6.0-native-mt. Also compatible with Coroutines 1.6.0 but requires enabling of the new memory model and disabling of freezing, see https://github.com/realm/realm-kotlin#kotlin-memory-model-and-coroutine-compatibility for details on that.
  * AtomicFu 0.17.0.
* Minimum Gradle version: 6.1.1.  
* Minimum Android Gradle Plugin version: 4.0.0.
* Minimum Android SDK: 16.

### Internal
* None.

## 0.10.1 (2022-03-24)

### Breaking Changes
* None.

### Enhancements
* Reducing the binary size for Android dependency. (Issue [#216](https://github.com/realm/realm-kotlin/issues/216)).
* Using static c++ runtime library (stl) for Android. (Issue [#694](https://github.com/realm/realm-kotlin/issues/694)).

### Fixed
* Fix assignments to `RealmList`-properties on managed objects (Issue [#718](https://github.com/realm/realm-kotlin/issues/718))
* `iosSimulatorArm64` and `iosX64` cinterop dependencies were compiled with unnecessary additional architectures, causing a fat framework to fail with (Issue [#722](https://github.com/realm/realm-kotlin/issues/722))

### Compatibility
* This release is compatible with:
  * Kotlin 1.6.10.
  * Coroutines 1.6.0-native-mt. Also compatible with Coroutines 1.6.0 but requires enabling of the new memory model and disabling of freezing, see https://github.com/realm/realm-kotlin#kotlin-memory-model-and-coroutine-compatibility for details on that.
  * AtomicFu 0.17.0.
* Minimum Gradle version: 6.1.1.  
* Minimum Android Gradle Plugin version: 4.0.0.
* Minimum Android SDK: 16.

### Internal
* None.


## 0.10.0 (2022-03-04)

### Breaking Changes
* `RealmConfiguration.Builder.path()` has been replaced by `RealmConfiguration.Builder.directory()`, which can be combined with `RealmConfiguration.Builder.name()` to form the full path. (Issue [#346](https://github.com/realm/realm-kotlin/issues/346))
* `Realm.observe()` and `RealmObject.observe()` have been renamed to `asFlow()`.
* `RealmObject.asFlow` will throw `UnsupportedOperationException` instead of `IllegalStateException` if called on a live or dynamic object in a write transaction or in a migration.
* `RealmObject.asFlow` will throw `UnsupportedOperationException` instead of `IllegalStateException` if called on a live or dynamic object in a write transaction or in a migration.
* Removed `RealmObject.delete()` and `RealmResults.delete()`. All objects, objects specified by queries and results must be delete through `MutableRealm.delete(...)` and `DynamicMutableRealm.delete(...).
* Removed default empty schema argument for `RealmConfiguration.Builder(schema = ... )` and `SyncConfiguration.Builder(..., schema= ... )` as all configuraitons require a non-empty schema.
* Removed `RealmConfiguration.Builder.schema()`. `RealmConfiguration.Builder(schema = ...)` should be used instead.

### Enhancements
* Add support for Gradle Configuration Cache.
* Improved exception message when attempting to delete frozen objects. (Issue [#616](https://github.com/realm/realm-kotlin/issues/616))
* Added `RealmConfiguration.Builder.compactOnLaunch()`, which can be used to control if a Realm file should be compacted when opened.
* A better error message if a data class was used as model classes. (Issue [#684](https://github.com/realm/realm-kotlin/issues/684))
* A better error message if the Realm plugin was not applied to the module containing model classes. (Issue [#676](https://github.com/realm/realm-kotlin/issues/676))
* A better error message if a class is used that is not part of the schema. (Issue [#680](https://github.com/realm/realm-kotlin/issues/680))
* Add support for fine-grained notification on Realm instances. `Realm.asFlow()` yields `RealmChange` that represent the `InitialRealm` or `UpdatedRealm` states.
* Add support for fine-grained notification on Realm objects. `RealmObject.asFlow()` yields `ObjectChange` that represent the `InitialObject`, `UpdatedObject` or `DeletedObject` states.
* Add support for fine-grained notification on Realm lists. `RealmList.asFlow()` yields `ListChange` that represent the `InitialList`, `UpdatedList` or `DeletedList` states.
* Add support for fine-grained notifications on Realm query results. `RealmResults.asFlow()` yields `ResultsChange` that represent the `InitialResults` or `UpdatedResults` states.
* Add support for fine-grained notifications on `RealmSingleQuery`. `RealmSingleQuery.asFlow()` yields `SingleQueryChange` that represent the `PendingObject`, `InitialObject`, `UpdatedObject` or `DeletedObject` states.
* Add support for data migration as part of an automatic schema upgrade through `RealmConfiguration.Builder.migration(RealmMigration)` (Issue [#87](https://github.com/realm/realm-kotlin/issues/87))
* Added ability to delete objects specified by a `RealmQuery` or `RealmResults` through `MutableRealm.delete(...)` and `DynamicMutableRealm.delete(...).
* Add support for updating existing objects through `copyToRealm`. This requires them having a primary key. (Issue [#564](https://github.com/realm/realm-kotlin/issues/564))
* Added `Realm.deleteRealm(RealmConfiguration)` function that deletes the Realm files from the filesystem (Issue [#95](https://github.com/realm/realm-kotlin/issues/95)).


### Fixed
* Intermittent `ConcurrentModificationException` when running parallel builds. (Issue [#626](https://github.com/realm/realm-kotlin/issues/626))
* Refactor the compiler plugin to use API's compatible with Kotlin `1.6.20`. (Issue ([#619](https://github.com/realm/realm-kotlin/issues/619)).
* `RealmConfiguration.path` should report the full Realm path. (Issue ([#605](https://github.com/realm/realm-kotlin/issues/605)).
* Support multiple constructors in model definition (one zero arg constructor is required though). (Issue ([#184](https://github.com/realm/realm-kotlin/issues/184)).
* Boolean argument substitution in queries on iOS/macOS would crash the query. (Issue [#691](https://github.com/realm/realm-kotlin/issues/691))
* Support 32-bit Android (x86 and armeabi-v7a). (Issue ([#109](https://github.com/realm/realm-kotlin/issues/109)).
* Make updates of primary key properties throw IllegalStateException (Issue [#353](https://github.com/realm/realm-kotlin/issues/353))


### Compatibility
* This release is compatible with:
  * Kotlin 1.6.10.
  * Coroutines 1.6.0-native-mt. Also compatible with Coroutines 1.6.0 but requires enabling of the new memory model and disabling of freezing, see https://github.com/realm/realm-kotlin#kotlin-memory-model-and-coroutine-compatibility for details on that.
  * AtomicFu 0.17.0.
* Minimum Gradle version: 6.1.1.  
* Minimum Android Gradle Plugin version: 4.0.0.
* Minimum Android SDK: 16.

### Internal
* Downgraded to Gradle 7.2 as a work-around for https://youtrack.jetbrains.com/issue/KT-51325.
* Updated to Realm Core 11.10.0, commit: ad2b6aeb1fd58135a2d9bf463011e26f934390ea.


## 0.9.0 (2022-01-28)

### Breaking Changes
* `RealmResults.observe()` and `RealmList.observe()` have been renamed to `asFlow()`.
* Querying via `Realm.objects(...)` is no longer supported. Use `Realm.query(...)` instead.

### Enhancements
* Added API for inspecting the schema of the realm with `BaseRealm.schema()` ([#238](https://github.com/realm/realm-kotlin/issues/238)).
* Added support for `RealmQuery` through `Realm.query(...)` ([#84](https://github.com/realm/realm-kotlin/issues/84)).
* Added source code link to model definition compiler errors. ([#173](https://github.com/realm/realm-kotlin/issues/173))
* Support Kotlin's new memory model. Enabled in consuming project with the following gradle properties `kotlin.native.binary.memoryModel=experimental`.
* Add support for JVM on M1 (in case we're running outside Rosetta compatibility mode, example when using Azul JVM which is compiled against `aarch64`) [#629](https://github.com/realm/realm-kotlin/issues/629).

### Fixed
* Sync on jvm targets on Windows/Linux crashes with unavailable scheduler ([#655](https://github.com/realm/realm-kotlin/issues/655)).

### Compatibility
* This release is compatible with:
  * Kotlin 1.6.10.
  * Coroutines 1.6.0-native-mt. Also compatible with Coroutines 1.6.0 but requires enabling of the new memory model and disabling of freezing, see https://github.com/realm/realm-kotlin#kotlin-memory-model-and-coroutine-compatibility for details on that.
  * AtomicFu 0.17.0.
* Minimum Gradle version: 6.1.1.  
* Minimum Android Gradle Plugin version: 4.0.0.
* Minimum Android SDK: 16.

### Internal
* Updated to Gradle 7.3.3.
* Updated to Android Gradle Plugin 7.1.0.
* Updated to AndroidX JUnit 1.1.3.
* Updated to AndroidX Test 1.4.0.


## 0.8.2 (2022-01-20)

### Breaking Changes
* None.

### Enhancements
* None.

### Fixed
* The `library-base` module would try to initialize a number of `library-sync` classes for JNI lookups. These and `RealmObjectCompanion` were not being excluded from Proguard obfuscation causing release builds to crash when initializing JNI [#643](https://github.com/realm/realm-kotlin/issues/643).

### Compatibility
* This release is compatible with:
  * Kotlin 1.6.10.
  * Coroutines 1.5.2-native-mt.
  * AtomicFu 0.17.0.
* Minimum Gradle version: 6.1.1.
* Minimum Android Gradle Plugin version: 4.0.0.
* Minimum Android SDK: 16.

### Internal
* None.


## 0.8.1 (2022-01-18)

### Breaking Changes
* None.

### Enhancements
* None.

### Fixed
* Using a custom module name to fix [#621](https://github.com/realm/realm-kotlin/issues/621).
* Synchronously process project configurations to avoid exceptions when running parallel builds [#626](https://github.com/realm/realm-kotlin/issues/626).
* Update to Kotlin 1.6.10. The `Compatibility` entry for 0.8.0 stating that the project had been updated to Kotlin 1.6.10 was not correct [#640](https://github.com/realm/realm-kotlin/issues/640).

### Compatibility
* This release is compatible with:
  * Kotlin 1.6.10.
  * Coroutines 1.5.2-native-mt.
  * AtomicFu 0.17.0.
* Minimum Gradle version: 6.1.1.  
* Minimum Android Gradle Plugin version: 4.0.0.
* Minimum Android SDK: 16.

### Internal
* Updated to Kotlin 1.6.10.


## 0.8.0 (2021-12-17)

### Breaking Changes
* Reworked configuration hierarchy:
  * Separated common parts of `RealmConfiguraion` and `SyncConfiguration` into `io.realm.Configuration` to avoid polluting the base configuration with local-only options.
  * Changed `Realm.open(RealmConfiguration)` to accept new base configuration with `Realm.open(Configuration)`.
  * Removed option to build `SyncConfiguration`s with `deleteRealmIfMigrationNeeded` option.

### Enhancements
* [Sync] Added support for `User.logOut()` ([#245](https://github.com/realm/realm-kotlin/issues/245)).
* Added support for dates through a new property type: `RealmInstant`.
* Allow to pass schema as a variable containing the involved `KClass`es and build configurations non-fluently ([#389](https://github.com/realm/realm-kotlin/issues/389)).
* Added M1 support for `library-base` variant ([#483](https://github.com/realm/realm-kotlin/issues/483)).

### Fixed
* Gradle metadata for pure Android projects. Now using `io.realm.kotlin:library-base:<VERSION>` should work correctly.
* Compiler plugin symbol lookup happens only on Sourset using Realm ([#544](https://github.com/realm/realm-kotlin/issues/544)).
* Fixed migration exception when opening a synced realm that is already stored in the backend for the first time ([#601](https://github.com/realm/realm-kotlin/issues/604)).

### Compatibility
* This release is compatible with:
  * Kotlin 1.6.10.
  * Coroutines 1.5.2-native-mt.
  * AtomicFu 0.17.0.
* Minimum Gradle version: 6.1.1.  
* Minimum Android Gradle Plugin version: 4.0.0.
* Minimum Android SDK: 16.

### Internal
* Updated to Ktor 1.6.5.
* Updated to AndroidX Startup 1.1.0.
* Updated to Gradle 7.2.
* Updated to Android Gradle Plugin 7.1.0-beta05.
* Updated to NDK 23.1.7779620.
* Updated to Android targetSdk 31.
* Updated to Android compileSdk 31.
* Updated to Android Build Tools 31.0.0.
* Updated to Ktlint version 0.43.0.
* Updated to Ktlint Gradle Plugin 10.2.0.
* Updated to Kotlin Serialization 1.3.0.
* Updated to Detekt 1.19.0-RC1.
* Updated to Dokka 1.6.0.
* Updated to AtomicFu 0.17.0.
* Updated to Realm Core 11.7.0, commit: 5903577608d202ad88f375c1bb2ceedb831f6d7b.


## 0.7.0 (2021-10-31)

### Breaking Changes
* None.

### Enhancements
* Basic MongoDB Realm sync support:
  * Enabled by using library dependency `io.realm.kotlin:library-sync:<VERSION>`
  * Build `AppConfiguration`s through `AppConfiguration.Builder(appId).build()`
  * Linking your app with a MongoDB Realm App through `App.create(appConfiguration)`
  * Log in to a MongoDB Realm App through `App.login(credentials)`. Currently only supports `Credentials.anonymous()` and `Credentials.emailPassword(...)`
  * Create `SyncConfiguration`s through `SyncConfiguration.Builder(user, partitionValue, schema).build()`
  * Create synchronized realm by `Realm.open(syncConfiguration)`

### Fixed
* None.

### Compatibility
* This release is compatible with:
  * Kotlin 1.5.31
  * Coroutines 1.5.2-native-mt
  * AtomicFu 0.16.3

### Internal
* Updated to Realm Core commit: ecfc1bbb734a8520d08f04f12f083641309799b3
* Updated to Ktor 1.6.4.


## 0.6.0 (2021-10-15)

### Breaking Changes
* Rename library dependency from `io.realm.kotlin:library:<VERSION>` to `io.realm.kotlin:library-base:<VERSION>`
* Abstracted public API into interfaces. The interfaces have kept the name of the previous classes so only differences are:
  - Opening a realm: `Realm(configuration)` has changed to `Realm.open(configuration)`
  - Easy construction of simple configurations: `RealmConfiguration(schema = ...)` has changed to `RealmConfiguration.with(schema = ...)`
  - Instantiating a `RealmList` is now done through `realmListOf(...)` or by `Iterable<T>.toRealmList()`
* Make argument to `findLatest` non-nullable: `MutableRealm.findLatest(obj: T?): T?` has changed to `MutableRealm.findLatest(obj: T): T?`
* Allow query arguments to be `null`: `RealmResult.query(query: String = "TRUEPREDICATE", vararg args: Any): RealmResults<T>` has change to `RealmResult.query(query: String = "TRUEPREDICATE", vararg args: Any?): RealmResults<T>`
* Moved `objects(KClass<T>)` and `<reified T> objects()` methods from `BaseRealm` to `TypedRealm`
* Changed `RealmObject.version` into method `RealmObject.version()`.
* Replaced `RuntimeException`s by the explicit exceptions: `IllegalArgumentException`, `IllegalStateException` and `IndexOutOfBoundsException`.
* Throw `Error` an unrecoverable Realm problem happen in the underlying storage engine.
* Removed optional arguments to `RealmConfiguration.with(...)` and `RealmConfiguration.Builder(...)`. Name and path can now only be set through the builder methods.

### Enhancements
* Add support for [JVM target](https://github.com/realm/realm-kotlin/issues/62) supported platforms are: Linux (since Centos7 x86_64), Windows (since 8.1 x86_64) and Macos (x86_64).
* Added support for marking a field as indexed with `@Index`

### Fixed
* Fixed null pointer exceptions when returning an unmanaged object from `MutableRealm.write/writeBlocking`.
* Fixed premature closing of underlying realm of frozen objects returned from `MutableRealm.write/writeBlocking`. (Issue [#477](https://github.com/realm/realm-kotlin/issues/477))

### Compatibility
* This release is compatible with:
  * Kotlin 1.5.31
  * Coroutines 1.5.2-native-mt
  * AtomicFu 0.16.3

### Internal
* Updated to Realm Core commit: 028626880253a62d1c936eed4ef73af80b64b71
* Updated to Kotlin 1.5.31.


## 0.5.0 (2021-08-20)

### Breaking Changes
* Moved `@PrimaryKey` annotation from `io.realm.PrimaryKey` to `io.realm.annotations.PrimaryKey`.

### Enhancements
* Add support for excluding properties from the Realm schema. This is done by either using JVM `@Transient` or the newly added `@io.realm.kotlin.Ignore` annotation. (Issue [#278](https://github.com/realm/realm-kotlin/issues/278)).
* Add support for encrypted Realms. Encryption can be enabled by passing a 64-byte encryption key to the configuration builder. (Issue [#227](https://github.com/realm/realm-kotlin/issues/227))
* Add support for `RealmList` notifications using Kotlin `Flow`s. (Issue [#359](https://github.com/realm/realm-kotlin/issues/359))
* Unmanaged `RealmObject`s can now be added directly to `RealmList`s without having to copy them to Realm beforehand.

### Fixed
* Throw exception when violating primary key uniqueness constraint when importing objects with `copyToRealm`.
* Fix crash caused by premature release of frozen versions (`java.lang.RuntimeException: [18]: Access to invalidated Results objects`)
* Fix optimizations bypassing our custom getter and setter from within a class (Issue [#375](https://github.com/realm/realm-kotlin/issues/375)).

### Compatibility
* This release is compatible with Kotlin 1.5.21 and Coroutines 1.5.0.

### Internal
* Updated to Kotlin 1.5.21.
* Updated Gradle to 7.1.1.
* Updated Android Gradle Plugin to 4.1.0.
* Updated to Android Build Tools 30.0.2.
* Updated to targetSdk 30 for Android.
* Now uses Java 11 to build the project.


## 0.4.1 (2021-07-16)

### Breaking Changes
* None.

### Enhancements
* None.

### Fixed
* Throw exception when violating primary key uniqueness constraint when importing objects with `copyToRealm`.
* Fix crash caused by premature release of frozen versions (`java.lang.RuntimeException: [18]: Access to invalidated Results objects`)

### Compatibility
* This release is compatible with Kotlin 1.5.10 and Coroutines 1.5.0.

### Internal
* None.


## 0.4.0 (2021-07-13)

This release contains a big departure in the architectural design of how Realm is currently implemented. At a high level it moves from "Thread-confined, Live Objects" to "Frozen Objects". The reasons for this shift are discussed [here](https://docs.google.com/document/d/1bGfjbKLD6DSBpTiVwyorSBcMqkUQWedAmmS_VAhL8QU/edit#heading=h.fzlh39twuifc).

At a high level this has a number of implications:

    1. Only one Realm instance (per `RealmConfiguration`) is needed across the entire application.
    2. The only reason for closing the Realm instance is if the Realm file itself needs to be deleted or compacted.
    3. Realm objects can be freely moved and read across threads.
    4. Changes to objects can only be observed through Kotlin Flows. Standard change listener support will come in a future release.
    5. In order to modify Realm Objects, they need to be "live". It is possible to convert a frozen object to a live object inside a
       write transaction using the `MutableRealm.findLatest(obj)` API. Live objects are not accessible outside write transactions.

This new architecture is intended to make it easier to consume and work with Realm, but at the same time, it also introduces a few caveats:

    1. Storing a strong reference to a Realm Object can cause an issue known as "Version pinning". Realm tracks the "distance" between the oldest known version and the latest. So if you store a reference for too long, when other writes are happening, Realm might run out of native memory and crash, or it can lead to an increased file size. It is possible to detect this problem by setting `RealmConfiguration.Builder.maxNumberOfActiveVersions()`. It can be worked around by copying the data out of the Realm and store that instead.

    2. With multiple versions being accessible across threads, it is possible to accidentally compare data from different versions. This could be a potential problem for certain business logic if two objects do not agree on a particular state. If you suspect this is an issue, a `version()` method has been added to all Realm Objects, so it can be inspected for debugging. Previously, Realms thread-confined objects guaranteed this would not happen.

    3. Since the threading model has changed, there is no longer a guarantee that running the same query twice in a row will return the same result. E.g. if a background write is executed between them, the result might change. Previously, this would have resulted in the same result as the Realm state for a particular thread would only update as part of the event loop.


### Breaking Changes
* The Realm instance itself is now thread safe and can be accessed from any thread.
* Objects queried outside write transactions are now frozen by default and can be freely read from any thread.
* As a consequence of the above, when a change listener fires, the changed data can only be observed in the new object received, not in the original, which was possible before this release.
* Removed `Realm.open(configuration: RealmConfiguration)`. Use the interchangeable `Realm(configuration: RealmConfiguration)`-constructor instead.
* Removed all `MutableRealm.create(...)`-variants. Use `MutableRealm.copyToRealm(instance: T): T` instead.

### Enhancements
* A `version()` method has been added to `Realm`, `RealmResults` and `RealmObject`. This returns the version of the data contained. New versions are obtained by observing changes to the object.
* `Realm.observe()`, `RealmResults.observe()` and `RealmObject.observe()` have been added and expose a Flow of updates to the object.
* Add support for suspending writes executed on the Realm Write Dispatcher with `suspend fun <R> write(block: MutableRealm.() -> R): R`
* Add support for setting background write and notification dispatchers with `RealmConfigruation.Builder.notificationDispatcher(dispatcher: CoroutineDispatcher)` and `RealmConfiguration.Builder.writeDispatcher(dispatcher: CoroutineDispatcher)`
* Add support for retrieving the latest version of an object inside a write transaction with `<T : RealmObject> MutableRealm.findLatests(obj: T?): T?`

### Fixed
* None.

### Compatibility
* This release is compatible with Kotlin 1.5.10 and Coroutines 1.5.0.

### Internal
* Updated `com.gradle.plugin-publish` to 0.15.0.
* Updated to Realm Core commit: 4cf63d689ba099057345f122265cbb880a8eb19d.
* Updated to Android NDK: 22.1.7171670.
* Introduced usage of `kotlinx.atomicfu`: 0.16.1.


## 0.3.2 (2021-07-06)

### Breaking Changes
* None.

### Enhancements
* None.

### Fixed
* [Bug](https://github.com/realm/realm-kotlin/issues/334) in `copyToRealm` causing a `RealmList` not to be saved as part of the model.

### Compatibility
* This release is compatible with Kotlin 1.5.10 and Coroutines 1.5.0.

### Internal
* None.


## 0.3.1 (2021-07-02)

### Breaking Changes
* None.

### Enhancements
* None.

### Fixed
* Android Release build variant (AAR) was stripped from all classes due to presence of `isMinifyEnabled` flag in the library module. The flag is removed now.


### Compatibility
* This release is compatible with Kotlin 1.5.10 and Coroutines 1.5.0.

### Internal
* None.


## 0.3.0 (2021-07-01)

### Breaking Changes
* None.

### Enhancements
* [Support Apple Release builds](https://github.com/realm/realm-kotlin/issues/142).
* Enabling [shrinker](https://github.com/realm/realm-kotlin/issues/293) for Android Release builds.
* Added support for `RealmList` as supported field in model classes. A `RealmList` is used to model one-to-many relationships in a Realm object.
* Schema migration is handled automatically when adding or removing a property or class to the model without specifying a `schemaVersion`.
If a class or column is renamed you need to set a greater `schemaVersion` to migrate the Realm (note: currently renaming will not copy data to the new column). Alternatively `deleteRealmIfMigrationNeeded` could be set to (without setting `schemaVersion`) to delete the Realm file if an automatic migration is not possible. Fixes [#284](https://github.com/realm/realm-kotlin/issues/284).

### Fixed
* None.

### Compatibility
* This release is compatible with Kotlin 1.5.10 and Coroutines 1.5.0.

### Internal
* None.


## 0.2.0 (2021-06-09)

### Breaking Changes
* The Realm Kotlin Gradle plugin has changed name from `realm-kotlin` to `io.realm.kotlin` to align with Gradle Plugin Portal requirements.

### Enhancements
* The Realm Kotlin Gradle plugin is now available on Gradle Plugin Portal and can be used with the Plugin DSL and `gradlePluginPortal()` as the buildscript repository. A minimal setup of using this approach can be found [here](https://plugins.gradle.org/plugin/io.realm.kotlin).

### Fixed
* None.

### Compatibility
* This release is compatible with Kotlin 1.5.10 and Coroutines 1.5.0.

### Internal
* Updated to Realm Core commit: ed9fbb907e0b5e97e0e2d5b8efdc0951b2eb980c.


## 0.1.0 (2021-05-07)

This is the first public Alpha release of the Realm Kotlin SDK for Android and Kotlin Multiplatform.

A minimal setup for including this library looks like this:

```
// Top-level build.gradle file
buildscript {
    repositories {
        mavenCentral()
    }
    dependencies {
        classpath("io.realm.kotlin:gradle-plugin:0.1.0")
    }
}

allprojects {
    repositories {
    	mavenCentral()
    }
}

// Project build.gradle file
// Only include multiplatform if building a multiplatform project.
plugins {
	kotlin("multiplatform")
	id("com.android.library")
	id("realm-kotlin")
}
```

See the [README](https://github.com/realm/realm-kotlin#readme) for more information.

Please report any issues [here](https://github.com/realm/realm-kotlin/issues/new).<|MERGE_RESOLUTION|>--- conflicted
+++ resolved
@@ -4,11 +4,8 @@
 * None.
 
 ### Enhancements
-<<<<<<< HEAD
+* Add support for `Realm.copyFromRealm()`. All RealmObjects, RealmResults, RealmList and RealmSets now also have a `copyFromRealm()` extension method.
 * [Sync] Added support for App functions, see documentation for more details. (Issue [#1110](https://github.com/realm/realm-kotlin/pull/1110))
-=======
-* Add support for `Realm.copyFromRealm()`. All RealmObjects, RealmResults, RealmList and RealmSets now also have a `copyFromRealm()` extension method.
->>>>>>> cff68950
 
 ### Fixed
 * `RealmUUID` did not calculate the correct `hashCode`, so putting it in a `HashSet` resulted in duplicates.
