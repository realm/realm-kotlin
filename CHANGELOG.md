--- conflicted
+++ resolved
@@ -1,7 +1,4 @@
-<<<<<<< HEAD
-## 1.16.0 (2024-05-01)
-=======
-## 1.16.0-SNAPSHOT (YYYY-MM-DD)
+## 1.17.0-SNAPSHOT (YYYY-MM-DD)
 
 [!NOTE]
 This release will bump the Realm file format from version 23 to 24. Opening a file with an older format will automatically upgrade it from file format v10. If you want to upgrade from an earlier file format version you will have to use Realm Kotlin v1.13.1 or earlier. Downgrading to a previous file format is not possible.
@@ -34,8 +31,7 @@
 ### Internal
 * None.
 
-## 1.15.1-SNAPSHOT (YYYY-MM-DD)
->>>>>>> ecc7eac7
+## 1.16.0 (2024-05-01)
 
 [!NOTE]
 This release will bump the Realm file format from version 23 to 24. Opening a file with an older format will automatically upgrade it from file format v10. If you want to upgrade from an earlier file format version you will have to use Realm Kotlin v1.13.1 or earlier. Downgrading to a previous file format is not possible.
