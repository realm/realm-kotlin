## 1.5.0 (YYYY-MM-DD)

### Breaking Changes
* None.

### Enhancements
* Add support for in-memory Realms.
* [Sync] Added support for API key authentication. (Issue [#432](https://github.com/realm/realm-kotlin/issues/432))
<<<<<<< HEAD
* [Sync] `App.close()` have been added so it is possible to close underlying ressources used by the app instance.

### Fixed
* Internal dispatcher threads would leak when closing Realms. (Issue [#818](https://github.com/realm/realm-kotlin/issues/818))
* Realm finalizer thread would prevent JVM main thread from exiting. (Issue [#818](https://github.com/realm/realm-kotlin/issues/818))
=======
* Added support for reverse relationships through the `linkingObjects` delegate. See the function documentation for more details. (Issue [#1021](https://github.com/realm/realm-kotlin/pull/1021))
* Added support for `BsonObjectId` and its typealias `org.mongodb.kbson.ObjectId` as a replacement for `ObjectId`. `io.realm.kotlin.types.ObjectId` is still functional but has been marked as deprecated.
* [Sync] Added support for `BsonObjectId` as partition value.

### Fixed
* Close underlying realm if it is no longer referenced by any Kotlin object. (Issue [#671](https://github.com/realm/realm-kotlin/issues/671))
>>>>>>> fd757b75

### Compatibility
* This release is compatible with the following Kotlin releases:
  * Kotlin 1.7.20 and above.
  * Ktor 2.1.2 and above.
  * Coroutines 1.6.4 and above. 
  * AtomicFu 0.18.3 and above.
  * The new memory model only. See https://github.com/realm/realm-kotlin#kotlin-memory-model-and-coroutine-compatibility
* Minimum Gradle version: 6.7.1.
* Minimum Android Gradle Plugin version: 4.0.0.
* Minimum Android SDK: 16.

### Internal
* Added dependency Kbson 0.1.0.
* Updated to use hierarchical multi platform project structure.
* Updated to Realm Core 12.10.0, commit 8ce82fe3a8d5a2fbc89d719de8559f5a792c2dc9.
* Updated BAAS to commit 7a7d50fdc89ef28d1cf241d7c507e2560d05b34a.
* Updated BAAS UI to commit 63417cdb0803fbf1415bac0ab56f19e6dc295b04.


## 1.4.0 (2022-10-17)

### Breaking Changes
* Minimum Kotlin version has been raised from 1.6.10 to 1.7.20.
* Support for the original (old) memory model on Kotlin Native has been dropped. Only the new Kotlin Native memory model is supported.  
* Minimum Gradle version has been raised from 6.1.1 to 6.7.1.
* Minimum Ktor version has been raised from 1.6.8 to 2.1.2.

### Enhancements
* [Sync] The sync variant `io.realm.kotlin:library-sync:1.4.0`, now support Apple Silicon targets, ie. `macosArm64()`, `iosArm64()` and `iosSimulatorArm64`.

### Fixed
* [Sync] Using the SyncSession after receiving changes from the server would sometimes crash. Issue [#1068](https://github.com/realm/realm-kotlin/issues/1068)

### Compatibility
* This release is compatible with the following Kotlin releases:
  * Kotlin 1.7.20 and above.
  * Ktor 2.1.2 and above.
  * Coroutines 1.6.4 and above. 
  * AtomicFu 0.18.3 and above.
  * The new memory model only. See https://github.com/realm/realm-kotlin#kotlin-memory-model-and-coroutine-compatibility
* Minimum Gradle version: 6.7.1.
* Minimum Android Gradle Plugin version: 4.0.0.
* Minimum Android SDK: 16.

### Internal
* Updated to Kotlin 1.7.20.
* Updated to Coroutines 1.6.4.
* Updated to AtomicFu 0.18.3.
* Updated to Kotlin Serialization 1.4.0.
* Updated to KotlinX DateTime 0.4.0.
* Updated to okio 3.2.0.
* Ktor now uses the OkHttp engine on Android/JVM.
* Ktor now uses the Darwin engine on Native.


## 1.3.0 (2022-10-10)

### Breaking Changes
* None.

### Enhancements
* Support for `MutableRealm.deleteAll()`.
* Support for `MutableRealm.delete(KClass)`.
* Support for `DynamicMutableRealm.deleteAll()`.
* Support for `DynamicMutableRealm.delete(className)`.
* Support for `RealmInstant.now()`
* [Sync] Support for `User.getProviderType()`.
* [Sync] Support for `User.getAccessToken()`.
* [Sync] Support for `User.getRefreshToken()`.
* [Sync] Support for `User.getDeviceId()`.

### Fixed
* [Sync] Using `SyncConfiguration.Builder.waitForInitialRemoteDataOpen()` is now much faster if the server realm contains a lot of data. Issue [])_

### Compatibility
* This release is compatible with:
  * Kotlin 1.6.10 - 1.7.10. 1.7.20 support is tracked here: https://github.com/realm/realm-kotlin/issues/1024
  * Ktor 1.6.8. Ktor 2 support is tracked here: https://github.com/realm/realm-kotlin/issues/788
  * Coroutines 1.6.0-native-mt. Also compatible with Coroutines 1.6.0 but requires enabling of the new memory model and disabling of freezing, see https://github.com/realm/realm-kotlin#kotlin-memory-model-and-coroutine-compatibility for details on that.
  * AtomicFu 0.17.0 and above.
* Minimum Gradle version: 6.1.1.
* Minimum Android Gradle Plugin version: 4.0.0.
* Minimum Android SDK: 16.

### Internal
* None.


## 1.2.0 (2022-09-30)

### Breaking Changes
* `RealmResults.query()` now returns a `RealmQuery` instead of a `RealmResults`.

### Enhancements
* Added support for `MutableRealmInt` in model classes. The new type behaves like a reference to a `Long`, but also supports `increment` and `decrement` methods. These methods implement a conflict-free replicated data type, whose value will converge even when changed across distributed devices with poor connections.
* [Sync] Support for `User.linkCredentials()`.
* [Sync] Support for `User.identities`, which will return all login types available to the user.
* [Sync] `User.id` as a replacement for `User.identity`. `User.identity` has been marked as deprecated.

### Fixed
* Classes using `RealmObject` or `EmbeddedRealmObject` as a generics type would be modified by the compiler plugin causing compilation errors. (Issue [981] (https://github.com/realm/realm-kotlin/issues/981))
* Ordering not respected for `RealmQuery.first()`. (Issue [#953](https://github.com/realm/realm-kotlin/issues/953))
* Sub-querying on a RealmResults ignored the original filter. (Issue [#998](https://github.com/realm/realm-kotlin/pull/998))
* `RealmResults.query()` semantic returning `RealmResults` was wrong, the return type should be a `RealmQuery`. (Issue [#1013](https://github.com/realm/realm-kotlin/pull/1013))
* Crash when logging messages with formatting specifiers. (Issue [#1034](https://github.com/realm/realm-kotlin/issues/1034))

### Compatibility
* This release is compatible with:
  * Kotlin 1.6.10 - 1.7.10. 1.7.20 support is tracked here: https://github.com/realm/realm-kotlin/issues/1024
  * Ktor 1.6.8. Ktor 2 support is tracked here: https://github.com/realm/realm-kotlin/issues/788
  * Coroutines 1.6.0-native-mt. Also compatible with Coroutines 1.6.0 but requires enabling of the new memory model and disabling of freezing, see https://github.com/realm/realm-kotlin#kotlin-memory-model-and-coroutine-compatibility for details on that.
  * AtomicFu 0.17.0 and above.
* Minimum Gradle version: 6.1.1.
* Minimum Android Gradle Plugin version: 4.0.0.
* Minimum Android SDK: 16.

### Internal
* Updated to Realm Core 12.7.0, commit 18abbb4e9dc268620fa499923a92921bf26db8c6.
* Updated to Kotlin Compile Testing 1.4.9.


## 1.1.0 (2022-08-23)

### Breaking Changes
* None.

### Enhancements
* Added support for `RealmSet` in model classes. `RealmSet` is a collection of unique elements. See the class documentation for more details.
* Added support for `UUID` through a new property type: `RealmUUID`.
* Support for `Realm.writeCopyTo(configuration)`.
* [Sync] Add support for `User.delete()`, making it possible to delete user data on the server side (Issue [#491](https://github.com/realm/realm-kotlin/issues/491)).
* [Sync] It is now possible to create multiple anonymous users by specifying `Credentials.anonymous(reuseExisting = false)` when logging in to an App.

### Fixed
* `Realm.deleteRealm(config)` would throw an exception if the file didn't exist.
* Returning deleted objects from `Realm.write` and `Realm.writeBlocking` threw a non-sensical `NullPointerException`. Returning such a value is not allowed and now throws an `IllegalStateException`. (Issue [#965](https://github.com/realm/realm-kotlin/issues/965))
* [Sync] AppErrors and SyncErrors with unmapped category or error codes caused a crash. (Issue [951] (https://github.com/realm/realm-kotlin/pull/951))

### Compatibility
* This release is compatible with:
  * Kotlin 1.6.10 and above.
  * Coroutines 1.6.0-native-mt. Also compatible with Coroutines 1.6.0 but requires enabling of the new memory model and disabling of freezing, see https://github.com/realm/realm-kotlin#kotlin-memory-model-and-coroutine-compatibility for details on that.
  * AtomicFu 0.17.0.
* Minimum Gradle version: 6.1.1.  
* Minimum Android Gradle Plugin version: 4.0.0.
* Minimum Android SDK: 16.

### Internal
* Updated to Realm Core 12.5.1, commit 6f6a0f415bd33cf2ced4467e36a47f7c84f0a1d7.
* Updated to Gradle 7.5.1.
* Updated to Android Gradle Plugin 7.2.2.
* Updated to CMake 3.22.1
* Updated to Android targetSdk 33.
* Updated to Android compileSdkVersion 33.
* Updated to Android Build Tools 33.0.0.
* Updated to Android NDK 23.2.8568313.


## 1.0.2 (2022-08-05)

### Breaking Changes
* None.

### Enhancements
* None.

### Fixed
* Missing proguard configuration for `CoreErrorUtils`. (Issue [#942](https://github.com/realm/realm-kotlin/issues/942))
* [Sync] Embedded Objects could not be added to the schema for `SyncConfiguration`s. (Issue [#945](https://github.com/realm/realm-kotlin/issues/945)).

### Compatibility
* This release is compatible with:
  * Kotlin 1.6.10 and above.
  * Coroutines 1.6.0-native-mt. Also compatible with Coroutines 1.6.0 but requires enabling of the new memory model and disabling of freezing, see https://github.com/realm/realm-kotlin#kotlin-memory-model-and-coroutine-compatibility for details on that.
  * AtomicFu 0.17.0.
* Minimum Gradle version: 6.1.1.  
* Minimum Android Gradle Plugin version: 4.0.0.
* Minimum Android SDK: 16.

### Internal
* None.


## 1.0.1 (2022-07-07)

### Breaking Changes
* None.

### Enhancements
* Added support for `ByteArray`. ([#584](https://github.com/realm/realm-kotlin/issues/584))

### Fixed
* Fixed JVM memory leak when passing string to C-API. (Issue [#890](https://github.com/realm/realm-kotlin/issues/890))
* Fixed crash present on release-mode apps using Sync due to missing Proguard exception for `ResponseCallback`.
* The compiler plugin did not set the generic parameter correctly for an internal field inside model classes. This could result in other libraries that operated on the source code throwing an error of the type: `undeclared type variable: T`. (Issue [#901](https://github.com/realm/realm-kotlin/issues/901))
* String read from a realm was mistakenly treated as zero-terminated, resulting in strings with `\0`-characters to be truncated when read. Inserting data worked correctly. (Issue [#911](https://github.com/realm/realm-kotlin/issues/911))
* [Sync] Fix internal ordering of `EmailPasswordAuth.resetPassword(...)` arguments. (Issue [#885](https://github.com/realm/realm-kotlin/issues/885))
* [Sync] Sync error events not requiring a Client Reset incorrectly assumed they had to include a path to a recovery Realm file. (Issue [#895](https://github.com/realm/realm-kotlin/issues/895))

### Compatibility
* This release is compatible with:
  * Kotlin 1.6.10 and above.
  * Coroutines 1.6.0-native-mt. Also compatible with Coroutines 1.6.0 but requires enabling of the new memory model and disabling of freezing, see https://github.com/realm/realm-kotlin#kotlin-memory-model-and-coroutine-compatibility for details on that.
  * AtomicFu 0.17.0.
* Minimum Gradle version: 6.1.1.  
* Minimum Android Gradle Plugin version: 4.0.0.
* Minimum Android SDK: 16.

### Internal
* None.


## 1.0.0 (2022-06-07)

### Breaking Changes
* Move all classes from package `io.realm` to `io.realm.kotlin`. This allows Realm Java and Realm Kotlin to be included in the same app without having class name conflicts. *WARNING:* While both libraries can be configured to open the same file, doing so concurrently is currently not supported and can lead to corrupted realm files.
* Updated default behavior for implicit import APIs (realm objects setters and list add/insert/set-operations) to update existing objects with similar primary key instead of throwing. (Issue [#849](https://github.com/realm/realm-kotlin/issues/849))
* Introduced `BaseRealmObject` as base interface of `RealmObject` and `DynamicRealmObject` to prepare for future embedded object support.
  * Most APIs accepts `BaseRealmObject` instead of `RealmObject`.
  * `DynamicRealmObject` no longer implements `RealmObject` but only `BaseRealmObject`
  * Besides the changes of base class of `DynamicRealmObject`, this should not require and code changes.
* Moved all modeling defining types to `io.realm.kotlin.types`
  * Moved `BaseRealmObject`, `RealmObject`, `EmbeddedObject`, `RealmList`, `RealmInstant` and `ObjectId` from `io.realm` to `io.realm.kotlin.types`
* Moved `RealmResults` from `io.realm` to `io.realm.kotlin.query`
* Reworked API for dynamic objects.
  * Support for unmanaged dynamic objects through `DynamicMutableRealmObject.create()`.
  * Replaced `DynamicMutableRealm.create()` with `DynamicMutableRealm.copyToRealm()` similar to `MutableRealm.copyToRealm()`.
* Moved `io.realm.MutableRealm.UpdatePolicy` to top-level class `io.realm.kotlin.UpdatePolicy` as it now also applies to `DynamicMutableRealm.copyToRealm()`.
* Deleted `Queryable`-interface and removed it from `RealmResults`.
* Moved extension methods on `BaseRealmObject`, `MutableRealm`, `TypedRealm`, `Realm` and `Iterable` from `io.realm` to `io.realm.kotlin.ext`
* Moved `io.realm.MutableRealm.UpdatePolicy` to top-level class `io.realm.UpdatePolicy` as it now also applies to `DynamicMutableRealm.copyToRealm()`
* All exceptions from Realm now has `RealmException` as their base class instead of `RealmCoreException` or `Exception`.
* Aligned factory methods naming. (Issue [#835](https://github.com/realm/realm-kotlin/issues/835))
  * Renamed `RealmConfiguration.with(...)` to `RealmConfiguration.create(...)`
  * Renamed `SyncConfiguration.with(...)` to `SyncConfiguration.create(...)`
  * Renamed `RealmInstant.fromEpochSeconds(...)` to `RealmInstant.from(...)`
* Reduced `DynamicMutableRealm` APIs (`copyToRealm()` and `findLatest()`) to only allow import and lookup of `DynamicRealmObject`s.

### Enhancements
* [Sync] Support for Flexible Sync through `Realm.subscriptions`. (Issue [#824](https://github.com/realm/realm-kotlin/pull/824))
* [Sync] Added support for `ObjectId` ([#652](https://github.com/realm/realm-kotlin/issues/652)). `ObjectId` can be used as a primary key in model definition.
* [Sync] Support for `SyncConfiguration.Builder.InitialData()`. (Issue [#422](https://github.com/realm/realm-kotlin/issues/422))
* [Sync] Support for `SyncConfiguration.Builder.initialSubscriptions()`. (Issue [#831](https://github.com/realm/realm-kotlin/issues/831))
* [Sync] Support for `SyncConfiguration.Builder.waitForInitialRemoteData()`. (Issue [#821](https://github.com/realm/realm-kotlin/issues/821))
* [Sync] Support for accessing and controlling the session state through `SyncSession.state`, `SyncSession.pause()` and `SyncSession.resume()`.
* [Sync] Added `SyncConfiguration.syncClientResetStrategy` which enables support for client reset via `DiscardUnsyncedChangesStrategy` for partition-based realms and `ManuallyRecoverUnsyncedChangesStrategy` for Flexible Sync realms.
* [Sync] Support `ObjectId` as a partition key.
* Support for embedded objects. (Issue [#551](https://github.com/realm/realm-kotlin/issues/551))
* Support for `RealmConfiguration.Builder.initialData()`. (Issue [#579](https://github.com/realm/realm-kotlin/issues/579))
* Preparing the compiler plugin to be compatible with Kotlin `1.7.0-RC`. (Issue [#843](https://github.com/realm/realm-kotlin/issues/843))
* Added `AppConfiguration.create(...)` as convenience method for `AppConfiguration.Builder(...).build()` (Issue [#835](https://github.com/realm/realm-kotlin/issues/835))

### Fixed
* Fix missing symbol (`___bid_IDEC_glbround`) on Apple silicon
* Creating a `RealmConfiguration` off the main thread on Kotlin Native could crash with `IncorrectDereferenceException`. (Issue [#799](https://github.com/realm/realm-kotlin/issues/799))
* Compiler error when using cyclic references in compiled module. (Issue [#339](https://github.com/realm/realm-kotlin/issues/339))

### Compatibility
* This release is compatible with:
  * Kotlin 1.6.10 and above.
  * Coroutines 1.6.0-native-mt. Also compatible with Coroutines 1.6.0 but requires enabling of the new memory model and disabling of freezing, see https://github.com/realm/realm-kotlin#kotlin-memory-model-and-coroutine-compatibility for details on that.
  * AtomicFu 0.17.0.
* Minimum Gradle version: 6.1.1.  
* Minimum Android Gradle Plugin version: 4.0.0.
* Minimum Android SDK: 16.

### Internal
* Updated to Realm Core 12.1.0, commit f8f6b3730e32dcc5b6564ebbfa5626a640cdb52a.


## 0.11.1 (2022-05-05)

### Breaking Changes
* None.

### Enhancements
* None.

### Fixed
* Fix crash in list notification listener (Issue [#827](https://github.com/realm/realm-kotlin/issues/827), since 0.11.0)

### Compatibility
* This release is compatible with:
  * Kotlin 1.6.10 and above.
  * Coroutines 1.6.0-native-mt. Also compatible with Coroutines 1.6.0 but requires enabling of the new memory model and disabling of freezing, see https://github.com/realm/realm-kotlin#kotlin-memory-model-and-coroutine-compatibility for details on that.
  * AtomicFu 0.17.0.
* Minimum Gradle version: 6.1.1.  
* Minimum Android Gradle Plugin version: 4.0.0.
* Minimum Android SDK: 16.

### Internal
* None.


## 0.11.0 (2022-04-29)

### Breaking Changes
* [Sync] `SyncConfiguration` and `SyncSession` have been moved to `io.realm.mongodb.sync`.
* [Sync] `EmailPasswordAuth` has been movedto `io.realm.mongodb.auth`.
* [Sync] Improved exception hierarchy for App and Sync exceptions. All sync/app exceptions now use `io.realm.mongodb.exceptions.AppException` as their top-level exception type. Many methods have more specialized exceptions for common errors that can be caught and reacted to. See `AppException` documentation for more details.
* [Sync] `SyncConfiguration.directory` is no longer available.
* [Sync] Removed `SyncConfiguration.partitionValue` as it exposed internal implementation details. It will be reintroduced at a later date.

### Enhancements
* [Sync] `EmailPasswordAuth` has been extended with support for: `confirmUser()`, `resendConfirmationEmail()`, `retryCustomConfirmation()`, `sendResetPasswordEmail()` and `resetPassword()`.
* [Sync] Support for new types of `Credentials`: `apiKey`, `apple`, `facebook`, `google` and `jwt`.
* [Sync] Support for the extension property `Realm.syncSession`, which returns the sync session associated with the realm.
* [Sync] Support for `SyncSession.downloadAllServerChanges()` and `SyncSession.uploadAllLocalChanges()`.
* [Sync] Support for `App.allUsers()`.
* [Sync] Support for `SyncConfiguration.with()`.
* [Sync] Support for `null` and `Integer` (along side already existing `String` and `Long`) partition values when using Partion-based Sync.
* [Sync] Support for `User.remove()`.
* [Sync] `AppConfiguration.syncRootDirectory` has been added to allow users to set the root folder containing all files used for data synchronization between the device and MongoDB Realm. (Issue [#795](https://github.com/realm/realm-kotlin/issues/795))
* Encrypted Realms now use OpenSSL 1.1.1n, up from v1.1.1g.

### Fixed
* Fix duplication of list object references when importing existing objects with `copyToRealm(..., updatePolicy = UpdatePolicy.ALL)` (Issue [#805](https://github.com/realm/realm-kotlin/issues/805))
* Bug in the encryption layer that could result in corrupted Realm files. (Realm Core Issue [#5360](https://github.com/realm/realm-core/issues/5360), since 0.10.0)

### Compatibility
* This release is compatible with:
  * Kotlin 1.6.10 and above.
  * Coroutines 1.6.0-native-mt. Also compatible with Coroutines 1.6.0 but requires enabling of the new memory model and disabling of freezing, see https://github.com/realm/realm-kotlin#kotlin-memory-model-and-coroutine-compatibility for details on that.
  * AtomicFu 0.17.0.
* Minimum Gradle version: 6.1.1.  
* Minimum Android Gradle Plugin version: 4.0.0.
* Minimum Android SDK: 16.

### Internal
* Updated to Realm Core 11.15.0, commit 9544b48e52c49e0267c3424b0b92c2f5efd5e2b9.
* Updated to Ktor 1.6.8.
* Updated to Ktlint 0.45.2.
* Rename internal synthetic variables prefix to `io_realm_kotlin_`, so deprecated prefix `$realm$` is avoided.
* Using latest Kotlin version (EAP) for the `kmm-sample` app to test compatibility with the latest/upcoming Kotlin version.


## 0.10.2 (2022-04-01)

### Breaking Changes
* None.

### Enhancements
* None.

### Fixed
* Fix query syntax errors of seemingly correct query (Issue [#683](https://github.com/realm/realm-kotlin/issues/683))
* Fix error when importing lists with existing objects through `copyToRealm` with `UpdatePolicy.ALL` (Issue [#771](https://github.com/realm/realm-kotlin/issues/771))

### Compatibility
* This release is compatible with:
  * Kotlin 1.6.10.
  * Coroutines 1.6.0-native-mt. Also compatible with Coroutines 1.6.0 but requires enabling of the new memory model and disabling of freezing, see https://github.com/realm/realm-kotlin#kotlin-memory-model-and-coroutine-compatibility for details on that.
  * AtomicFu 0.17.0.
* Minimum Gradle version: 6.1.1.  
* Minimum Android Gradle Plugin version: 4.0.0.
* Minimum Android SDK: 16.

### Internal
* None.

## 0.10.1 (2022-03-24)

### Breaking Changes
* None.

### Enhancements
* Reducing the binary size for Android dependency. (Issue [#216](https://github.com/realm/realm-kotlin/issues/216)).
* Using static c++ runtime library (stl) for Android. (Issue [#694](https://github.com/realm/realm-kotlin/issues/694)).

### Fixed
* Fix assignments to `RealmList`-properties on managed objects (Issue [#718](https://github.com/realm/realm-kotlin/issues/718))
* `iosSimulatorArm64` and `iosX64` cinterop dependencies were compiled with unnecessary additional architectures, causing a fat framework to fail with (Issue [#722](https://github.com/realm/realm-kotlin/issues/722))

### Compatibility
* This release is compatible with:
  * Kotlin 1.6.10.
  * Coroutines 1.6.0-native-mt. Also compatible with Coroutines 1.6.0 but requires enabling of the new memory model and disabling of freezing, see https://github.com/realm/realm-kotlin#kotlin-memory-model-and-coroutine-compatibility for details on that.
  * AtomicFu 0.17.0.
* Minimum Gradle version: 6.1.1.  
* Minimum Android Gradle Plugin version: 4.0.0.
* Minimum Android SDK: 16.

### Internal
* None.


## 0.10.0 (2022-03-04)

### Breaking Changes
* `RealmConfiguration.Builder.path()` has been replaced by `RealmConfiguration.Builder.directory()`, which can be combined with `RealmConfiguration.Builder.name()` to form the full path. (Issue [#346](https://github.com/realm/realm-kotlin/issues/346))
* `Realm.observe()` and `RealmObject.observe()` have been renamed to `asFlow()`.
* `RealmObject.asFlow` will throw `UnsupportedOperationException` instead of `IllegalStateException` if called on a live or dynamic object in a write transaction or in a migration.
* `RealmObject.asFlow` will throw `UnsupportedOperationException` instead of `IllegalStateException` if called on a live or dynamic object in a write transaction or in a migration.
* Removed `RealmObject.delete()` and `RealmResults.delete()`. All objects, objects specified by queries and results must be delete through `MutableRealm.delete(...)` and `DynamicMutableRealm.delete(...).
* Removed default empty schema argument for `RealmConfiguration.Builder(schema = ... )` and `SyncConfiguration.Builder(..., schema= ... )` as all configuraitons require a non-empty schema.
* Removed `RealmConfiguration.Builder.schema()`. `RealmConfiguration.Builder(schema = ...)` should be used instead.

### Enhancements
* Add support for Gradle Configuration Cache.
* Improved exception message when attempting to delete frozen objects. (Issue [#616](https://github.com/realm/realm-kotlin/issues/616))
* Added `RealmConfiguration.Builder.compactOnLaunch()`, which can be used to control if a Realm file should be compacted when opened.
* A better error message if a data class was used as model classes. (Issue [#684](https://github.com/realm/realm-kotlin/issues/684))
* A better error message if the Realm plugin was not applied to the module containing model classes. (Issue [#676](https://github.com/realm/realm-kotlin/issues/676))
* A better error message if a class is used that is not part of the schema. (Issue [#680](https://github.com/realm/realm-kotlin/issues/680))
* Add support for fine-grained notification on Realm instances. `Realm.asFlow()` yields `RealmChange` that represent the `InitialRealm` or `UpdatedRealm` states.
* Add support for fine-grained notification on Realm objects. `RealmObject.asFlow()` yields `ObjectChange` that represent the `InitialObject`, `UpdatedObject` or `DeletedObject` states.
* Add support for fine-grained notification on Realm lists. `RealmList.asFlow()` yields `ListChange` that represent the `InitialList`, `UpdatedList` or `DeletedList` states.
* Add support for fine-grained notifications on Realm query results. `RealmResults.asFlow()` yields `ResultsChange` that represent the `InitialResults` or `UpdatedResults` states.
* Add support for fine-grained notifications on `RealmSingleQuery`. `RealmSingleQuery.asFlow()` yields `SingleQueryChange` that represent the `PendingObject`, `InitialObject`, `UpdatedObject` or `DeletedObject` states.
* Add support for data migration as part of an automatic schema upgrade through `RealmConfiguration.Builder.migration(RealmMigration)` (Issue [#87](https://github.com/realm/realm-kotlin/issues/87))
* Added ability to delete objects specified by a `RealmQuery` or `RealmResults` through `MutableRealm.delete(...)` and `DynamicMutableRealm.delete(...).
* Add support for updating existing objects through `copyToRealm`. This requires them having a primary key. (Issue [#564](https://github.com/realm/realm-kotlin/issues/564))
* Added `Realm.deleteRealm(RealmConfiguration)` function that deletes the Realm files from the filesystem (Issue [#95](https://github.com/realm/realm-kotlin/issues/95)).


### Fixed
* Intermittent `ConcurrentModificationException` when running parallel builds. (Issue [#626](https://github.com/realm/realm-kotlin/issues/626))
* Refactor the compiler plugin to use API's compatible with Kotlin `1.6.20`. (Issue ([#619](https://github.com/realm/realm-kotlin/issues/619)).
* `RealmConfiguration.path` should report the full Realm path. (Issue ([#605](https://github.com/realm/realm-kotlin/issues/605)).
* Support multiple constructors in model definition (one zero arg constructor is required though). (Issue ([#184](https://github.com/realm/realm-kotlin/issues/184)).
* Boolean argument substitution in queries on iOS/macOS would crash the query. (Issue [#691](https://github.com/realm/realm-kotlin/issues/691))
* Support 32-bit Android (x86 and armeabi-v7a). (Issue ([#109](https://github.com/realm/realm-kotlin/issues/109)).
* Make updates of primary key properties throw IllegalStateException (Issue [#353](https://github.com/realm/realm-kotlin/issues/353))


### Compatibility
* This release is compatible with:
  * Kotlin 1.6.10.
  * Coroutines 1.6.0-native-mt. Also compatible with Coroutines 1.6.0 but requires enabling of the new memory model and disabling of freezing, see https://github.com/realm/realm-kotlin#kotlin-memory-model-and-coroutine-compatibility for details on that.
  * AtomicFu 0.17.0.
* Minimum Gradle version: 6.1.1.  
* Minimum Android Gradle Plugin version: 4.0.0.
* Minimum Android SDK: 16.

### Internal
* Downgraded to Gradle 7.2 as a work-around for https://youtrack.jetbrains.com/issue/KT-51325.
* Updated to Realm Core 11.10.0, commit: ad2b6aeb1fd58135a2d9bf463011e26f934390ea.


## 0.9.0 (2022-01-28)

### Breaking Changes
* `RealmResults.observe()` and `RealmList.observe()` have been renamed to `asFlow()`.
* Querying via `Realm.objects(...)` is no longer supported. Use `Realm.query(...)` instead.

### Enhancements
* Added API for inspecting the schema of the realm with `BaseRealm.schema()` ([#238](https://github.com/realm/realm-kotlin/issues/238)).
* Added support for `RealmQuery` through `Realm.query(...)` ([#84](https://github.com/realm/realm-kotlin/issues/84)).
* Added source code link to model definition compiler errors. ([#173](https://github.com/realm/realm-kotlin/issues/173))
* Support Kotlin's new memory model. Enabled in consuming project with the following gradle properties `kotlin.native.binary.memoryModel=experimental`.
* Add support for JVM on M1 (in case we're running outside Rosetta compatibility mode, example when using Azul JVM which is compiled against `aarch64`) [#629](https://github.com/realm/realm-kotlin/issues/629).

### Fixed
* Sync on jvm targets on Windows/Linux crashes with unavailable scheduler ([#655](https://github.com/realm/realm-kotlin/issues/655)).

### Compatibility
* This release is compatible with:
  * Kotlin 1.6.10.
  * Coroutines 1.6.0-native-mt. Also compatible with Coroutines 1.6.0 but requires enabling of the new memory model and disabling of freezing, see https://github.com/realm/realm-kotlin#kotlin-memory-model-and-coroutine-compatibility for details on that.
  * AtomicFu 0.17.0.
* Minimum Gradle version: 6.1.1.  
* Minimum Android Gradle Plugin version: 4.0.0.
* Minimum Android SDK: 16.

### Internal
* Updated to Gradle 7.3.3.
* Updated to Android Gradle Plugin 7.1.0.
* Updated to AndroidX JUnit 1.1.3.
* Updated to AndroidX Test 1.4.0.


## 0.8.2 (2022-01-20)

### Breaking Changes
* None.

### Enhancements
* None.

### Fixed
* The `library-base` module would try to initialize a number of `library-sync` classes for JNI lookups. These and `RealmObjectCompanion` were not being excluded from Proguard obfuscation causing release builds to crash when initializing JNI [#643](https://github.com/realm/realm-kotlin/issues/643).

### Compatibility
* This release is compatible with:
  * Kotlin 1.6.10.
  * Coroutines 1.5.2-native-mt.
  * AtomicFu 0.17.0.
* Minimum Gradle version: 6.1.1.
* Minimum Android Gradle Plugin version: 4.0.0.
* Minimum Android SDK: 16.

### Internal
* None.


## 0.8.1 (2022-01-18)

### Breaking Changes
* None.

### Enhancements
* None.

### Fixed
* Using a custom module name to fix [#621](https://github.com/realm/realm-kotlin/issues/621).
* Synchronously process project configurations to avoid exceptions when running parallel builds [#626](https://github.com/realm/realm-kotlin/issues/626).
* Update to Kotlin 1.6.10. The `Compatibility` entry for 0.8.0 stating that the project had been updated to Kotlin 1.6.10 was not correct [#640](https://github.com/realm/realm-kotlin/issues/640).

### Compatibility
* This release is compatible with:
  * Kotlin 1.6.10.
  * Coroutines 1.5.2-native-mt.
  * AtomicFu 0.17.0.
* Minimum Gradle version: 6.1.1.  
* Minimum Android Gradle Plugin version: 4.0.0.
* Minimum Android SDK: 16.

### Internal
* Updated to Kotlin 1.6.10.


## 0.8.0 (2021-12-17)

### Breaking Changes
* Reworked configuration hierarchy:
  * Separated common parts of `RealmConfiguraion` and `SyncConfiguration` into `io.realm.Configuration` to avoid polluting the base configuration with local-only options.
  * Changed `Realm.open(RealmConfiguration)` to accept new base configuration with `Realm.open(Configuration)`.
  * Removed option to build `SyncConfiguration`s with `deleteRealmIfMigrationNeeded` option.

### Enhancements
* [Sync] Added support for `User.logOut()` ([#245](https://github.com/realm/realm-kotlin/issues/245)).
* Added support for dates through a new property type: `RealmInstant`.
* Allow to pass schema as a variable containing the involved `KClass`es and build configurations non-fluently ([#389](https://github.com/realm/realm-kotlin/issues/389)).
* Added M1 support for `library-base` variant ([#483](https://github.com/realm/realm-kotlin/issues/483)).

### Fixed
* Gradle metadata for pure Android projects. Now using `io.realm.kotlin:library-base:<VERSION>` should work correctly.
* Compiler plugin symbol lookup happens only on Sourset using Realm ([#544](https://github.com/realm/realm-kotlin/issues/544)).
* Fixed migration exception when opening a synced realm that is already stored in the backend for the first time ([#601](https://github.com/realm/realm-kotlin/issues/604)).

### Compatibility
* This release is compatible with:
  * Kotlin 1.6.10.
  * Coroutines 1.5.2-native-mt.
  * AtomicFu 0.17.0.
* Minimum Gradle version: 6.1.1.  
* Minimum Android Gradle Plugin version: 4.0.0.
* Minimum Android SDK: 16.

### Internal
* Updated to Ktor 1.6.5.
* Updated to AndroidX Startup 1.1.0.
* Updated to Gradle 7.2.
* Updated to Android Gradle Plugin 7.1.0-beta05.
* Updated to NDK 23.1.7779620.
* Updated to Android targetSdk 31.
* Updated to Android compileSdk 31.
* Updated to Android Build Tools 31.0.0.
* Updated to Ktlint version 0.43.0.
* Updated to Ktlint Gradle Plugin 10.2.0.
* Updated to Kotlin Serialization 1.3.0.
* Updated to Detekt 1.19.0-RC1.
* Updated to Dokka 1.6.0.
* Updated to AtomicFu 0.17.0.
* Updated to Realm Core 11.7.0, commit: 5903577608d202ad88f375c1bb2ceedb831f6d7b.


## 0.7.0 (2021-10-31)

### Breaking Changes
* None.

### Enhancements
* Basic MongoDB Realm sync support:
  * Enabled by using library dependency `io.realm.kotlin:library-sync:<VERSION>`
  * Build `AppConfiguration`s through `AppConfiguration.Builder(appId).build()`
  * Linking your app with a MongoDB Realm App through `App.create(appConfiguration)`
  * Log in to a MongoDB Realm App through `App.login(credentials)`. Currently only supports `Credentials.anonymous()` and `Credentials.emailPassword(...)`
  * Create `SyncConfiguration`s through `SyncConfiguration.Builder(user, partitionValue, schema).build()`
  * Create synchronized realm by `Realm.open(syncConfiguration)`

### Fixed
* None.

### Compatibility
* This release is compatible with:
  * Kotlin 1.5.31
  * Coroutines 1.5.2-native-mt
  * AtomicFu 0.16.3

### Internal
* Updated to Realm Core commit: ecfc1bbb734a8520d08f04f12f083641309799b3
* Updated to Ktor 1.6.4.


## 0.6.0 (2021-10-15)

### Breaking Changes
* Rename library dependency from `io.realm.kotlin:library:<VERSION>` to `io.realm.kotlin:library-base:<VERSION>`
* Abstracted public API into interfaces. The interfaces have kept the name of the previous classes so only differences are:
  - Opening a realm: `Realm(configuration)` has changed to `Realm.open(configuration)`
  - Easy construction of simple configurations: `RealmConfiguration(schema = ...)` has changed to `RealmConfiguration.with(schema = ...)`
  - Instantiating a `RealmList` is now done through `realmListOf(...)` or by `Iterable<T>.toRealmList()`
* Make argument to `findLatest` non-nullable: `MutableRealm.findLatest(obj: T?): T?` has changed to `MutableRealm.findLatest(obj: T): T?`
* Allow query arguments to be `null`: `RealmResult.query(query: String = "TRUEPREDICATE", vararg args: Any): RealmResults<T>` has change to `RealmResult.query(query: String = "TRUEPREDICATE", vararg args: Any?): RealmResults<T>`
* Moved `objects(KClass<T>)` and `<reified T> objects()` methods from `BaseRealm` to `TypedRealm`
* Changed `RealmObject.version` into method `RealmObject.version()`.
* Replaced `RuntimeException`s by the explicit exceptions: `IllegalArgumentException`, `IllegalStateException` and `IndexOutOfBoundsException`.
* Throw `Error` an unrecoverable Realm problem happen in the underlying storage engine.
* Removed optional arguments to `RealmConfiguration.with(...)` and `RealmConfiguration.Builder(...)`. Name and path can now only be set through the builder methods.

### Enhancements
* Add support for [JVM target](https://github.com/realm/realm-kotlin/issues/62) supported platforms are: Linux (since Centos7 x86_64), Windows (since 8.1 x86_64) and Macos (x86_64).
* Added support for marking a field as indexed with `@Index`

### Fixed
* Fixed null pointer exceptions when returning an unmanaged object from `MutableRealm.write/writeBlocking`.
* Fixed premature closing of underlying realm of frozen objects returned from `MutableRealm.write/writeBlocking`. (Issue [#477](https://github.com/realm/realm-kotlin/issues/477))

### Compatibility
* This release is compatible with:
  * Kotlin 1.5.31
  * Coroutines 1.5.2-native-mt
  * AtomicFu 0.16.3

### Internal
* Updated to Realm Core commit: 028626880253a62d1c936eed4ef73af80b64b71
* Updated to Kotlin 1.5.31.


## 0.5.0 (2021-08-20)

### Breaking Changes
* Moved `@PrimaryKey` annotation from `io.realm.PrimaryKey` to `io.realm.annotations.PrimaryKey`.

### Enhancements
* Add support for excluding properties from the Realm schema. This is done by either using JVM `@Transient` or the newly added `@io.realm.kotlin.Ignore` annotation. (Issue [#278](https://github.com/realm/realm-kotlin/issues/278)).
* Add support for encrypted Realms. Encryption can be enabled by passing a 64-byte encryption key to the configuration builder. (Issue [#227](https://github.com/realm/realm-kotlin/issues/227))
* Add support for `RealmList` notifications using Kotlin `Flow`s. (Issue [#359](https://github.com/realm/realm-kotlin/issues/359))
* Unmanaged `RealmObject`s can now be added directly to `RealmList`s without having to copy them to Realm beforehand.

### Fixed
* Throw exception when violating primary key uniqueness constraint when importing objects with `copyToRealm`.
* Fix crash caused by premature release of frozen versions (`java.lang.RuntimeException: [18]: Access to invalidated Results objects`)
* Fix optimizations bypassing our custom getter and setter from within a class (Issue [#375](https://github.com/realm/realm-kotlin/issues/375)).

### Compatibility
* This release is compatible with Kotlin 1.5.21 and Coroutines 1.5.0.

### Internal
* Updated to Kotlin 1.5.21.
* Updated Gradle to 7.1.1.
* Updated Android Gradle Plugin to 4.1.0.
* Updated to Android Build Tools 30.0.2.
* Updated to targetSdk 30 for Android.
* Now uses Java 11 to build the project.


## 0.4.1 (2021-07-16)

### Breaking Changes
* None.

### Enhancements
* None.

### Fixed
* Throw exception when violating primary key uniqueness constraint when importing objects with `copyToRealm`.
* Fix crash caused by premature release of frozen versions (`java.lang.RuntimeException: [18]: Access to invalidated Results objects`)

### Compatibility
* This release is compatible with Kotlin 1.5.10 and Coroutines 1.5.0.

### Internal
* None.


## 0.4.0 (2021-07-13)

This release contains a big departure in the architectural design of how Realm is currently implemented. At a high level it moves from "Thread-confined, Live Objects" to "Frozen Objects". The reasons for this shift are discussed [here](https://docs.google.com/document/d/1bGfjbKLD6DSBpTiVwyorSBcMqkUQWedAmmS_VAhL8QU/edit#heading=h.fzlh39twuifc).

At a high level this has a number of implications:

    1. Only one Realm instance (per `RealmConfiguration`) is needed across the entire application.
    2. The only reason for closing the Realm instance is if the Realm file itself needs to be deleted or compacted.
    3. Realm objects can be freely moved and read across threads.
    4. Changes to objects can only be observed through Kotlin Flows. Standard change listener support will come in a future release.
    5. In order to modify Realm Objects, they need to be "live". It is possible to convert a frozen object to a live object inside a
       write transaction using the `MutableRealm.findLatest(obj)` API. Live objects are not accessible outside write transactions.

This new architecture is intended to make it easier to consume and work with Realm, but at the same time, it also introduces a few caveats:

    1. Storing a strong reference to a Realm Object can cause an issue known as "Version pinning". Realm tracks the "distance" between the oldest known version and the latest. So if you store a reference for too long, when other writes are happening, Realm might run out of native memory and crash, or it can lead to an increased file size. It is possible to detect this problem by setting `RealmConfiguration.Builder.maxNumberOfActiveVersions()`. It can be worked around by copying the data out of the Realm and store that instead.

    2. With multiple versions being accessible across threads, it is possible to accidentally compare data from different versions. This could be a potential problem for certain business logic if two objects do not agree on a particular state. If you suspect this is an issue, a `version()` method has been added to all Realm Objects, so it can be inspected for debugging. Previously, Realms thread-confined objects guaranteed this would not happen.

    3. Since the threading model has changed, there is no longer a guarantee that running the same query twice in a row will return the same result. E.g. if a background write is executed between them, the result might change. Previously, this would have resulted in the same result as the Realm state for a particular thread would only update as part of the event loop.


### Breaking Changes
* The Realm instance itself is now thread safe and can be accessed from any thread.
* Objects queried outside write transactions are now frozen by default and can be freely read from any thread.
* As a consequence of the above, when a change listener fires, the changed data can only be observed in the new object received, not in the original, which was possible before this release.
* Removed `Realm.open(configuration: RealmConfiguration)`. Use the interchangeable `Realm(configuration: RealmConfiguration)`-constructor instead.
* Removed all `MutableRealm.create(...)`-variants. Use `MutableRealm.copyToRealm(instance: T): T` instead.

### Enhancements
* A `version()` method has been added to `Realm`, `RealmResults` and `RealmObject`. This returns the version of the data contained. New versions are obtained by observing changes to the object.
* `Realm.observe()`, `RealmResults.observe()` and `RealmObject.observe()` have been added and expose a Flow of updates to the object.
* Add support for suspending writes executed on the Realm Write Dispatcher with `suspend fun <R> write(block: MutableRealm.() -> R): R`
* Add support for setting background write and notification dispatchers with `RealmConfigruation.Builder.notificationDispatcher(dispatcher: CoroutineDispatcher)` and `RealmConfiguration.Builder.writeDispatcher(dispatcher: CoroutineDispatcher)`
* Add support for retrieving the latest version of an object inside a write transaction with `<T : RealmObject> MutableRealm.findLatests(obj: T?): T?`

### Fixed
* None.

### Compatibility
* This release is compatible with Kotlin 1.5.10 and Coroutines 1.5.0.

### Internal
* Updated `com.gradle.plugin-publish` to 0.15.0.
* Updated to Realm Core commit: 4cf63d689ba099057345f122265cbb880a8eb19d.
* Updated to Android NDK: 22.1.7171670.
* Introduced usage of `kotlinx.atomicfu`: 0.16.1.


## 0.3.2 (2021-07-06)

### Breaking Changes
* None.

### Enhancements
* None.

### Fixed
* [Bug](https://github.com/realm/realm-kotlin/issues/334) in `copyToRealm` causing a `RealmList` not to be saved as part of the model.

### Compatibility
* This release is compatible with Kotlin 1.5.10 and Coroutines 1.5.0.

### Internal
* None.


## 0.3.1 (2021-07-02)

### Breaking Changes
* None.

### Enhancements
* None.

### Fixed
* Android Release build variant (AAR) was stripped from all classes due to presence of `isMinifyEnabled` flag in the library module. The flag is removed now.


### Compatibility
* This release is compatible with Kotlin 1.5.10 and Coroutines 1.5.0.

### Internal
* None.


## 0.3.0 (2021-07-01)

### Breaking Changes
* None.

### Enhancements
* [Support Apple Release builds](https://github.com/realm/realm-kotlin/issues/142).
* Enabling [shrinker](https://github.com/realm/realm-kotlin/issues/293) for Android Release builds.
* Added support for `RealmList` as supported field in model classes. A `RealmList` is used to model one-to-many relationships in a Realm object.
* Schema migration is handled automatically when adding or removing a property or class to the model without specifying a `schemaVersion`.
If a class or column is renamed you need to set a greater `schemaVersion` to migrate the Realm (note: currently renaming will not copy data to the new column). Alternatively `deleteRealmIfMigrationNeeded` could be set to (without setting `schemaVersion`) to delete the Realm file if an automatic migration is not possible. Fixes [#284](https://github.com/realm/realm-kotlin/issues/284).

### Fixed
* None.

### Compatibility
* This release is compatible with Kotlin 1.5.10 and Coroutines 1.5.0.

### Internal
* None.


## 0.2.0 (2021-06-09)

### Breaking Changes
* The Realm Kotlin Gradle plugin has changed name from `realm-kotlin` to `io.realm.kotlin` to align with Gradle Plugin Portal requirements.

### Enhancements
* The Realm Kotlin Gradle plugin is now available on Gradle Plugin Portal and can be used with the Plugin DSL and `gradlePluginPortal()` as the buildscript repository. A minimal setup of using this approach can be found [here](https://plugins.gradle.org/plugin/io.realm.kotlin).

### Fixed
* None.

### Compatibility
* This release is compatible with Kotlin 1.5.10 and Coroutines 1.5.0.

### Internal
* Updated to Realm Core commit: ed9fbb907e0b5e97e0e2d5b8efdc0951b2eb980c.


## 0.1.0 (2021-05-07)

This is the first public Alpha release of the Realm Kotlin SDK for Android and Kotlin Multiplatform.

A minimal setup for including this library looks like this:

```
// Top-level build.gradle file
buildscript {
    repositories {
        mavenCentral()
    }
    dependencies {
        classpath("io.realm.kotlin:gradle-plugin:0.1.0")
    }
}

allprojects {
    repositories {
    	mavenCentral()
    }
}

// Project build.gradle file
// Only include multiplatform if building a multiplatform project.
plugins {
	kotlin("multiplatform")
	id("com.android.library")
	id("realm-kotlin")
}
```

See the [README](https://github.com/realm/realm-kotlin#readme) for more information.

Please report any issues [here](https://github.com/realm/realm-kotlin/issues/new).<|MERGE_RESOLUTION|>--- conflicted
+++ resolved
@@ -5,21 +5,16 @@
 
 ### Enhancements
 * Add support for in-memory Realms.
-* [Sync] Added support for API key authentication. (Issue [#432](https://github.com/realm/realm-kotlin/issues/432))
-<<<<<<< HEAD
-* [Sync] `App.close()` have been added so it is possible to close underlying ressources used by the app instance.
-
-### Fixed
-* Internal dispatcher threads would leak when closing Realms. (Issue [#818](https://github.com/realm/realm-kotlin/issues/818))
-* Realm finalizer thread would prevent JVM main thread from exiting. (Issue [#818](https://github.com/realm/realm-kotlin/issues/818))
-=======
 * Added support for reverse relationships through the `linkingObjects` delegate. See the function documentation for more details. (Issue [#1021](https://github.com/realm/realm-kotlin/pull/1021))
 * Added support for `BsonObjectId` and its typealias `org.mongodb.kbson.ObjectId` as a replacement for `ObjectId`. `io.realm.kotlin.types.ObjectId` is still functional but has been marked as deprecated.
 * [Sync] Added support for `BsonObjectId` as partition value.
-
-### Fixed
+* [Sync] Added support for API key authentication. (Issue [#432](https://github.com/realm/realm-kotlin/issues/432))
+* [Sync] `App.close()` have been added so it is possible to close underlying ressources used by the app instance.
+
+### Fixed
+* Internal dispatcher threads would leak when closing Realms. (Issue [#818](https://github.com/realm/realm-kotlin/issues/818))
+* Realm finalizer thread would prevent JVM main thread from exiting. (Issue [#818](https://github.com/realm/realm-kotlin/issues/818))
 * Close underlying realm if it is no longer referenced by any Kotlin object. (Issue [#671](https://github.com/realm/realm-kotlin/issues/671))
->>>>>>> fd757b75
 
 ### Compatibility
 * This release is compatible with the following Kotlin releases:
