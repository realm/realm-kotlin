## 1.15.0-SNAPSHOT (YYYY-MM-DD)

### Breaking Changes
- None.

### Enhancements
- None.

### Fixed
- None.

### Compatibility
- File format: Generates Realms with file format v23.
- Realm Studio 13.0.0 or above is required to open Realms created by this version.
- This release is compatible with the following Kotlin releases:
  - Kotlin 1.9.0 and above. Support for experimental K2-compilation with `kotlin.experimental.tryK2=true`.
  - Ktor 2.1.2 and above.
  - Coroutines 1.7.0 and above.
  - AtomicFu 0.18.3 and above.
  - The new memory model only. See https://github.com/realm/realm-kotlin#kotlin-memory-model-and-coroutine-compatibility
- Minimum Kbson 0.3.0.
- Minimum Gradle version: 6.8.3.
- Minimum Android Gradle Plugin version: 4.1.3.
- Minimum Android SDK: 16.
- Minimum R8: 8.0.34.

### Internal
- Remove CMake required version.

## 1.14.2-SNAPSHOT (YYYY-MM-DD)

### Breaking Changes
- None.

### Enhancements

- None.

### Fixed
- None.

### Compatibility
- File format: Generates Realms with file format v23.
- Realm Studio 13.0.0 or above is required to open Realms created by this version.
- This release is compatible with the following Kotlin releases:
  - Kotlin 1.9.0 and above. Support for experimental K2-compilation with `kotlin.experimental.tryK2=true`.
  - Ktor 2.1.2 and above.
  - Coroutines 1.7.0 and above.
  - AtomicFu 0.18.3 and above.
  - The new memory model only. See https://github.com/realm/realm-kotlin#kotlin-memory-model-and-coroutine-compatibility
- Minimum Kbson 0.3.0.
- Minimum Gradle version: 6.8.3.
- Minimum Android Gradle Plugin version: 4.1.3.
- Minimum Android SDK: 16.
- Minimum R8: 8.0.34.

### Internal
- None.


## 1.14.1 (2024-03-19)

### Breaking Changes
- None.

### Enhancements
<<<<<<< HEAD
- Fixes missing binaries files for Windows and Linux platforms when releasing. (Issue [#1671](https://github.com/realm/realm-kotlin/issues/1690) [JIRA](https://jira.mongodb.org/browse/RKOTLIN-1037))

### Fixed
- None.

### Compatibility
- File format: Generates Realms with file format v23.
- Realm Studio 13.0.0 or above is required to open Realms created by this version.
- This release is compatible with the following Kotlin releases:
  - Kotlin 1.9.0 and above. Support for experimental K2-compilation with `kotlin.experimental.tryK2=true`.
  - Ktor 2.1.2 and above.
  - Coroutines 1.7.0 and above.
  - AtomicFu 0.18.3 and above.
  - The new memory model only. See https://github.com/realm/realm-kotlin#kotlin-memory-model-and-coroutine-compatibility
- Minimum Kbson 0.3.0.
- Minimum Gradle version: 6.8.3.
- Minimum Android Gradle Plugin version: 4.1.3.
- Minimum Android SDK: 16.
- Minimum R8: 8.0.34.

### Internal
- Deprecated Jenkins and switching to Github Action ([JIRA]https://jira.mongodb.org/browse/RKOTLIN-825).


## 1.14.0 (2024-03-08)

### Breaking Changes
* None.
=======
* Add support for persisting custom types using Realm type adapters. (Issue [#587](https://github.com/realm/realm-kotlin/issues/587))
>>>>>>> faab0ab3

### Enhancements
* [Sync] Added option to use managed WebSockets via OkHttp instead of Realm's built-in WebSocket client for Sync traffic (Only Android and JVM targets for now). Managed WebSockets offer improved support for proxies and firewalls that require authentication. This feature is currently opt-in and can be enabled by using `AppConfiguration.usePlatformNetworking()`. Managed WebSockets will become the default in a future version. (PR [#1528](https://github.com/realm/realm-kotlin/pull/1528)).
* `AutoClientResetFailed` exception now reports as the throwable cause any user exceptions that might occur during a client reset. (Issue [#1580](https://github.com/realm/realm-kotlin/issues/1580))
* The Unpacking of JVM native library will use the current library version instead of a calculated hash for the path. (Issue [#1617](https://github.com/realm/realm-kotlin/issues/1617)).

### Fixed
* Cache notification callback JNI references at startup to ensure that symbols can be resolved in core callbacks. (Issue [#1577](https://github.com/realm/realm-kotlin/issues/1577))
* Using `Realm.asFlow()` could miss an update if a write was started right after opening the Realm. (Issue [#1582](https://github.com/realm/realm-kotlin/issues/1582)) 
* Guarded analytic errors so that they do not fail user builds.
* [Sync] `NullPointerException` while waiting for the synchronization of a subscription set if the client was set in `AwaitingMark` state. (Issue [#1671](https://github.com/realm/realm-kotlin/issues/1671) [JIRA](https://jira.mongodb.org/browse/RKOTLIN-1027))
* Github Action: Snapshot publishing with Github Action. (Issue [#1654](https://github.com/realm/realm-kotlin/issues/1654) [JIRA](https://jira.mongodb.org/browse/RKOTLIN-1018))
* Github Action: automate release process to Maven Central. (Issue [JIRA](https://jira.mongodb.org/browse/RKOTLIN-709))

### Compatibility
* File format: Generates Realms with file format v23.
* Realm Studio 13.0.0 or above is required to open Realms created by this version.
* This release is compatible with the following Kotlin releases:
  * Kotlin 1.9.0 and above. Support for experimental K2-compilation with `kotlin.experimental.tryK2=true`.
  * Ktor 2.1.2 and above.
  * Coroutines 1.7.0 and above.
  * AtomicFu 0.18.3 and above.
  * The new memory model only. See https://github.com/realm/realm-kotlin#kotlin-memory-model-and-coroutine-compatibility
* Minimum Kbson 0.3.0.
* Minimum Gradle version: 6.8.3.
* Minimum Android Gradle Plugin version: 4.1.3.
* Minimum Android SDK: 16.
* Minimum R8: 8.0.34.

### Internal
* Update to Ktor 2.3.4.
* Updated to CMake 3.27.7
* Updated to Realm Core 13.26.0, commit 5533505d18fda93a7a971d58a191db5005583c92.
* Adding Sync tests via Github Action.
* Updated to Swig 4.2.0. (Issue [GitHub #1632](https://github.com/realm/realm-kotlin/issues/1632)[JIRA RKOTLIN-1001](https://jira.mongodb.org/browse/RKOTLIN-1001))


## 1.13.1-SNAPSHOT (YYYY-MM-DD)

### Breaking Changes
* None.

### Enhancements
* None.

### Fixed
* Using keypaths in Flows could sometimes throw `java.lang.IllegalStateException: [RLM_ERR_WRONG_THREAD]: Realm accessed from incorrect thread.`. (Issue [#1594](https://github.com/realm/realm-kotlin/pull/1594, since 1.13.0)
* Non-`IllegalStateExceptions` in a `write`-block would not cancel transactions, but leave it open. (Issue [#1615](https://github.com/realm/realm-kotlin/issues/1615)).

### Compatibility
* File format: Generates Realms with file format v23.
* Realm Studio 13.0.0 or above is required to open Realms created by this version.
* This release is compatible with the following Kotlin releases:
  * Kotlin 1.9.0 and above. Support for experimental K2-compilation with `kotlin.experimental.tryK2=true`.
  * Ktor 2.1.2 and above.
  * Coroutines 1.7.0 and above.
  * AtomicFu 0.18.3 and above.
  * The new memory model only. See https://github.com/realm/realm-kotlin#kotlin-memory-model-and-coroutine-compatibility
* Minimum Kbson 0.3.0.
* Minimum Gradle version: 6.8.3.
* Minimum Android Gradle Plugin version: 4.1.3.
* Minimum Android SDK: 16.
* Minimum R8: 8.0.34.

### Internal
* None.


## 1.13.0 (2023-12-01)

### Breaking Changes
* None.

### Enhancements
* Support for experimental K2-compilation with `kotlin.experimental.tryK2=true`. (Issue [#1483](https://github.com/realm/realm-kotlin/issues/1483))
* Added support for keypaths in `asFlow()` methods on objects and queries. This makes it possible to control which properties will trigger change events, including properties on objects below the default nested limit of 4. (Issue [#661](https://github.com/realm/realm-kotlin/issues/661))
* [Sync] Added support for multiplexing sync connections. When enabled, a single
  connection is used per sync user rather than one per synchronized Realm. This
  reduces resource consumption when multiple Realms are opened and will
  typically improve performance. The behavior can be controlled through [AppConfiguration.Builder.enableSessionMultiplexing]. It will be made the default
  in a future release. (Issue [#1578](https://github.com/realm/realm-kotlin/pull/1578))  
* [Sync] Various sync timeout options can now be configured through `AppConfiguration.Builder.syncTimeouts()`. (Issue [#971](https://github.com/realm/realm-kotlin/issues/971)).

### Fixed
* `RealmInstant.now` used an API (`java.time.Clock.systemUTC().instant()`) introduced in API 26, current minSDK is 16. (Issue [#1564](https://github.com/realm/realm-kotlin/issues/1564))
* Fix compiler crash caused by a change in Kotlin 1.9.20 ((toIrConst moved under common IrUtils)[https://github.com/JetBrains/kotlin/commit/ca8db7d0b83f6dfd6afcea7a5fe7556d38f325d8]). (Issue [#1566](https://github.com/realm/realm-kotlin/issues/1566))
* Fix craches caused by posting to a released scheduler. (Issue [#1543](https://github.com/realm/realm-kotlin/issues/1543))
* Fix NPE when applying query aggregators on classes annotated with `@PersistedName`. (Issue [1569](https://github.com/realm/realm-kotlin/pull/1569))
* [Sync] Fix crash when syncing data if the log level was set to `LogLevel.TRACE` or `LogLevel.ALL`. (Issue [#1560](https://github.com/realm/realm-kotlin/pull/1560))

### Compatibility
* File format: Generates Realms with file format v23.
* Realm Studio 13.0.0 or above is required to open Realms created by this version.
* This release is compatible with the following Kotlin releases:
  * Kotlin 1.9.0 and above. Support for experimental K2-compilation with `kotlin.experimental.tryK2=true`.
  * Ktor 2.1.2 and above.
  * Coroutines 1.7.0 and above.
  * AtomicFu 0.18.3 and above.
  * The new memory model only. See https://github.com/realm/realm-kotlin#kotlin-memory-model-and-coroutine-compatibility
* Minimum Kbson 0.3.0.
* Minimum Gradle version: 6.8.3.
* Minimum Android Gradle Plugin version: 4.1.3.
* Minimum Android SDK: 16.
* Minimum R8: 8.0.34.

### Internal
* Updated to Realm Core 13.24.0, commit e593a5f19d0dc205db931ec5618a8c10c95cac90.


## 1.12.0 (2023-11-02)

This release upgrades the Sync metadata in a way that is not compatible with older versions. To downgrade a Sync app from this version, you'll need to manually delete the metadata folder located at `$[SYNC-ROOT-DIRECTORY]/mongodb-realm/[APP-ID]/server-utility/metadata/`. This will log out all users.

### Breaking Changes
* None.

### Enhancements
* Realm will no longer set the JVM bytecode to 1.8 when applying the Realm plugin. (Issue [#1513](https://github.com/realm/realm-kotlin/issues/1513))
* The Realm Gradle Plugin no longer has a dependency on KAPT. (Issue [#1513](https://github.com/realm/realm-kotlin/issues/1513))

### Fixed
* `Realm.getNumberOfActiveVersions` now returns the actual number of active versions. (Core issue [#6960](https://github.com/realm/realm-core/pull/6960))
* Fixed memory leak on Darwin caused by a reference cycle between resources and the GC cleaner. (Issue [#1530](https://github.com/realm/realm-kotlin/pull/1530))
* Fixed memory leaks on the JVM platform, see PR for more information. (Issue [#1526](https://github.com/realm/realm-kotlin/pull/1526))
* Removed pin on the initial realm version after opening a Realm. (Issue [#1519](https://github.com/realm/realm-kotlin/pull/1519))
* `Realm.close()` is now idempotent.
* Fix error in `RealmAny.equals` that would sometimes return `true` when comparing RealmAnys wrapping same type but different values. (Issue [#1523](https://github.com/realm/realm-kotlin/pull/1523))
* [Sync] If calling a function on App Services that resulted in a redirect, it would only redirect for GET requests. (Issue [#1517](https://github.com/realm/realm-kotlin/pull/1517))
* [Sync] Manual client reset on Windows would not trigger correctly when run inside `onManualResetFallback`. (Issue [#1515](https://github.com/realm/realm-kotlin/pull/1515))  
* [Sync] `ClientResetRequiredException.executeClientReset()` now returns a boolean indicating if the manual reset fully succeeded or not. (Issue [#1515](https://github.com/realm/realm-kotlin/pull/1515))  
* [Sync] If calling a function on App Services that resulted in a redirect, it would only redirect for 
GET requests. (Issue [#1517](https://github.com/realm/realm-kotlin/pull/1517))
* [Sync] If calling a function on App Services that resulted in a redirect, it would only redirect for GET requests. (Issue [#1517](https://github.com/realm/realm-kotlin/pull/1517))

### Compatibility
* File format: Generates Realms with file format v23.
* Realm Studio 13.0.0 or above is required to open Realms created by this version.
* This release is compatible with the following Kotlin releases:
  * Kotlin 1.8.20 and above. The K2 compiler is not supported yet.
  * Ktor 2.1.2 and above.
  * Coroutines 1.7.0 and above.
  * AtomicFu 0.18.3 and above.
  * The new memory model only. See https://github.com/realm/realm-kotlin#kotlin-memory-model-and-coroutine-compatibility
* Minimum Kbson 0.3.0.
* Minimum Gradle version: 6.8.3.
* Minimum Android Gradle Plugin version: 4.1.3.
* Minimum Android SDK: 16.

### Internal
* Updated to Realm Core 13.23.2, commit e6271d72308b40399890060f58a88cf568c2ee22.


## 1.11.1 (2023-09-07)

### Enhancements
* None.

### Fixed
* Opening a Realm would crash with `No built-in scheduler implementation for this platform` on Linux (JVM) and Windows. (Issue [#1502](https://github.com/realm/realm-kotlin/issues/1502), since 1.11.0)

### Compatibility
* File format: Generates Realms with file format v23.
* Realm Studio 13.0.0 or above is required to open Realms created by this version.
* This release is compatible with the following Kotlin releases:
  * Kotlin 1.8.0 and above. The K2 compiler is not supported yet.
  * Ktor 2.1.2 and above.
  * Coroutines 1.7.0 and above.
  * AtomicFu 0.18.3 and above.
  * The new memory model only. See https://github.com/realm/realm-kotlin#kotlin-memory-model-and-coroutine-compatibility
* Minimum Kbson 0.3.0.
* Minimum Gradle version: 6.8.3.
* Minimum Android Gradle Plugin version: 4.1.3.
* Minimum Android SDK: 16.

### Internal
* None.


## 1.11.0 (2023-09-01)

### Breaking Changes
* `BaseRealmObject.equals()` has changed from being identity-based only (===) to instead return `true` if two objects come from the same Realm version. This e.g means that reading the same object property twice will now be identical. Note, two Realm objects, even with identical values will not be considered equal if they belong to different versions.

```
val childA: Child = realm.query<Child>().first().find()!!
val childB: Child = realm.query<Child>().first().find()!!

// This behavior is the same both before 1.11.0 and before
childA === childB // false

// This will return true in 1.11.0 and onwards. Before it will return false
childA == childB

realm.writeBlocking { /* Do a write */ }
val childC = realm.query<Child>().first().find()!!

// This will return false because childA belong to version 1, while childC belong to version 2.
// Override equals/hashCode if value semantics are wanted.
childA == childC
```

### Enhancements
* Fulltext queries now support prefix search by using the * operator, like `description TEXT 'alex*'`. (Core issue [#6860](https://github.com/realm/realm-core/issues/6860))
* Realm model classes now generate custom `toString`, `equals` and `hashCode` implementations. This makes it possible to compare by object reference across multiple collections. Note that two objects at different versions will not be considered equal, even 
if the content is the same. Custom implementations of these methods will be respected if they are present. (Issue [#1097](https://github.com/realm/realm-kotlin/issues/1097)) 
* Support for performing geospatial queries using the new classes: `GeoPoint`, `GeoCircle`, `GeoBox`, and `GeoPolygon`. See `GeoPoint` documentation on how to persist locations. (Issue [#1403](https://github.com/realm/realm-kotlin/pull/1403))
* Support for automatic resolution of embedded object constraints during migration through `RealmConfiguration.Builder.migration(migration: AutomaticSchemaMigration, resolveEmbeddedObjectConstraints: Boolean)`. (Issue [#1464](https://github.com/realm/realm-kotlin/issues/1464)
* [Sync] Add support for customizing authorization headers and adding additional custom headers to all Atlas App service requests with `AppConfiguration.Builder.authorizationHeaderName()` and `AppConfiguration.Builder.addCustomRequestHeader(...)`. (Issue [#1453](https://github.com/realm/realm-kotlin/pull/1453))
* [Sync] Added support for manually triggering a reconnect attempt for Device Sync. This is done through a new `App.Sync.reconnect()` method. This method is also now called automatically when a mobile device toggles off airplane mode. (Issue [#1479](https://github.com/realm/realm-kotlin/issues/1479))

### Fixed
* Rare corruption causing 'Invalid streaming format cookie'-exception. Typically following compact, convert or copying to a new file. (Issue [#1440](https://github.com/realm/realm-kotlin/issues/1440))
* Compiler error when using Kotlin 1.9.0 and backlinks. (Issue [#1469](https://github.com/realm/realm-kotlin/issues/1469))
* Leaking `JVMScheduler` instances. In certain circumstances, it could lead to a JNI crash. (Issue [#1463](https://github.com/realm/realm-kotlin/pull/1463))
* [Sync] Changing a subscriptions query type or query itself will now trigger the `WaitForSync.FIRST_TIME` behaviour, rather than only checking changes to the name. (Issues [#1466](https://github.com/realm/realm-kotlin/issues/1466))

### Compatibility
* File format: Generates Realms with file format v23.
* Realm Studio 13.0.0 or above is required to open Realms created by this version.
* This release is compatible with the following Kotlin releases:
  * Kotlin 1.8.0 and above. The K2 compiler is not supported yet.
  * Ktor 2.1.2 and above.
  * Coroutines 1.7.0 and above.
  * AtomicFu 0.18.3 and above.
  * The new memory model only. See https://github.com/realm/realm-kotlin#kotlin-memory-model-and-coroutine-compatibility
* Minimum Kbson 0.3.0.
* Minimum Gradle version: 6.8.3.
* Minimum Android Gradle Plugin version: 4.1.3.
* Minimum Android SDK: 16.

### Internal
* Updated to Realm Core 13.20.0, commit c258e2681bca5fb33bbd23c112493817b43bfa86.


## 1.10.2 (2023-07-21)

### Breaking Changes
* None.

### Enhancements
* None.

### Fixed
* `RealmInstant` could be instantiated with invalid arguments. (Issue [#1443](https://github.com/realm/realm-kotlin/issues/1443))
* `equals` and `hashCode` on unmanaged `RealmList` and `RealmSet` resulted in incorrect values. (Issue [#1454](https://github.com/realm/realm-kotlin/pull/1454))
* [Sync] HTTP requests were not logged when the log level was set in `RealmLog.level`. (Issue [#1456](https://github.com/realm/realm-kotlin/pull/1456))
* [Sync] `RealmLog.level` is set to `WARN` after creating an `App` or `Realm` configuration. (Issue [#1456](https://github.com/realm/realm-kotlin/pull/1459))

### Compatibility
* File format: Generates Realms with file format v23.
* Realm Studio 13.0.0 or above is required to open Realms created by this version.
* This release is compatible with the following Kotlin releases:
  * Kotlin 1.8.0 and above. The K2 compiler is not supported yet.
  * Ktor 2.1.2 and above.
  * Coroutines 1.7.0 and above.
  * AtomicFu 0.18.3 and above.
  * The new memory model only. See https://github.com/realm/realm-kotlin#kotlin-memory-model-and-coroutine-compatibility
* Minimum Kbson 0.3.0.
* Minimum Gradle version: 6.8.3.
* Minimum Android Gradle Plugin version: 4.1.3.
* Minimum Android SDK: 16.

### Internal
* Updated to Realm Core 13.17.0, commit f1e962cd447f8b69f8f7cf46a188b1c6246923c5.


## 1.10.1 (2023-06-30)

### Breaking Changes
* None.

### Enhancements
* [Sync] Optimized the opening of Flexible Sync Realms when `waitForInitialRemoteData` is used. (Issue [#1438](https://github.com/realm/realm-kotlin/issues/1438))

### Fixed
* [Sync] Using `SyncConfiguration.waitForInitialRemoteData()` would require a network connection, even after opening the realm file for the first time. (Issue [#1439](https://github.com/realm/realm-kotlin/pull/1439)) 

### Compatibility
* File format: Generates Realms with file format v23.
* Realm Studio 13.0.0 or above is required to open Realms created by this version.
* This release is compatible with the following Kotlin releases:
  * Kotlin 1.8.0 and above. The K2 compiler is not supported yet.
  * Ktor 2.1.2 and above.
  * Coroutines 1.7.0 and above.
  * AtomicFu 0.18.3 and above.
  * The new memory model only. See https://github.com/realm/realm-kotlin#kotlin-memory-model-and-coroutine-compatibility
* Minimum Kbson 0.3.0.
* Minimum Gradle version: 6.8.3.
* Minimum Android Gradle Plugin version: 4.1.3.
* Minimum Android SDK: 16.

### Internal
* None.


## 1.10.0 (2023-06-28)

### Breaking Changes
* Generic arguments have been cleaned up. In a lot of places, `BaseRealmObject` was accepted as input. This was too broad and could result in runtime exceptions. In those places the argument has been restricted to the correct `TypedRealmObject`.

### Enhancements
* Loading the native library on Android above API 22 is no longer using Relinker, but now uses the normal `System.loadLibrary()`.
* Running Android Unit tests on the JVM is now supported instead of throwing `java.lang.NullPointerException`. This includes both pure Android projects (in the `/test` directory) and common tests in Multiplatform projects.
* Support for passing list, sets or iterable arguments to queries with `IN`-operators, e.g. `query<TYPE>("<field> IN $0", listOf(1,2,3))`. (Issue [#929](https://github.com/realm/realm-kotlin/issues/929))
* [Sync] Support for `RealmQuery.subscribe()` and `RealmResults.subscribe()` as an easy way to create subscriptions in the background while continuing to use the query result. This API is experimental. (Issue [#1363](https://github.com/realm/realm-kotlin/issues/1363))
* [Sync] Support for "write-only" objects which can be written to MongoDB time-series collections. This can be useful for e.g. telemetry data. Use this by creating a model classes that inherit from the new `AsymmetricRealmObject` base class. See this class for more information. (Issue [#1420](https://github.com/realm/realm-kotlin/pull/1420))

### Fixed
* None

### Compatibility
* File format: Generates Realms with file format v23.
* Realm Studio 13.0.0 or above is required to open Realms created by this version.
* This release is compatible with the following Kotlin releases:
  * Kotlin 1.8.0 and above. The K2 compiler is not supported yet.
  * Ktor 2.1.2 and above.
  * Coroutines 1.7.0 and above.
  * AtomicFu 0.18.3 and above.
  * The new memory model only. See https://github.com/realm/realm-kotlin#kotlin-memory-model-and-coroutine-compatibility
* Minimum Kbson 0.3.0.
* Minimum Gradle version: 6.8.3.
* Minimum Android Gradle Plugin version: 4.1.3.
* Minimum Android SDK: 16.

### Internal
* Updated to Realm Core 13.15.2, commit b8f3244a316f512ad48c761e11e4a135f729ad23.
* Bumped Android Gradle Version to 7.3.1.
* Add bundle ID sync connection parameter.
* Enabled profiling for unit test modules.


## 1.9.1 (2023-06-08)

### Breaking Changes
* None.

### Enhancements
* None.

### Fixed
* Deleting `RealmResults` created by `by backlinks()` would crash with `Cannot delete custom Deleteable objects: ObjectBoundRealmResults`. (Issue [#1413](https://github.com/realm/realm-kotlin/issues/1413)) 
* Incremental compilation in combination with `@PersistedName` on model class names could result in schema errors when opening the Realm (Issue [#1401](https://github.com/realm/realm-kotlin/issues/1401)).
* [Sync] Native crash if a server error was reported while using `SyncConfiguration.waitForInitialRemoteData()`. (Issue [#1401](https://github.com/realm/realm-kotlin/issues/1401))

### Compatibility
* File format: Generates Realms with file format v23.
* Realm Studio 13.0.0 or above is required to open Realms created by this version.
* This release is compatible with the following Kotlin releases:
  * Kotlin 1.8.0 and above. The K2 compiler is not supported yet.
  * Ktor 2.1.2 and above.
  * Coroutines 1.6.4 and above.
  * AtomicFu 0.18.3 and above.
  * The new memory model only. See https://github.com/realm/realm-kotlin#kotlin-memory-model-and-coroutine-compatibility
* Minimum Kbson 0.3.0.
* Minimum Gradle version: 6.8.3.
* Minimum Android Gradle Plugin version: 4.1.3.
* Minimum Android SDK: 16.

### Internal
* None.


## 1.9.0 (2023-05-23)

This release bumps the minimum supported version of Kotlin from 1.7.20 to 1.8.0. This also impact the minimum supported version of the Android Gradle Plugin and Gradle. See the Compatibility seection for more information.

### Breaking Changes
* None.

### Enhancements
* Realm objects now support ignoring delegated properties. (Issue [#1377](https://github.com/realm/realm-kotlin/pull/1386))
* Support for simple token full-text search using `@FullText` on `String` properties. Read the documentation on `@FullText` for more info. (Issue [#1368](https://github.com/realm/realm-kotlin/pull/1368))
* Support for initialization of a realm file with a bundled realm through `RealmConfiguration.Builder(...).initialRealmFile(...)` and `SyncConfiguration.Builder(...).initialRealmFile(...)`. (Issue [#577](https://github.com/realm/realm-kotlin/issues/577))
* [Sync] The new sync exception `CompensatingWriteException` will be thrown in the `SyncSession.ErrorHandler` when the server undoes one or more client writes. (Issue [#1372](https://github.com/realm/realm-kotlin/issues/1372))
* [Sync] Added experimental full document serialization support on Credentials with a Custom Function, App Services Function calls, user profile, and custom data. (Issue [#1355](https://github.com/realm/realm-kotlin/pull/1355))

### Fixed
* User exceptions now propagate correctly out from `RealmMigration` and `CompactOnLaunchCallback` instead of just resulting in a generic *User-provided callback failed* `RuntimeException`. (Issue [#1228](https://github.com/realm/realm-kotlin/issues/1228))
* The default compact-on-launch callback trigger 50% or more of the space could be reclaimed was reversed. (Issue [#1380](https://github.com/realm/realm-kotlin/issues/1380))
* Objects that were renamed using `@PersistedName` couldn't be referenced as a direct link in a model class. (Issue [#1377](https://github.com/realm/realm-kotlin/issues/1377))
* [Sync] `BsonEncoder` now allows converting numerical values with precision loss.

### Compatibility
* File format: Generates Realms with file format v23.
* Realm Studio 13.0.0 or above is required to open Realms created by this version.
* This release is compatible with the following Kotlin releases:
  * Kotlin 1.8.0 and above. The K2 compiler is not supported yet.
  * Ktor 2.1.2 and above.
  * Coroutines 1.6.4 and above.
  * AtomicFu 0.18.3 and above.
  * The new memory model only. See https://github.com/realm/realm-kotlin#kotlin-memory-model-and-coroutine-compatibility
* Minimum Kbson 0.3.0.
* Minimum Gradle version: 6.8.3.
* Minimum Android Gradle Plugin version: 4.1.3.
* Minimum Android SDK: 16.

### Internal
* Updated to Realm Core 13.11.0, commit d8721d7baec39571e7e5373c3f407a50d144307e.
* Updated to Sync Protocol version 9. 
* Updated BAAS test server to v2023-05-15.
* Updated R8 used by tests to 4.0.48.

### Contributors
*  [Tim Klingeleers](https://github.com/Mardaneus86) for fixing the default `compactOnLaunch` logic. 


## 1.8.0 (2023-05-01)

### Breaking Changes
* `RealmLog` is now a global singleton shared between all Realm API's. Previously log configuration happened using the `log` builder method on `AppConfiguration`, `SyncConfiguration` or `RealmConfiguration`. These API's are still present and for apps only using a single Atlas App ID, the behaviour is the same. For apps that have configured multiple Atlas App ID's, it will no longer be possible to configure different log levels and loggers for each app. Instead, the last `AppConfiguration` created will override the logger configuration from other `AppConfiguration`s.

### Enhancements
* Multiple processes can now access the same encrypted Realm instead of throwing `Encrypted interprocess sharing is currently unsupported`. (Core Issue [#1845](https://github.com/realm/realm-core/issues/1845))
* Added a public `RealmLog` class that replaces `AppConfiguration.Builder.log()`. (Issue [#1347](https://github.com/realm/realm-kotlin/pull/1347))
* Realm logs will now contain more debug information from the underlying database when `LogLevel.DEBUG` or below is enabled.
* Avoid tracking unreferenced realm versions through the garbage collector. (Issue [#1234](https://github.com/realm/realm-kotlin/issues/1234))
* `Realm.compactRealm(configuration)` has been added as way to compact a Realm file without having to open it. (Issue [#571](https://github.com/realm/realm-kotlin/issues/571))
* `@PersistedName` is now also supported on model classes. (Issue [#1138](https://github.com/realm/realm-kotlin/issues/1138))
* [Sync] All tokens, passwords and custom function arguments are now obfuscated by default, even if `LogLevel` is set to DEBUG, TRACE or ALL. (Issue [#410](https://github.com/realm/realm-kotlin/issues/410))
* [Sync] Add support for `App.authenticationChangeAsFlow()` which make it possible to listen to authentication changes like "LoggedIn", "LoggedOut" and "Removed" across all users of the app. (Issue [#749](https://github.com/realm/realm-kotlin/issues/749)).
* [Sync] Support for migrating from Partition-based to Flexible Sync automatically on the device if the server has migrated to Flexible Sync. ([Core Issue #6554](https://github.com/realm/realm-core/issues/6554))

### Fixed
* Querying a `RealmList` or `RealmSet` with more than eight entries with a list of values could result in a SIGABRT. (Issue [#1183](https://github.com/realm/realm-kotlin/issues/1183))

### Compatibility
* File format: Generates Realms with file format v23.
* Realm Studio 13.0.0 or above is required to open Realms created by this version.
* This release is compatible with the following Kotlin releases:
  * Kotlin 1.7.20 and above.
  * Ktor 2.1.2 and above.
  * Coroutines 1.6.4 and above.
  * AtomicFu 0.18.3 and above.
  * The new memory model only. See https://github.com/realm/realm-kotlin#kotlin-memory-model-and-coroutine-compatibility
* Minimum Gradle version: 6.7.1.
* Minimum Android Gradle Plugin version: 4.0.0.
* Minimum Android SDK: 16.

### Internal
* Updated to Realm Core 13.10.0, commit 7b9ab24d631437364dbe955ac3ea1f550b26cf10.


## 1.7.1 (2023-04-19)

### Breaking Changes
* None.

### Enhancements
* None.
 
### Fixed
* Fix compilation issue with Kotlin 1.8.20. (Issue [1346](https://github.com/realm/realm-kotlin/issues/1346))
* [Sync] Client Reset on JVM on Linux would crash with `No built-in scheduler implementation for this platform. Register your own with Scheduler::set_default_factory()`
* [Sync] Return correct provider for JWT-authenticated users. (Issue [#1350](https://github.com/realm/realm-kotlin/issues/1350))

### Compatibility
* File format: Generates Realms with file format v23.
* Realm Studio 13.0.0 or above is required to open Realms created by this version.
* This release is compatible with the following Kotlin releases:
  * Kotlin 1.7.20 and above.
  * Ktor 2.1.2 and above.
  * Coroutines 1.6.4 and above.
  * AtomicFu 0.18.3 and above.
  * The new memory model only. See https://github.com/realm/realm-kotlin#kotlin-memory-model-and-coroutine-compatibility
* Minimum Gradle version: 6.7.1.
* Minimum Android Gradle Plugin version: 4.0.0.
* Minimum Android SDK: 16.

### Internal
* None.


## 1.7.0 (2023-03-15)

### Breaking Changes
* None.

### Enhancements
* Upgrade OpenSSL from 3.0.7 to 3.0.8.
* Model classes with types not supported by Realm will now fail at compile time instead of logging a debug message. This error can be suppressed by using the `@Ignore` annotation. (Issue [#1226](https://github.com/realm/realm-kotlin/issues/1226))
* Wrong use of `val` for persisted properties will now throw a compiler time error, instead of crashing at runtime. (Issue [#1306](https://github.com/realm/realm-kotlin/issues/1306))
* Add support for querying on RealmSets containing objects with `RealmSet.query(...)`.  (Issue [#1037](https://github.com/realm/realm-kotlin/issues/1258))
* Added support for `RealmDictionary` in model classes. `RealmDictionary` is a `Map` of strings to values. Contrary to `RealmSet` and `RealmList` it is possible to store nullable objects/embedded objects in this data structure. See the class documentation for more details. (Issue [#537](https://github.com/realm/realm-kotlin/issues/537))
* Add Realm datatypes serialization support with `Kserializer`. Serializers can be found in `io.realm.kotlin.serializers`. (Issue [#1283](https://github.com/realm/realm-kotlin/pull/1283))
* [Sync] Add support for setting App Services connection identifiers through `AppConfiguration.appName` and `AppConfiguration.appVersion`, making it easier to identify connections in the server logs. (Issue (#407)[https://github.com/realm/realm-kotlin/issues/407])
* [Sync] Added `RecoverUnsyncedChangesStrategy`, an alternative automatic client reset strategy that tries to automatically recover any unsynced data from the client.
* [Sync] Added `RecoverOrDiscardUnsyncedChangesStrategy`, an alternative automatic client reset strategy that tries to automatically recover any unsynced data from the client, and discards any unsynced data if recovery is not possible. This is now the default policy.
 
### Fixed
* Fixed implementation of `RealmSet.iterator()` to throw `ConcurrentModificationException`s when the underlying set has been modified while iterating over it. (Issue [#1220](https://github.com/realm/realm-kotlin/issues/1220))
* Accessing an invalidated `RealmResults` now throws an `IllegalStateException` instead of a `RealmException`. (Issue [#1188](https://github.com/realm/realm-kotlin/pull/1188))
* Opening a Realm with a wrong encryption key or corrupted now throws an `IllegalStateException` instead of a `IllegalArgumentException`. (Issue [#1188](https://github.com/realm/realm-kotlin/pull/1188))
* Trying to convert to a Flexible Sync Realm with Flexible Sync disabled throws a `IllegalStateException` instead of a `IllegalArgumentException`. (Issue [#1188](https://github.com/realm/realm-kotlin/pull/1188))
* Fix missing initial flow events when registering for events while updating the realm. (Issue [#1151](https://github.com/realm/realm-kotlin/issues/1151))
* Emit deletion events and terminate flow when registering for notifications on outdated entities instead of throwing. (Issue [#1233](https://github.com/realm/realm-kotlin/issues/1233))
* [Sync] Close the thread associated with the Device Sync connection when closing the Realm. (Issue (https://github.com/realm/realm-kotlin/issues/1290)[#1290])

### Compatibility
* File format: Generates Realms with file format v23.
* Realm Studio 13.0.0 or above is required to open Realms created by this version.
* This release is compatible with the following Kotlin releases:
  * Kotlin 1.7.20 and above.
  * Ktor 2.1.2 and above.
  * Coroutines 1.6.4 and above.
  * AtomicFu 0.18.3 and above.
  * Kotlin Serialization 1.4.0 and above
  * The new memory model only. See https://github.com/realm/realm-kotlin#kotlin-memory-model-and-coroutine-compatibility
* Minimum Gradle version: 6.7.1.
* Minimum Android Gradle Plugin version: 4.0.0.
* Minimum Android SDK: 16.

### Internal
* Updated to Realm Core 13.5.0, commit 37cc58865648f343f7d6e538d45980e7f2351211.


## 1.6.2 (2023-03-14)

### Breaking Changes
* None.

### Enhancements
* None.

### Fixed
* Returning invalid objects from `Realm.write` would throw an `IllegalStateException`. (Issue [#1300](https://github.com/realm/realm-kotlin/issues/1300))
* Compatibility with Realm Java when using the `io.realm.RealmObject` abstract class. (Issue [#1278](https://github.com/realm/realm-kotlin/issues/1278))
* Compiler error when multiple fields have `@PersistedName`-annotations that match they Kotlin name. (Issue [#1240](https://github.com/realm/realm-kotlin/issues/1240))
* RealmUUID would throw an `ClassCastException` when comparing with an object instance of a different type. (Issue [#1288](https://github.com/realm/realm-kotlin/issues/1288))
* Compiler error when using Kotlin 1.8.0 and Compose for desktop 1.3.0. (Issue [#1296](https://github.com/realm/realm-kotlin/issues/1296))
* [Sync] `SyncSession.downloadAllServerChange()` and `SyncSession.uploadAllLocalChanges()` was reversed.

### Compatibility
* File format: Generates Realms with file format v23.
* Realm Studio 13.0.0 or above is required to open Realms created by this version.
* This release is compatible with the following Kotlin releases:
  * Kotlin 1.7.20 and above.
  * Ktor 2.1.2 and above.
  * Coroutines 1.6.4 and above.
  * AtomicFu 0.18.3 and above.
  * The new memory model only. See https://github.com/realm/realm-kotlin#kotlin-memory-model-and-coroutine-compatibility
* Minimum Gradle version: 6.7.1.
* Minimum Android Gradle Plugin version: 4.0.0.
* Minimum Android SDK: 16.

### Internal
* None.


## 1.6.1 (2023-02-02)

### Breaking Changes
* None.

### Enhancements
* None.

### Fixed
* Allow defining properties with the field name as the persisted name. ([#1240](https://github.com/realm/realm-kotlin/issues/1240))
* Fix compilation error when accessing Realm Kotlin model classes from Java code. ([#1256](https://github.com/realm/realm-kotlin/issues/1256))

### Compatibility
* File format: Generates Realms with file format v23.
* Realm Studio 13.0.0 or above is required to open Realms created by this version.
* This release is compatible with the following Kotlin releases:
  * Kotlin 1.7.20 and above.
  * Ktor 2.1.2 and above.
  * Coroutines 1.6.4 and above.
  * AtomicFu 0.18.3 and above.
  * The new memory model only. See https://github.com/realm/realm-kotlin#kotlin-memory-model-and-coroutine-compatibility
* Minimum Gradle version: 6.7.1.
* Minimum Android Gradle Plugin version: 4.0.0.
* Minimum Android SDK: 16.

### Internal
* None.


## 1.6.0 (2023-01-25)

This release will bump the Realm file format from version 22 to 23. Opening a file with an older format will automatically upgrade it. Downgrading to a previous file format is not possible.

### Breaking Changes
* None.

### Enhancements
* OpenSSL has been upgraded from from 1.1.1n to 3.0.7.
* Added support for `RealmAny` as supported field in model classes. A `RealmAny` is used to represent a polymorphic Realm value or Realm Object, is indexable but cannot be used as a primary key.
* Add support for `Decimal128` as supported field in model classes. (Issue [#653](https://github.com/realm/realm-kotlin/issues/653))
* Realm will now use a lot less memory and disk space when different versions of realm objects are used. ([Core Issue #5440](https://github.com/realm/realm-core/pull/5440))
* Realm will now continuously track and reduce the size of the Realm file when it is in use rather that only when opening the file with `Configuration.compactOnLaunch` enabled. ([Core Issue #5754](https://github.com/realm/realm-core/issues/5754))
* Add support for `Realm.copyFromRealm()`. All RealmObjects, RealmResults, RealmList and RealmSets now also have a `copyFromRealm()` extension method.
* Add support for querying on RealmLists containing objects with `RealmList.query(...)`.  (Issue [#1037](https://github.com/realm/realm-kotlin/issues/1037))
* Add better error messages when inheriting `RealmObject` with unsupported class types. (Issue [#1086](https://github.com/realm/realm-kotlin/issues/1086))
* Added support for reverse relationships on Embedded objects through the `EmbeddedRealmObject.parent()` extension function. (Issue [#1141](https://github.com/realm/realm-kotlin/pull/1141))
* Added support for reverse relationships through the `backlinks` delegate on `EmbeddedObjects`. See the function documentation for more details. (Issue [#1134](https://github.com/realm/realm-kotlin/issues/1134))
* Added support for `@PersistedName` annotations for mapping a Kotlin field name to the underlying field name persisted in the Realm. (Issue [#590](https://github.com/realm/realm-kotlin/issues/590))
* [Sync] `App.close()` have been added so it is possible to close underlying ressources used by the app instance.
* [Sync] Add support for progress listeners with `SyncSession.progressAsFlow(...)`. (Issue [#428](https://github.com/realm/realm-kotlin/issues/428))lin/issues/1086))
* [Sync] `Realm.writeCopyTo(syncConfig)` now support copying a Flexible Sync Realm to another Flexible Sync Realm. 
* [Sync] Added support for App functions, see documentation for more details. (Issue [#1110](https://github.com/realm/realm-kotlin/pull/1110))
* [Sync] Added support for custom App Services Function authentication. (Issue [#741](https://github.com/realm/realm-kotlin/issues/741))
* [Sync] Add support for accessing user auth profile metadata and custom data through the extension functions 'User.profileAsBsonDocument()' and 'User.customDataAsBsonDocument()'. (Issue [#750](https://github.com/realm/realm-kotlin/pull/750))
* [Sync] Add support for `App.callResetPasswordFunction` (Issue [#744](https://github.com/realm/realm-kotlin/issues/744))
* [Sync] Add support for connection state and connection state change listerners with `SyncSession.connectionState` and `SyncSession.connectionStateAsFlow(). (Issue [#429](https://github.com/realm/realm-kotlin/issues/429))

### Fixed
* Fix missing `Realm.asFlow()`-events from remote updates on synced realms. (Issue [#1070](https://github.com/realm/realm-kotlin/issues/1070))
* Windows binaries for JVM did not statically link the C++ runtime, which could lead to crashes if it wasn't preinstalled. (Issue [#1211](https://github.com/realm/realm-kotlin/pull/1211))
* Internal dispatcher threads would leak when closing Realms. (Issue [#818](https://github.com/realm/realm-kotlin/issues/818))
* Realm finalizer thread would prevent JVM main thread from exiting. (Issue [#818](https://github.com/realm/realm-kotlin/issues/818))
* `RealmUUID` did not calculate the correct `hashCode`, so putting it in a `HashSet` resulted in duplicates.
* JVM apps on Mac and Linux would use a native file built in debug mode, making it slower than needed. The correct native binary built in release mode is now used. Windows was not affected. (Issue [#1124](https://github.com/realm/realm-kotlin/pull/1124))
* `RealmUUID.random()` would generate the same values when an app was re-launched from Android Studio during development. (Issue [#1123](https://github.com/realm/realm-kotlin/pull/1123)) 
* Complete flows with an IllegalStateException instead of crashing when notifications cannot be delivered due to insufficient channel capacity (Issue [#1147](https://github.com/realm/realm-kotlin/issues/1147))
* Prevent "Cannot listen for changes on a deleted Realm reference"-exceptions when notifier is not up-to-date with newest updates from write transaction.
* [Sync] Custom loggers now correctly see both normal and sync events. Before, sync events were just logged directly to LogCat/StdOut.
* [Sync] When a `SyncSession` was paused using `SyncSession.pause()`, it would sometimes automatically resume the session. `SyncSession.State.PAUSED` has been added, making it explicit when a session is paused. (Core Issue [#6085](https://github.com/realm/realm-core/issues/6085))

### Compatibility
* File format: Generates Realms with file format v23.
* Realm Studio 13.0.0 or above is required to open Realms created by this version.
* This release is compatible with the following Kotlin releases:
  * Kotlin 1.7.20 and above.
  * Ktor 2.1.2 and above.
  * Coroutines 1.6.4 and above.
  * AtomicFu 0.18.3 and above.
  * The new memory model only. See https://github.com/realm/realm-kotlin#kotlin-memory-model-and-coroutine-compatibility
* Minimum Gradle version: 6.7.1.
* Minimum Android Gradle Plugin version: 4.0.0.
* Minimum Android SDK: 16.

### Internal
* Updated to Realm Core 13.2.0, commit 5a119d8cb2eaac60c298532af2c9ae789af0c9e6.
* Updated to require Swig 4.1.0.
* Updated AndroidxStartup to 1.1.1.
* Updated to Kbson 0.2.0.
* `io.realm.kotlin.types.ObjectId` now delegates all responsibility to `org.mongodb.kbson.ObjectId` while maintaining the interface.
* Added JVM test wrapper as a workaround for https://youtrack.jetbrains.com/issue/KT-54634
* Use Relinker when loading native libs on Android.


## 1.5.2 (2023-01-10)

### Breaking Changes
* None.

### Enhancements
* None.

### Fixed
* Fixed various proguard issues. (Issue [#1150](https://github.com/realm/realm-kotlin/issues/1150))
* Fixed bug when creating `RealmInstant` instaces with `RealmInstant.now()` in Kotlin Native. (Issue [#1182](https://github.com/realm/realm-kotlin/issues/1182))
* Allow `@Index` on `Boolean` fields. (Issue [#1193](https://github.com/realm/realm-kotlin/issues/1193))
* Fixed issue with spaces in realm file path on iOS (Issue [#1194](https://github.com/realm/realm-kotlin/issues/1194))

### Compatibility
* This release is compatible with the following Kotlin releases:
  * Kotlin 1.7.20 and above.
  * Ktor 2.1.2 and above.
  * Coroutines 1.6.4 and above.
  * AtomicFu 0.18.3 and above.
  * The new memory model only. See https://github.com/realm/realm-kotlin#kotlin-memory-model-and-coroutine-compatibility
* Minimum Gradle version: 6.7.1.
* Minimum Android Gradle Plugin version: 4.0.0.
* Minimum Android SDK: 16.

### Internal
* Updated to Gradle 7.6.


## 1.5.1 (2022-12-12)

### Breaking Changes
* None.

### Enhancements
* None.

### Fixed
* Fixed problem with KBSON using reservered keywords in Swift. (Issue [#1153](https://github.com/realm/realm-kotlin/issues/))
* Fixed database corruption and encryption issues on apple platforms. (Issue [#5076](https://github.com/realm/realm-js/issues/5076))
* Fixed 1.8.0-Beta/RC compatibility. (Issue [#1159](https://github.com/realm/realm-kotlin/issues/1159)
* [Sync] Bootstraps will not be applied in a single write transaction - they will be applied 1MB of changesets at a time. (Issue [#5999](https://github.com/realm/realm-core/pull/5999)).
* [Sync] Fixed a race condition which could result in operation cancelled errors being delivered to `Realm.open` rather than the actual sync error which caused things to fail. (Issue [#5968](https://github.com/realm/realm-core/pull/5968)).

### Compatibility
* This release is compatible with the following Kotlin releases:
  * Kotlin 1.7.20 and above.
  * Ktor 2.1.2 and above.
  * Coroutines 1.6.4 and above.
  * AtomicFu 0.18.3 and above.
  * The new memory model only. See https://github.com/realm/realm-kotlin#kotlin-memory-model-and-coroutine-compatibility
* Minimum Gradle version: 6.7.1.
* Minimum Android Gradle Plugin version: 4.0.0.
* Minimum Android SDK: 16.

### Internal
* Updated to Realm Core 12.12.0, commit 292f534a8ae687a86d799b14e06a94985e49c3c6.
* Updated to KBSON 0.2.0
* Updated to require Swig 4.1.0.


## 1.5.0 (2022-11-11)

### Breaking Changes
* None.

### Enhancements
* Fixed error when using Realm object as query argument. Issue[#1098](https://github.com/realm/realm-kotlin/issues/1098)
* Realm will now use `System.loadLibrary()` first when loading native code on JVM, adding support for 3rd party JVM installers. If this fails, it will fallback to the current method of extracting and loading the native library from the JAR file. (Issue [#1105](https://github.com/realm/realm-kotlin/issues/1105)).
* Added support for in-memory Realms.
* Added support for reverse relationships through the `backlinks` delegate. See the function documentation for more details. (Issue [#1021](https://github.com/realm/realm-kotlin/pull/1021))
* Added support for `BsonObjectId` and its typealias `org.mongodb.kbson.ObjectId` as a replacement for `ObjectId`. `io.realm.kotlin.types.ObjectId` is still functional but has been marked as deprecated.
* [Sync] Added support for `BsonObjectId` as partition value.
* [Sync] Exposed `configuration` and `user` on `SyncSession`. (Issue [#431](https://github.com/realm/realm-kotlin/issues/431))
* [Sync] Added support for encrypting the user metadata used by Sync. (Issue [#413](https://github.com/realm/realm-kotlin/issues/413))
* [Sync] Added support for API key authentication. (Issue [#432](https://github.com/realm/realm-kotlin/issues/432))

### Fixed
* Close underlying realm if it is no longer referenced by any Kotlin object. (Issue [#671](https://github.com/realm/realm-kotlin/issues/671))
* Fixes crash during migration if Proguard was enabled. (Issue [#1106](https://github.com/realm/realm-kotlin/issues/1106))
* Adds missing Proguard rules for Embedded objects. (Issue [#1106](https://github.com/realm/realm-kotlin/issues/1107))

### Compatibility
* This release is compatible with the following Kotlin releases:
  * Kotlin 1.7.20 and above.
  * Ktor 2.1.2 and above.
  * Coroutines 1.6.4 and above.
  * AtomicFu 0.18.3 and above.
  * The new memory model only. See https://github.com/realm/realm-kotlin#kotlin-memory-model-and-coroutine-compatibility
* Minimum Gradle version: 6.7.1.
* Minimum Android Gradle Plugin version: 4.0.0.
* Minimum Android SDK: 16.

### Internal
* Added dependency Kbson 0.1.0.
* Updated to use hierarchical multi platform project structure.
* Updated to Realm Core 12.11.0, commit 3d5ff9b5e47c5664c4c5611cdfd22fd15e451b55.
* Updated to Detekt 1.22.0-RC2.


## 1.4.0 (2022-10-17)

### Breaking Changes
* Minimum Kotlin version has been raised from 1.6.10 to 1.7.20.
* Support for the original (old) memory model on Kotlin Native has been dropped. Only the new Kotlin Native memory model is supported.  
* Minimum Gradle version has been raised from 6.1.1 to 6.7.1.
* Minimum Ktor version has been raised from 1.6.8 to 2.1.2.

### Enhancements
* [Sync] The sync variant `io.realm.kotlin:library-sync:1.4.0`, now support Apple Silicon targets, ie. `macosArm64()`, `iosArm64()` and `iosSimulatorArm64`.

### Fixed
* [Sync] Using the SyncSession after receiving changes from the server would sometimes crash. Issue [#1068](https://github.com/realm/realm-kotlin/issues/1068)

### Compatibility
* This release is compatible with the following Kotlin releases:
  * Kotlin 1.7.20 and above.
  * Ktor 2.1.2 and above.
  * Coroutines 1.6.4 and above.
  * AtomicFu 0.18.3 and above.
  * The new memory model only. See https://github.com/realm/realm-kotlin#kotlin-memory-model-and-coroutine-compatibility
* Minimum Gradle version: 6.7.1.
* Minimum Android Gradle Plugin version: 4.0.0.
* Minimum Android SDK: 16.

### Internal
* Updated to Kotlin 1.7.20.
* Updated to Coroutines 1.6.4.
* Updated to AtomicFu 0.18.3.
* Updated to Kotlin Serialization 1.4.0.
* Updated to KotlinX DateTime 0.4.0.
* Updated to okio 3.2.0.
* Ktor now uses the OkHttp engine on Android/JVM.
* Ktor now uses the Darwin engine on Native.


## 1.3.0 (2022-10-10)

### Breaking Changes
* None.

### Enhancements
* Support for `MutableRealm.deleteAll()`.
* Support for `MutableRealm.delete(KClass)`.
* Support for `DynamicMutableRealm.deleteAll()`.
* Support for `DynamicMutableRealm.delete(className)`.
* Support for `RealmInstant.now()`
* [Sync] Support for `User.getProviderType()`.
* [Sync] Support for `User.getAccessToken()`.
* [Sync] Support for `User.getRefreshToken()`.
* [Sync] Support for `User.getDeviceId()`.

### Fixed
* [Sync] Using `SyncConfiguration.Builder.waitForInitialRemoteDataOpen()` is now much faster if the server realm contains a lot of data. Issue [])_

### Compatibility
* This release is compatible with:
  * Kotlin 1.6.10 - 1.7.10. 1.7.20 support is tracked here: https://github.com/realm/realm-kotlin/issues/1024
  * Ktor 1.6.8. Ktor 2 support is tracked here: https://github.com/realm/realm-kotlin/issues/788
  * Coroutines 1.6.0-native-mt. Also compatible with Coroutines 1.6.0 but requires enabling of the new memory model and disabling of freezing, see https://github.com/realm/realm-kotlin#kotlin-memory-model-and-coroutine-compatibility for details on that.
  * AtomicFu 0.17.0 and above.
* Minimum Gradle version: 6.1.1.
* Minimum Android Gradle Plugin version: 4.0.0.
* Minimum Android SDK: 16.

### Internal
* None.


## 1.2.0 (2022-09-30)

### Breaking Changes
* `RealmResults.query()` now returns a `RealmQuery` instead of a `RealmResults`.

### Enhancements
* Added support for `MutableRealmInt` in model classes. The new type behaves like a reference to a `Long`, but also supports `increment` and `decrement` methods. These methods implement a conflict-free replicated data type, whose value will converge even when changed across distributed devices with poor connections.
* [Sync] Support for `User.linkCredentials()`.
* [Sync] Support for `User.identities`, which will return all login types available to the user.
* [Sync] `User.id` as a replacement for `User.identity`. `User.identity` has been marked as deprecated.

### Fixed
* Classes using `RealmObject` or `EmbeddedRealmObject` as a generics type would be modified by the compiler plugin causing compilation errors. (Issue [981] (https://github.com/realm/realm-kotlin/issues/981))
* Ordering not respected for `RealmQuery.first()`. (Issue [#953](https://github.com/realm/realm-kotlin/issues/953))
* Sub-querying on a RealmResults ignored the original filter. (Issue [#998](https://github.com/realm/realm-kotlin/pull/998))
* `RealmResults.query()` semantic returning `RealmResults` was wrong, the return type should be a `RealmQuery`. (Issue [#1013](https://github.com/realm/realm-kotlin/pull/1013))
* Crash when logging messages with formatting specifiers. (Issue [#1034](https://github.com/realm/realm-kotlin/issues/1034))

### Compatibility
* This release is compatible with:
  * Kotlin 1.6.10 - 1.7.10. 1.7.20 support is tracked here: https://github.com/realm/realm-kotlin/issues/1024
  * Ktor 1.6.8. Ktor 2 support is tracked here: https://github.com/realm/realm-kotlin/issues/788
  * Coroutines 1.6.0-native-mt. Also compatible with Coroutines 1.6.0 but requires enabling of the new memory model and disabling of freezing, see https://github.com/realm/realm-kotlin#kotlin-memory-model-and-coroutine-compatibility for details on that.
  * AtomicFu 0.17.0 and above.
* Minimum Gradle version: 6.1.1.
* Minimum Android Gradle Plugin version: 4.0.0.
* Minimum Android SDK: 16.

### Internal
* Updated to Realm Core 12.7.0, commit 18abbb4e9dc268620fa499923a92921bf26db8c6.
* Updated to Kotlin Compile Testing 1.4.9.


## 1.1.0 (2022-08-23)

### Breaking Changes
* None.

### Enhancements
* Added support for `RealmSet` in model classes. `RealmSet` is a collection of unique elements. See the class documentation for more details.
* Added support for `UUID` through a new property type: `RealmUUID`.
* Support for `Realm.writeCopyTo(configuration)`.
* [Sync] Add support for `User.delete()`, making it possible to delete user data on the server side (Issue [#491](https://github.com/realm/realm-kotlin/issues/491)).
* [Sync] It is now possible to create multiple anonymous users by specifying `Credentials.anonymous(reuseExisting = false)` when logging in to an App.

### Fixed
* `Realm.deleteRealm(config)` would throw an exception if the file didn't exist.
* Returning deleted objects from `Realm.write` and `Realm.writeBlocking` threw a non-sensical `NullPointerException`. Returning such a value is not allowed and now throws an `IllegalStateException`. (Issue [#965](https://github.com/realm/realm-kotlin/issues/965))
* [Sync] AppErrors and SyncErrors with unmapped category or error codes caused a crash. (Issue [951] (https://github.com/realm/realm-kotlin/pull/951))

### Compatibility
* This release is compatible with:
  * Kotlin 1.6.10 and above.
  * Coroutines 1.6.0-native-mt. Also compatible with Coroutines 1.6.0 but requires enabling of the new memory model and disabling of freezing, see https://github.com/realm/realm-kotlin#kotlin-memory-model-and-coroutine-compatibility for details on that.
  * AtomicFu 0.17.0.
* Minimum Gradle version: 6.1.1.  
* Minimum Android Gradle Plugin version: 4.0.0.
* Minimum Android SDK: 16.

### Internal
* Updated to Realm Core 12.5.1, commit 6f6a0f415bd33cf2ced4467e36a47f7c84f0a1d7.
* Updated to Gradle 7.5.1.
* Updated to Android Gradle Plugin 7.2.2.
* Updated to CMake 3.22.1
* Updated to Android targetSdk 33.
* Updated to Android compileSdkVersion 33.
* Updated to Android Build Tools 33.0.0.
* Updated to Android NDK 23.2.8568313.


## 1.0.2 (2022-08-05)

### Breaking Changes
* None.

### Enhancements
* None.

### Fixed
* Missing proguard configuration for `CoreErrorUtils`. (Issue [#942](https://github.com/realm/realm-kotlin/issues/942))
* [Sync] Embedded Objects could not be added to the schema for `SyncConfiguration`s. (Issue [#945](https://github.com/realm/realm-kotlin/issues/945)).

### Compatibility
* This release is compatible with:
  * Kotlin 1.6.10 and above.
  * Coroutines 1.6.0-native-mt. Also compatible with Coroutines 1.6.0 but requires enabling of the new memory model and disabling of freezing, see https://github.com/realm/realm-kotlin#kotlin-memory-model-and-coroutine-compatibility for details on that.
  * AtomicFu 0.17.0.
* Minimum Gradle version: 6.1.1.  
* Minimum Android Gradle Plugin version: 4.0.0.
* Minimum Android SDK: 16.

### Internal
* None.


## 1.0.1 (2022-07-07)

### Breaking Changes
* None.

### Enhancements
* Added support for `ByteArray`. ([#584](https://github.com/realm/realm-kotlin/issues/584))

### Fixed
* Fixed JVM memory leak when passing string to C-API. (Issue [#890](https://github.com/realm/realm-kotlin/issues/890))
* Fixed crash present on release-mode apps using Sync due to missing Proguard exception for `ResponseCallback`.
* The compiler plugin did not set the generic parameter correctly for an internal field inside model classes. This could result in other libraries that operated on the source code throwing an error of the type: `undeclared type variable: T`. (Issue [#901](https://github.com/realm/realm-kotlin/issues/901))
* String read from a realm was mistakenly treated as zero-terminated, resulting in strings with `\0`-characters to be truncated when read. Inserting data worked correctly. (Issue [#911](https://github.com/realm/realm-kotlin/issues/911))
* [Sync] Fix internal ordering of `EmailPasswordAuth.resetPassword(...)` arguments. (Issue [#885](https://github.com/realm/realm-kotlin/issues/885))
* [Sync] Sync error events not requiring a Client Reset incorrectly assumed they had to include a path to a recovery Realm file. (Issue [#895](https://github.com/realm/realm-kotlin/issues/895))

### Compatibility
* This release is compatible with:
  * Kotlin 1.6.10 and above.
  * Coroutines 1.6.0-native-mt. Also compatible with Coroutines 1.6.0 but requires enabling of the new memory model and disabling of freezing, see https://github.com/realm/realm-kotlin#kotlin-memory-model-and-coroutine-compatibility for details on that.
  * AtomicFu 0.17.0.
* Minimum Gradle version: 6.1.1.  
* Minimum Android Gradle Plugin version: 4.0.0.
* Minimum Android SDK: 16.

### Internal
* None.


## 1.0.0 (2022-06-07)

### Breaking Changes
* Move all classes from package `io.realm` to `io.realm.kotlin`. This allows Realm Java and Realm Kotlin to be included in the same app without having class name conflicts. *WARNING:* While both libraries can be configured to open the same file, doing so concurrently is currently not supported and can lead to corrupted realm files.
* Updated default behavior for implicit import APIs (realm objects setters and list add/insert/set-operations) to update existing objects with similar primary key instead of throwing. (Issue [#849](https://github.com/realm/realm-kotlin/issues/849))
* Introduced `BaseRealmObject` as base interface of `RealmObject` and `DynamicRealmObject` to prepare for future embedded object support.
  * Most APIs accepts `BaseRealmObject` instead of `RealmObject`.
  * `DynamicRealmObject` no longer implements `RealmObject` but only `BaseRealmObject`
  * Besides the changes of base class of `DynamicRealmObject`, this should not require and code changes.
* Moved all modeling defining types to `io.realm.kotlin.types`
  * Moved `BaseRealmObject`, `RealmObject`, `EmbeddedObject`, `RealmList`, `RealmInstant` and `ObjectId` from `io.realm` to `io.realm.kotlin.types`
* Moved `RealmResults` from `io.realm` to `io.realm.kotlin.query`
* Reworked API for dynamic objects.
  * Support for unmanaged dynamic objects through `DynamicMutableRealmObject.create()`.
  * Replaced `DynamicMutableRealm.create()` with `DynamicMutableRealm.copyToRealm()` similar to `MutableRealm.copyToRealm()`.
* Moved `io.realm.MutableRealm.UpdatePolicy` to top-level class `io.realm.kotlin.UpdatePolicy` as it now also applies to `DynamicMutableRealm.copyToRealm()`.
* Deleted `Queryable`-interface and removed it from `RealmResults`.
* Moved extension methods on `BaseRealmObject`, `MutableRealm`, `TypedRealm`, `Realm` and `Iterable` from `io.realm` to `io.realm.kotlin.ext`
* Moved `io.realm.MutableRealm.UpdatePolicy` to top-level class `io.realm.UpdatePolicy` as it now also applies to `DynamicMutableRealm.copyToRealm()`
* All exceptions from Realm now has `RealmException` as their base class instead of `RealmCoreException` or `Exception`.
* Aligned factory methods naming. (Issue [#835](https://github.com/realm/realm-kotlin/issues/835))
  * Renamed `RealmConfiguration.with(...)` to `RealmConfiguration.create(...)`
  * Renamed `SyncConfiguration.with(...)` to `SyncConfiguration.create(...)`
  * Renamed `RealmInstant.fromEpochSeconds(...)` to `RealmInstant.from(...)`
* Reduced `DynamicMutableRealm` APIs (`copyToRealm()` and `findLatest()`) to only allow import and lookup of `DynamicRealmObject`s.

### Enhancements
* [Sync] Support for Flexible Sync through `Realm.subscriptions`. (Issue [#824](https://github.com/realm/realm-kotlin/pull/824))
* [Sync] Added support for `ObjectId` ([#652](https://github.com/realm/realm-kotlin/issues/652)). `ObjectId` can be used as a primary key in model definition.
* [Sync] Support for `SyncConfiguration.Builder.InitialData()`. (Issue [#422](https://github.com/realm/realm-kotlin/issues/422))
* [Sync] Support for `SyncConfiguration.Builder.initialSubscriptions()`. (Issue [#831](https://github.com/realm/realm-kotlin/issues/831))
* [Sync] Support for `SyncConfiguration.Builder.waitForInitialRemoteData()`. (Issue [#821](https://github.com/realm/realm-kotlin/issues/821))
* [Sync] Support for accessing and controlling the session state through `SyncSession.state`, `SyncSession.pause()` and `SyncSession.resume()`.
* [Sync] Added `SyncConfiguration.syncClientResetStrategy` which enables support for client reset via `DiscardUnsyncedChangesStrategy` for partition-based realms and `ManuallyRecoverUnsyncedChangesStrategy` for Flexible Sync realms.
* [Sync] Support `ObjectId` as a partition key.
* Support for embedded objects. (Issue [#551](https://github.com/realm/realm-kotlin/issues/551))
* Support for `RealmConfiguration.Builder.initialData()`. (Issue [#579](https://github.com/realm/realm-kotlin/issues/579))
* Preparing the compiler plugin to be compatible with Kotlin `1.7.0-RC`. (Issue [#843](https://github.com/realm/realm-kotlin/issues/843))
* Added `AppConfiguration.create(...)` as convenience method for `AppConfiguration.Builder(...).build()` (Issue [#835](https://github.com/realm/realm-kotlin/issues/835))

### Fixed
* Fix missing symbol (`___bid_IDEC_glbround`) on Apple silicon
* Creating a `RealmConfiguration` off the main thread on Kotlin Native could crash with `IncorrectDereferenceException`. (Issue [#799](https://github.com/realm/realm-kotlin/issues/799))
* Compiler error when using cyclic references in compiled module. (Issue [#339](https://github.com/realm/realm-kotlin/issues/339))

### Compatibility
* This release is compatible with:
  * Kotlin 1.6.10 and above.
  * Coroutines 1.6.0-native-mt. Also compatible with Coroutines 1.6.0 but requires enabling of the new memory model and disabling of freezing, see https://github.com/realm/realm-kotlin#kotlin-memory-model-and-coroutine-compatibility for details on that.
  * AtomicFu 0.17.0.
* Minimum Gradle version: 6.1.1.  
* Minimum Android Gradle Plugin version: 4.0.0.
* Minimum Android SDK: 16.

### Internal
* Updated to Realm Core 12.1.0, commit f8f6b3730e32dcc5b6564ebbfa5626a640cdb52a.


## 0.11.1 (2022-05-05)

### Breaking Changes
* None.

### Enhancements
* None.

### Fixed
* Fix crash in list notification listener (Issue [#827](https://github.com/realm/realm-kotlin/issues/827), since 0.11.0)

### Compatibility
* This release is compatible with:
  * Kotlin 1.6.10 and above.
  * Coroutines 1.6.0-native-mt. Also compatible with Coroutines 1.6.0 but requires enabling of the new memory model and disabling of freezing, see https://github.com/realm/realm-kotlin#kotlin-memory-model-and-coroutine-compatibility for details on that.
  * AtomicFu 0.17.0.
* Minimum Gradle version: 6.1.1.  
* Minimum Android Gradle Plugin version: 4.0.0.
* Minimum Android SDK: 16.

### Internal
* None.


## 0.11.0 (2022-04-29)

### Breaking Changes
* [Sync] `SyncConfiguration` and `SyncSession` have been moved to `io.realm.mongodb.sync`.
* [Sync] `EmailPasswordAuth` has been movedto `io.realm.mongodb.auth`.
* [Sync] Improved exception hierarchy for App and Sync exceptions. All sync/app exceptions now use `io.realm.mongodb.exceptions.AppException` as their top-level exception type. Many methods have more specialized exceptions for common errors that can be caught and reacted to. See `AppException` documentation for more details.
* [Sync] `SyncConfiguration.directory` is no longer available.
* [Sync] Removed `SyncConfiguration.partitionValue` as it exposed internal implementation details. It will be reintroduced at a later date.

### Enhancements
* [Sync] `EmailPasswordAuth` has been extended with support for: `confirmUser()`, `resendConfirmationEmail()`, `retryCustomConfirmation()`, `sendResetPasswordEmail()` and `resetPassword()`.
* [Sync] Support for new types of `Credentials`: `apiKey`, `apple`, `facebook`, `google` and `jwt`.
* [Sync] Support for the extension property `Realm.syncSession`, which returns the sync session associated with the realm.
* [Sync] Support for `SyncSession.downloadAllServerChanges()` and `SyncSession.uploadAllLocalChanges()`.
* [Sync] Support for `App.allUsers()`.
* [Sync] Support for `SyncConfiguration.with()`.
* [Sync] Support for `null` and `Integer` (along side already existing `String` and `Long`) partition values when using Partion-based Sync.
* [Sync] Support for `User.remove()`.
* [Sync] `AppConfiguration.syncRootDirectory` has been added to allow users to set the root folder containing all files used for data synchronization between the device and MongoDB Realm. (Issue [#795](https://github.com/realm/realm-kotlin/issues/795))
* Encrypted Realms now use OpenSSL 1.1.1n, up from v1.1.1g.

### Fixed
* Fix duplication of list object references when importing existing objects with `copyToRealm(..., updatePolicy = UpdatePolicy.ALL)` (Issue [#805](https://github.com/realm/realm-kotlin/issues/805))
* Bug in the encryption layer that could result in corrupted Realm files. (Realm Core Issue [#5360](https://github.com/realm/realm-core/issues/5360), since 0.10.0)

### Compatibility
* This release is compatible with:
  * Kotlin 1.6.10 and above.
  * Coroutines 1.6.0-native-mt. Also compatible with Coroutines 1.6.0 but requires enabling of the new memory model and disabling of freezing, see https://github.com/realm/realm-kotlin#kotlin-memory-model-and-coroutine-compatibility for details on that.
  * AtomicFu 0.17.0.
* Minimum Gradle version: 6.1.1.  
* Minimum Android Gradle Plugin version: 4.0.0.
* Minimum Android SDK: 16.

### Internal
* Updated to Realm Core 11.15.0, commit 9544b48e52c49e0267c3424b0b92c2f5efd5e2b9.
* Updated to Ktor 1.6.8.
* Updated to Ktlint 0.45.2.
* Rename internal synthetic variables prefix to `io_realm_kotlin_`, so deprecated prefix `$realm$` is avoided.
* Using latest Kotlin version (EAP) for the `kmm-sample` app to test compatibility with the latest/upcoming Kotlin version.


## 0.10.2 (2022-04-01)

### Breaking Changes
* None.

### Enhancements
* None.

### Fixed
* Fix query syntax errors of seemingly correct query (Issue [#683](https://github.com/realm/realm-kotlin/issues/683))
* Fix error when importing lists with existing objects through `copyToRealm` with `UpdatePolicy.ALL` (Issue [#771](https://github.com/realm/realm-kotlin/issues/771))

### Compatibility
* This release is compatible with:
  * Kotlin 1.6.10.
  * Coroutines 1.6.0-native-mt. Also compatible with Coroutines 1.6.0 but requires enabling of the new memory model and disabling of freezing, see https://github.com/realm/realm-kotlin#kotlin-memory-model-and-coroutine-compatibility for details on that.
  * AtomicFu 0.17.0.
* Minimum Gradle version: 6.1.1.  
* Minimum Android Gradle Plugin version: 4.0.0.
* Minimum Android SDK: 16.

### Internal
* None.

## 0.10.1 (2022-03-24)

### Breaking Changes
* None.

### Enhancements
* Reducing the binary size for Android dependency. (Issue [#216](https://github.com/realm/realm-kotlin/issues/216)).
* Using static c++ runtime library (stl) for Android. (Issue [#694](https://github.com/realm/realm-kotlin/issues/694)).

### Fixed
* Fix assignments to `RealmList`-properties on managed objects (Issue [#718](https://github.com/realm/realm-kotlin/issues/718))
* `iosSimulatorArm64` and `iosX64` cinterop dependencies were compiled with unnecessary additional architectures, causing a fat framework to fail with (Issue [#722](https://github.com/realm/realm-kotlin/issues/722))

### Compatibility
* This release is compatible with:
  * Kotlin 1.6.10.
  * Coroutines 1.6.0-native-mt. Also compatible with Coroutines 1.6.0 but requires enabling of the new memory model and disabling of freezing, see https://github.com/realm/realm-kotlin#kotlin-memory-model-and-coroutine-compatibility for details on that.
  * AtomicFu 0.17.0.
* Minimum Gradle version: 6.1.1.  
* Minimum Android Gradle Plugin version: 4.0.0.
* Minimum Android SDK: 16.

### Internal
* None.


## 0.10.0 (2022-03-04)

### Breaking Changes
* `RealmConfiguration.Builder.path()` has been replaced by `RealmConfiguration.Builder.directory()`, which can be combined with `RealmConfiguration.Builder.name()` to form the full path. (Issue [#346](https://github.com/realm/realm-kotlin/issues/346))
* `Realm.observe()` and `RealmObject.observe()` have been renamed to `asFlow()`.
* `RealmObject.asFlow` will throw `UnsupportedOperationException` instead of `IllegalStateException` if called on a live or dynamic object in a write transaction or in a migration.
* `RealmObject.asFlow` will throw `UnsupportedOperationException` instead of `IllegalStateException` if called on a live or dynamic object in a write transaction or in a migration.
* Removed `RealmObject.delete()` and `RealmResults.delete()`. All objects, objects specified by queries and results must be delete through `MutableRealm.delete(...)` and `DynamicMutableRealm.delete(...).
* Removed default empty schema argument for `RealmConfiguration.Builder(schema = ... )` and `SyncConfiguration.Builder(..., schema= ... )` as all configuraitons require a non-empty schema.
* Removed `RealmConfiguration.Builder.schema()`. `RealmConfiguration.Builder(schema = ...)` should be used instead.

### Enhancements
* Add support for Gradle Configuration Cache.
* Improved exception message when attempting to delete frozen objects. (Issue [#616](https://github.com/realm/realm-kotlin/issues/616))
* Added `RealmConfiguration.Builder.compactOnLaunch()`, which can be used to control if a Realm file should be compacted when opened.
* A better error message if a data class was used as model classes. (Issue [#684](https://github.com/realm/realm-kotlin/issues/684))
* A better error message if the Realm plugin was not applied to the module containing model classes. (Issue [#676](https://github.com/realm/realm-kotlin/issues/676))
* A better error message if a class is used that is not part of the schema. (Issue [#680](https://github.com/realm/realm-kotlin/issues/680))
* Add support for fine-grained notification on Realm instances. `Realm.asFlow()` yields `RealmChange` that represent the `InitialRealm` or `UpdatedRealm` states.
* Add support for fine-grained notification on Realm objects. `RealmObject.asFlow()` yields `ObjectChange` that represent the `InitialObject`, `UpdatedObject` or `DeletedObject` states.
* Add support for fine-grained notification on Realm lists. `RealmList.asFlow()` yields `ListChange` that represent the `InitialList`, `UpdatedList` or `DeletedList` states.
* Add support for fine-grained notifications on Realm query results. `RealmResults.asFlow()` yields `ResultsChange` that represent the `InitialResults` or `UpdatedResults` states.
* Add support for fine-grained notifications on `RealmSingleQuery`. `RealmSingleQuery.asFlow()` yields `SingleQueryChange` that represent the `PendingObject`, `InitialObject`, `UpdatedObject` or `DeletedObject` states.
* Add support for data migration as part of an automatic schema upgrade through `RealmConfiguration.Builder.migration(RealmMigration)` (Issue [#87](https://github.com/realm/realm-kotlin/issues/87))
* Added ability to delete objects specified by a `RealmQuery` or `RealmResults` through `MutableRealm.delete(...)` and `DynamicMutableRealm.delete(...).
* Add support for updating existing objects through `copyToRealm`. This requires them having a primary key. (Issue [#564](https://github.com/realm/realm-kotlin/issues/564))
* Added `Realm.deleteRealm(RealmConfiguration)` function that deletes the Realm files from the filesystem (Issue [#95](https://github.com/realm/realm-kotlin/issues/95)).


### Fixed
* Intermittent `ConcurrentModificationException` when running parallel builds. (Issue [#626](https://github.com/realm/realm-kotlin/issues/626))
* Refactor the compiler plugin to use API's compatible with Kotlin `1.6.20`. (Issue ([#619](https://github.com/realm/realm-kotlin/issues/619)).
* `RealmConfiguration.path` should report the full Realm path. (Issue ([#605](https://github.com/realm/realm-kotlin/issues/605)).
* Support multiple constructors in model definition (one zero arg constructor is required though). (Issue ([#184](https://github.com/realm/realm-kotlin/issues/184)).
* Boolean argument substitution in queries on iOS/macOS would crash the query. (Issue [#691](https://github.com/realm/realm-kotlin/issues/691))
* Support 32-bit Android (x86 and armeabi-v7a). (Issue ([#109](https://github.com/realm/realm-kotlin/issues/109)).
* Make updates of primary key properties throw IllegalStateException (Issue [#353](https://github.com/realm/realm-kotlin/issues/353))


### Compatibility
* This release is compatible with:
  * Kotlin 1.6.10.
  * Coroutines 1.6.0-native-mt. Also compatible with Coroutines 1.6.0 but requires enabling of the new memory model and disabling of freezing, see https://github.com/realm/realm-kotlin#kotlin-memory-model-and-coroutine-compatibility for details on that.
  * AtomicFu 0.17.0.
* Minimum Gradle version: 6.1.1.  
* Minimum Android Gradle Plugin version: 4.0.0.
* Minimum Android SDK: 16.

### Internal
* Downgraded to Gradle 7.2 as a work-around for https://youtrack.jetbrains.com/issue/KT-51325.
* Updated to Realm Core 11.10.0, commit: ad2b6aeb1fd58135a2d9bf463011e26f934390ea.


## 0.9.0 (2022-01-28)

### Breaking Changes
* `RealmResults.observe()` and `RealmList.observe()` have been renamed to `asFlow()`.
* Querying via `Realm.objects(...)` is no longer supported. Use `Realm.query(...)` instead.

### Enhancements
* Added API for inspecting the schema of the realm with `BaseRealm.schema()` ([#238](https://github.com/realm/realm-kotlin/issues/238)).
* Added support for `RealmQuery` through `Realm.query(...)` ([#84](https://github.com/realm/realm-kotlin/issues/84)).
* Added source code link to model definition compiler errors. ([#173](https://github.com/realm/realm-kotlin/issues/173))
* Support Kotlin's new memory model. Enabled in consuming project with the following gradle properties `kotlin.native.binary.memoryModel=experimental`.
* Add support for JVM on M1 (in case we're running outside Rosetta compatibility mode, example when using Azul JVM which is compiled against `aarch64`) [#629](https://github.com/realm/realm-kotlin/issues/629).

### Fixed
* Sync on jvm targets on Windows/Linux crashes with unavailable scheduler ([#655](https://github.com/realm/realm-kotlin/issues/655)).

### Compatibility
* This release is compatible with:
  * Kotlin 1.6.10.
  * Coroutines 1.6.0-native-mt. Also compatible with Coroutines 1.6.0 but requires enabling of the new memory model and disabling of freezing, see https://github.com/realm/realm-kotlin#kotlin-memory-model-and-coroutine-compatibility for details on that.
  * AtomicFu 0.17.0.
* Minimum Gradle version: 6.1.1.  
* Minimum Android Gradle Plugin version: 4.0.0.
* Minimum Android SDK: 16.

### Internal
* Updated to Gradle 7.3.3.
* Updated to Android Gradle Plugin 7.1.0.
* Updated to AndroidX JUnit 1.1.3.
* Updated to AndroidX Test 1.4.0.


## 0.8.2 (2022-01-20)

### Breaking Changes
* None.

### Enhancements
* None.

### Fixed
* The `library-base` module would try to initialize a number of `library-sync` classes for JNI lookups. These and `RealmObjectCompanion` were not being excluded from Proguard obfuscation causing release builds to crash when initializing JNI [#643](https://github.com/realm/realm-kotlin/issues/643).

### Compatibility
* This release is compatible with:
  * Kotlin 1.6.10.
  * Coroutines 1.5.2-native-mt.
  * AtomicFu 0.17.0.
* Minimum Gradle version: 6.1.1.
* Minimum Android Gradle Plugin version: 4.0.0.
* Minimum Android SDK: 16.

### Internal
* None.


## 0.8.1 (2022-01-18)

### Breaking Changes
* None.

### Enhancements
* None.

### Fixed
* Using a custom module name to fix [#621](https://github.com/realm/realm-kotlin/issues/621).
* Synchronously process project configurations to avoid exceptions when running parallel builds [#626](https://github.com/realm/realm-kotlin/issues/626).
* Update to Kotlin 1.6.10. The `Compatibility` entry for 0.8.0 stating that the project had been updated to Kotlin 1.6.10 was not correct [#640](https://github.com/realm/realm-kotlin/issues/640).

### Compatibility
* This release is compatible with:
  * Kotlin 1.6.10.
  * Coroutines 1.5.2-native-mt.
  * AtomicFu 0.17.0.
* Minimum Gradle version: 6.1.1.  
* Minimum Android Gradle Plugin version: 4.0.0.
* Minimum Android SDK: 16.

### Internal
* Updated to Kotlin 1.6.10.


## 0.8.0 (2021-12-17)

### Breaking Changes
* Reworked configuration hierarchy:
  * Separated common parts of `RealmConfiguraion` and `SyncConfiguration` into `io.realm.Configuration` to avoid polluting the base configuration with local-only options.
  * Changed `Realm.open(RealmConfiguration)` to accept new base configuration with `Realm.open(Configuration)`.
  * Removed option to build `SyncConfiguration`s with `deleteRealmIfMigrationNeeded` option.

### Enhancements
* [Sync] Added support for `User.logOut()` ([#245](https://github.com/realm/realm-kotlin/issues/245)).
* Added support for dates through a new property type: `RealmInstant`.
* Allow to pass schema as a variable containing the involved `KClass`es and build configurations non-fluently ([#389](https://github.com/realm/realm-kotlin/issues/389)).
* Added M1 support for `library-base` variant ([#483](https://github.com/realm/realm-kotlin/issues/483)).

### Fixed
* Gradle metadata for pure Android projects. Now using `io.realm.kotlin:library-base:<VERSION>` should work correctly.
* Compiler plugin symbol lookup happens only on Sourset using Realm ([#544](https://github.com/realm/realm-kotlin/issues/544)).
* Fixed migration exception when opening a synced realm that is already stored in the backend for the first time ([#601](https://github.com/realm/realm-kotlin/issues/604)).

### Compatibility
* This release is compatible with:
  * Kotlin 1.6.10.
  * Coroutines 1.5.2-native-mt.
  * AtomicFu 0.17.0.
* Minimum Gradle version: 6.1.1.  
* Minimum Android Gradle Plugin version: 4.0.0.
* Minimum Android SDK: 16.

### Internal
* Updated to Ktor 1.6.5.
* Updated to AndroidX Startup 1.1.0.
* Updated to Gradle 7.2.
* Updated to Android Gradle Plugin 7.1.0-beta05.
* Updated to NDK 23.1.7779620.
* Updated to Android targetSdk 31.
* Updated to Android compileSdk 31.
* Updated to Android Build Tools 31.0.0.
* Updated to Ktlint version 0.43.0.
* Updated to Ktlint Gradle Plugin 10.2.0.
* Updated to Kotlin Serialization 1.3.0.
* Updated to Detekt 1.19.0-RC1.
* Updated to Dokka 1.6.0.
* Updated to AtomicFu 0.17.0.
* Updated to Realm Core 11.7.0, commit: 5903577608d202ad88f375c1bb2ceedb831f6d7b.


## 0.7.0 (2021-10-31)

### Breaking Changes
* None.

### Enhancements
* Basic MongoDB Realm sync support:
  * Enabled by using library dependency `io.realm.kotlin:library-sync:<VERSION>`
  * Build `AppConfiguration`s through `AppConfiguration.Builder(appId).build()`
  * Linking your app with a MongoDB Realm App through `App.create(appConfiguration)`
  * Log in to a MongoDB Realm App through `App.login(credentials)`. Currently only supports `Credentials.anonymous()` and `Credentials.emailPassword(...)`
  * Create `SyncConfiguration`s through `SyncConfiguration.Builder(user, partitionValue, schema).build()`
  * Create synchronized realm by `Realm.open(syncConfiguration)`

### Fixed
* None.

### Compatibility
* This release is compatible with:
  * Kotlin 1.5.31
  * Coroutines 1.5.2-native-mt
  * AtomicFu 0.16.3

### Internal
* Updated to Realm Core commit: ecfc1bbb734a8520d08f04f12f083641309799b3
* Updated to Ktor 1.6.4.


## 0.6.0 (2021-10-15)

### Breaking Changes
* Rename library dependency from `io.realm.kotlin:library:<VERSION>` to `io.realm.kotlin:library-base:<VERSION>`
* Abstracted public API into interfaces. The interfaces have kept the name of the previous classes so only differences are:
  - Opening a realm: `Realm(configuration)` has changed to `Realm.open(configuration)`
  - Easy construction of simple configurations: `RealmConfiguration(schema = ...)` has changed to `RealmConfiguration.with(schema = ...)`
  - Instantiating a `RealmList` is now done through `realmListOf(...)` or by `Iterable<T>.toRealmList()`
* Make argument to `findLatest` non-nullable: `MutableRealm.findLatest(obj: T?): T?` has changed to `MutableRealm.findLatest(obj: T): T?`
* Allow query arguments to be `null`: `RealmResult.query(query: String = "TRUEPREDICATE", vararg args: Any): RealmResults<T>` has change to `RealmResult.query(query: String = "TRUEPREDICATE", vararg args: Any?): RealmResults<T>`
* Moved `objects(KClass<T>)` and `<reified T> objects()` methods from `BaseRealm` to `TypedRealm`
* Changed `RealmObject.version` into method `RealmObject.version()`.
* Replaced `RuntimeException`s by the explicit exceptions: `IllegalArgumentException`, `IllegalStateException` and `IndexOutOfBoundsException`.
* Throw `Error` an unrecoverable Realm problem happen in the underlying storage engine.
* Removed optional arguments to `RealmConfiguration.with(...)` and `RealmConfiguration.Builder(...)`. Name and path can now only be set through the builder methods.

### Enhancements
* Add support for [JVM target](https://github.com/realm/realm-kotlin/issues/62) supported platforms are: Linux (since Centos7 x86_64), Windows (since 8.1 x86_64) and Macos (x86_64).
* Added support for marking a field as indexed with `@Index`

### Fixed
* Fixed null pointer exceptions when returning an unmanaged object from `MutableRealm.write/writeBlocking`.
* Fixed premature closing of underlying realm of frozen objects returned from `MutableRealm.write/writeBlocking`. (Issue [#477](https://github.com/realm/realm-kotlin/issues/477))

### Compatibility
* This release is compatible with:
  * Kotlin 1.5.31
  * Coroutines 1.5.2-native-mt
  * AtomicFu 0.16.3

### Internal
* Updated to Realm Core commit: 028626880253a62d1c936eed4ef73af80b64b71
* Updated to Kotlin 1.5.31.


## 0.5.0 (2021-08-20)

### Breaking Changes
* Moved `@PrimaryKey` annotation from `io.realm.PrimaryKey` to `io.realm.annotations.PrimaryKey`.

### Enhancements
* Add support for excluding properties from the Realm schema. This is done by either using JVM `@Transient` or the newly added `@io.realm.kotlin.Ignore` annotation. (Issue [#278](https://github.com/realm/realm-kotlin/issues/278)).
* Add support for encrypted Realms. Encryption can be enabled by passing a 64-byte encryption key to the configuration builder. (Issue [#227](https://github.com/realm/realm-kotlin/issues/227))
* Add support for `RealmList` notifications using Kotlin `Flow`s. (Issue [#359](https://github.com/realm/realm-kotlin/issues/359))
* Unmanaged `RealmObject`s can now be added directly to `RealmList`s without having to copy them to Realm beforehand.

### Fixed
* Throw exception when violating primary key uniqueness constraint when importing objects with `copyToRealm`.
* Fix crash caused by premature release of frozen versions (`java.lang.RuntimeException: [18]: Access to invalidated Results objects`)
* Fix optimizations bypassing our custom getter and setter from within a class (Issue [#375](https://github.com/realm/realm-kotlin/issues/375)).

### Compatibility
* This release is compatible with Kotlin 1.5.21 and Coroutines 1.5.0.

### Internal
* Updated to Kotlin 1.5.21.
* Updated Gradle to 7.1.1.
* Updated Android Gradle Plugin to 4.1.0.
* Updated to Android Build Tools 30.0.2.
* Updated to targetSdk 30 for Android.
* Now uses Java 11 to build the project.


## 0.4.1 (2021-07-16)

### Breaking Changes
* None.

### Enhancements
* None.

### Fixed
* Throw exception when violating primary key uniqueness constraint when importing objects with `copyToRealm`.
* Fix crash caused by premature release of frozen versions (`java.lang.RuntimeException: [18]: Access to invalidated Results objects`)

### Compatibility
* This release is compatible with Kotlin 1.5.10 and Coroutines 1.5.0.

### Internal
* None.


## 0.4.0 (2021-07-13)

This release contains a big departure in the architectural design of how Realm is currently implemented. At a high level it moves from "Thread-confined, Live Objects" to "Frozen Objects". The reasons for this shift are discussed [here](https://docs.google.com/document/d/1bGfjbKLD6DSBpTiVwyorSBcMqkUQWedAmmS_VAhL8QU/edit#heading=h.fzlh39twuifc).

At a high level this has a number of implications:

    1. Only one Realm instance (per `RealmConfiguration`) is needed across the entire application.
    2. The only reason for closing the Realm instance is if the Realm file itself needs to be deleted or compacted.
    3. Realm objects can be freely moved and read across threads.
    4. Changes to objects can only be observed through Kotlin Flows. Standard change listener support will come in a future release.
    5. In order to modify Realm Objects, they need to be "live". It is possible to convert a frozen object to a live object inside a
       write transaction using the `MutableRealm.findLatest(obj)` API. Live objects are not accessible outside write transactions.

This new architecture is intended to make it easier to consume and work with Realm, but at the same time, it also introduces a few caveats:

    1. Storing a strong reference to a Realm Object can cause an issue known as "Version pinning". Realm tracks the "distance" between the oldest known version and the latest. So if you store a reference for too long, when other writes are happening, Realm might run out of native memory and crash, or it can lead to an increased file size. It is possible to detect this problem by setting `RealmConfiguration.Builder.maxNumberOfActiveVersions()`. It can be worked around by copying the data out of the Realm and store that instead.

    2. With multiple versions being accessible across threads, it is possible to accidentally compare data from different versions. This could be a potential problem for certain business logic if two objects do not agree on a particular state. If you suspect this is an issue, a `version()` method has been added to all Realm Objects, so it can be inspected for debugging. Previously, Realms thread-confined objects guaranteed this would not happen.

    3. Since the threading model has changed, there is no longer a guarantee that running the same query twice in a row will return the same result. E.g. if a background write is executed between them, the result might change. Previously, this would have resulted in the same result as the Realm state for a particular thread would only update as part of the event loop.


### Breaking Changes
* The Realm instance itself is now thread safe and can be accessed from any thread.
* Objects queried outside write transactions are now frozen by default and can be freely read from any thread.
* As a consequence of the above, when a change listener fires, the changed data can only be observed in the new object received, not in the original, which was possible before this release.
* Removed `Realm.open(configuration: RealmConfiguration)`. Use the interchangeable `Realm(configuration: RealmConfiguration)`-constructor instead.
* Removed all `MutableRealm.create(...)`-variants. Use `MutableRealm.copyToRealm(instance: T): T` instead.

### Enhancements
* A `version()` method has been added to `Realm`, `RealmResults` and `RealmObject`. This returns the version of the data contained. New versions are obtained by observing changes to the object.
* `Realm.observe()`, `RealmResults.observe()` and `RealmObject.observe()` have been added and expose a Flow of updates to the object.
* Add support for suspending writes executed on the Realm Write Dispatcher with `suspend fun <R> write(block: MutableRealm.() -> R): R`
* Add support for setting background write and notification dispatchers with `RealmConfigruation.Builder.notificationDispatcher(dispatcher: CoroutineDispatcher)` and `RealmConfiguration.Builder.writeDispatcher(dispatcher: CoroutineDispatcher)`
* Add support for retrieving the latest version of an object inside a write transaction with `<T : RealmObject> MutableRealm.findLatests(obj: T?): T?`

### Fixed
* None.

### Compatibility
* This release is compatible with Kotlin 1.5.10 and Coroutines 1.5.0.

### Internal
* Updated `com.gradle.plugin-publish` to 0.15.0.
* Updated to Realm Core commit: 4cf63d689ba099057345f122265cbb880a8eb19d.
* Updated to Android NDK: 22.1.7171670.
* Introduced usage of `kotlinx.atomicfu`: 0.16.1.


## 0.3.2 (2021-07-06)

### Breaking Changes
* None.

### Enhancements
* None.

### Fixed
* [Bug](https://github.com/realm/realm-kotlin/issues/334) in `copyToRealm` causing a `RealmList` not to be saved as part of the model.

### Compatibility
* This release is compatible with Kotlin 1.5.10 and Coroutines 1.5.0.

### Internal
* None.


## 0.3.1 (2021-07-02)

### Breaking Changes
* None.

### Enhancements
* None.

### Fixed
* Android Release build variant (AAR) was stripped from all classes due to presence of `isMinifyEnabled` flag in the library module. The flag is removed now.


### Compatibility
* This release is compatible with Kotlin 1.5.10 and Coroutines 1.5.0.

### Internal
* None.


## 0.3.0 (2021-07-01)

### Breaking Changes
* None.

### Enhancements
* [Support Apple Release builds](https://github.com/realm/realm-kotlin/issues/142).
* Enabling [shrinker](https://github.com/realm/realm-kotlin/issues/293) for Android Release builds.
* Added support for `RealmList` as supported field in model classes. A `RealmList` is used to model one-to-many relationships in a Realm object.
* Schema migration is handled automatically when adding or removing a property or class to the model without specifying a `schemaVersion`.
If a class or column is renamed you need to set a greater `schemaVersion` to migrate the Realm (note: currently renaming will not copy data to the new column). Alternatively `deleteRealmIfMigrationNeeded` could be set to (without setting `schemaVersion`) to delete the Realm file if an automatic migration is not possible. Fixes [#284](https://github.com/realm/realm-kotlin/issues/284).

### Fixed
* None.

### Compatibility
* This release is compatible with Kotlin 1.5.10 and Coroutines 1.5.0.

### Internal
* None.


## 0.2.0 (2021-06-09)

### Breaking Changes
* The Realm Kotlin Gradle plugin has changed name from `realm-kotlin` to `io.realm.kotlin` to align with Gradle Plugin Portal requirements.

### Enhancements
* The Realm Kotlin Gradle plugin is now available on Gradle Plugin Portal and can be used with the Plugin DSL and `gradlePluginPortal()` as the buildscript repository. A minimal setup of using this approach can be found [here](https://plugins.gradle.org/plugin/io.realm.kotlin).

### Fixed
* None.

### Compatibility
* This release is compatible with Kotlin 1.5.10 and Coroutines 1.5.0.

### Internal
* Updated to Realm Core commit: ed9fbb907e0b5e97e0e2d5b8efdc0951b2eb980c.


## 0.1.0 (2021-05-07)

This is the first public Alpha release of the Realm Kotlin SDK for Android and Kotlin Multiplatform.

A minimal setup for including this library looks like this:

```
// Top-level build.gradle file
buildscript {
    repositories {
        mavenCentral()
    }
    dependencies {
        classpath("io.realm.kotlin:gradle-plugin:0.1.0")
    }
}

allprojects {
    repositories {
    	mavenCentral()
    }
}

// Project build.gradle file
// Only include multiplatform if building a multiplatform project.
plugins {
	kotlin("multiplatform")
	id("com.android.library")
	id("realm-kotlin")
}
```

See the [README](https://github.com/realm/realm-kotlin#readme) for more information.

Please report any issues [here](https://github.com/realm/realm-kotlin/issues/new).<|MERGE_RESOLUTION|>--- conflicted
+++ resolved
@@ -64,7 +64,6 @@
 - None.
 
 ### Enhancements
-<<<<<<< HEAD
 - Fixes missing binaries files for Windows and Linux platforms when releasing. (Issue [#1671](https://github.com/realm/realm-kotlin/issues/1690) [JIRA](https://jira.mongodb.org/browse/RKOTLIN-1037))
 
 ### Fixed
@@ -93,9 +92,6 @@
 
 ### Breaking Changes
 * None.
-=======
-* Add support for persisting custom types using Realm type adapters. (Issue [#587](https://github.com/realm/realm-kotlin/issues/587))
->>>>>>> faab0ab3
 
 ### Enhancements
 * [Sync] Added option to use managed WebSockets via OkHttp instead of Realm's built-in WebSocket client for Sync traffic (Only Android and JVM targets for now). Managed WebSockets offer improved support for proxies and firewalls that require authentication. This feature is currently opt-in and can be enabled by using `AppConfiguration.usePlatformNetworking()`. Managed WebSockets will become the default in a future version. (PR [#1528](https://github.com/realm/realm-kotlin/pull/1528)).
@@ -139,7 +135,7 @@
 * None.
 
 ### Enhancements
-* None.
+* Add support for persisting custom types using Realm type adapters. (Issue [#587](https://github.com/realm/realm-kotlin/issues/587))
 
 ### Fixed
 * Using keypaths in Flows could sometimes throw `java.lang.IllegalStateException: [RLM_ERR_WRONG_THREAD]: Realm accessed from incorrect thread.`. (Issue [#1594](https://github.com/realm/realm-kotlin/pull/1594, since 1.13.0)
