## 1.10.0 (YYYY-MM-DD)

### Breaking Changes
* Generic arguments have been cleaned up. In a lot of places, `BaseRealmObject` was accepted as input. This was too broad and could result in runtime exceptions. In those places the argument has been restricted to the correct `TypedRealmObject`.


### Enhancements
* Running Android Unit tests on the JVM is now supported instead of throwing `java.lang.NullPointerException`. This includes both pure Android projects (in the `/test` directory) and common tests in Multiplatform projects.
<<<<<<< HEAD
* [Sync] Support for "write-only" objects which can be written to MongoDB time-series collections. This can be useful for e.g. telemetry data. Use this by creating a model classes that inherit from the new `AsymmetricRealmObject` base class. See this class for more information. (Issue [#1420](https://github.com/realm/realm-kotlin/pull/1420))
=======
* Support for passing list, sets or iterable arguments to queries with `IN`-operators, e.g. `query<TYPE>("<field> IN $0", listOf(1,2,3))`. (Issue [#929](https://github.com/realm/realm-kotlin/issues/929))
* [Sync] Support for `RealmQuery.subscribe()` and `RealmResults.subscribe()` as an easy way to create subscriptions in the background while continuing to use the query result. This API is experimental. (Issue [#1363](https://github.com/realm/realm-kotlin/issues/1363))
>>>>>>> fb127e5e

### Fixed
* None

### Compatibility
* File format: Generates Realms with file format v23.
* Realm Studio 13.0.0 or above is required to open Realms created by this version.
* This release is compatible with the following Kotlin releases:
  * Kotlin 1.8.0 and above. The K2 compiler is not supported yet.
  * Ktor 2.1.2 and above.
  * Coroutines 1.7.0 and above.
  * AtomicFu 0.18.3 and above.
  * The new memory model only. See https://github.com/realm/realm-kotlin#kotlin-memory-model-and-coroutine-compatibility
* Minimum Kbson 0.3.0.
* Minimum Gradle version: 6.8.3.
* Minimum Android Gradle Plugin version: 4.1.3.
* Minimum Android SDK: 16.

### Internal
* Updated to Realm Core 13.15.0, commit d86103556a139686836dd565862e1a8b36917c76.
* Bumped Android Gradle Version to 7.3.1.
* Add bundle ID sync connection parameter.
* Enabled profiling for unit test modules.


## 1.9.1 (2023-06-08)

### Breaking Changes
* None.

### Enhancements
* None.

### Fixed
* Deleting `RealmResults` created by `by backlinks()` would crash with `Cannot delete custom Deleteable objects: ObjectBoundRealmResults`. (Issue [#1413](https://github.com/realm/realm-kotlin/issues/1413)) 
* Incremental compilation in combination with `@PersistedName` on model class names could result in schema errors when opening the Realm (Issue [#1401](https://github.com/realm/realm-kotlin/issues/1401)).
* [Sync] Native crash if a server error was reported while using `SyncConfiguration.waitForInitialRemoteData()`. (Issue [#1401](https://github.com/realm/realm-kotlin/issues/1401))

### Compatibility
* File format: Generates Realms with file format v23.
* Realm Studio 13.0.0 or above is required to open Realms created by this version.
* This release is compatible with the following Kotlin releases:
  * Kotlin 1.8.0 and above. The K2 compiler is not supported yet.
  * Ktor 2.1.2 and above.
  * Coroutines 1.6.4 and above.
  * AtomicFu 0.18.3 and above.
  * The new memory model only. See https://github.com/realm/realm-kotlin#kotlin-memory-model-and-coroutine-compatibility
* Minimum Kbson 0.3.0.
* Minimum Gradle version: 6.8.3.
* Minimum Android Gradle Plugin version: 4.1.3.
* Minimum Android SDK: 16.

### Internal
* None.


## 1.9.0 (2023-05-23)

This release bumps the minimum supported version of Kotlin from 1.7.20 to 1.8.0. This also impact the minimum supported version of the Android Gradle Plugin and Gradle. See the Compatibility seection for more information.

### Breaking Changes
* None.

### Enhancements
* Realm objects now support ignoring delegated properties. (Issue [#1377](https://github.com/realm/realm-kotlin/pull/1386))
* Support for simple token full-text search using `@FullText` on `String` properties. Read the documentation on `@FullText` for more info. (Issue [#1368](https://github.com/realm/realm-kotlin/pull/1368))
* Support for initialization of a realm file with a bundled realm through `RealmConfiguration.Builder(...).initialRealmFile(...)` and `SyncConfiguration.Builder(...).initialRealmFile(...)`. (Issue [#577](https://github.com/realm/realm-kotlin/issues/577))
* [Sync] The new sync exception `CompensatingWriteException` will be thrown in the `SyncSession.ErrorHandler` when the server undoes one or more client writes. (Issue [#1372](https://github.com/realm/realm-kotlin/issues/1372))
* [Sync] Added experimental full document serialization support on Credentials with a Custom Function, App Services Function calls, user profile, and custom data. (Issue [#1355](https://github.com/realm/realm-kotlin/pull/1355))

### Fixed
* User exceptions now propagate correctly out from `RealmMigration` and `CompactOnLaunchCallback` instead of just resulting in a generic *User-provided callback failed* `RuntimeException`. (Issue [#1228](https://github.com/realm/realm-kotlin/issues/1228))
* The default compact-on-launch callback trigger 50% or more of the space could be reclaimed was reversed. (Issue [#1380](https://github.com/realm/realm-kotlin/issues/1380))
* Objects that were renamed using `@PersistedName` couldn't be referenced as a direct link in a model class. (Issue [#1377](https://github.com/realm/realm-kotlin/issues/1377))
* [Sync] `BsonEncoder` now allows converting numerical values with precision loss.

### Compatibility
* File format: Generates Realms with file format v23.
* Realm Studio 13.0.0 or above is required to open Realms created by this version.
* This release is compatible with the following Kotlin releases:
  * Kotlin 1.8.0 and above. The K2 compiler is not supported yet.
  * Ktor 2.1.2 and above.
  * Coroutines 1.6.4 and above.
  * AtomicFu 0.18.3 and above.
  * The new memory model only. See https://github.com/realm/realm-kotlin#kotlin-memory-model-and-coroutine-compatibility
* Minimum Kbson 0.3.0.
* Minimum Gradle version: 6.8.3.
* Minimum Android Gradle Plugin version: 4.1.3.
* Minimum Android SDK: 16.

### Internal
* Updated to Realm Core 13.11.0, commit d8721d7baec39571e7e5373c3f407a50d144307e.
* Updated to Sync Protocol version 9. 
* Updated BAAS test server to v2023-05-15.
* Updated R8 used by tests to 4.0.48.

### Contributors
*  [Tim Klingeleers](https://github.com/Mardaneus86) for fixing the default `compactOnLaunch` logic. 


## 1.8.0 (2023-05-01)

### Breaking Changes
* `RealmLog` is now a global singleton shared between all Realm API's. Previously log configuration happened using the `log` builder method on `AppConfiguration`, `SyncConfiguration` or `RealmConfiguration`. These API's are still present and for apps only using a single Atlas App ID, the behaviour is the same. For apps that have configured multiple Atlas App ID's, it will no longer be possible to configure different log levels and loggers for each app. Instead, the last `AppConfiguration` created will override the logger configuration from other `AppConfiguration`s.

### Enhancements
* Multiple processes can now access the same encrypted Realm instead of throwing `Encrypted interprocess sharing is currently unsupported`. (Core Issue [#1845](https://github.com/realm/realm-core/issues/1845))
* Added a public `RealmLog` class that replaces `AppConfiguration.Builder.log()`. (Issue [#1347](https://github.com/realm/realm-kotlin/pull/1347))
* Realm logs will now contain more debug information from the underlying database when `LogLevel.DEBUG` or below is enabled.
* Avoid tracking unreferenced realm versions through the garbage collector. (Issue [#1234](https://github.com/realm/realm-kotlin/issues/1234))
* `Realm.compactRealm(configuration)` has been added as way to compact a Realm file without having to open it. (Issue [#571](https://github.com/realm/realm-kotlin/issues/571))
* `@PersistedName` is now also supported on model classes. (Issue [#1138](https://github.com/realm/realm-kotlin/issues/1138))
* [Sync] All tokens, passwords and custom function arguments are now obfuscated by default, even if `LogLevel` is set to DEBUG, TRACE or ALL. (Issue [#410](https://github.com/realm/realm-kotlin/issues/410))
* [Sync] Add support for `App.authenticationChangeAsFlow()` which make it possible to listen to authentication changes like "LoggedIn", "LoggedOut" and "Removed" across all users of the app. (Issue [#749](https://github.com/realm/realm-kotlin/issues/749)).
* [Sync] Support for migrating from Partition-based to Flexible Sync automatically on the device if the server has migrated to Flexible Sync. ([Core Issue #6554](https://github.com/realm/realm-core/issues/6554))

### Fixed
* Querying a `RealmList` or `RealmSet` with more than eight entries with a list of values could result in a SIGABRT. (Issue [#1183](https://github.com/realm/realm-kotlin/issues/1183))

### Compatibility
* File format: Generates Realms with file format v23.
* Realm Studio 13.0.0 or above is required to open Realms created by this version.
* This release is compatible with the following Kotlin releases:
  * Kotlin 1.7.20 and above.
  * Ktor 2.1.2 and above.
  * Coroutines 1.6.4 and above.
  * AtomicFu 0.18.3 and above.
  * The new memory model only. See https://github.com/realm/realm-kotlin#kotlin-memory-model-and-coroutine-compatibility
* Minimum Gradle version: 6.7.1.
* Minimum Android Gradle Plugin version: 4.0.0.
* Minimum Android SDK: 16.

### Internal
* Updated to Realm Core 13.10.0, commit 7b9ab24d631437364dbe955ac3ea1f550b26cf10.


## 1.7.1 (2023-04-19)

### Breaking Changes
* None.

### Enhancements
* None.
 
### Fixed
* Fix compilation issue with Kotlin 1.8.20. (Issue [1346](https://github.com/realm/realm-kotlin/issues/1346))
* [Sync] Client Reset on JVM on Linux would crash with `No built-in scheduler implementation for this platform. Register your own with Scheduler::set_default_factory()`
* [Sync] Return correct provider for JWT-authenticated users. (Issue [#1350](https://github.com/realm/realm-kotlin/issues/1350))

### Compatibility
* File format: Generates Realms with file format v23.
* Realm Studio 13.0.0 or above is required to open Realms created by this version.
* This release is compatible with the following Kotlin releases:
  * Kotlin 1.7.20 and above.
  * Ktor 2.1.2 and above.
  * Coroutines 1.6.4 and above.
  * AtomicFu 0.18.3 and above.
  * The new memory model only. See https://github.com/realm/realm-kotlin#kotlin-memory-model-and-coroutine-compatibility
* Minimum Gradle version: 6.7.1.
* Minimum Android Gradle Plugin version: 4.0.0.
* Minimum Android SDK: 16.

### Internal
* None.


## 1.7.0 (2023-03-15)

### Breaking Changes
* None.

### Enhancements
* Upgrade OpenSSL from 3.0.7 to 3.0.8.
* Model classes with types not supported by Realm will now fail at compile time instead of logging a debug message. This error can be suppressed by using the `@Ignore` annotation. (Issue [#1226](https://github.com/realm/realm-kotlin/issues/1226))
* Wrong use of `val` for persisted properties will now throw a compiler time error, instead of crashing at runtime. (Issue [#1306](https://github.com/realm/realm-kotlin/issues/1306))
* Add support for querying on RealmSets containing objects with `RealmSet.query(...)`.  (Issue [#1037](https://github.com/realm/realm-kotlin/issues/1258))
* Added support for `RealmDictionary` in model classes. `RealmDictionary` is a `Map` of strings to values. Contrary to `RealmSet` and `RealmList` it is possible to store nullable objects/embedded objects in this data structure. See the class documentation for more details. (Issue [#537](https://github.com/realm/realm-kotlin/issues/537))
* Add Realm datatypes serialization support with `Kserializer`. Serializers can be found in `io.realm.kotlin.serializers`. (Issue [#1283](https://github.com/realm/realm-kotlin/pull/1283))
* [Sync] Add support for setting App Services connection identifiers through `AppConfiguration.appName` and `AppConfiguration.appVersion`, making it easier to identify connections in the server logs. (Issue (#407)[https://github.com/realm/realm-kotlin/issues/407])
* [Sync] Added `RecoverUnsyncedChangesStrategy`, an alternative automatic client reset strategy that tries to automatically recover any unsynced data from the client.
* [Sync] Added `RecoverOrDiscardUnsyncedChangesStrategy`, an alternative automatic client reset strategy that tries to automatically recover any unsynced data from the client, and discards any unsynced data if recovery is not possible. This is now the default policy.
 
### Fixed
* Fixed implementation of `RealmSet.iterator()` to throw `ConcurrentModificationException`s when the underlying set has been modified while iterating over it. (Issue [#1220](https://github.com/realm/realm-kotlin/issues/1220))
* Accessing an invalidated `RealmResults` now throws an `IllegalStateException` instead of a `RealmException`. (Issue [#1188](https://github.com/realm/realm-kotlin/pull/1188))
* Opening a Realm with a wrong encryption key or corrupted now throws an `IllegalStateException` instead of a `IllegalArgumentException`. (Issue [#1188](https://github.com/realm/realm-kotlin/pull/1188))
* Trying to convert to a Flexible Sync Realm with Flexible Sync disabled throws a `IllegalStateException` instead of a `IllegalArgumentException`. (Issue [#1188](https://github.com/realm/realm-kotlin/pull/1188))
* Fix missing initial flow events when registering for events while updating the realm. (Issue [#1151](https://github.com/realm/realm-kotlin/issues/1151))
* Emit deletion events and terminate flow when registering for notifications on outdated entities instead of throwing. (Issue [#1233](https://github.com/realm/realm-kotlin/issues/1233))
* [Sync] Close the thread associated with the Device Sync connection when closing the Realm. (Issue (https://github.com/realm/realm-kotlin/issues/1290)[#1290])

### Compatibility
* File format: Generates Realms with file format v23.
* Realm Studio 13.0.0 or above is required to open Realms created by this version.
* This release is compatible with the following Kotlin releases:
  * Kotlin 1.7.20 and above.
  * Ktor 2.1.2 and above.
  * Coroutines 1.6.4 and above.
  * AtomicFu 0.18.3 and above.
  * Kotlin Serialization 1.4.0 and above
  * The new memory model only. See https://github.com/realm/realm-kotlin#kotlin-memory-model-and-coroutine-compatibility
* Minimum Gradle version: 6.7.1.
* Minimum Android Gradle Plugin version: 4.0.0.
* Minimum Android SDK: 16.

### Internal
* Updated to Realm Core 13.5.0, commit 37cc58865648f343f7d6e538d45980e7f2351211.


## 1.6.2 (2023-03-14)

### Breaking Changes
* None.

### Enhancements
* None.

### Fixed
* Returning invalid objects from `Realm.write` would throw an `IllegalStateException`. (Issue [#1300](https://github.com/realm/realm-kotlin/issues/1300))
* Compatibility with Realm Java when using the `io.realm.RealmObject` abstract class. (Issue [#1278](https://github.com/realm/realm-kotlin/issues/1278))
* Compiler error when multiple fields have `@PersistedName`-annotations that match they Kotlin name. (Issue [#1240](https://github.com/realm/realm-kotlin/issues/1240))
* RealmUUID would throw an `ClassCastException` when comparing with an object instance of a different type. (Issue [#1288](https://github.com/realm/realm-kotlin/issues/1288))
* Compiler error when using Kotlin 1.8.0 and Compose for desktop 1.3.0. (Issue [#1296](https://github.com/realm/realm-kotlin/issues/1296))
* [Sync] `SyncSession.downloadAllServerChange()` and `SyncSession.uploadAllLocalChanges()` was reversed.

### Compatibility
* File format: Generates Realms with file format v23.
* Realm Studio 13.0.0 or above is required to open Realms created by this version.
* This release is compatible with the following Kotlin releases:
  * Kotlin 1.7.20 and above.
  * Ktor 2.1.2 and above.
  * Coroutines 1.6.4 and above.
  * AtomicFu 0.18.3 and above.
  * The new memory model only. See https://github.com/realm/realm-kotlin#kotlin-memory-model-and-coroutine-compatibility
* Minimum Gradle version: 6.7.1.
* Minimum Android Gradle Plugin version: 4.0.0.
* Minimum Android SDK: 16.

### Internal
* None.


## 1.6.1 (2023-02-02)

### Breaking Changes
* None.

### Enhancements
* None.

### Fixed
* Allow defining properties with the field name as the persisted name. ([#1240](https://github.com/realm/realm-kotlin/issues/1240))
* Fix compilation error when accessing Realm Kotlin model classes from Java code. ([#1256](https://github.com/realm/realm-kotlin/issues/1256))

### Compatibility
* File format: Generates Realms with file format v23.
* Realm Studio 13.0.0 or above is required to open Realms created by this version.
* This release is compatible with the following Kotlin releases:
  * Kotlin 1.7.20 and above.
  * Ktor 2.1.2 and above.
  * Coroutines 1.6.4 and above.
  * AtomicFu 0.18.3 and above.
  * The new memory model only. See https://github.com/realm/realm-kotlin#kotlin-memory-model-and-coroutine-compatibility
* Minimum Gradle version: 6.7.1.
* Minimum Android Gradle Plugin version: 4.0.0.
* Minimum Android SDK: 16.

### Internal
* None.


## 1.6.0 (2023-01-25)

This release will bump the Realm file format from version 22 to 23. Opening a file with an older format will automatically upgrade it. Downgrading to a previous file format is not possible.

### Breaking Changes
* None.

### Enhancements
* OpenSSL has been upgraded from from 1.1.1n to 3.0.7.
* Added support for `RealmAny` as supported field in model classes. A `RealmAny` is used to represent a polymorphic Realm value or Realm Object, is indexable but cannot be used as a primary key.
* Add support for `Decimal128` as supported field in model classes. (Issue [#653](https://github.com/realm/realm-kotlin/issues/653))
* Realm will now use a lot less memory and disk space when different versions of realm objects are used. ([Core Issue #5440](https://github.com/realm/realm-core/pull/5440))
* Realm will now continuously track and reduce the size of the Realm file when it is in use rather that only when opening the file with `Configuration.compactOnLaunch` enabled. ([Core Issue #5754](https://github.com/realm/realm-core/issues/5754))
* Add support for `Realm.copyFromRealm()`. All RealmObjects, RealmResults, RealmList and RealmSets now also have a `copyFromRealm()` extension method.
* Add support for querying on RealmLists containing objects with `RealmList.query(...)`.  (Issue [#1037](https://github.com/realm/realm-kotlin/issues/1037))
* Add better error messages when inheriting `RealmObject` with unsupported class types. (Issue [#1086](https://github.com/realm/realm-kotlin/issues/1086))
* Added support for reverse relationships on Embedded objects through the `EmbeddedRealmObject.parent()` extension function. (Issue [#1141](https://github.com/realm/realm-kotlin/pull/1141))
* Added support for reverse relationships through the `backlinks` delegate on `EmbeddedObjects`. See the function documentation for more details. (Issue [#1134](https://github.com/realm/realm-kotlin/issues/1134))
* Added support for `@PersistedName` annotations for mapping a Kotlin field name to the underlying field name persisted in the Realm. (Issue [#590](https://github.com/realm/realm-kotlin/issues/590))
* [Sync] `App.close()` have been added so it is possible to close underlying ressources used by the app instance.
* [Sync] Add support for progress listeners with `SyncSession.progressAsFlow(...)`. (Issue [#428](https://github.com/realm/realm-kotlin/issues/428))lin/issues/1086))
* [Sync] `Realm.writeCopyTo(syncConfig)` now support copying a Flexible Sync Realm to another Flexible Sync Realm. 
* [Sync] Added support for App functions, see documentation for more details. (Issue [#1110](https://github.com/realm/realm-kotlin/pull/1110))
* [Sync] Added support for custom App Services Function authentication. (Issue [#741](https://github.com/realm/realm-kotlin/issues/741))
* [Sync] Add support for accessing user auth profile metadata and custom data through the extension functions 'User.profileAsBsonDocument()' and 'User.customDataAsBsonDocument()'. (Issue [#750](https://github.com/realm/realm-kotlin/pull/750))
* [Sync] Add support for `App.callResetPasswordFunction` (Issue [#744](https://github.com/realm/realm-kotlin/issues/744))
* [Sync] Add support for connection state and connection state change listerners with `SyncSession.connectionState` and `SyncSession.connectionStateAsFlow(). (Issue [#429](https://github.com/realm/realm-kotlin/issues/429))

### Fixed
* Fix missing `Realm.asFlow()`-events from remote updates on synced realms. (Issue [#1070](https://github.com/realm/realm-kotlin/issues/1070))
* Windows binaries for JVM did not statically link the C++ runtime, which could lead to crashes if it wasn't preinstalled. (Issue [#1211](https://github.com/realm/realm-kotlin/pull/1211))
* Internal dispatcher threads would leak when closing Realms. (Issue [#818](https://github.com/realm/realm-kotlin/issues/818))
* Realm finalizer thread would prevent JVM main thread from exiting. (Issue [#818](https://github.com/realm/realm-kotlin/issues/818))
* `RealmUUID` did not calculate the correct `hashCode`, so putting it in a `HashSet` resulted in duplicates.
* JVM apps on Mac and Linux would use a native file built in debug mode, making it slower than needed. The correct native binary built in release mode is now used. Windows was not affected. (Issue [#1124](https://github.com/realm/realm-kotlin/pull/1124))
* `RealmUUID.random()` would generate the same values when an app was re-launched from Android Studio during development. (Issue [#1123](https://github.com/realm/realm-kotlin/pull/1123)) 
* Complete flows with an IllegalStateException instead of crashing when notifications cannot be delivered due to insufficient channel capacity (Issue [#1147](https://github.com/realm/realm-kotlin/issues/1147))
* Prevent "Cannot listen for changes on a deleted Realm reference"-exceptions when notifier is not up-to-date with newest updates from write transaction.
* [Sync] Custom loggers now correctly see both normal and sync events. Before, sync events were just logged directly to LogCat/StdOut.
* [Sync] When a `SyncSession` was paused using `SyncSession.pause()`, it would sometimes automatically resume the session. `SyncSession.State.PAUSED` has been added, making it explicit when a session is paused. (Core Issue [#6085](https://github.com/realm/realm-core/issues/6085))

### Compatibility
* File format: Generates Realms with file format v23.
* Realm Studio 13.0.0 or above is required to open Realms created by this version.
* This release is compatible with the following Kotlin releases:
  * Kotlin 1.7.20 and above.
  * Ktor 2.1.2 and above.
  * Coroutines 1.6.4 and above.
  * AtomicFu 0.18.3 and above.
  * The new memory model only. See https://github.com/realm/realm-kotlin#kotlin-memory-model-and-coroutine-compatibility
* Minimum Gradle version: 6.7.1.
* Minimum Android Gradle Plugin version: 4.0.0.
* Minimum Android SDK: 16.

### Internal
* Updated to Realm Core 13.2.0, commit 5a119d8cb2eaac60c298532af2c9ae789af0c9e6.
* Updated to require Swig 4.1.0.
* Updated AndroidxStartup to 1.1.1.
* Updated to Kbson 0.2.0.
* `io.realm.kotlin.types.ObjectId` now delegates all responsibility to `org.mongodb.kbson.ObjectId` while maintaining the interface.
* Added JVM test wrapper as a workaround for https://youtrack.jetbrains.com/issue/KT-54634
* Use Relinker when loading native libs on Android.


## 1.5.2 (2023-01-10)

### Breaking Changes
* None.

### Enhancements
* None.

### Fixed
* Fixed various proguard issues. (Issue [#1150](https://github.com/realm/realm-kotlin/issues/1150))
* Fixed bug when creating `RealmInstant` instaces with `RealmInstant.now()` in Kotlin Native. (Issue [#1182](https://github.com/realm/realm-kotlin/issues/1182))
* Allow `@Index` on `Boolean` fields. (Issue [#1193](https://github.com/realm/realm-kotlin/issues/1193))
* Fixed issue with spaces in realm file path on iOS (Issue [#1194](https://github.com/realm/realm-kotlin/issues/1194))

### Compatibility
* This release is compatible with the following Kotlin releases:
  * Kotlin 1.7.20 and above.
  * Ktor 2.1.2 and above.
  * Coroutines 1.6.4 and above.
  * AtomicFu 0.18.3 and above.
  * The new memory model only. See https://github.com/realm/realm-kotlin#kotlin-memory-model-and-coroutine-compatibility
* Minimum Gradle version: 6.7.1.
* Minimum Android Gradle Plugin version: 4.0.0.
* Minimum Android SDK: 16.

### Internal
* Updated to Gradle 7.6.


## 1.5.1 (2022-12-12)

### Breaking Changes
* None.

### Enhancements
* None.

### Fixed
* Fixed problem with KBSON using reservered keywords in Swift. (Issue [#1153](https://github.com/realm/realm-kotlin/issues/))
* Fixed database corruption and encryption issues on apple platforms. (Issue [#5076](https://github.com/realm/realm-js/issues/5076))
* Fixed 1.8.0-Beta/RC compatibility. (Issue [#1159](https://github.com/realm/realm-kotlin/issues/1159)
* [Sync] Bootstraps will not be applied in a single write transaction - they will be applied 1MB of changesets at a time. (Issue [#5999](https://github.com/realm/realm-core/pull/5999)).
* [Sync] Fixed a race condition which could result in operation cancelled errors being delivered to `Realm.open` rather than the actual sync error which caused things to fail. (Issue [#5968](https://github.com/realm/realm-core/pull/5968)).

### Compatibility
* This release is compatible with the following Kotlin releases:
  * Kotlin 1.7.20 and above.
  * Ktor 2.1.2 and above.
  * Coroutines 1.6.4 and above.
  * AtomicFu 0.18.3 and above.
  * The new memory model only. See https://github.com/realm/realm-kotlin#kotlin-memory-model-and-coroutine-compatibility
* Minimum Gradle version: 6.7.1.
* Minimum Android Gradle Plugin version: 4.0.0.
* Minimum Android SDK: 16.

### Internal
* Updated to Realm Core 12.12.0, commit 292f534a8ae687a86d799b14e06a94985e49c3c6.
* Updated to KBSON 0.2.0
* Updated to require Swig 4.1.0.


## 1.5.0 (2022-11-11)

### Breaking Changes
* None.

### Enhancements
* Fixed error when using Realm object as query argument. Issue[#1098](https://github.com/realm/realm-kotlin/issues/1098)
* Realm will now use `System.loadLibrary()` first when loading native code on JVM, adding support for 3rd party JVM installers. If this fails, it will fallback to the current method of extracting and loading the native library from the JAR file. (Issue [#1105](https://github.com/realm/realm-kotlin/issues/1105)).
* Added support for in-memory Realms.
* Added support for reverse relationships through the `backlinks` delegate. See the function documentation for more details. (Issue [#1021](https://github.com/realm/realm-kotlin/pull/1021))
* Added support for `BsonObjectId` and its typealias `org.mongodb.kbson.ObjectId` as a replacement for `ObjectId`. `io.realm.kotlin.types.ObjectId` is still functional but has been marked as deprecated.
* [Sync] Added support for `BsonObjectId` as partition value.
* [Sync] Exposed `configuration` and `user` on `SyncSession`. (Issue [#431](https://github.com/realm/realm-kotlin/issues/431))
* [Sync] Added support for encrypting the user metadata used by Sync. (Issue [#413](https://github.com/realm/realm-kotlin/issues/413))
* [Sync] Added support for API key authentication. (Issue [#432](https://github.com/realm/realm-kotlin/issues/432))

### Fixed
* Close underlying realm if it is no longer referenced by any Kotlin object. (Issue [#671](https://github.com/realm/realm-kotlin/issues/671))
* Fixes crash during migration if Proguard was enabled. (Issue [#1106](https://github.com/realm/realm-kotlin/issues/1106))
* Adds missing Proguard rules for Embedded objects. (Issue [#1106](https://github.com/realm/realm-kotlin/issues/1107))

### Compatibility
* This release is compatible with the following Kotlin releases:
  * Kotlin 1.7.20 and above.
  * Ktor 2.1.2 and above.
  * Coroutines 1.6.4 and above.
  * AtomicFu 0.18.3 and above.
  * The new memory model only. See https://github.com/realm/realm-kotlin#kotlin-memory-model-and-coroutine-compatibility
* Minimum Gradle version: 6.7.1.
* Minimum Android Gradle Plugin version: 4.0.0.
* Minimum Android SDK: 16.

### Internal
* Added dependency Kbson 0.1.0.
* Updated to use hierarchical multi platform project structure.
* Updated to Realm Core 12.11.0, commit 3d5ff9b5e47c5664c4c5611cdfd22fd15e451b55.
* Updated to Detekt 1.22.0-RC2.


## 1.4.0 (2022-10-17)

### Breaking Changes
* Minimum Kotlin version has been raised from 1.6.10 to 1.7.20.
* Support for the original (old) memory model on Kotlin Native has been dropped. Only the new Kotlin Native memory model is supported.  
* Minimum Gradle version has been raised from 6.1.1 to 6.7.1.
* Minimum Ktor version has been raised from 1.6.8 to 2.1.2.

### Enhancements
* [Sync] The sync variant `io.realm.kotlin:library-sync:1.4.0`, now support Apple Silicon targets, ie. `macosArm64()`, `iosArm64()` and `iosSimulatorArm64`.

### Fixed
* [Sync] Using the SyncSession after receiving changes from the server would sometimes crash. Issue [#1068](https://github.com/realm/realm-kotlin/issues/1068)

### Compatibility
* This release is compatible with the following Kotlin releases:
  * Kotlin 1.7.20 and above.
  * Ktor 2.1.2 and above.
  * Coroutines 1.6.4 and above.
  * AtomicFu 0.18.3 and above.
  * The new memory model only. See https://github.com/realm/realm-kotlin#kotlin-memory-model-and-coroutine-compatibility
* Minimum Gradle version: 6.7.1.
* Minimum Android Gradle Plugin version: 4.0.0.
* Minimum Android SDK: 16.

### Internal
* Updated to Kotlin 1.7.20.
* Updated to Coroutines 1.6.4.
* Updated to AtomicFu 0.18.3.
* Updated to Kotlin Serialization 1.4.0.
* Updated to KotlinX DateTime 0.4.0.
* Updated to okio 3.2.0.
* Ktor now uses the OkHttp engine on Android/JVM.
* Ktor now uses the Darwin engine on Native.


## 1.3.0 (2022-10-10)

### Breaking Changes
* None.

### Enhancements
* Support for `MutableRealm.deleteAll()`.
* Support for `MutableRealm.delete(KClass)`.
* Support for `DynamicMutableRealm.deleteAll()`.
* Support for `DynamicMutableRealm.delete(className)`.
* Support for `RealmInstant.now()`
* [Sync] Support for `User.getProviderType()`.
* [Sync] Support for `User.getAccessToken()`.
* [Sync] Support for `User.getRefreshToken()`.
* [Sync] Support for `User.getDeviceId()`.

### Fixed
* [Sync] Using `SyncConfiguration.Builder.waitForInitialRemoteDataOpen()` is now much faster if the server realm contains a lot of data. Issue [])_

### Compatibility
* This release is compatible with:
  * Kotlin 1.6.10 - 1.7.10. 1.7.20 support is tracked here: https://github.com/realm/realm-kotlin/issues/1024
  * Ktor 1.6.8. Ktor 2 support is tracked here: https://github.com/realm/realm-kotlin/issues/788
  * Coroutines 1.6.0-native-mt. Also compatible with Coroutines 1.6.0 but requires enabling of the new memory model and disabling of freezing, see https://github.com/realm/realm-kotlin#kotlin-memory-model-and-coroutine-compatibility for details on that.
  * AtomicFu 0.17.0 and above.
* Minimum Gradle version: 6.1.1.
* Minimum Android Gradle Plugin version: 4.0.0.
* Minimum Android SDK: 16.

### Internal
* None.


## 1.2.0 (2022-09-30)

### Breaking Changes
* `RealmResults.query()` now returns a `RealmQuery` instead of a `RealmResults`.

### Enhancements
* Added support for `MutableRealmInt` in model classes. The new type behaves like a reference to a `Long`, but also supports `increment` and `decrement` methods. These methods implement a conflict-free replicated data type, whose value will converge even when changed across distributed devices with poor connections.
* [Sync] Support for `User.linkCredentials()`.
* [Sync] Support for `User.identities`, which will return all login types available to the user.
* [Sync] `User.id` as a replacement for `User.identity`. `User.identity` has been marked as deprecated.

### Fixed
* Classes using `RealmObject` or `EmbeddedRealmObject` as a generics type would be modified by the compiler plugin causing compilation errors. (Issue [981] (https://github.com/realm/realm-kotlin/issues/981))
* Ordering not respected for `RealmQuery.first()`. (Issue [#953](https://github.com/realm/realm-kotlin/issues/953))
* Sub-querying on a RealmResults ignored the original filter. (Issue [#998](https://github.com/realm/realm-kotlin/pull/998))
* `RealmResults.query()` semantic returning `RealmResults` was wrong, the return type should be a `RealmQuery`. (Issue [#1013](https://github.com/realm/realm-kotlin/pull/1013))
* Crash when logging messages with formatting specifiers. (Issue [#1034](https://github.com/realm/realm-kotlin/issues/1034))

### Compatibility
* This release is compatible with:
  * Kotlin 1.6.10 - 1.7.10. 1.7.20 support is tracked here: https://github.com/realm/realm-kotlin/issues/1024
  * Ktor 1.6.8. Ktor 2 support is tracked here: https://github.com/realm/realm-kotlin/issues/788
  * Coroutines 1.6.0-native-mt. Also compatible with Coroutines 1.6.0 but requires enabling of the new memory model and disabling of freezing, see https://github.com/realm/realm-kotlin#kotlin-memory-model-and-coroutine-compatibility for details on that.
  * AtomicFu 0.17.0 and above.
* Minimum Gradle version: 6.1.1.
* Minimum Android Gradle Plugin version: 4.0.0.
* Minimum Android SDK: 16.

### Internal
* Updated to Realm Core 12.7.0, commit 18abbb4e9dc268620fa499923a92921bf26db8c6.
* Updated to Kotlin Compile Testing 1.4.9.


## 1.1.0 (2022-08-23)

### Breaking Changes
* None.

### Enhancements
* Added support for `RealmSet` in model classes. `RealmSet` is a collection of unique elements. See the class documentation for more details.
* Added support for `UUID` through a new property type: `RealmUUID`.
* Support for `Realm.writeCopyTo(configuration)`.
* [Sync] Add support for `User.delete()`, making it possible to delete user data on the server side (Issue [#491](https://github.com/realm/realm-kotlin/issues/491)).
* [Sync] It is now possible to create multiple anonymous users by specifying `Credentials.anonymous(reuseExisting = false)` when logging in to an App.

### Fixed
* `Realm.deleteRealm(config)` would throw an exception if the file didn't exist.
* Returning deleted objects from `Realm.write` and `Realm.writeBlocking` threw a non-sensical `NullPointerException`. Returning such a value is not allowed and now throws an `IllegalStateException`. (Issue [#965](https://github.com/realm/realm-kotlin/issues/965))
* [Sync] AppErrors and SyncErrors with unmapped category or error codes caused a crash. (Issue [951] (https://github.com/realm/realm-kotlin/pull/951))

### Compatibility
* This release is compatible with:
  * Kotlin 1.6.10 and above.
  * Coroutines 1.6.0-native-mt. Also compatible with Coroutines 1.6.0 but requires enabling of the new memory model and disabling of freezing, see https://github.com/realm/realm-kotlin#kotlin-memory-model-and-coroutine-compatibility for details on that.
  * AtomicFu 0.17.0.
* Minimum Gradle version: 6.1.1.  
* Minimum Android Gradle Plugin version: 4.0.0.
* Minimum Android SDK: 16.

### Internal
* Updated to Realm Core 12.5.1, commit 6f6a0f415bd33cf2ced4467e36a47f7c84f0a1d7.
* Updated to Gradle 7.5.1.
* Updated to Android Gradle Plugin 7.2.2.
* Updated to CMake 3.22.1
* Updated to Android targetSdk 33.
* Updated to Android compileSdkVersion 33.
* Updated to Android Build Tools 33.0.0.
* Updated to Android NDK 23.2.8568313.


## 1.0.2 (2022-08-05)

### Breaking Changes
* None.

### Enhancements
* None.

### Fixed
* Missing proguard configuration for `CoreErrorUtils`. (Issue [#942](https://github.com/realm/realm-kotlin/issues/942))
* [Sync] Embedded Objects could not be added to the schema for `SyncConfiguration`s. (Issue [#945](https://github.com/realm/realm-kotlin/issues/945)).

### Compatibility
* This release is compatible with:
  * Kotlin 1.6.10 and above.
  * Coroutines 1.6.0-native-mt. Also compatible with Coroutines 1.6.0 but requires enabling of the new memory model and disabling of freezing, see https://github.com/realm/realm-kotlin#kotlin-memory-model-and-coroutine-compatibility for details on that.
  * AtomicFu 0.17.0.
* Minimum Gradle version: 6.1.1.  
* Minimum Android Gradle Plugin version: 4.0.0.
* Minimum Android SDK: 16.

### Internal
* None.


## 1.0.1 (2022-07-07)

### Breaking Changes
* None.

### Enhancements
* Added support for `ByteArray`. ([#584](https://github.com/realm/realm-kotlin/issues/584))

### Fixed
* Fixed JVM memory leak when passing string to C-API. (Issue [#890](https://github.com/realm/realm-kotlin/issues/890))
* Fixed crash present on release-mode apps using Sync due to missing Proguard exception for `ResponseCallback`.
* The compiler plugin did not set the generic parameter correctly for an internal field inside model classes. This could result in other libraries that operated on the source code throwing an error of the type: `undeclared type variable: T`. (Issue [#901](https://github.com/realm/realm-kotlin/issues/901))
* String read from a realm was mistakenly treated as zero-terminated, resulting in strings with `\0`-characters to be truncated when read. Inserting data worked correctly. (Issue [#911](https://github.com/realm/realm-kotlin/issues/911))
* [Sync] Fix internal ordering of `EmailPasswordAuth.resetPassword(...)` arguments. (Issue [#885](https://github.com/realm/realm-kotlin/issues/885))
* [Sync] Sync error events not requiring a Client Reset incorrectly assumed they had to include a path to a recovery Realm file. (Issue [#895](https://github.com/realm/realm-kotlin/issues/895))

### Compatibility
* This release is compatible with:
  * Kotlin 1.6.10 and above.
  * Coroutines 1.6.0-native-mt. Also compatible with Coroutines 1.6.0 but requires enabling of the new memory model and disabling of freezing, see https://github.com/realm/realm-kotlin#kotlin-memory-model-and-coroutine-compatibility for details on that.
  * AtomicFu 0.17.0.
* Minimum Gradle version: 6.1.1.  
* Minimum Android Gradle Plugin version: 4.0.0.
* Minimum Android SDK: 16.

### Internal
* None.


## 1.0.0 (2022-06-07)

### Breaking Changes
* Move all classes from package `io.realm` to `io.realm.kotlin`. This allows Realm Java and Realm Kotlin to be included in the same app without having class name conflicts. *WARNING:* While both libraries can be configured to open the same file, doing so concurrently is currently not supported and can lead to corrupted realm files.
* Updated default behavior for implicit import APIs (realm objects setters and list add/insert/set-operations) to update existing objects with similar primary key instead of throwing. (Issue [#849](https://github.com/realm/realm-kotlin/issues/849))
* Introduced `BaseRealmObject` as base interface of `RealmObject` and `DynamicRealmObject` to prepare for future embedded object support.
  * Most APIs accepts `BaseRealmObject` instead of `RealmObject`.
  * `DynamicRealmObject` no longer implements `RealmObject` but only `BaseRealmObject`
  * Besides the changes of base class of `DynamicRealmObject`, this should not require and code changes.
* Moved all modeling defining types to `io.realm.kotlin.types`
  * Moved `BaseRealmObject`, `RealmObject`, `EmbeddedObject`, `RealmList`, `RealmInstant` and `ObjectId` from `io.realm` to `io.realm.kotlin.types`
* Moved `RealmResults` from `io.realm` to `io.realm.kotlin.query`
* Reworked API for dynamic objects.
  * Support for unmanaged dynamic objects through `DynamicMutableRealmObject.create()`.
  * Replaced `DynamicMutableRealm.create()` with `DynamicMutableRealm.copyToRealm()` similar to `MutableRealm.copyToRealm()`.
* Moved `io.realm.MutableRealm.UpdatePolicy` to top-level class `io.realm.kotlin.UpdatePolicy` as it now also applies to `DynamicMutableRealm.copyToRealm()`.
* Deleted `Queryable`-interface and removed it from `RealmResults`.
* Moved extension methods on `BaseRealmObject`, `MutableRealm`, `TypedRealm`, `Realm` and `Iterable` from `io.realm` to `io.realm.kotlin.ext`
* Moved `io.realm.MutableRealm.UpdatePolicy` to top-level class `io.realm.UpdatePolicy` as it now also applies to `DynamicMutableRealm.copyToRealm()`
* All exceptions from Realm now has `RealmException` as their base class instead of `RealmCoreException` or `Exception`.
* Aligned factory methods naming. (Issue [#835](https://github.com/realm/realm-kotlin/issues/835))
  * Renamed `RealmConfiguration.with(...)` to `RealmConfiguration.create(...)`
  * Renamed `SyncConfiguration.with(...)` to `SyncConfiguration.create(...)`
  * Renamed `RealmInstant.fromEpochSeconds(...)` to `RealmInstant.from(...)`
* Reduced `DynamicMutableRealm` APIs (`copyToRealm()` and `findLatest()`) to only allow import and lookup of `DynamicRealmObject`s.

### Enhancements
* [Sync] Support for Flexible Sync through `Realm.subscriptions`. (Issue [#824](https://github.com/realm/realm-kotlin/pull/824))
* [Sync] Added support for `ObjectId` ([#652](https://github.com/realm/realm-kotlin/issues/652)). `ObjectId` can be used as a primary key in model definition.
* [Sync] Support for `SyncConfiguration.Builder.InitialData()`. (Issue [#422](https://github.com/realm/realm-kotlin/issues/422))
* [Sync] Support for `SyncConfiguration.Builder.initialSubscriptions()`. (Issue [#831](https://github.com/realm/realm-kotlin/issues/831))
* [Sync] Support for `SyncConfiguration.Builder.waitForInitialRemoteData()`. (Issue [#821](https://github.com/realm/realm-kotlin/issues/821))
* [Sync] Support for accessing and controlling the session state through `SyncSession.state`, `SyncSession.pause()` and `SyncSession.resume()`.
* [Sync] Added `SyncConfiguration.syncClientResetStrategy` which enables support for client reset via `DiscardUnsyncedChangesStrategy` for partition-based realms and `ManuallyRecoverUnsyncedChangesStrategy` for Flexible Sync realms.
* [Sync] Support `ObjectId` as a partition key.
* Support for embedded objects. (Issue [#551](https://github.com/realm/realm-kotlin/issues/551))
* Support for `RealmConfiguration.Builder.initialData()`. (Issue [#579](https://github.com/realm/realm-kotlin/issues/579))
* Preparing the compiler plugin to be compatible with Kotlin `1.7.0-RC`. (Issue [#843](https://github.com/realm/realm-kotlin/issues/843))
* Added `AppConfiguration.create(...)` as convenience method for `AppConfiguration.Builder(...).build()` (Issue [#835](https://github.com/realm/realm-kotlin/issues/835))

### Fixed
* Fix missing symbol (`___bid_IDEC_glbround`) on Apple silicon
* Creating a `RealmConfiguration` off the main thread on Kotlin Native could crash with `IncorrectDereferenceException`. (Issue [#799](https://github.com/realm/realm-kotlin/issues/799))
* Compiler error when using cyclic references in compiled module. (Issue [#339](https://github.com/realm/realm-kotlin/issues/339))

### Compatibility
* This release is compatible with:
  * Kotlin 1.6.10 and above.
  * Coroutines 1.6.0-native-mt. Also compatible with Coroutines 1.6.0 but requires enabling of the new memory model and disabling of freezing, see https://github.com/realm/realm-kotlin#kotlin-memory-model-and-coroutine-compatibility for details on that.
  * AtomicFu 0.17.0.
* Minimum Gradle version: 6.1.1.  
* Minimum Android Gradle Plugin version: 4.0.0.
* Minimum Android SDK: 16.

### Internal
* Updated to Realm Core 12.1.0, commit f8f6b3730e32dcc5b6564ebbfa5626a640cdb52a.


## 0.11.1 (2022-05-05)

### Breaking Changes
* None.

### Enhancements
* None.

### Fixed
* Fix crash in list notification listener (Issue [#827](https://github.com/realm/realm-kotlin/issues/827), since 0.11.0)

### Compatibility
* This release is compatible with:
  * Kotlin 1.6.10 and above.
  * Coroutines 1.6.0-native-mt. Also compatible with Coroutines 1.6.0 but requires enabling of the new memory model and disabling of freezing, see https://github.com/realm/realm-kotlin#kotlin-memory-model-and-coroutine-compatibility for details on that.
  * AtomicFu 0.17.0.
* Minimum Gradle version: 6.1.1.  
* Minimum Android Gradle Plugin version: 4.0.0.
* Minimum Android SDK: 16.

### Internal
* None.


## 0.11.0 (2022-04-29)

### Breaking Changes
* [Sync] `SyncConfiguration` and `SyncSession` have been moved to `io.realm.mongodb.sync`.
* [Sync] `EmailPasswordAuth` has been movedto `io.realm.mongodb.auth`.
* [Sync] Improved exception hierarchy for App and Sync exceptions. All sync/app exceptions now use `io.realm.mongodb.exceptions.AppException` as their top-level exception type. Many methods have more specialized exceptions for common errors that can be caught and reacted to. See `AppException` documentation for more details.
* [Sync] `SyncConfiguration.directory` is no longer available.
* [Sync] Removed `SyncConfiguration.partitionValue` as it exposed internal implementation details. It will be reintroduced at a later date.

### Enhancements
* [Sync] `EmailPasswordAuth` has been extended with support for: `confirmUser()`, `resendConfirmationEmail()`, `retryCustomConfirmation()`, `sendResetPasswordEmail()` and `resetPassword()`.
* [Sync] Support for new types of `Credentials`: `apiKey`, `apple`, `facebook`, `google` and `jwt`.
* [Sync] Support for the extension property `Realm.syncSession`, which returns the sync session associated with the realm.
* [Sync] Support for `SyncSession.downloadAllServerChanges()` and `SyncSession.uploadAllLocalChanges()`.
* [Sync] Support for `App.allUsers()`.
* [Sync] Support for `SyncConfiguration.with()`.
* [Sync] Support for `null` and `Integer` (along side already existing `String` and `Long`) partition values when using Partion-based Sync.
* [Sync] Support for `User.remove()`.
* [Sync] `AppConfiguration.syncRootDirectory` has been added to allow users to set the root folder containing all files used for data synchronization between the device and MongoDB Realm. (Issue [#795](https://github.com/realm/realm-kotlin/issues/795))
* Encrypted Realms now use OpenSSL 1.1.1n, up from v1.1.1g.

### Fixed
* Fix duplication of list object references when importing existing objects with `copyToRealm(..., updatePolicy = UpdatePolicy.ALL)` (Issue [#805](https://github.com/realm/realm-kotlin/issues/805))
* Bug in the encryption layer that could result in corrupted Realm files. (Realm Core Issue [#5360](https://github.com/realm/realm-core/issues/5360), since 0.10.0)

### Compatibility
* This release is compatible with:
  * Kotlin 1.6.10 and above.
  * Coroutines 1.6.0-native-mt. Also compatible with Coroutines 1.6.0 but requires enabling of the new memory model and disabling of freezing, see https://github.com/realm/realm-kotlin#kotlin-memory-model-and-coroutine-compatibility for details on that.
  * AtomicFu 0.17.0.
* Minimum Gradle version: 6.1.1.  
* Minimum Android Gradle Plugin version: 4.0.0.
* Minimum Android SDK: 16.

### Internal
* Updated to Realm Core 11.15.0, commit 9544b48e52c49e0267c3424b0b92c2f5efd5e2b9.
* Updated to Ktor 1.6.8.
* Updated to Ktlint 0.45.2.
* Rename internal synthetic variables prefix to `io_realm_kotlin_`, so deprecated prefix `$realm$` is avoided.
* Using latest Kotlin version (EAP) for the `kmm-sample` app to test compatibility with the latest/upcoming Kotlin version.


## 0.10.2 (2022-04-01)

### Breaking Changes
* None.

### Enhancements
* None.

### Fixed
* Fix query syntax errors of seemingly correct query (Issue [#683](https://github.com/realm/realm-kotlin/issues/683))
* Fix error when importing lists with existing objects through `copyToRealm` with `UpdatePolicy.ALL` (Issue [#771](https://github.com/realm/realm-kotlin/issues/771))

### Compatibility
* This release is compatible with:
  * Kotlin 1.6.10.
  * Coroutines 1.6.0-native-mt. Also compatible with Coroutines 1.6.0 but requires enabling of the new memory model and disabling of freezing, see https://github.com/realm/realm-kotlin#kotlin-memory-model-and-coroutine-compatibility for details on that.
  * AtomicFu 0.17.0.
* Minimum Gradle version: 6.1.1.  
* Minimum Android Gradle Plugin version: 4.0.0.
* Minimum Android SDK: 16.

### Internal
* None.

## 0.10.1 (2022-03-24)

### Breaking Changes
* None.

### Enhancements
* Reducing the binary size for Android dependency. (Issue [#216](https://github.com/realm/realm-kotlin/issues/216)).
* Using static c++ runtime library (stl) for Android. (Issue [#694](https://github.com/realm/realm-kotlin/issues/694)).

### Fixed
* Fix assignments to `RealmList`-properties on managed objects (Issue [#718](https://github.com/realm/realm-kotlin/issues/718))
* `iosSimulatorArm64` and `iosX64` cinterop dependencies were compiled with unnecessary additional architectures, causing a fat framework to fail with (Issue [#722](https://github.com/realm/realm-kotlin/issues/722))

### Compatibility
* This release is compatible with:
  * Kotlin 1.6.10.
  * Coroutines 1.6.0-native-mt. Also compatible with Coroutines 1.6.0 but requires enabling of the new memory model and disabling of freezing, see https://github.com/realm/realm-kotlin#kotlin-memory-model-and-coroutine-compatibility for details on that.
  * AtomicFu 0.17.0.
* Minimum Gradle version: 6.1.1.  
* Minimum Android Gradle Plugin version: 4.0.0.
* Minimum Android SDK: 16.

### Internal
* None.


## 0.10.0 (2022-03-04)

### Breaking Changes
* `RealmConfiguration.Builder.path()` has been replaced by `RealmConfiguration.Builder.directory()`, which can be combined with `RealmConfiguration.Builder.name()` to form the full path. (Issue [#346](https://github.com/realm/realm-kotlin/issues/346))
* `Realm.observe()` and `RealmObject.observe()` have been renamed to `asFlow()`.
* `RealmObject.asFlow` will throw `UnsupportedOperationException` instead of `IllegalStateException` if called on a live or dynamic object in a write transaction or in a migration.
* `RealmObject.asFlow` will throw `UnsupportedOperationException` instead of `IllegalStateException` if called on a live or dynamic object in a write transaction or in a migration.
* Removed `RealmObject.delete()` and `RealmResults.delete()`. All objects, objects specified by queries and results must be delete through `MutableRealm.delete(...)` and `DynamicMutableRealm.delete(...).
* Removed default empty schema argument for `RealmConfiguration.Builder(schema = ... )` and `SyncConfiguration.Builder(..., schema= ... )` as all configuraitons require a non-empty schema.
* Removed `RealmConfiguration.Builder.schema()`. `RealmConfiguration.Builder(schema = ...)` should be used instead.

### Enhancements
* Add support for Gradle Configuration Cache.
* Improved exception message when attempting to delete frozen objects. (Issue [#616](https://github.com/realm/realm-kotlin/issues/616))
* Added `RealmConfiguration.Builder.compactOnLaunch()`, which can be used to control if a Realm file should be compacted when opened.
* A better error message if a data class was used as model classes. (Issue [#684](https://github.com/realm/realm-kotlin/issues/684))
* A better error message if the Realm plugin was not applied to the module containing model classes. (Issue [#676](https://github.com/realm/realm-kotlin/issues/676))
* A better error message if a class is used that is not part of the schema. (Issue [#680](https://github.com/realm/realm-kotlin/issues/680))
* Add support for fine-grained notification on Realm instances. `Realm.asFlow()` yields `RealmChange` that represent the `InitialRealm` or `UpdatedRealm` states.
* Add support for fine-grained notification on Realm objects. `RealmObject.asFlow()` yields `ObjectChange` that represent the `InitialObject`, `UpdatedObject` or `DeletedObject` states.
* Add support for fine-grained notification on Realm lists. `RealmList.asFlow()` yields `ListChange` that represent the `InitialList`, `UpdatedList` or `DeletedList` states.
* Add support for fine-grained notifications on Realm query results. `RealmResults.asFlow()` yields `ResultsChange` that represent the `InitialResults` or `UpdatedResults` states.
* Add support for fine-grained notifications on `RealmSingleQuery`. `RealmSingleQuery.asFlow()` yields `SingleQueryChange` that represent the `PendingObject`, `InitialObject`, `UpdatedObject` or `DeletedObject` states.
* Add support for data migration as part of an automatic schema upgrade through `RealmConfiguration.Builder.migration(RealmMigration)` (Issue [#87](https://github.com/realm/realm-kotlin/issues/87))
* Added ability to delete objects specified by a `RealmQuery` or `RealmResults` through `MutableRealm.delete(...)` and `DynamicMutableRealm.delete(...).
* Add support for updating existing objects through `copyToRealm`. This requires them having a primary key. (Issue [#564](https://github.com/realm/realm-kotlin/issues/564))
* Added `Realm.deleteRealm(RealmConfiguration)` function that deletes the Realm files from the filesystem (Issue [#95](https://github.com/realm/realm-kotlin/issues/95)).


### Fixed
* Intermittent `ConcurrentModificationException` when running parallel builds. (Issue [#626](https://github.com/realm/realm-kotlin/issues/626))
* Refactor the compiler plugin to use API's compatible with Kotlin `1.6.20`. (Issue ([#619](https://github.com/realm/realm-kotlin/issues/619)).
* `RealmConfiguration.path` should report the full Realm path. (Issue ([#605](https://github.com/realm/realm-kotlin/issues/605)).
* Support multiple constructors in model definition (one zero arg constructor is required though). (Issue ([#184](https://github.com/realm/realm-kotlin/issues/184)).
* Boolean argument substitution in queries on iOS/macOS would crash the query. (Issue [#691](https://github.com/realm/realm-kotlin/issues/691))
* Support 32-bit Android (x86 and armeabi-v7a). (Issue ([#109](https://github.com/realm/realm-kotlin/issues/109)).
* Make updates of primary key properties throw IllegalStateException (Issue [#353](https://github.com/realm/realm-kotlin/issues/353))


### Compatibility
* This release is compatible with:
  * Kotlin 1.6.10.
  * Coroutines 1.6.0-native-mt. Also compatible with Coroutines 1.6.0 but requires enabling of the new memory model and disabling of freezing, see https://github.com/realm/realm-kotlin#kotlin-memory-model-and-coroutine-compatibility for details on that.
  * AtomicFu 0.17.0.
* Minimum Gradle version: 6.1.1.  
* Minimum Android Gradle Plugin version: 4.0.0.
* Minimum Android SDK: 16.

### Internal
* Downgraded to Gradle 7.2 as a work-around for https://youtrack.jetbrains.com/issue/KT-51325.
* Updated to Realm Core 11.10.0, commit: ad2b6aeb1fd58135a2d9bf463011e26f934390ea.


## 0.9.0 (2022-01-28)

### Breaking Changes
* `RealmResults.observe()` and `RealmList.observe()` have been renamed to `asFlow()`.
* Querying via `Realm.objects(...)` is no longer supported. Use `Realm.query(...)` instead.

### Enhancements
* Added API for inspecting the schema of the realm with `BaseRealm.schema()` ([#238](https://github.com/realm/realm-kotlin/issues/238)).
* Added support for `RealmQuery` through `Realm.query(...)` ([#84](https://github.com/realm/realm-kotlin/issues/84)).
* Added source code link to model definition compiler errors. ([#173](https://github.com/realm/realm-kotlin/issues/173))
* Support Kotlin's new memory model. Enabled in consuming project with the following gradle properties `kotlin.native.binary.memoryModel=experimental`.
* Add support for JVM on M1 (in case we're running outside Rosetta compatibility mode, example when using Azul JVM which is compiled against `aarch64`) [#629](https://github.com/realm/realm-kotlin/issues/629).

### Fixed
* Sync on jvm targets on Windows/Linux crashes with unavailable scheduler ([#655](https://github.com/realm/realm-kotlin/issues/655)).

### Compatibility
* This release is compatible with:
  * Kotlin 1.6.10.
  * Coroutines 1.6.0-native-mt. Also compatible with Coroutines 1.6.0 but requires enabling of the new memory model and disabling of freezing, see https://github.com/realm/realm-kotlin#kotlin-memory-model-and-coroutine-compatibility for details on that.
  * AtomicFu 0.17.0.
* Minimum Gradle version: 6.1.1.  
* Minimum Android Gradle Plugin version: 4.0.0.
* Minimum Android SDK: 16.

### Internal
* Updated to Gradle 7.3.3.
* Updated to Android Gradle Plugin 7.1.0.
* Updated to AndroidX JUnit 1.1.3.
* Updated to AndroidX Test 1.4.0.


## 0.8.2 (2022-01-20)

### Breaking Changes
* None.

### Enhancements
* None.

### Fixed
* The `library-base` module would try to initialize a number of `library-sync` classes for JNI lookups. These and `RealmObjectCompanion` were not being excluded from Proguard obfuscation causing release builds to crash when initializing JNI [#643](https://github.com/realm/realm-kotlin/issues/643).

### Compatibility
* This release is compatible with:
  * Kotlin 1.6.10.
  * Coroutines 1.5.2-native-mt.
  * AtomicFu 0.17.0.
* Minimum Gradle version: 6.1.1.
* Minimum Android Gradle Plugin version: 4.0.0.
* Minimum Android SDK: 16.

### Internal
* None.


## 0.8.1 (2022-01-18)

### Breaking Changes
* None.

### Enhancements
* None.

### Fixed
* Using a custom module name to fix [#621](https://github.com/realm/realm-kotlin/issues/621).
* Synchronously process project configurations to avoid exceptions when running parallel builds [#626](https://github.com/realm/realm-kotlin/issues/626).
* Update to Kotlin 1.6.10. The `Compatibility` entry for 0.8.0 stating that the project had been updated to Kotlin 1.6.10 was not correct [#640](https://github.com/realm/realm-kotlin/issues/640).

### Compatibility
* This release is compatible with:
  * Kotlin 1.6.10.
  * Coroutines 1.5.2-native-mt.
  * AtomicFu 0.17.0.
* Minimum Gradle version: 6.1.1.  
* Minimum Android Gradle Plugin version: 4.0.0.
* Minimum Android SDK: 16.

### Internal
* Updated to Kotlin 1.6.10.


## 0.8.0 (2021-12-17)

### Breaking Changes
* Reworked configuration hierarchy:
  * Separated common parts of `RealmConfiguraion` and `SyncConfiguration` into `io.realm.Configuration` to avoid polluting the base configuration with local-only options.
  * Changed `Realm.open(RealmConfiguration)` to accept new base configuration with `Realm.open(Configuration)`.
  * Removed option to build `SyncConfiguration`s with `deleteRealmIfMigrationNeeded` option.

### Enhancements
* [Sync] Added support for `User.logOut()` ([#245](https://github.com/realm/realm-kotlin/issues/245)).
* Added support for dates through a new property type: `RealmInstant`.
* Allow to pass schema as a variable containing the involved `KClass`es and build configurations non-fluently ([#389](https://github.com/realm/realm-kotlin/issues/389)).
* Added M1 support for `library-base` variant ([#483](https://github.com/realm/realm-kotlin/issues/483)).

### Fixed
* Gradle metadata for pure Android projects. Now using `io.realm.kotlin:library-base:<VERSION>` should work correctly.
* Compiler plugin symbol lookup happens only on Sourset using Realm ([#544](https://github.com/realm/realm-kotlin/issues/544)).
* Fixed migration exception when opening a synced realm that is already stored in the backend for the first time ([#601](https://github.com/realm/realm-kotlin/issues/604)).

### Compatibility
* This release is compatible with:
  * Kotlin 1.6.10.
  * Coroutines 1.5.2-native-mt.
  * AtomicFu 0.17.0.
* Minimum Gradle version: 6.1.1.  
* Minimum Android Gradle Plugin version: 4.0.0.
* Minimum Android SDK: 16.

### Internal
* Updated to Ktor 1.6.5.
* Updated to AndroidX Startup 1.1.0.
* Updated to Gradle 7.2.
* Updated to Android Gradle Plugin 7.1.0-beta05.
* Updated to NDK 23.1.7779620.
* Updated to Android targetSdk 31.
* Updated to Android compileSdk 31.
* Updated to Android Build Tools 31.0.0.
* Updated to Ktlint version 0.43.0.
* Updated to Ktlint Gradle Plugin 10.2.0.
* Updated to Kotlin Serialization 1.3.0.
* Updated to Detekt 1.19.0-RC1.
* Updated to Dokka 1.6.0.
* Updated to AtomicFu 0.17.0.
* Updated to Realm Core 11.7.0, commit: 5903577608d202ad88f375c1bb2ceedb831f6d7b.


## 0.7.0 (2021-10-31)

### Breaking Changes
* None.

### Enhancements
* Basic MongoDB Realm sync support:
  * Enabled by using library dependency `io.realm.kotlin:library-sync:<VERSION>`
  * Build `AppConfiguration`s through `AppConfiguration.Builder(appId).build()`
  * Linking your app with a MongoDB Realm App through `App.create(appConfiguration)`
  * Log in to a MongoDB Realm App through `App.login(credentials)`. Currently only supports `Credentials.anonymous()` and `Credentials.emailPassword(...)`
  * Create `SyncConfiguration`s through `SyncConfiguration.Builder(user, partitionValue, schema).build()`
  * Create synchronized realm by `Realm.open(syncConfiguration)`

### Fixed
* None.

### Compatibility
* This release is compatible with:
  * Kotlin 1.5.31
  * Coroutines 1.5.2-native-mt
  * AtomicFu 0.16.3

### Internal
* Updated to Realm Core commit: ecfc1bbb734a8520d08f04f12f083641309799b3
* Updated to Ktor 1.6.4.


## 0.6.0 (2021-10-15)

### Breaking Changes
* Rename library dependency from `io.realm.kotlin:library:<VERSION>` to `io.realm.kotlin:library-base:<VERSION>`
* Abstracted public API into interfaces. The interfaces have kept the name of the previous classes so only differences are:
  - Opening a realm: `Realm(configuration)` has changed to `Realm.open(configuration)`
  - Easy construction of simple configurations: `RealmConfiguration(schema = ...)` has changed to `RealmConfiguration.with(schema = ...)`
  - Instantiating a `RealmList` is now done through `realmListOf(...)` or by `Iterable<T>.toRealmList()`
* Make argument to `findLatest` non-nullable: `MutableRealm.findLatest(obj: T?): T?` has changed to `MutableRealm.findLatest(obj: T): T?`
* Allow query arguments to be `null`: `RealmResult.query(query: String = "TRUEPREDICATE", vararg args: Any): RealmResults<T>` has change to `RealmResult.query(query: String = "TRUEPREDICATE", vararg args: Any?): RealmResults<T>`
* Moved `objects(KClass<T>)` and `<reified T> objects()` methods from `BaseRealm` to `TypedRealm`
* Changed `RealmObject.version` into method `RealmObject.version()`.
* Replaced `RuntimeException`s by the explicit exceptions: `IllegalArgumentException`, `IllegalStateException` and `IndexOutOfBoundsException`.
* Throw `Error` an unrecoverable Realm problem happen in the underlying storage engine.
* Removed optional arguments to `RealmConfiguration.with(...)` and `RealmConfiguration.Builder(...)`. Name and path can now only be set through the builder methods.

### Enhancements
* Add support for [JVM target](https://github.com/realm/realm-kotlin/issues/62) supported platforms are: Linux (since Centos7 x86_64), Windows (since 8.1 x86_64) and Macos (x86_64).
* Added support for marking a field as indexed with `@Index`

### Fixed
* Fixed null pointer exceptions when returning an unmanaged object from `MutableRealm.write/writeBlocking`.
* Fixed premature closing of underlying realm of frozen objects returned from `MutableRealm.write/writeBlocking`. (Issue [#477](https://github.com/realm/realm-kotlin/issues/477))

### Compatibility
* This release is compatible with:
  * Kotlin 1.5.31
  * Coroutines 1.5.2-native-mt
  * AtomicFu 0.16.3

### Internal
* Updated to Realm Core commit: 028626880253a62d1c936eed4ef73af80b64b71
* Updated to Kotlin 1.5.31.


## 0.5.0 (2021-08-20)

### Breaking Changes
* Moved `@PrimaryKey` annotation from `io.realm.PrimaryKey` to `io.realm.annotations.PrimaryKey`.

### Enhancements
* Add support for excluding properties from the Realm schema. This is done by either using JVM `@Transient` or the newly added `@io.realm.kotlin.Ignore` annotation. (Issue [#278](https://github.com/realm/realm-kotlin/issues/278)).
* Add support for encrypted Realms. Encryption can be enabled by passing a 64-byte encryption key to the configuration builder. (Issue [#227](https://github.com/realm/realm-kotlin/issues/227))
* Add support for `RealmList` notifications using Kotlin `Flow`s. (Issue [#359](https://github.com/realm/realm-kotlin/issues/359))
* Unmanaged `RealmObject`s can now be added directly to `RealmList`s without having to copy them to Realm beforehand.

### Fixed
* Throw exception when violating primary key uniqueness constraint when importing objects with `copyToRealm`.
* Fix crash caused by premature release of frozen versions (`java.lang.RuntimeException: [18]: Access to invalidated Results objects`)
* Fix optimizations bypassing our custom getter and setter from within a class (Issue [#375](https://github.com/realm/realm-kotlin/issues/375)).

### Compatibility
* This release is compatible with Kotlin 1.5.21 and Coroutines 1.5.0.

### Internal
* Updated to Kotlin 1.5.21.
* Updated Gradle to 7.1.1.
* Updated Android Gradle Plugin to 4.1.0.
* Updated to Android Build Tools 30.0.2.
* Updated to targetSdk 30 for Android.
* Now uses Java 11 to build the project.


## 0.4.1 (2021-07-16)

### Breaking Changes
* None.

### Enhancements
* None.

### Fixed
* Throw exception when violating primary key uniqueness constraint when importing objects with `copyToRealm`.
* Fix crash caused by premature release of frozen versions (`java.lang.RuntimeException: [18]: Access to invalidated Results objects`)

### Compatibility
* This release is compatible with Kotlin 1.5.10 and Coroutines 1.5.0.

### Internal
* None.


## 0.4.0 (2021-07-13)

This release contains a big departure in the architectural design of how Realm is currently implemented. At a high level it moves from "Thread-confined, Live Objects" to "Frozen Objects". The reasons for this shift are discussed [here](https://docs.google.com/document/d/1bGfjbKLD6DSBpTiVwyorSBcMqkUQWedAmmS_VAhL8QU/edit#heading=h.fzlh39twuifc).

At a high level this has a number of implications:

    1. Only one Realm instance (per `RealmConfiguration`) is needed across the entire application.
    2. The only reason for closing the Realm instance is if the Realm file itself needs to be deleted or compacted.
    3. Realm objects can be freely moved and read across threads.
    4. Changes to objects can only be observed through Kotlin Flows. Standard change listener support will come in a future release.
    5. In order to modify Realm Objects, they need to be "live". It is possible to convert a frozen object to a live object inside a
       write transaction using the `MutableRealm.findLatest(obj)` API. Live objects are not accessible outside write transactions.

This new architecture is intended to make it easier to consume and work with Realm, but at the same time, it also introduces a few caveats:

    1. Storing a strong reference to a Realm Object can cause an issue known as "Version pinning". Realm tracks the "distance" between the oldest known version and the latest. So if you store a reference for too long, when other writes are happening, Realm might run out of native memory and crash, or it can lead to an increased file size. It is possible to detect this problem by setting `RealmConfiguration.Builder.maxNumberOfActiveVersions()`. It can be worked around by copying the data out of the Realm and store that instead.

    2. With multiple versions being accessible across threads, it is possible to accidentally compare data from different versions. This could be a potential problem for certain business logic if two objects do not agree on a particular state. If you suspect this is an issue, a `version()` method has been added to all Realm Objects, so it can be inspected for debugging. Previously, Realms thread-confined objects guaranteed this would not happen.

    3. Since the threading model has changed, there is no longer a guarantee that running the same query twice in a row will return the same result. E.g. if a background write is executed between them, the result might change. Previously, this would have resulted in the same result as the Realm state for a particular thread would only update as part of the event loop.


### Breaking Changes
* The Realm instance itself is now thread safe and can be accessed from any thread.
* Objects queried outside write transactions are now frozen by default and can be freely read from any thread.
* As a consequence of the above, when a change listener fires, the changed data can only be observed in the new object received, not in the original, which was possible before this release.
* Removed `Realm.open(configuration: RealmConfiguration)`. Use the interchangeable `Realm(configuration: RealmConfiguration)`-constructor instead.
* Removed all `MutableRealm.create(...)`-variants. Use `MutableRealm.copyToRealm(instance: T): T` instead.

### Enhancements
* A `version()` method has been added to `Realm`, `RealmResults` and `RealmObject`. This returns the version of the data contained. New versions are obtained by observing changes to the object.
* `Realm.observe()`, `RealmResults.observe()` and `RealmObject.observe()` have been added and expose a Flow of updates to the object.
* Add support for suspending writes executed on the Realm Write Dispatcher with `suspend fun <R> write(block: MutableRealm.() -> R): R`
* Add support for setting background write and notification dispatchers with `RealmConfigruation.Builder.notificationDispatcher(dispatcher: CoroutineDispatcher)` and `RealmConfiguration.Builder.writeDispatcher(dispatcher: CoroutineDispatcher)`
* Add support for retrieving the latest version of an object inside a write transaction with `<T : RealmObject> MutableRealm.findLatests(obj: T?): T?`

### Fixed
* None.

### Compatibility
* This release is compatible with Kotlin 1.5.10 and Coroutines 1.5.0.

### Internal
* Updated `com.gradle.plugin-publish` to 0.15.0.
* Updated to Realm Core commit: 4cf63d689ba099057345f122265cbb880a8eb19d.
* Updated to Android NDK: 22.1.7171670.
* Introduced usage of `kotlinx.atomicfu`: 0.16.1.


## 0.3.2 (2021-07-06)

### Breaking Changes
* None.

### Enhancements
* None.

### Fixed
* [Bug](https://github.com/realm/realm-kotlin/issues/334) in `copyToRealm` causing a `RealmList` not to be saved as part of the model.

### Compatibility
* This release is compatible with Kotlin 1.5.10 and Coroutines 1.5.0.

### Internal
* None.


## 0.3.1 (2021-07-02)

### Breaking Changes
* None.

### Enhancements
* None.

### Fixed
* Android Release build variant (AAR) was stripped from all classes due to presence of `isMinifyEnabled` flag in the library module. The flag is removed now.


### Compatibility
* This release is compatible with Kotlin 1.5.10 and Coroutines 1.5.0.

### Internal
* None.


## 0.3.0 (2021-07-01)

### Breaking Changes
* None.

### Enhancements
* [Support Apple Release builds](https://github.com/realm/realm-kotlin/issues/142).
* Enabling [shrinker](https://github.com/realm/realm-kotlin/issues/293) for Android Release builds.
* Added support for `RealmList` as supported field in model classes. A `RealmList` is used to model one-to-many relationships in a Realm object.
* Schema migration is handled automatically when adding or removing a property or class to the model without specifying a `schemaVersion`.
If a class or column is renamed you need to set a greater `schemaVersion` to migrate the Realm (note: currently renaming will not copy data to the new column). Alternatively `deleteRealmIfMigrationNeeded` could be set to (without setting `schemaVersion`) to delete the Realm file if an automatic migration is not possible. Fixes [#284](https://github.com/realm/realm-kotlin/issues/284).

### Fixed
* None.

### Compatibility
* This release is compatible with Kotlin 1.5.10 and Coroutines 1.5.0.

### Internal
* None.


## 0.2.0 (2021-06-09)

### Breaking Changes
* The Realm Kotlin Gradle plugin has changed name from `realm-kotlin` to `io.realm.kotlin` to align with Gradle Plugin Portal requirements.

### Enhancements
* The Realm Kotlin Gradle plugin is now available on Gradle Plugin Portal and can be used with the Plugin DSL and `gradlePluginPortal()` as the buildscript repository. A minimal setup of using this approach can be found [here](https://plugins.gradle.org/plugin/io.realm.kotlin).

### Fixed
* None.

### Compatibility
* This release is compatible with Kotlin 1.5.10 and Coroutines 1.5.0.

### Internal
* Updated to Realm Core commit: ed9fbb907e0b5e97e0e2d5b8efdc0951b2eb980c.


## 0.1.0 (2021-05-07)

This is the first public Alpha release of the Realm Kotlin SDK for Android and Kotlin Multiplatform.

A minimal setup for including this library looks like this:

```
// Top-level build.gradle file
buildscript {
    repositories {
        mavenCentral()
    }
    dependencies {
        classpath("io.realm.kotlin:gradle-plugin:0.1.0")
    }
}

allprojects {
    repositories {
    	mavenCentral()
    }
}

// Project build.gradle file
// Only include multiplatform if building a multiplatform project.
plugins {
	kotlin("multiplatform")
	id("com.android.library")
	id("realm-kotlin")
}
```

See the [README](https://github.com/realm/realm-kotlin#readme) for more information.

Please report any issues [here](https://github.com/realm/realm-kotlin/issues/new).<|MERGE_RESOLUTION|>--- conflicted
+++ resolved
@@ -3,15 +3,11 @@
 ### Breaking Changes
 * Generic arguments have been cleaned up. In a lot of places, `BaseRealmObject` was accepted as input. This was too broad and could result in runtime exceptions. In those places the argument has been restricted to the correct `TypedRealmObject`.
 
-
 ### Enhancements
 * Running Android Unit tests on the JVM is now supported instead of throwing `java.lang.NullPointerException`. This includes both pure Android projects (in the `/test` directory) and common tests in Multiplatform projects.
-<<<<<<< HEAD
-* [Sync] Support for "write-only" objects which can be written to MongoDB time-series collections. This can be useful for e.g. telemetry data. Use this by creating a model classes that inherit from the new `AsymmetricRealmObject` base class. See this class for more information. (Issue [#1420](https://github.com/realm/realm-kotlin/pull/1420))
-=======
 * Support for passing list, sets or iterable arguments to queries with `IN`-operators, e.g. `query<TYPE>("<field> IN $0", listOf(1,2,3))`. (Issue [#929](https://github.com/realm/realm-kotlin/issues/929))
 * [Sync] Support for `RealmQuery.subscribe()` and `RealmResults.subscribe()` as an easy way to create subscriptions in the background while continuing to use the query result. This API is experimental. (Issue [#1363](https://github.com/realm/realm-kotlin/issues/1363))
->>>>>>> fb127e5e
+* [Sync] Support for "write-only" objects which can be written to MongoDB time-series collections. This can be useful for e.g. telemetry data. Use this by creating a model classes that inherit from the new `AsymmetricRealmObject` base class. See this class for more information. (Issue [#1420](https://github.com/realm/realm-kotlin/pull/1420))
 
 ### Fixed
 * None
