## 1.10.2 (YYYY-MM-DD)

### Breaking Changes
* None.

### Enhancements
* None.

### Fixed
<<<<<<< HEAD
* [Sync] Http requests where not logged when log level was set in `RealmLog.level`. (Issue [#1456](https://github.com/realm/realm-kotlin/pull/1456)) 
=======
* `RealmInstant` could be instantiated with invalid arguments. (Issue [#1443](https://github.com/realm/realm-kotlin/issues/1443))
* `equals` and `hashCode` on unmanaged `RealmList` and `RealmSet` resulted in incorrect values. (Issue [#1454](https://github.com/realm/realm-kotlin/pull/1454))
>>>>>>> c764df96

### Compatibility
* File format: Generates Realms with file format v23.
* Realm Studio 13.0.0 or above is required to open Realms created by this version.
* This release is compatible with the following Kotlin releases:
  * Kotlin 1.8.0 and above. The K2 compiler is not supported yet.
  * Ktor 2.1.2 and above.
  * Coroutines 1.7.0 and above.
  * AtomicFu 0.18.3 and above.
  * The new memory model only. See https://github.com/realm/realm-kotlin#kotlin-memory-model-and-coroutine-compatibility
* Minimum Kbson 0.3.0.
* Minimum Gradle version: 6.8.3.
* Minimum Android Gradle Plugin version: 4.1.3.
* Minimum Android SDK: 16.

### Internal
* Updated to Realm Core 13.17.0, commit f1e962cd447f8b69f8f7cf46a188b1c6246923c5.


## 1.10.1 (2023-06-30)

### Breaking Changes
* None.

### Enhancements
* [Sync] Optimized the opening of Flexible Sync Realms when `waitForInitialRemoteData` is used. (Issue [#1438](https://github.com/realm/realm-kotlin/issues/1438))

### Fixed
* [Sync] Using `SyncConfiguration.waitForInitialRemoteData()` would require a network connection, even after opening the realm file for the first time. (Issue [#1439](https://github.com/realm/realm-kotlin/pull/1439)) 

### Compatibility
* File format: Generates Realms with file format v23.
* Realm Studio 13.0.0 or above is required to open Realms created by this version.
* This release is compatible with the following Kotlin releases:
  * Kotlin 1.8.0 and above. The K2 compiler is not supported yet.
  * Ktor 2.1.2 and above.
  * Coroutines 1.7.0 and above.
  * AtomicFu 0.18.3 and above.
  * The new memory model only. See https://github.com/realm/realm-kotlin#kotlin-memory-model-and-coroutine-compatibility
* Minimum Kbson 0.3.0.
* Minimum Gradle version: 6.8.3.
* Minimum Android Gradle Plugin version: 4.1.3.
* Minimum Android SDK: 16.

### Internal
* None.


## 1.10.0 (2023-06-28)

### Breaking Changes
* Generic arguments have been cleaned up. In a lot of places, `BaseRealmObject` was accepted as input. This was too broad and could result in runtime exceptions. In those places the argument has been restricted to the correct `TypedRealmObject`.

### Enhancements
* Loading the native library on Android above API 22 is no longer using Relinker, but now uses the normal `System.loadLibrary()`.
* Running Android Unit tests on the JVM is now supported instead of throwing `java.lang.NullPointerException`. This includes both pure Android projects (in the `/test` directory) and common tests in Multiplatform projects.
* Support for passing list, sets or iterable arguments to queries with `IN`-operators, e.g. `query<TYPE>("<field> IN $0", listOf(1,2,3))`. (Issue [#929](https://github.com/realm/realm-kotlin/issues/929))
* [Sync] Support for `RealmQuery.subscribe()` and `RealmResults.subscribe()` as an easy way to create subscriptions in the background while continuing to use the query result. This API is experimental. (Issue [#1363](https://github.com/realm/realm-kotlin/issues/1363))
* [Sync] Support for "write-only" objects which can be written to MongoDB time-series collections. This can be useful for e.g. telemetry data. Use this by creating a model classes that inherit from the new `AsymmetricRealmObject` base class. See this class for more information. (Issue [#1420](https://github.com/realm/realm-kotlin/pull/1420))

### Fixed
* None

### Compatibility
* File format: Generates Realms with file format v23.
* Realm Studio 13.0.0 or above is required to open Realms created by this version.
* This release is compatible with the following Kotlin releases:
  * Kotlin 1.8.0 and above. The K2 compiler is not supported yet.
  * Ktor 2.1.2 and above.
  * Coroutines 1.7.0 and above.
  * AtomicFu 0.18.3 and above.
  * The new memory model only. See https://github.com/realm/realm-kotlin#kotlin-memory-model-and-coroutine-compatibility
* Minimum Kbson 0.3.0.
* Minimum Gradle version: 6.8.3.
* Minimum Android Gradle Plugin version: 4.1.3.
* Minimum Android SDK: 16.

### Internal
* Updated to Realm Core 13.15.2, commit b8f3244a316f512ad48c761e11e4a135f729ad23.
* Bumped Android Gradle Version to 7.3.1.
* Add bundle ID sync connection parameter.
* Enabled profiling for unit test modules.


## 1.9.1 (2023-06-08)

### Breaking Changes
* None.

### Enhancements
* None.

### Fixed
* Deleting `RealmResults` created by `by backlinks()` would crash with `Cannot delete custom Deleteable objects: ObjectBoundRealmResults`. (Issue [#1413](https://github.com/realm/realm-kotlin/issues/1413)) 
* Incremental compilation in combination with `@PersistedName` on model class names could result in schema errors when opening the Realm (Issue [#1401](https://github.com/realm/realm-kotlin/issues/1401)).
* [Sync] Native crash if a server error was reported while using `SyncConfiguration.waitForInitialRemoteData()`. (Issue [#1401](https://github.com/realm/realm-kotlin/issues/1401))

### Compatibility
* File format: Generates Realms with file format v23.
* Realm Studio 13.0.0 or above is required to open Realms created by this version.
* This release is compatible with the following Kotlin releases:
  * Kotlin 1.8.0 and above. The K2 compiler is not supported yet.
  * Ktor 2.1.2 and above.
  * Coroutines 1.6.4 and above.
  * AtomicFu 0.18.3 and above.
  * The new memory model only. See https://github.com/realm/realm-kotlin#kotlin-memory-model-and-coroutine-compatibility
* Minimum Kbson 0.3.0.
* Minimum Gradle version: 6.8.3.
* Minimum Android Gradle Plugin version: 4.1.3.
* Minimum Android SDK: 16.

### Internal
* None.


## 1.9.0 (2023-05-23)

This release bumps the minimum supported version of Kotlin from 1.7.20 to 1.8.0. This also impact the minimum supported version of the Android Gradle Plugin and Gradle. See the Compatibility seection for more information.

### Breaking Changes
* None.

### Enhancements
* Realm objects now support ignoring delegated properties. (Issue [#1377](https://github.com/realm/realm-kotlin/pull/1386))
* Support for simple token full-text search using `@FullText` on `String` properties. Read the documentation on `@FullText` for more info. (Issue [#1368](https://github.com/realm/realm-kotlin/pull/1368))
* Support for initialization of a realm file with a bundled realm through `RealmConfiguration.Builder(...).initialRealmFile(...)` and `SyncConfiguration.Builder(...).initialRealmFile(...)`. (Issue [#577](https://github.com/realm/realm-kotlin/issues/577))
* [Sync] The new sync exception `CompensatingWriteException` will be thrown in the `SyncSession.ErrorHandler` when the server undoes one or more client writes. (Issue [#1372](https://github.com/realm/realm-kotlin/issues/1372))
* [Sync] Added experimental full document serialization support on Credentials with a Custom Function, App Services Function calls, user profile, and custom data. (Issue [#1355](https://github.com/realm/realm-kotlin/pull/1355))

### Fixed
* User exceptions now propagate correctly out from `RealmMigration` and `CompactOnLaunchCallback` instead of just resulting in a generic *User-provided callback failed* `RuntimeException`. (Issue [#1228](https://github.com/realm/realm-kotlin/issues/1228))
* The default compact-on-launch callback trigger 50% or more of the space could be reclaimed was reversed. (Issue [#1380](https://github.com/realm/realm-kotlin/issues/1380))
* Objects that were renamed using `@PersistedName` couldn't be referenced as a direct link in a model class. (Issue [#1377](https://github.com/realm/realm-kotlin/issues/1377))
* [Sync] `BsonEncoder` now allows converting numerical values with precision loss.

### Compatibility
* File format: Generates Realms with file format v23.
* Realm Studio 13.0.0 or above is required to open Realms created by this version.
* This release is compatible with the following Kotlin releases:
  * Kotlin 1.8.0 and above. The K2 compiler is not supported yet.
  * Ktor 2.1.2 and above.
  * Coroutines 1.6.4 and above.
  * AtomicFu 0.18.3 and above.
  * The new memory model only. See https://github.com/realm/realm-kotlin#kotlin-memory-model-and-coroutine-compatibility
* Minimum Kbson 0.3.0.
* Minimum Gradle version: 6.8.3.
* Minimum Android Gradle Plugin version: 4.1.3.
* Minimum Android SDK: 16.

### Internal
* Updated to Realm Core 13.11.0, commit d8721d7baec39571e7e5373c3f407a50d144307e.
* Updated to Sync Protocol version 9. 
* Updated BAAS test server to v2023-05-15.
* Updated R8 used by tests to 4.0.48.

### Contributors
*  [Tim Klingeleers](https://github.com/Mardaneus86) for fixing the default `compactOnLaunch` logic. 


## 1.8.0 (2023-05-01)

### Breaking Changes
* `RealmLog` is now a global singleton shared between all Realm API's. Previously log configuration happened using the `log` builder method on `AppConfiguration`, `SyncConfiguration` or `RealmConfiguration`. These API's are still present and for apps only using a single Atlas App ID, the behaviour is the same. For apps that have configured multiple Atlas App ID's, it will no longer be possible to configure different log levels and loggers for each app. Instead, the last `AppConfiguration` created will override the logger configuration from other `AppConfiguration`s.

### Enhancements
* Multiple processes can now access the same encrypted Realm instead of throwing `Encrypted interprocess sharing is currently unsupported`. (Core Issue [#1845](https://github.com/realm/realm-core/issues/1845))
* Added a public `RealmLog` class that replaces `AppConfiguration.Builder.log()`. (Issue [#1347](https://github.com/realm/realm-kotlin/pull/1347))
* Realm logs will now contain more debug information from the underlying database when `LogLevel.DEBUG` or below is enabled.
* Avoid tracking unreferenced realm versions through the garbage collector. (Issue [#1234](https://github.com/realm/realm-kotlin/issues/1234))
* `Realm.compactRealm(configuration)` has been added as way to compact a Realm file without having to open it. (Issue [#571](https://github.com/realm/realm-kotlin/issues/571))
* `@PersistedName` is now also supported on model classes. (Issue [#1138](https://github.com/realm/realm-kotlin/issues/1138))
* [Sync] All tokens, passwords and custom function arguments are now obfuscated by default, even if `LogLevel` is set to DEBUG, TRACE or ALL. (Issue [#410](https://github.com/realm/realm-kotlin/issues/410))
* [Sync] Add support for `App.authenticationChangeAsFlow()` which make it possible to listen to authentication changes like "LoggedIn", "LoggedOut" and "Removed" across all users of the app. (Issue [#749](https://github.com/realm/realm-kotlin/issues/749)).
* [Sync] Support for migrating from Partition-based to Flexible Sync automatically on the device if the server has migrated to Flexible Sync. ([Core Issue #6554](https://github.com/realm/realm-core/issues/6554))

### Fixed
* Querying a `RealmList` or `RealmSet` with more than eight entries with a list of values could result in a SIGABRT. (Issue [#1183](https://github.com/realm/realm-kotlin/issues/1183))

### Compatibility
* File format: Generates Realms with file format v23.
* Realm Studio 13.0.0 or above is required to open Realms created by this version.
* This release is compatible with the following Kotlin releases:
  * Kotlin 1.7.20 and above.
  * Ktor 2.1.2 and above.
  * Coroutines 1.6.4 and above.
  * AtomicFu 0.18.3 and above.
  * The new memory model only. See https://github.com/realm/realm-kotlin#kotlin-memory-model-and-coroutine-compatibility
* Minimum Gradle version: 6.7.1.
* Minimum Android Gradle Plugin version: 4.0.0.
* Minimum Android SDK: 16.

### Internal
* Updated to Realm Core 13.10.0, commit 7b9ab24d631437364dbe955ac3ea1f550b26cf10.


## 1.7.1 (2023-04-19)

### Breaking Changes
* None.

### Enhancements
* None.
 
### Fixed
* Fix compilation issue with Kotlin 1.8.20. (Issue [1346](https://github.com/realm/realm-kotlin/issues/1346))
* [Sync] Client Reset on JVM on Linux would crash with `No built-in scheduler implementation for this platform. Register your own with Scheduler::set_default_factory()`
* [Sync] Return correct provider for JWT-authenticated users. (Issue [#1350](https://github.com/realm/realm-kotlin/issues/1350))

### Compatibility
* File format: Generates Realms with file format v23.
* Realm Studio 13.0.0 or above is required to open Realms created by this version.
* This release is compatible with the following Kotlin releases:
  * Kotlin 1.7.20 and above.
  * Ktor 2.1.2 and above.
  * Coroutines 1.6.4 and above.
  * AtomicFu 0.18.3 and above.
  * The new memory model only. See https://github.com/realm/realm-kotlin#kotlin-memory-model-and-coroutine-compatibility
* Minimum Gradle version: 6.7.1.
* Minimum Android Gradle Plugin version: 4.0.0.
* Minimum Android SDK: 16.

### Internal
* None.


## 1.7.0 (2023-03-15)

### Breaking Changes
* None.

### Enhancements
* Upgrade OpenSSL from 3.0.7 to 3.0.8.
* Model classes with types not supported by Realm will now fail at compile time instead of logging a debug message. This error can be suppressed by using the `@Ignore` annotation. (Issue [#1226](https://github.com/realm/realm-kotlin/issues/1226))
* Wrong use of `val` for persisted properties will now throw a compiler time error, instead of crashing at runtime. (Issue [#1306](https://github.com/realm/realm-kotlin/issues/1306))
* Add support for querying on RealmSets containing objects with `RealmSet.query(...)`.  (Issue [#1037](https://github.com/realm/realm-kotlin/issues/1258))
* Added support for `RealmDictionary` in model classes. `RealmDictionary` is a `Map` of strings to values. Contrary to `RealmSet` and `RealmList` it is possible to store nullable objects/embedded objects in this data structure. See the class documentation for more details. (Issue [#537](https://github.com/realm/realm-kotlin/issues/537))
* Add Realm datatypes serialization support with `Kserializer`. Serializers can be found in `io.realm.kotlin.serializers`. (Issue [#1283](https://github.com/realm/realm-kotlin/pull/1283))
* [Sync] Add support for setting App Services connection identifiers through `AppConfiguration.appName` and `AppConfiguration.appVersion`, making it easier to identify connections in the server logs. (Issue (#407)[https://github.com/realm/realm-kotlin/issues/407])
* [Sync] Added `RecoverUnsyncedChangesStrategy`, an alternative automatic client reset strategy that tries to automatically recover any unsynced data from the client.
* [Sync] Added `RecoverOrDiscardUnsyncedChangesStrategy`, an alternative automatic client reset strategy that tries to automatically recover any unsynced data from the client, and discards any unsynced data if recovery is not possible. This is now the default policy.
 
### Fixed
* Fixed implementation of `RealmSet.iterator()` to throw `ConcurrentModificationException`s when the underlying set has been modified while iterating over it. (Issue [#1220](https://github.com/realm/realm-kotlin/issues/1220))
* Accessing an invalidated `RealmResults` now throws an `IllegalStateException` instead of a `RealmException`. (Issue [#1188](https://github.com/realm/realm-kotlin/pull/1188))
* Opening a Realm with a wrong encryption key or corrupted now throws an `IllegalStateException` instead of a `IllegalArgumentException`. (Issue [#1188](https://github.com/realm/realm-kotlin/pull/1188))
* Trying to convert to a Flexible Sync Realm with Flexible Sync disabled throws a `IllegalStateException` instead of a `IllegalArgumentException`. (Issue [#1188](https://github.com/realm/realm-kotlin/pull/1188))
* Fix missing initial flow events when registering for events while updating the realm. (Issue [#1151](https://github.com/realm/realm-kotlin/issues/1151))
* Emit deletion events and terminate flow when registering for notifications on outdated entities instead of throwing. (Issue [#1233](https://github.com/realm/realm-kotlin/issues/1233))
* [Sync] Close the thread associated with the Device Sync connection when closing the Realm. (Issue (https://github.com/realm/realm-kotlin/issues/1290)[#1290])

### Compatibility
* File format: Generates Realms with file format v23.
* Realm Studio 13.0.0 or above is required to open Realms created by this version.
* This release is compatible with the following Kotlin releases:
  * Kotlin 1.7.20 and above.
  * Ktor 2.1.2 and above.
  * Coroutines 1.6.4 and above.
  * AtomicFu 0.18.3 and above.
  * Kotlin Serialization 1.4.0 and above
  * The new memory model only. See https://github.com/realm/realm-kotlin#kotlin-memory-model-and-coroutine-compatibility
* Minimum Gradle version: 6.7.1.
* Minimum Android Gradle Plugin version: 4.0.0.
* Minimum Android SDK: 16.

### Internal
* Updated to Realm Core 13.5.0, commit 37cc58865648f343f7d6e538d45980e7f2351211.


## 1.6.2 (2023-03-14)

### Breaking Changes
* None.

### Enhancements
* None.

### Fixed
* Returning invalid objects from `Realm.write` would throw an `IllegalStateException`. (Issue [#1300](https://github.com/realm/realm-kotlin/issues/1300))
* Compatibility with Realm Java when using the `io.realm.RealmObject` abstract class. (Issue [#1278](https://github.com/realm/realm-kotlin/issues/1278))
* Compiler error when multiple fields have `@PersistedName`-annotations that match they Kotlin name. (Issue [#1240](https://github.com/realm/realm-kotlin/issues/1240))
* RealmUUID would throw an `ClassCastException` when comparing with an object instance of a different type. (Issue [#1288](https://github.com/realm/realm-kotlin/issues/1288))
* Compiler error when using Kotlin 1.8.0 and Compose for desktop 1.3.0. (Issue [#1296](https://github.com/realm/realm-kotlin/issues/1296))
* [Sync] `SyncSession.downloadAllServerChange()` and `SyncSession.uploadAllLocalChanges()` was reversed.

### Compatibility
* File format: Generates Realms with file format v23.
* Realm Studio 13.0.0 or above is required to open Realms created by this version.
* This release is compatible with the following Kotlin releases:
  * Kotlin 1.7.20 and above.
  * Ktor 2.1.2 and above.
  * Coroutines 1.6.4 and above.
  * AtomicFu 0.18.3 and above.
  * The new memory model only. See https://github.com/realm/realm-kotlin#kotlin-memory-model-and-coroutine-compatibility
* Minimum Gradle version: 6.7.1.
* Minimum Android Gradle Plugin version: 4.0.0.
* Minimum Android SDK: 16.

### Internal
* None.


## 1.6.1 (2023-02-02)

### Breaking Changes
* None.

### Enhancements
* None.

### Fixed
* Allow defining properties with the field name as the persisted name. ([#1240](https://github.com/realm/realm-kotlin/issues/1240))
* Fix compilation error when accessing Realm Kotlin model classes from Java code. ([#1256](https://github.com/realm/realm-kotlin/issues/1256))

### Compatibility
* File format: Generates Realms with file format v23.
* Realm Studio 13.0.0 or above is required to open Realms created by this version.
* This release is compatible with the following Kotlin releases:
  * Kotlin 1.7.20 and above.
  * Ktor 2.1.2 and above.
  * Coroutines 1.6.4 and above.
  * AtomicFu 0.18.3 and above.
  * The new memory model only. See https://github.com/realm/realm-kotlin#kotlin-memory-model-and-coroutine-compatibility
* Minimum Gradle version: 6.7.1.
* Minimum Android Gradle Plugin version: 4.0.0.
* Minimum Android SDK: 16.

### Internal
* None.


## 1.6.0 (2023-01-25)

This release will bump the Realm file format from version 22 to 23. Opening a file with an older format will automatically upgrade it. Downgrading to a previous file format is not possible.

### Breaking Changes
* None.

### Enhancements
* OpenSSL has been upgraded from from 1.1.1n to 3.0.7.
* Added support for `RealmAny` as supported field in model classes. A `RealmAny` is used to represent a polymorphic Realm value or Realm Object, is indexable but cannot be used as a primary key.
* Add support for `Decimal128` as supported field in model classes. (Issue [#653](https://github.com/realm/realm-kotlin/issues/653))
* Realm will now use a lot less memory and disk space when different versions of realm objects are used. ([Core Issue #5440](https://github.com/realm/realm-core/pull/5440))
* Realm will now continuously track and reduce the size of the Realm file when it is in use rather that only when opening the file with `Configuration.compactOnLaunch` enabled. ([Core Issue #5754](https://github.com/realm/realm-core/issues/5754))
* Add support for `Realm.copyFromRealm()`. All RealmObjects, RealmResults, RealmList and RealmSets now also have a `copyFromRealm()` extension method.
* Add support for querying on RealmLists containing objects with `RealmList.query(...)`.  (Issue [#1037](https://github.com/realm/realm-kotlin/issues/1037))
* Add better error messages when inheriting `RealmObject` with unsupported class types. (Issue [#1086](https://github.com/realm/realm-kotlin/issues/1086))
* Added support for reverse relationships on Embedded objects through the `EmbeddedRealmObject.parent()` extension function. (Issue [#1141](https://github.com/realm/realm-kotlin/pull/1141))
* Added support for reverse relationships through the `backlinks` delegate on `EmbeddedObjects`. See the function documentation for more details. (Issue [#1134](https://github.com/realm/realm-kotlin/issues/1134))
* Added support for `@PersistedName` annotations for mapping a Kotlin field name to the underlying field name persisted in the Realm. (Issue [#590](https://github.com/realm/realm-kotlin/issues/590))
* [Sync] `App.close()` have been added so it is possible to close underlying ressources used by the app instance.
* [Sync] Add support for progress listeners with `SyncSession.progressAsFlow(...)`. (Issue [#428](https://github.com/realm/realm-kotlin/issues/428))lin/issues/1086))
* [Sync] `Realm.writeCopyTo(syncConfig)` now support copying a Flexible Sync Realm to another Flexible Sync Realm. 
* [Sync] Added support for App functions, see documentation for more details. (Issue [#1110](https://github.com/realm/realm-kotlin/pull/1110))
* [Sync] Added support for custom App Services Function authentication. (Issue [#741](https://github.com/realm/realm-kotlin/issues/741))
* [Sync] Add support for accessing user auth profile metadata and custom data through the extension functions 'User.profileAsBsonDocument()' and 'User.customDataAsBsonDocument()'. (Issue [#750](https://github.com/realm/realm-kotlin/pull/750))
* [Sync] Add support for `App.callResetPasswordFunction` (Issue [#744](https://github.com/realm/realm-kotlin/issues/744))
* [Sync] Add support for connection state and connection state change listerners with `SyncSession.connectionState` and `SyncSession.connectionStateAsFlow(). (Issue [#429](https://github.com/realm/realm-kotlin/issues/429))

### Fixed
* Fix missing `Realm.asFlow()`-events from remote updates on synced realms. (Issue [#1070](https://github.com/realm/realm-kotlin/issues/1070))
* Windows binaries for JVM did not statically link the C++ runtime, which could lead to crashes if it wasn't preinstalled. (Issue [#1211](https://github.com/realm/realm-kotlin/pull/1211))
* Internal dispatcher threads would leak when closing Realms. (Issue [#818](https://github.com/realm/realm-kotlin/issues/818))
* Realm finalizer thread would prevent JVM main thread from exiting. (Issue [#818](https://github.com/realm/realm-kotlin/issues/818))
* `RealmUUID` did not calculate the correct `hashCode`, so putting it in a `HashSet` resulted in duplicates.
* JVM apps on Mac and Linux would use a native file built in debug mode, making it slower than needed. The correct native binary built in release mode is now used. Windows was not affected. (Issue [#1124](https://github.com/realm/realm-kotlin/pull/1124))
* `RealmUUID.random()` would generate the same values when an app was re-launched from Android Studio during development. (Issue [#1123](https://github.com/realm/realm-kotlin/pull/1123)) 
* Complete flows with an IllegalStateException instead of crashing when notifications cannot be delivered due to insufficient channel capacity (Issue [#1147](https://github.com/realm/realm-kotlin/issues/1147))
* Prevent "Cannot listen for changes on a deleted Realm reference"-exceptions when notifier is not up-to-date with newest updates from write transaction.
* [Sync] Custom loggers now correctly see both normal and sync events. Before, sync events were just logged directly to LogCat/StdOut.
* [Sync] When a `SyncSession` was paused using `SyncSession.pause()`, it would sometimes automatically resume the session. `SyncSession.State.PAUSED` has been added, making it explicit when a session is paused. (Core Issue [#6085](https://github.com/realm/realm-core/issues/6085))

### Compatibility
* File format: Generates Realms with file format v23.
* Realm Studio 13.0.0 or above is required to open Realms created by this version.
* This release is compatible with the following Kotlin releases:
  * Kotlin 1.7.20 and above.
  * Ktor 2.1.2 and above.
  * Coroutines 1.6.4 and above.
  * AtomicFu 0.18.3 and above.
  * The new memory model only. See https://github.com/realm/realm-kotlin#kotlin-memory-model-and-coroutine-compatibility
* Minimum Gradle version: 6.7.1.
* Minimum Android Gradle Plugin version: 4.0.0.
* Minimum Android SDK: 16.

### Internal
* Updated to Realm Core 13.2.0, commit 5a119d8cb2eaac60c298532af2c9ae789af0c9e6.
* Updated to require Swig 4.1.0.
* Updated AndroidxStartup to 1.1.1.
* Updated to Kbson 0.2.0.
* `io.realm.kotlin.types.ObjectId` now delegates all responsibility to `org.mongodb.kbson.ObjectId` while maintaining the interface.
* Added JVM test wrapper as a workaround for https://youtrack.jetbrains.com/issue/KT-54634
* Use Relinker when loading native libs on Android.


## 1.5.2 (2023-01-10)

### Breaking Changes
* None.

### Enhancements
* None.

### Fixed
* Fixed various proguard issues. (Issue [#1150](https://github.com/realm/realm-kotlin/issues/1150))
* Fixed bug when creating `RealmInstant` instaces with `RealmInstant.now()` in Kotlin Native. (Issue [#1182](https://github.com/realm/realm-kotlin/issues/1182))
* Allow `@Index` on `Boolean` fields. (Issue [#1193](https://github.com/realm/realm-kotlin/issues/1193))
* Fixed issue with spaces in realm file path on iOS (Issue [#1194](https://github.com/realm/realm-kotlin/issues/1194))

### Compatibility
* This release is compatible with the following Kotlin releases:
  * Kotlin 1.7.20 and above.
  * Ktor 2.1.2 and above.
  * Coroutines 1.6.4 and above.
  * AtomicFu 0.18.3 and above.
  * The new memory model only. See https://github.com/realm/realm-kotlin#kotlin-memory-model-and-coroutine-compatibility
* Minimum Gradle version: 6.7.1.
* Minimum Android Gradle Plugin version: 4.0.0.
* Minimum Android SDK: 16.

### Internal
* Updated to Gradle 7.6.


## 1.5.1 (2022-12-12)

### Breaking Changes
* None.

### Enhancements
* None.

### Fixed
* Fixed problem with KBSON using reservered keywords in Swift. (Issue [#1153](https://github.com/realm/realm-kotlin/issues/))
* Fixed database corruption and encryption issues on apple platforms. (Issue [#5076](https://github.com/realm/realm-js/issues/5076))
* Fixed 1.8.0-Beta/RC compatibility. (Issue [#1159](https://github.com/realm/realm-kotlin/issues/1159)
* [Sync] Bootstraps will not be applied in a single write transaction - they will be applied 1MB of changesets at a time. (Issue [#5999](https://github.com/realm/realm-core/pull/5999)).
* [Sync] Fixed a race condition which could result in operation cancelled errors being delivered to `Realm.open` rather than the actual sync error which caused things to fail. (Issue [#5968](https://github.com/realm/realm-core/pull/5968)).

### Compatibility
* This release is compatible with the following Kotlin releases:
  * Kotlin 1.7.20 and above.
  * Ktor 2.1.2 and above.
  * Coroutines 1.6.4 and above.
  * AtomicFu 0.18.3 and above.
  * The new memory model only. See https://github.com/realm/realm-kotlin#kotlin-memory-model-and-coroutine-compatibility
* Minimum Gradle version: 6.7.1.
* Minimum Android Gradle Plugin version: 4.0.0.
* Minimum Android SDK: 16.

### Internal
* Updated to Realm Core 12.12.0, commit 292f534a8ae687a86d799b14e06a94985e49c3c6.
* Updated to KBSON 0.2.0
* Updated to require Swig 4.1.0.


## 1.5.0 (2022-11-11)

### Breaking Changes
* None.

### Enhancements
* Fixed error when using Realm object as query argument. Issue[#1098](https://github.com/realm/realm-kotlin/issues/1098)
* Realm will now use `System.loadLibrary()` first when loading native code on JVM, adding support for 3rd party JVM installers. If this fails, it will fallback to the current method of extracting and loading the native library from the JAR file. (Issue [#1105](https://github.com/realm/realm-kotlin/issues/1105)).
* Added support for in-memory Realms.
* Added support for reverse relationships through the `backlinks` delegate. See the function documentation for more details. (Issue [#1021](https://github.com/realm/realm-kotlin/pull/1021))
* Added support for `BsonObjectId` and its typealias `org.mongodb.kbson.ObjectId` as a replacement for `ObjectId`. `io.realm.kotlin.types.ObjectId` is still functional but has been marked as deprecated.
* [Sync] Added support for `BsonObjectId` as partition value.
* [Sync] Exposed `configuration` and `user` on `SyncSession`. (Issue [#431](https://github.com/realm/realm-kotlin/issues/431))
* [Sync] Added support for encrypting the user metadata used by Sync. (Issue [#413](https://github.com/realm/realm-kotlin/issues/413))
* [Sync] Added support for API key authentication. (Issue [#432](https://github.com/realm/realm-kotlin/issues/432))

### Fixed
* Close underlying realm if it is no longer referenced by any Kotlin object. (Issue [#671](https://github.com/realm/realm-kotlin/issues/671))
* Fixes crash during migration if Proguard was enabled. (Issue [#1106](https://github.com/realm/realm-kotlin/issues/1106))
* Adds missing Proguard rules for Embedded objects. (Issue [#1106](https://github.com/realm/realm-kotlin/issues/1107))

### Compatibility
* This release is compatible with the following Kotlin releases:
  * Kotlin 1.7.20 and above.
  * Ktor 2.1.2 and above.
  * Coroutines 1.6.4 and above.
  * AtomicFu 0.18.3 and above.
  * The new memory model only. See https://github.com/realm/realm-kotlin#kotlin-memory-model-and-coroutine-compatibility
* Minimum Gradle version: 6.7.1.
* Minimum Android Gradle Plugin version: 4.0.0.
* Minimum Android SDK: 16.

### Internal
* Added dependency Kbson 0.1.0.
* Updated to use hierarchical multi platform project structure.
* Updated to Realm Core 12.11.0, commit 3d5ff9b5e47c5664c4c5611cdfd22fd15e451b55.
* Updated to Detekt 1.22.0-RC2.


## 1.4.0 (2022-10-17)

### Breaking Changes
* Minimum Kotlin version has been raised from 1.6.10 to 1.7.20.
* Support for the original (old) memory model on Kotlin Native has been dropped. Only the new Kotlin Native memory model is supported.  
* Minimum Gradle version has been raised from 6.1.1 to 6.7.1.
* Minimum Ktor version has been raised from 1.6.8 to 2.1.2.

### Enhancements
* [Sync] The sync variant `io.realm.kotlin:library-sync:1.4.0`, now support Apple Silicon targets, ie. `macosArm64()`, `iosArm64()` and `iosSimulatorArm64`.

### Fixed
* [Sync] Using the SyncSession after receiving changes from the server would sometimes crash. Issue [#1068](https://github.com/realm/realm-kotlin/issues/1068)

### Compatibility
* This release is compatible with the following Kotlin releases:
  * Kotlin 1.7.20 and above.
  * Ktor 2.1.2 and above.
  * Coroutines 1.6.4 and above.
  * AtomicFu 0.18.3 and above.
  * The new memory model only. See https://github.com/realm/realm-kotlin#kotlin-memory-model-and-coroutine-compatibility
* Minimum Gradle version: 6.7.1.
* Minimum Android Gradle Plugin version: 4.0.0.
* Minimum Android SDK: 16.

### Internal
* Updated to Kotlin 1.7.20.
* Updated to Coroutines 1.6.4.
* Updated to AtomicFu 0.18.3.
* Updated to Kotlin Serialization 1.4.0.
* Updated to KotlinX DateTime 0.4.0.
* Updated to okio 3.2.0.
* Ktor now uses the OkHttp engine on Android/JVM.
* Ktor now uses the Darwin engine on Native.


## 1.3.0 (2022-10-10)

### Breaking Changes
* None.

### Enhancements
* Support for `MutableRealm.deleteAll()`.
* Support for `MutableRealm.delete(KClass)`.
* Support for `DynamicMutableRealm.deleteAll()`.
* Support for `DynamicMutableRealm.delete(className)`.
* Support for `RealmInstant.now()`
* [Sync] Support for `User.getProviderType()`.
* [Sync] Support for `User.getAccessToken()`.
* [Sync] Support for `User.getRefreshToken()`.
* [Sync] Support for `User.getDeviceId()`.

### Fixed
* [Sync] Using `SyncConfiguration.Builder.waitForInitialRemoteDataOpen()` is now much faster if the server realm contains a lot of data. Issue [])_

### Compatibility
* This release is compatible with:
  * Kotlin 1.6.10 - 1.7.10. 1.7.20 support is tracked here: https://github.com/realm/realm-kotlin/issues/1024
  * Ktor 1.6.8. Ktor 2 support is tracked here: https://github.com/realm/realm-kotlin/issues/788
  * Coroutines 1.6.0-native-mt. Also compatible with Coroutines 1.6.0 but requires enabling of the new memory model and disabling of freezing, see https://github.com/realm/realm-kotlin#kotlin-memory-model-and-coroutine-compatibility for details on that.
  * AtomicFu 0.17.0 and above.
* Minimum Gradle version: 6.1.1.
* Minimum Android Gradle Plugin version: 4.0.0.
* Minimum Android SDK: 16.

### Internal
* None.


## 1.2.0 (2022-09-30)

### Breaking Changes
* `RealmResults.query()` now returns a `RealmQuery` instead of a `RealmResults`.

### Enhancements
* Added support for `MutableRealmInt` in model classes. The new type behaves like a reference to a `Long`, but also supports `increment` and `decrement` methods. These methods implement a conflict-free replicated data type, whose value will converge even when changed across distributed devices with poor connections.
* [Sync] Support for `User.linkCredentials()`.
* [Sync] Support for `User.identities`, which will return all login types available to the user.
* [Sync] `User.id` as a replacement for `User.identity`. `User.identity` has been marked as deprecated.

### Fixed
* Classes using `RealmObject` or `EmbeddedRealmObject` as a generics type would be modified by the compiler plugin causing compilation errors. (Issue [981] (https://github.com/realm/realm-kotlin/issues/981))
* Ordering not respected for `RealmQuery.first()`. (Issue [#953](https://github.com/realm/realm-kotlin/issues/953))
* Sub-querying on a RealmResults ignored the original filter. (Issue [#998](https://github.com/realm/realm-kotlin/pull/998))
* `RealmResults.query()` semantic returning `RealmResults` was wrong, the return type should be a `RealmQuery`. (Issue [#1013](https://github.com/realm/realm-kotlin/pull/1013))
* Crash when logging messages with formatting specifiers. (Issue [#1034](https://github.com/realm/realm-kotlin/issues/1034))

### Compatibility
* This release is compatible with:
  * Kotlin 1.6.10 - 1.7.10. 1.7.20 support is tracked here: https://github.com/realm/realm-kotlin/issues/1024
  * Ktor 1.6.8. Ktor 2 support is tracked here: https://github.com/realm/realm-kotlin/issues/788
  * Coroutines 1.6.0-native-mt. Also compatible with Coroutines 1.6.0 but requires enabling of the new memory model and disabling of freezing, see https://github.com/realm/realm-kotlin#kotlin-memory-model-and-coroutine-compatibility for details on that.
  * AtomicFu 0.17.0 and above.
* Minimum Gradle version: 6.1.1.
* Minimum Android Gradle Plugin version: 4.0.0.
* Minimum Android SDK: 16.

### Internal
* Updated to Realm Core 12.7.0, commit 18abbb4e9dc268620fa499923a92921bf26db8c6.
* Updated to Kotlin Compile Testing 1.4.9.


## 1.1.0 (2022-08-23)

### Breaking Changes
* None.

### Enhancements
* Added support for `RealmSet` in model classes. `RealmSet` is a collection of unique elements. See the class documentation for more details.
* Added support for `UUID` through a new property type: `RealmUUID`.
* Support for `Realm.writeCopyTo(configuration)`.
* [Sync] Add support for `User.delete()`, making it possible to delete user data on the server side (Issue [#491](https://github.com/realm/realm-kotlin/issues/491)).
* [Sync] It is now possible to create multiple anonymous users by specifying `Credentials.anonymous(reuseExisting = false)` when logging in to an App.

### Fixed
* `Realm.deleteRealm(config)` would throw an exception if the file didn't exist.
* Returning deleted objects from `Realm.write` and `Realm.writeBlocking` threw a non-sensical `NullPointerException`. Returning such a value is not allowed and now throws an `IllegalStateException`. (Issue [#965](https://github.com/realm/realm-kotlin/issues/965))
* [Sync] AppErrors and SyncErrors with unmapped category or error codes caused a crash. (Issue [951] (https://github.com/realm/realm-kotlin/pull/951))

### Compatibility
* This release is compatible with:
  * Kotlin 1.6.10 and above.
  * Coroutines 1.6.0-native-mt. Also compatible with Coroutines 1.6.0 but requires enabling of the new memory model and disabling of freezing, see https://github.com/realm/realm-kotlin#kotlin-memory-model-and-coroutine-compatibility for details on that.
  * AtomicFu 0.17.0.
* Minimum Gradle version: 6.1.1.  
* Minimum Android Gradle Plugin version: 4.0.0.
* Minimum Android SDK: 16.

### Internal
* Updated to Realm Core 12.5.1, commit 6f6a0f415bd33cf2ced4467e36a47f7c84f0a1d7.
* Updated to Gradle 7.5.1.
* Updated to Android Gradle Plugin 7.2.2.
* Updated to CMake 3.22.1
* Updated to Android targetSdk 33.
* Updated to Android compileSdkVersion 33.
* Updated to Android Build Tools 33.0.0.
* Updated to Android NDK 23.2.8568313.


## 1.0.2 (2022-08-05)

### Breaking Changes
* None.

### Enhancements
* None.

### Fixed
* Missing proguard configuration for `CoreErrorUtils`. (Issue [#942](https://github.com/realm/realm-kotlin/issues/942))
* [Sync] Embedded Objects could not be added to the schema for `SyncConfiguration`s. (Issue [#945](https://github.com/realm/realm-kotlin/issues/945)).

### Compatibility
* This release is compatible with:
  * Kotlin 1.6.10 and above.
  * Coroutines 1.6.0-native-mt. Also compatible with Coroutines 1.6.0 but requires enabling of the new memory model and disabling of freezing, see https://github.com/realm/realm-kotlin#kotlin-memory-model-and-coroutine-compatibility for details on that.
  * AtomicFu 0.17.0.
* Minimum Gradle version: 6.1.1.  
* Minimum Android Gradle Plugin version: 4.0.0.
* Minimum Android SDK: 16.

### Internal
* None.


## 1.0.1 (2022-07-07)

### Breaking Changes
* None.

### Enhancements
* Added support for `ByteArray`. ([#584](https://github.com/realm/realm-kotlin/issues/584))

### Fixed
* Fixed JVM memory leak when passing string to C-API. (Issue [#890](https://github.com/realm/realm-kotlin/issues/890))
* Fixed crash present on release-mode apps using Sync due to missing Proguard exception for `ResponseCallback`.
* The compiler plugin did not set the generic parameter correctly for an internal field inside model classes. This could result in other libraries that operated on the source code throwing an error of the type: `undeclared type variable: T`. (Issue [#901](https://github.com/realm/realm-kotlin/issues/901))
* String read from a realm was mistakenly treated as zero-terminated, resulting in strings with `\0`-characters to be truncated when read. Inserting data worked correctly. (Issue [#911](https://github.com/realm/realm-kotlin/issues/911))
* [Sync] Fix internal ordering of `EmailPasswordAuth.resetPassword(...)` arguments. (Issue [#885](https://github.com/realm/realm-kotlin/issues/885))
* [Sync] Sync error events not requiring a Client Reset incorrectly assumed they had to include a path to a recovery Realm file. (Issue [#895](https://github.com/realm/realm-kotlin/issues/895))

### Compatibility
* This release is compatible with:
  * Kotlin 1.6.10 and above.
  * Coroutines 1.6.0-native-mt. Also compatible with Coroutines 1.6.0 but requires enabling of the new memory model and disabling of freezing, see https://github.com/realm/realm-kotlin#kotlin-memory-model-and-coroutine-compatibility for details on that.
  * AtomicFu 0.17.0.
* Minimum Gradle version: 6.1.1.  
* Minimum Android Gradle Plugin version: 4.0.0.
* Minimum Android SDK: 16.

### Internal
* None.


## 1.0.0 (2022-06-07)

### Breaking Changes
* Move all classes from package `io.realm` to `io.realm.kotlin`. This allows Realm Java and Realm Kotlin to be included in the same app without having class name conflicts. *WARNING:* While both libraries can be configured to open the same file, doing so concurrently is currently not supported and can lead to corrupted realm files.
* Updated default behavior for implicit import APIs (realm objects setters and list add/insert/set-operations) to update existing objects with similar primary key instead of throwing. (Issue [#849](https://github.com/realm/realm-kotlin/issues/849))
* Introduced `BaseRealmObject` as base interface of `RealmObject` and `DynamicRealmObject` to prepare for future embedded object support.
  * Most APIs accepts `BaseRealmObject` instead of `RealmObject`.
  * `DynamicRealmObject` no longer implements `RealmObject` but only `BaseRealmObject`
  * Besides the changes of base class of `DynamicRealmObject`, this should not require and code changes.
* Moved all modeling defining types to `io.realm.kotlin.types`
  * Moved `BaseRealmObject`, `RealmObject`, `EmbeddedObject`, `RealmList`, `RealmInstant` and `ObjectId` from `io.realm` to `io.realm.kotlin.types`
* Moved `RealmResults` from `io.realm` to `io.realm.kotlin.query`
* Reworked API for dynamic objects.
  * Support for unmanaged dynamic objects through `DynamicMutableRealmObject.create()`.
  * Replaced `DynamicMutableRealm.create()` with `DynamicMutableRealm.copyToRealm()` similar to `MutableRealm.copyToRealm()`.
* Moved `io.realm.MutableRealm.UpdatePolicy` to top-level class `io.realm.kotlin.UpdatePolicy` as it now also applies to `DynamicMutableRealm.copyToRealm()`.
* Deleted `Queryable`-interface and removed it from `RealmResults`.
* Moved extension methods on `BaseRealmObject`, `MutableRealm`, `TypedRealm`, `Realm` and `Iterable` from `io.realm` to `io.realm.kotlin.ext`
* Moved `io.realm.MutableRealm.UpdatePolicy` to top-level class `io.realm.UpdatePolicy` as it now also applies to `DynamicMutableRealm.copyToRealm()`
* All exceptions from Realm now has `RealmException` as their base class instead of `RealmCoreException` or `Exception`.
* Aligned factory methods naming. (Issue [#835](https://github.com/realm/realm-kotlin/issues/835))
  * Renamed `RealmConfiguration.with(...)` to `RealmConfiguration.create(...)`
  * Renamed `SyncConfiguration.with(...)` to `SyncConfiguration.create(...)`
  * Renamed `RealmInstant.fromEpochSeconds(...)` to `RealmInstant.from(...)`
* Reduced `DynamicMutableRealm` APIs (`copyToRealm()` and `findLatest()`) to only allow import and lookup of `DynamicRealmObject`s.

### Enhancements
* [Sync] Support for Flexible Sync through `Realm.subscriptions`. (Issue [#824](https://github.com/realm/realm-kotlin/pull/824))
* [Sync] Added support for `ObjectId` ([#652](https://github.com/realm/realm-kotlin/issues/652)). `ObjectId` can be used as a primary key in model definition.
* [Sync] Support for `SyncConfiguration.Builder.InitialData()`. (Issue [#422](https://github.com/realm/realm-kotlin/issues/422))
* [Sync] Support for `SyncConfiguration.Builder.initialSubscriptions()`. (Issue [#831](https://github.com/realm/realm-kotlin/issues/831))
* [Sync] Support for `SyncConfiguration.Builder.waitForInitialRemoteData()`. (Issue [#821](https://github.com/realm/realm-kotlin/issues/821))
* [Sync] Support for accessing and controlling the session state through `SyncSession.state`, `SyncSession.pause()` and `SyncSession.resume()`.
* [Sync] Added `SyncConfiguration.syncClientResetStrategy` which enables support for client reset via `DiscardUnsyncedChangesStrategy` for partition-based realms and `ManuallyRecoverUnsyncedChangesStrategy` for Flexible Sync realms.
* [Sync] Support `ObjectId` as a partition key.
* Support for embedded objects. (Issue [#551](https://github.com/realm/realm-kotlin/issues/551))
* Support for `RealmConfiguration.Builder.initialData()`. (Issue [#579](https://github.com/realm/realm-kotlin/issues/579))
* Preparing the compiler plugin to be compatible with Kotlin `1.7.0-RC`. (Issue [#843](https://github.com/realm/realm-kotlin/issues/843))
* Added `AppConfiguration.create(...)` as convenience method for `AppConfiguration.Builder(...).build()` (Issue [#835](https://github.com/realm/realm-kotlin/issues/835))

### Fixed
* Fix missing symbol (`___bid_IDEC_glbround`) on Apple silicon
* Creating a `RealmConfiguration` off the main thread on Kotlin Native could crash with `IncorrectDereferenceException`. (Issue [#799](https://github.com/realm/realm-kotlin/issues/799))
* Compiler error when using cyclic references in compiled module. (Issue [#339](https://github.com/realm/realm-kotlin/issues/339))

### Compatibility
* This release is compatible with:
  * Kotlin 1.6.10 and above.
  * Coroutines 1.6.0-native-mt. Also compatible with Coroutines 1.6.0 but requires enabling of the new memory model and disabling of freezing, see https://github.com/realm/realm-kotlin#kotlin-memory-model-and-coroutine-compatibility for details on that.
  * AtomicFu 0.17.0.
* Minimum Gradle version: 6.1.1.  
* Minimum Android Gradle Plugin version: 4.0.0.
* Minimum Android SDK: 16.

### Internal
* Updated to Realm Core 12.1.0, commit f8f6b3730e32dcc5b6564ebbfa5626a640cdb52a.


## 0.11.1 (2022-05-05)

### Breaking Changes
* None.

### Enhancements
* None.

### Fixed
* Fix crash in list notification listener (Issue [#827](https://github.com/realm/realm-kotlin/issues/827), since 0.11.0)

### Compatibility
* This release is compatible with:
  * Kotlin 1.6.10 and above.
  * Coroutines 1.6.0-native-mt. Also compatible with Coroutines 1.6.0 but requires enabling of the new memory model and disabling of freezing, see https://github.com/realm/realm-kotlin#kotlin-memory-model-and-coroutine-compatibility for details on that.
  * AtomicFu 0.17.0.
* Minimum Gradle version: 6.1.1.  
* Minimum Android Gradle Plugin version: 4.0.0.
* Minimum Android SDK: 16.

### Internal
* None.


## 0.11.0 (2022-04-29)

### Breaking Changes
* [Sync] `SyncConfiguration` and `SyncSession` have been moved to `io.realm.mongodb.sync`.
* [Sync] `EmailPasswordAuth` has been movedto `io.realm.mongodb.auth`.
* [Sync] Improved exception hierarchy for App and Sync exceptions. All sync/app exceptions now use `io.realm.mongodb.exceptions.AppException` as their top-level exception type. Many methods have more specialized exceptions for common errors that can be caught and reacted to. See `AppException` documentation for more details.
* [Sync] `SyncConfiguration.directory` is no longer available.
* [Sync] Removed `SyncConfiguration.partitionValue` as it exposed internal implementation details. It will be reintroduced at a later date.

### Enhancements
* [Sync] `EmailPasswordAuth` has been extended with support for: `confirmUser()`, `resendConfirmationEmail()`, `retryCustomConfirmation()`, `sendResetPasswordEmail()` and `resetPassword()`.
* [Sync] Support for new types of `Credentials`: `apiKey`, `apple`, `facebook`, `google` and `jwt`.
* [Sync] Support for the extension property `Realm.syncSession`, which returns the sync session associated with the realm.
* [Sync] Support for `SyncSession.downloadAllServerChanges()` and `SyncSession.uploadAllLocalChanges()`.
* [Sync] Support for `App.allUsers()`.
* [Sync] Support for `SyncConfiguration.with()`.
* [Sync] Support for `null` and `Integer` (along side already existing `String` and `Long`) partition values when using Partion-based Sync.
* [Sync] Support for `User.remove()`.
* [Sync] `AppConfiguration.syncRootDirectory` has been added to allow users to set the root folder containing all files used for data synchronization between the device and MongoDB Realm. (Issue [#795](https://github.com/realm/realm-kotlin/issues/795))
* Encrypted Realms now use OpenSSL 1.1.1n, up from v1.1.1g.

### Fixed
* Fix duplication of list object references when importing existing objects with `copyToRealm(..., updatePolicy = UpdatePolicy.ALL)` (Issue [#805](https://github.com/realm/realm-kotlin/issues/805))
* Bug in the encryption layer that could result in corrupted Realm files. (Realm Core Issue [#5360](https://github.com/realm/realm-core/issues/5360), since 0.10.0)

### Compatibility
* This release is compatible with:
  * Kotlin 1.6.10 and above.
  * Coroutines 1.6.0-native-mt. Also compatible with Coroutines 1.6.0 but requires enabling of the new memory model and disabling of freezing, see https://github.com/realm/realm-kotlin#kotlin-memory-model-and-coroutine-compatibility for details on that.
  * AtomicFu 0.17.0.
* Minimum Gradle version: 6.1.1.  
* Minimum Android Gradle Plugin version: 4.0.0.
* Minimum Android SDK: 16.

### Internal
* Updated to Realm Core 11.15.0, commit 9544b48e52c49e0267c3424b0b92c2f5efd5e2b9.
* Updated to Ktor 1.6.8.
* Updated to Ktlint 0.45.2.
* Rename internal synthetic variables prefix to `io_realm_kotlin_`, so deprecated prefix `$realm$` is avoided.
* Using latest Kotlin version (EAP) for the `kmm-sample` app to test compatibility with the latest/upcoming Kotlin version.


## 0.10.2 (2022-04-01)

### Breaking Changes
* None.

### Enhancements
* None.

### Fixed
* Fix query syntax errors of seemingly correct query (Issue [#683](https://github.com/realm/realm-kotlin/issues/683))
* Fix error when importing lists with existing objects through `copyToRealm` with `UpdatePolicy.ALL` (Issue [#771](https://github.com/realm/realm-kotlin/issues/771))

### Compatibility
* This release is compatible with:
  * Kotlin 1.6.10.
  * Coroutines 1.6.0-native-mt. Also compatible with Coroutines 1.6.0 but requires enabling of the new memory model and disabling of freezing, see https://github.com/realm/realm-kotlin#kotlin-memory-model-and-coroutine-compatibility for details on that.
  * AtomicFu 0.17.0.
* Minimum Gradle version: 6.1.1.  
* Minimum Android Gradle Plugin version: 4.0.0.
* Minimum Android SDK: 16.

### Internal
* None.

## 0.10.1 (2022-03-24)

### Breaking Changes
* None.

### Enhancements
* Reducing the binary size for Android dependency. (Issue [#216](https://github.com/realm/realm-kotlin/issues/216)).
* Using static c++ runtime library (stl) for Android. (Issue [#694](https://github.com/realm/realm-kotlin/issues/694)).

### Fixed
* Fix assignments to `RealmList`-properties on managed objects (Issue [#718](https://github.com/realm/realm-kotlin/issues/718))
* `iosSimulatorArm64` and `iosX64` cinterop dependencies were compiled with unnecessary additional architectures, causing a fat framework to fail with (Issue [#722](https://github.com/realm/realm-kotlin/issues/722))

### Compatibility
* This release is compatible with:
  * Kotlin 1.6.10.
  * Coroutines 1.6.0-native-mt. Also compatible with Coroutines 1.6.0 but requires enabling of the new memory model and disabling of freezing, see https://github.com/realm/realm-kotlin#kotlin-memory-model-and-coroutine-compatibility for details on that.
  * AtomicFu 0.17.0.
* Minimum Gradle version: 6.1.1.  
* Minimum Android Gradle Plugin version: 4.0.0.
* Minimum Android SDK: 16.

### Internal
* None.


## 0.10.0 (2022-03-04)

### Breaking Changes
* `RealmConfiguration.Builder.path()` has been replaced by `RealmConfiguration.Builder.directory()`, which can be combined with `RealmConfiguration.Builder.name()` to form the full path. (Issue [#346](https://github.com/realm/realm-kotlin/issues/346))
* `Realm.observe()` and `RealmObject.observe()` have been renamed to `asFlow()`.
* `RealmObject.asFlow` will throw `UnsupportedOperationException` instead of `IllegalStateException` if called on a live or dynamic object in a write transaction or in a migration.
* `RealmObject.asFlow` will throw `UnsupportedOperationException` instead of `IllegalStateException` if called on a live or dynamic object in a write transaction or in a migration.
* Removed `RealmObject.delete()` and `RealmResults.delete()`. All objects, objects specified by queries and results must be delete through `MutableRealm.delete(...)` and `DynamicMutableRealm.delete(...).
* Removed default empty schema argument for `RealmConfiguration.Builder(schema = ... )` and `SyncConfiguration.Builder(..., schema= ... )` as all configuraitons require a non-empty schema.
* Removed `RealmConfiguration.Builder.schema()`. `RealmConfiguration.Builder(schema = ...)` should be used instead.

### Enhancements
* Add support for Gradle Configuration Cache.
* Improved exception message when attempting to delete frozen objects. (Issue [#616](https://github.com/realm/realm-kotlin/issues/616))
* Added `RealmConfiguration.Builder.compactOnLaunch()`, which can be used to control if a Realm file should be compacted when opened.
* A better error message if a data class was used as model classes. (Issue [#684](https://github.com/realm/realm-kotlin/issues/684))
* A better error message if the Realm plugin was not applied to the module containing model classes. (Issue [#676](https://github.com/realm/realm-kotlin/issues/676))
* A better error message if a class is used that is not part of the schema. (Issue [#680](https://github.com/realm/realm-kotlin/issues/680))
* Add support for fine-grained notification on Realm instances. `Realm.asFlow()` yields `RealmChange` that represent the `InitialRealm` or `UpdatedRealm` states.
* Add support for fine-grained notification on Realm objects. `RealmObject.asFlow()` yields `ObjectChange` that represent the `InitialObject`, `UpdatedObject` or `DeletedObject` states.
* Add support for fine-grained notification on Realm lists. `RealmList.asFlow()` yields `ListChange` that represent the `InitialList`, `UpdatedList` or `DeletedList` states.
* Add support for fine-grained notifications on Realm query results. `RealmResults.asFlow()` yields `ResultsChange` that represent the `InitialResults` or `UpdatedResults` states.
* Add support for fine-grained notifications on `RealmSingleQuery`. `RealmSingleQuery.asFlow()` yields `SingleQueryChange` that represent the `PendingObject`, `InitialObject`, `UpdatedObject` or `DeletedObject` states.
* Add support for data migration as part of an automatic schema upgrade through `RealmConfiguration.Builder.migration(RealmMigration)` (Issue [#87](https://github.com/realm/realm-kotlin/issues/87))
* Added ability to delete objects specified by a `RealmQuery` or `RealmResults` through `MutableRealm.delete(...)` and `DynamicMutableRealm.delete(...).
* Add support for updating existing objects through `copyToRealm`. This requires them having a primary key. (Issue [#564](https://github.com/realm/realm-kotlin/issues/564))
* Added `Realm.deleteRealm(RealmConfiguration)` function that deletes the Realm files from the filesystem (Issue [#95](https://github.com/realm/realm-kotlin/issues/95)).


### Fixed
* Intermittent `ConcurrentModificationException` when running parallel builds. (Issue [#626](https://github.com/realm/realm-kotlin/issues/626))
* Refactor the compiler plugin to use API's compatible with Kotlin `1.6.20`. (Issue ([#619](https://github.com/realm/realm-kotlin/issues/619)).
* `RealmConfiguration.path` should report the full Realm path. (Issue ([#605](https://github.com/realm/realm-kotlin/issues/605)).
* Support multiple constructors in model definition (one zero arg constructor is required though). (Issue ([#184](https://github.com/realm/realm-kotlin/issues/184)).
* Boolean argument substitution in queries on iOS/macOS would crash the query. (Issue [#691](https://github.com/realm/realm-kotlin/issues/691))
* Support 32-bit Android (x86 and armeabi-v7a). (Issue ([#109](https://github.com/realm/realm-kotlin/issues/109)).
* Make updates of primary key properties throw IllegalStateException (Issue [#353](https://github.com/realm/realm-kotlin/issues/353))


### Compatibility
* This release is compatible with:
  * Kotlin 1.6.10.
  * Coroutines 1.6.0-native-mt. Also compatible with Coroutines 1.6.0 but requires enabling of the new memory model and disabling of freezing, see https://github.com/realm/realm-kotlin#kotlin-memory-model-and-coroutine-compatibility for details on that.
  * AtomicFu 0.17.0.
* Minimum Gradle version: 6.1.1.  
* Minimum Android Gradle Plugin version: 4.0.0.
* Minimum Android SDK: 16.

### Internal
* Downgraded to Gradle 7.2 as a work-around for https://youtrack.jetbrains.com/issue/KT-51325.
* Updated to Realm Core 11.10.0, commit: ad2b6aeb1fd58135a2d9bf463011e26f934390ea.


## 0.9.0 (2022-01-28)

### Breaking Changes
* `RealmResults.observe()` and `RealmList.observe()` have been renamed to `asFlow()`.
* Querying via `Realm.objects(...)` is no longer supported. Use `Realm.query(...)` instead.

### Enhancements
* Added API for inspecting the schema of the realm with `BaseRealm.schema()` ([#238](https://github.com/realm/realm-kotlin/issues/238)).
* Added support for `RealmQuery` through `Realm.query(...)` ([#84](https://github.com/realm/realm-kotlin/issues/84)).
* Added source code link to model definition compiler errors. ([#173](https://github.com/realm/realm-kotlin/issues/173))
* Support Kotlin's new memory model. Enabled in consuming project with the following gradle properties `kotlin.native.binary.memoryModel=experimental`.
* Add support for JVM on M1 (in case we're running outside Rosetta compatibility mode, example when using Azul JVM which is compiled against `aarch64`) [#629](https://github.com/realm/realm-kotlin/issues/629).

### Fixed
* Sync on jvm targets on Windows/Linux crashes with unavailable scheduler ([#655](https://github.com/realm/realm-kotlin/issues/655)).

### Compatibility
* This release is compatible with:
  * Kotlin 1.6.10.
  * Coroutines 1.6.0-native-mt. Also compatible with Coroutines 1.6.0 but requires enabling of the new memory model and disabling of freezing, see https://github.com/realm/realm-kotlin#kotlin-memory-model-and-coroutine-compatibility for details on that.
  * AtomicFu 0.17.0.
* Minimum Gradle version: 6.1.1.  
* Minimum Android Gradle Plugin version: 4.0.0.
* Minimum Android SDK: 16.

### Internal
* Updated to Gradle 7.3.3.
* Updated to Android Gradle Plugin 7.1.0.
* Updated to AndroidX JUnit 1.1.3.
* Updated to AndroidX Test 1.4.0.


## 0.8.2 (2022-01-20)

### Breaking Changes
* None.

### Enhancements
* None.

### Fixed
* The `library-base` module would try to initialize a number of `library-sync` classes for JNI lookups. These and `RealmObjectCompanion` were not being excluded from Proguard obfuscation causing release builds to crash when initializing JNI [#643](https://github.com/realm/realm-kotlin/issues/643).

### Compatibility
* This release is compatible with:
  * Kotlin 1.6.10.
  * Coroutines 1.5.2-native-mt.
  * AtomicFu 0.17.0.
* Minimum Gradle version: 6.1.1.
* Minimum Android Gradle Plugin version: 4.0.0.
* Minimum Android SDK: 16.

### Internal
* None.


## 0.8.1 (2022-01-18)

### Breaking Changes
* None.

### Enhancements
* None.

### Fixed
* Using a custom module name to fix [#621](https://github.com/realm/realm-kotlin/issues/621).
* Synchronously process project configurations to avoid exceptions when running parallel builds [#626](https://github.com/realm/realm-kotlin/issues/626).
* Update to Kotlin 1.6.10. The `Compatibility` entry for 0.8.0 stating that the project had been updated to Kotlin 1.6.10 was not correct [#640](https://github.com/realm/realm-kotlin/issues/640).

### Compatibility
* This release is compatible with:
  * Kotlin 1.6.10.
  * Coroutines 1.5.2-native-mt.
  * AtomicFu 0.17.0.
* Minimum Gradle version: 6.1.1.  
* Minimum Android Gradle Plugin version: 4.0.0.
* Minimum Android SDK: 16.

### Internal
* Updated to Kotlin 1.6.10.


## 0.8.0 (2021-12-17)

### Breaking Changes
* Reworked configuration hierarchy:
  * Separated common parts of `RealmConfiguraion` and `SyncConfiguration` into `io.realm.Configuration` to avoid polluting the base configuration with local-only options.
  * Changed `Realm.open(RealmConfiguration)` to accept new base configuration with `Realm.open(Configuration)`.
  * Removed option to build `SyncConfiguration`s with `deleteRealmIfMigrationNeeded` option.

### Enhancements
* [Sync] Added support for `User.logOut()` ([#245](https://github.com/realm/realm-kotlin/issues/245)).
* Added support for dates through a new property type: `RealmInstant`.
* Allow to pass schema as a variable containing the involved `KClass`es and build configurations non-fluently ([#389](https://github.com/realm/realm-kotlin/issues/389)).
* Added M1 support for `library-base` variant ([#483](https://github.com/realm/realm-kotlin/issues/483)).

### Fixed
* Gradle metadata for pure Android projects. Now using `io.realm.kotlin:library-base:<VERSION>` should work correctly.
* Compiler plugin symbol lookup happens only on Sourset using Realm ([#544](https://github.com/realm/realm-kotlin/issues/544)).
* Fixed migration exception when opening a synced realm that is already stored in the backend for the first time ([#601](https://github.com/realm/realm-kotlin/issues/604)).

### Compatibility
* This release is compatible with:
  * Kotlin 1.6.10.
  * Coroutines 1.5.2-native-mt.
  * AtomicFu 0.17.0.
* Minimum Gradle version: 6.1.1.  
* Minimum Android Gradle Plugin version: 4.0.0.
* Minimum Android SDK: 16.

### Internal
* Updated to Ktor 1.6.5.
* Updated to AndroidX Startup 1.1.0.
* Updated to Gradle 7.2.
* Updated to Android Gradle Plugin 7.1.0-beta05.
* Updated to NDK 23.1.7779620.
* Updated to Android targetSdk 31.
* Updated to Android compileSdk 31.
* Updated to Android Build Tools 31.0.0.
* Updated to Ktlint version 0.43.0.
* Updated to Ktlint Gradle Plugin 10.2.0.
* Updated to Kotlin Serialization 1.3.0.
* Updated to Detekt 1.19.0-RC1.
* Updated to Dokka 1.6.0.
* Updated to AtomicFu 0.17.0.
* Updated to Realm Core 11.7.0, commit: 5903577608d202ad88f375c1bb2ceedb831f6d7b.


## 0.7.0 (2021-10-31)

### Breaking Changes
* None.

### Enhancements
* Basic MongoDB Realm sync support:
  * Enabled by using library dependency `io.realm.kotlin:library-sync:<VERSION>`
  * Build `AppConfiguration`s through `AppConfiguration.Builder(appId).build()`
  * Linking your app with a MongoDB Realm App through `App.create(appConfiguration)`
  * Log in to a MongoDB Realm App through `App.login(credentials)`. Currently only supports `Credentials.anonymous()` and `Credentials.emailPassword(...)`
  * Create `SyncConfiguration`s through `SyncConfiguration.Builder(user, partitionValue, schema).build()`
  * Create synchronized realm by `Realm.open(syncConfiguration)`

### Fixed
* None.

### Compatibility
* This release is compatible with:
  * Kotlin 1.5.31
  * Coroutines 1.5.2-native-mt
  * AtomicFu 0.16.3

### Internal
* Updated to Realm Core commit: ecfc1bbb734a8520d08f04f12f083641309799b3
* Updated to Ktor 1.6.4.


## 0.6.0 (2021-10-15)

### Breaking Changes
* Rename library dependency from `io.realm.kotlin:library:<VERSION>` to `io.realm.kotlin:library-base:<VERSION>`
* Abstracted public API into interfaces. The interfaces have kept the name of the previous classes so only differences are:
  - Opening a realm: `Realm(configuration)` has changed to `Realm.open(configuration)`
  - Easy construction of simple configurations: `RealmConfiguration(schema = ...)` has changed to `RealmConfiguration.with(schema = ...)`
  - Instantiating a `RealmList` is now done through `realmListOf(...)` or by `Iterable<T>.toRealmList()`
* Make argument to `findLatest` non-nullable: `MutableRealm.findLatest(obj: T?): T?` has changed to `MutableRealm.findLatest(obj: T): T?`
* Allow query arguments to be `null`: `RealmResult.query(query: String = "TRUEPREDICATE", vararg args: Any): RealmResults<T>` has change to `RealmResult.query(query: String = "TRUEPREDICATE", vararg args: Any?): RealmResults<T>`
* Moved `objects(KClass<T>)` and `<reified T> objects()` methods from `BaseRealm` to `TypedRealm`
* Changed `RealmObject.version` into method `RealmObject.version()`.
* Replaced `RuntimeException`s by the explicit exceptions: `IllegalArgumentException`, `IllegalStateException` and `IndexOutOfBoundsException`.
* Throw `Error` an unrecoverable Realm problem happen in the underlying storage engine.
* Removed optional arguments to `RealmConfiguration.with(...)` and `RealmConfiguration.Builder(...)`. Name and path can now only be set through the builder methods.

### Enhancements
* Add support for [JVM target](https://github.com/realm/realm-kotlin/issues/62) supported platforms are: Linux (since Centos7 x86_64), Windows (since 8.1 x86_64) and Macos (x86_64).
* Added support for marking a field as indexed with `@Index`

### Fixed
* Fixed null pointer exceptions when returning an unmanaged object from `MutableRealm.write/writeBlocking`.
* Fixed premature closing of underlying realm of frozen objects returned from `MutableRealm.write/writeBlocking`. (Issue [#477](https://github.com/realm/realm-kotlin/issues/477))

### Compatibility
* This release is compatible with:
  * Kotlin 1.5.31
  * Coroutines 1.5.2-native-mt
  * AtomicFu 0.16.3

### Internal
* Updated to Realm Core commit: 028626880253a62d1c936eed4ef73af80b64b71
* Updated to Kotlin 1.5.31.


## 0.5.0 (2021-08-20)

### Breaking Changes
* Moved `@PrimaryKey` annotation from `io.realm.PrimaryKey` to `io.realm.annotations.PrimaryKey`.

### Enhancements
* Add support for excluding properties from the Realm schema. This is done by either using JVM `@Transient` or the newly added `@io.realm.kotlin.Ignore` annotation. (Issue [#278](https://github.com/realm/realm-kotlin/issues/278)).
* Add support for encrypted Realms. Encryption can be enabled by passing a 64-byte encryption key to the configuration builder. (Issue [#227](https://github.com/realm/realm-kotlin/issues/227))
* Add support for `RealmList` notifications using Kotlin `Flow`s. (Issue [#359](https://github.com/realm/realm-kotlin/issues/359))
* Unmanaged `RealmObject`s can now be added directly to `RealmList`s without having to copy them to Realm beforehand.

### Fixed
* Throw exception when violating primary key uniqueness constraint when importing objects with `copyToRealm`.
* Fix crash caused by premature release of frozen versions (`java.lang.RuntimeException: [18]: Access to invalidated Results objects`)
* Fix optimizations bypassing our custom getter and setter from within a class (Issue [#375](https://github.com/realm/realm-kotlin/issues/375)).

### Compatibility
* This release is compatible with Kotlin 1.5.21 and Coroutines 1.5.0.

### Internal
* Updated to Kotlin 1.5.21.
* Updated Gradle to 7.1.1.
* Updated Android Gradle Plugin to 4.1.0.
* Updated to Android Build Tools 30.0.2.
* Updated to targetSdk 30 for Android.
* Now uses Java 11 to build the project.


## 0.4.1 (2021-07-16)

### Breaking Changes
* None.

### Enhancements
* None.

### Fixed
* Throw exception when violating primary key uniqueness constraint when importing objects with `copyToRealm`.
* Fix crash caused by premature release of frozen versions (`java.lang.RuntimeException: [18]: Access to invalidated Results objects`)

### Compatibility
* This release is compatible with Kotlin 1.5.10 and Coroutines 1.5.0.

### Internal
* None.


## 0.4.0 (2021-07-13)

This release contains a big departure in the architectural design of how Realm is currently implemented. At a high level it moves from "Thread-confined, Live Objects" to "Frozen Objects". The reasons for this shift are discussed [here](https://docs.google.com/document/d/1bGfjbKLD6DSBpTiVwyorSBcMqkUQWedAmmS_VAhL8QU/edit#heading=h.fzlh39twuifc).

At a high level this has a number of implications:

    1. Only one Realm instance (per `RealmConfiguration`) is needed across the entire application.
    2. The only reason for closing the Realm instance is if the Realm file itself needs to be deleted or compacted.
    3. Realm objects can be freely moved and read across threads.
    4. Changes to objects can only be observed through Kotlin Flows. Standard change listener support will come in a future release.
    5. In order to modify Realm Objects, they need to be "live". It is possible to convert a frozen object to a live object inside a
       write transaction using the `MutableRealm.findLatest(obj)` API. Live objects are not accessible outside write transactions.

This new architecture is intended to make it easier to consume and work with Realm, but at the same time, it also introduces a few caveats:

    1. Storing a strong reference to a Realm Object can cause an issue known as "Version pinning". Realm tracks the "distance" between the oldest known version and the latest. So if you store a reference for too long, when other writes are happening, Realm might run out of native memory and crash, or it can lead to an increased file size. It is possible to detect this problem by setting `RealmConfiguration.Builder.maxNumberOfActiveVersions()`. It can be worked around by copying the data out of the Realm and store that instead.

    2. With multiple versions being accessible across threads, it is possible to accidentally compare data from different versions. This could be a potential problem for certain business logic if two objects do not agree on a particular state. If you suspect this is an issue, a `version()` method has been added to all Realm Objects, so it can be inspected for debugging. Previously, Realms thread-confined objects guaranteed this would not happen.

    3. Since the threading model has changed, there is no longer a guarantee that running the same query twice in a row will return the same result. E.g. if a background write is executed between them, the result might change. Previously, this would have resulted in the same result as the Realm state for a particular thread would only update as part of the event loop.


### Breaking Changes
* The Realm instance itself is now thread safe and can be accessed from any thread.
* Objects queried outside write transactions are now frozen by default and can be freely read from any thread.
* As a consequence of the above, when a change listener fires, the changed data can only be observed in the new object received, not in the original, which was possible before this release.
* Removed `Realm.open(configuration: RealmConfiguration)`. Use the interchangeable `Realm(configuration: RealmConfiguration)`-constructor instead.
* Removed all `MutableRealm.create(...)`-variants. Use `MutableRealm.copyToRealm(instance: T): T` instead.

### Enhancements
* A `version()` method has been added to `Realm`, `RealmResults` and `RealmObject`. This returns the version of the data contained. New versions are obtained by observing changes to the object.
* `Realm.observe()`, `RealmResults.observe()` and `RealmObject.observe()` have been added and expose a Flow of updates to the object.
* Add support for suspending writes executed on the Realm Write Dispatcher with `suspend fun <R> write(block: MutableRealm.() -> R): R`
* Add support for setting background write and notification dispatchers with `RealmConfigruation.Builder.notificationDispatcher(dispatcher: CoroutineDispatcher)` and `RealmConfiguration.Builder.writeDispatcher(dispatcher: CoroutineDispatcher)`
* Add support for retrieving the latest version of an object inside a write transaction with `<T : RealmObject> MutableRealm.findLatests(obj: T?): T?`

### Fixed
* None.

### Compatibility
* This release is compatible with Kotlin 1.5.10 and Coroutines 1.5.0.

### Internal
* Updated `com.gradle.plugin-publish` to 0.15.0.
* Updated to Realm Core commit: 4cf63d689ba099057345f122265cbb880a8eb19d.
* Updated to Android NDK: 22.1.7171670.
* Introduced usage of `kotlinx.atomicfu`: 0.16.1.


## 0.3.2 (2021-07-06)

### Breaking Changes
* None.

### Enhancements
* None.

### Fixed
* [Bug](https://github.com/realm/realm-kotlin/issues/334) in `copyToRealm` causing a `RealmList` not to be saved as part of the model.

### Compatibility
* This release is compatible with Kotlin 1.5.10 and Coroutines 1.5.0.

### Internal
* None.


## 0.3.1 (2021-07-02)

### Breaking Changes
* None.

### Enhancements
* None.

### Fixed
* Android Release build variant (AAR) was stripped from all classes due to presence of `isMinifyEnabled` flag in the library module. The flag is removed now.


### Compatibility
* This release is compatible with Kotlin 1.5.10 and Coroutines 1.5.0.

### Internal
* None.


## 0.3.0 (2021-07-01)

### Breaking Changes
* None.

### Enhancements
* [Support Apple Release builds](https://github.com/realm/realm-kotlin/issues/142).
* Enabling [shrinker](https://github.com/realm/realm-kotlin/issues/293) for Android Release builds.
* Added support for `RealmList` as supported field in model classes. A `RealmList` is used to model one-to-many relationships in a Realm object.
* Schema migration is handled automatically when adding or removing a property or class to the model without specifying a `schemaVersion`.
If a class or column is renamed you need to set a greater `schemaVersion` to migrate the Realm (note: currently renaming will not copy data to the new column). Alternatively `deleteRealmIfMigrationNeeded` could be set to (without setting `schemaVersion`) to delete the Realm file if an automatic migration is not possible. Fixes [#284](https://github.com/realm/realm-kotlin/issues/284).

### Fixed
* None.

### Compatibility
* This release is compatible with Kotlin 1.5.10 and Coroutines 1.5.0.

### Internal
* None.


## 0.2.0 (2021-06-09)

### Breaking Changes
* The Realm Kotlin Gradle plugin has changed name from `realm-kotlin` to `io.realm.kotlin` to align with Gradle Plugin Portal requirements.

### Enhancements
* The Realm Kotlin Gradle plugin is now available on Gradle Plugin Portal and can be used with the Plugin DSL and `gradlePluginPortal()` as the buildscript repository. A minimal setup of using this approach can be found [here](https://plugins.gradle.org/plugin/io.realm.kotlin).

### Fixed
* None.

### Compatibility
* This release is compatible with Kotlin 1.5.10 and Coroutines 1.5.0.

### Internal
* Updated to Realm Core commit: ed9fbb907e0b5e97e0e2d5b8efdc0951b2eb980c.


## 0.1.0 (2021-05-07)

This is the first public Alpha release of the Realm Kotlin SDK for Android and Kotlin Multiplatform.

A minimal setup for including this library looks like this:

```
// Top-level build.gradle file
buildscript {
    repositories {
        mavenCentral()
    }
    dependencies {
        classpath("io.realm.kotlin:gradle-plugin:0.1.0")
    }
}

allprojects {
    repositories {
    	mavenCentral()
    }
}

// Project build.gradle file
// Only include multiplatform if building a multiplatform project.
plugins {
	kotlin("multiplatform")
	id("com.android.library")
	id("realm-kotlin")
}
```

See the [README](https://github.com/realm/realm-kotlin#readme) for more information.

Please report any issues [here](https://github.com/realm/realm-kotlin/issues/new).<|MERGE_RESOLUTION|>--- conflicted
+++ resolved
@@ -7,12 +7,10 @@
 * None.
 
 ### Fixed
-<<<<<<< HEAD
-* [Sync] Http requests where not logged when log level was set in `RealmLog.level`. (Issue [#1456](https://github.com/realm/realm-kotlin/pull/1456)) 
-=======
 * `RealmInstant` could be instantiated with invalid arguments. (Issue [#1443](https://github.com/realm/realm-kotlin/issues/1443))
 * `equals` and `hashCode` on unmanaged `RealmList` and `RealmSet` resulted in incorrect values. (Issue [#1454](https://github.com/realm/realm-kotlin/pull/1454))
->>>>>>> c764df96
+* [Sync] Http requests where not logged when log level was set in `RealmLog.level`. (Issue [#1456](https://github.com/realm/realm-kotlin/pull/1456)) 
+
 
 ### Compatibility
 * File format: Generates Realms with file format v23.
