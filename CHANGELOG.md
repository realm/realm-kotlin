<<<<<<< HEAD
## 1.12.1 (YYYY-MM-DD)
=======
## 1.12.1-SNAPSHOT (YYYY-MM-DD)
>>>>>>> 0dcdbfb5

### Breaking Changes
* None.

### Enhancements
<<<<<<< HEAD
* None

### Fixed
* [Sync] Fix crash while syncing data when LogLevel was set to `Trace` or `All`. (Issue [#1560](https://github.com/realm/realm-kotlin/pull/1560))
=======
* None.

### Fixed
* Fix craches caused by posting to a released scheduler. (Issue [#1543](https://github.com/realm/realm-kotlin/issues/1543))
>>>>>>> 0dcdbfb5

### Compatibility
* File format: Generates Realms with file format v23.
* Realm Studio 13.0.0 or above is required to open Realms created by this version.
* This release is compatible with the following Kotlin releases:
  * Kotlin 1.8.0 and above. The K2 compiler is not supported yet.
  * Ktor 2.1.2 and above.
  * Coroutines 1.7.0 and above.
  * AtomicFu 0.18.3 and above.
  * The new memory model only. See https://github.com/realm/realm-kotlin#kotlin-memory-model-and-coroutine-compatibility
* Minimum Kbson 0.3.0.
* Minimum Gradle version: 6.8.3.
* Minimum Android Gradle Plugin version: 4.1.3.
* Minimum Android SDK: 16.

<<<<<<< HEAD
=======
### Internal
* Updated to Realm Core 13.23.3, commit 7556b535aa7b27d49c13444894f7e9db778b3203.

>>>>>>> 0dcdbfb5

## 1.12.0 (2023-11-02)

This release upgrades the Sync metadata in a way that is not compatible with older versions. To downgrade a Sync app from this version, you'll need to manually delete the metadata folder located at `$[SYNC-ROOT-DIRECTORY]/mongodb-realm/[APP-ID]/server-utility/metadata/`. This will log out all users.

### Breaking Changes
* None.

### Enhancements
* Realm will no longer set the JVM bytecode to 1.8 when applying the Realm plugin. (Issue [#1513](https://github.com/realm/realm-kotlin/issues/1513))
* The Realm Gradle Plugin no longer has a dependency on KAPT. (Issue [#1513](https://github.com/realm/realm-kotlin/issues/1513))

### Fixed
* `Realm.getNumberOfActiveVersions` now returns the actual number of active versions. (Core issue [#6960](https://github.com/realm/realm-core/pull/6960))
* Fixed memory leak on Darwin caused by a reference cycle between resources and the GC cleaner. (Issue [#1530](https://github.com/realm/realm-kotlin/pull/1530))
* Fixed memory leaks on the JVM platform, see PR for more information. (Issue [#1526](https://github.com/realm/realm-kotlin/pull/1526))
* Removed pin on the initial realm version after opening a Realm. (Issue [#1519](https://github.com/realm/realm-kotlin/pull/1519))
* `Realm.close()` is now idempotent.
* Fix error in `RealmAny.equals` that would sometimes return `true` when comparing RealmAnys wrapping same type but different values. (Issue [#1523](https://github.com/realm/realm-kotlin/pull/1523))
* [Sync] If calling a function on App Services that resulted in a redirect, it would only redirect for GET requests. (Issue [#1517](https://github.com/realm/realm-kotlin/pull/1517))
* [Sync] Manual client reset on Windows would not trigger correctly when run inside `onManualResetFallback`. (Issue [#1515](https://github.com/realm/realm-kotlin/pull/1515))  
* [Sync] `ClientResetRequiredException.executeClientReset()` now returns a boolean indicating if the manual reset fully succeded or not. (Issue [#1515](https://github.com/realm/realm-kotlin/pull/1515))  
* [Sync] If calling a function on App Services that resulted in a redirect, it would only redirect for 
GET requests. (Issue [#1517](https://github.com/realm/realm-kotlin/pull/1517))
* [Sync] If calling a function on App Services that resulted in a redirect, it would only redirect for GET requests. (Issue [#1517](https://github.com/realm/realm-kotlin/pull/1517))

### Compatibility
* File format: Generates Realms with file format v23.
* Realm Studio 13.0.0 or above is required to open Realms created by this version.
* This release is compatible with the following Kotlin releases:
  * Kotlin 1.8.0 and above. The K2 compiler is not supported yet.
  * Ktor 2.1.2 and above.
  * Coroutines 1.7.0 and above.
  * AtomicFu 0.18.3 and above.
  * The new memory model only. See https://github.com/realm/realm-kotlin#kotlin-memory-model-and-coroutine-compatibility
* Minimum Kbson 0.3.0.
* Minimum Gradle version: 6.8.3.
* Minimum Android Gradle Plugin version: 4.1.3.
* Minimum Android SDK: 16.

### Internal
* Updated to Realm Core 13.23.2, commit e6271d72308b40399890060f58a88cf568c2ee22.


## 1.11.1 (2023-09-07)

### Enhancements
* None.

### Fixed
* Opening a Realm would crash with `No built-in scheduler implementation for this platform` on Linux (JVM) and Windows. (Issue [#1502](https://github.com/realm/realm-kotlin/issues/1502), since 1.11.0)

### Compatibility
* File format: Generates Realms with file format v23.
* Realm Studio 13.0.0 or above is required to open Realms created by this version.
* This release is compatible with the following Kotlin releases:
  * Kotlin 1.8.0 and above. The K2 compiler is not supported yet.
  * Ktor 2.1.2 and above.
  * Coroutines 1.7.0 and above.
  * AtomicFu 0.18.3 and above.
  * The new memory model only. See https://github.com/realm/realm-kotlin#kotlin-memory-model-and-coroutine-compatibility
* Minimum Kbson 0.3.0.
* Minimum Gradle version: 6.8.3.
* Minimum Android Gradle Plugin version: 4.1.3.
* Minimum Android SDK: 16.

### Internal
* None.


## 1.11.0 (2023-09-01)

### Breaking Changes
* `BaseRealmObject.equals()` has changed from being identity-based only (===) to instead return `true` if two objects come from the same Realm version. This e.g means that reading the same object property twice will now be identical. Note, two Realm objects, even with identical values will not be considered equal if they belong to different versions.

```
val childA: Child = realm.query<Child>().first().find()!!
val childB: Child = realm.query<Child>().first().find()!!

// This behavior is the same both before 1.11.0 and before
childA === childB // false

// This will return true in 1.11.0 and onwards. Before it will return false
childA == childB

realm.writeBlocking { /* Do a write */ }
val childC = realm.query<Child>().first().find()!!

// This will return false because childA belong to version 1, while childC belong to version 2.
// Override equals/hashCode if value semantics are wanted.
childA == childC
```

### Enhancements
* Fulltext queries now support prefix search by using the * operator, like `description TEXT 'alex*'`. (Core issue [#6860](https://github.com/realm/realm-core/issues/6860))
* Realm model classes now generate custom `toString`, `equals` and `hashCode` implementations. This makes it possible to compare by object reference across multiple collections. Note that two objects at different versions will not be considered equal, even 
if the content is the same. Custom implementations of these methods will be respected if they are present. (Issue [#1097](https://github.com/realm/realm-kotlin/issues/1097)) 
* Support for performing geospatial queries using the new classes: `GeoPoint`, `GeoCircle`, `GeoBox`, and `GeoPolygon`. See `GeoPoint` documentation on how to persist locations. (Issue [#1403](https://github.com/realm/realm-kotlin/pull/1403))
* Support for automatic resolution of embedded object constraints during migration through `RealmConfiguration.Builder.migration(migration: AutomaticSchemaMigration, resolveEmbeddedObjectConstraints: Boolean)`. (Issue [#1464](https://github.com/realm/realm-kotlin/issues/1464)
* [Sync] Add support for customizing authorization headers and adding additional custom headers to all Atlas App service requests with `AppConfiguration.Builder.authorizationHeaderName()` and `AppConfiguration.Builder.addCustomRequestHeader(...)`. (Issue [#1453](https://github.com/realm/realm-kotlin/pull/1453))
* [Sync] Added support for manually triggering a reconnect attempt for Device Sync. This is done through a new `App.Sync.reconnect()` method. This method is also now called automatically when a mobile device toggles off airplane mode. (Issue [#1479](https://github.com/realm/realm-kotlin/issues/1479))

### Fixed
* Rare corruption causing 'Invalid streaming format cookie'-exception. Typically following compact, convert or copying to a new file. (Issue [#1440](https://github.com/realm/realm-kotlin/issues/1440))
* Compiler error when using Kotlin 1.9.0 and backlinks. (Issue [#1469](https://github.com/realm/realm-kotlin/issues/1469))
* Leaking `JVMScheduler` instances. In certain circumstances, it could lead to a JNI crash. (Issue [#1463](https://github.com/realm/realm-kotlin/pull/1463))
* [Sync] Changing a subscriptions query type or query itself will now trigger the `WaitForSync.FIRST_TIME` behaviour, rather than only checking changes to the name. (Issues [#1466](https://github.com/realm/realm-kotlin/issues/1466))

### Compatibility
* File format: Generates Realms with file format v23.
* Realm Studio 13.0.0 or above is required to open Realms created by this version.
* This release is compatible with the following Kotlin releases:
  * Kotlin 1.8.0 and above. The K2 compiler is not supported yet.
  * Ktor 2.1.2 and above.
  * Coroutines 1.7.0 and above.
  * AtomicFu 0.18.3 and above.
  * The new memory model only. See https://github.com/realm/realm-kotlin#kotlin-memory-model-and-coroutine-compatibility
* Minimum Kbson 0.3.0.
* Minimum Gradle version: 6.8.3.
* Minimum Android Gradle Plugin version: 4.1.3.
* Minimum Android SDK: 16.

### Internal
* Updated to Realm Core 13.20.0, commit c258e2681bca5fb33bbd23c112493817b43bfa86.


## 1.10.2 (2023-07-21)

### Breaking Changes
* None.

### Enhancements
* None.

### Fixed
* `RealmInstant` could be instantiated with invalid arguments. (Issue [#1443](https://github.com/realm/realm-kotlin/issues/1443))
* `equals` and `hashCode` on unmanaged `RealmList` and `RealmSet` resulted in incorrect values. (Issue [#1454](https://github.com/realm/realm-kotlin/pull/1454))
* [Sync] HTTP requests were not logged when the log level was set in `RealmLog.level`. (Issue [#1456](https://github.com/realm/realm-kotlin/pull/1456))
* [Sync] `RealmLog.level` is set to `WARN` after creating an `App` or `Realm` configuration. (Issue [#1456](https://github.com/realm/realm-kotlin/pull/1459))

### Compatibility
* File format: Generates Realms with file format v23.
* Realm Studio 13.0.0 or above is required to open Realms created by this version.
* This release is compatible with the following Kotlin releases:
  * Kotlin 1.8.0 and above. The K2 compiler is not supported yet.
  * Ktor 2.1.2 and above.
  * Coroutines 1.7.0 and above.
  * AtomicFu 0.18.3 and above.
  * The new memory model only. See https://github.com/realm/realm-kotlin#kotlin-memory-model-and-coroutine-compatibility
* Minimum Kbson 0.3.0.
* Minimum Gradle version: 6.8.3.
* Minimum Android Gradle Plugin version: 4.1.3.
* Minimum Android SDK: 16.

### Internal
* Updated to Realm Core 13.17.0, commit f1e962cd447f8b69f8f7cf46a188b1c6246923c5.


## 1.10.1 (2023-06-30)

### Breaking Changes
* None.

### Enhancements
* [Sync] Optimized the opening of Flexible Sync Realms when `waitForInitialRemoteData` is used. (Issue [#1438](https://github.com/realm/realm-kotlin/issues/1438))

### Fixed
* [Sync] Using `SyncConfiguration.waitForInitialRemoteData()` would require a network connection, even after opening the realm file for the first time. (Issue [#1439](https://github.com/realm/realm-kotlin/pull/1439)) 

### Compatibility
* File format: Generates Realms with file format v23.
* Realm Studio 13.0.0 or above is required to open Realms created by this version.
* This release is compatible with the following Kotlin releases:
  * Kotlin 1.8.0 and above. The K2 compiler is not supported yet.
  * Ktor 2.1.2 and above.
  * Coroutines 1.7.0 and above.
  * AtomicFu 0.18.3 and above.
  * The new memory model only. See https://github.com/realm/realm-kotlin#kotlin-memory-model-and-coroutine-compatibility
* Minimum Kbson 0.3.0.
* Minimum Gradle version: 6.8.3.
* Minimum Android Gradle Plugin version: 4.1.3.
* Minimum Android SDK: 16.

### Internal
* None.


## 1.10.0 (2023-06-28)

### Breaking Changes
* Generic arguments have been cleaned up. In a lot of places, `BaseRealmObject` was accepted as input. This was too broad and could result in runtime exceptions. In those places the argument has been restricted to the correct `TypedRealmObject`.

### Enhancements
* Loading the native library on Android above API 22 is no longer using Relinker, but now uses the normal `System.loadLibrary()`.
* Running Android Unit tests on the JVM is now supported instead of throwing `java.lang.NullPointerException`. This includes both pure Android projects (in the `/test` directory) and common tests in Multiplatform projects.
* Support for passing list, sets or iterable arguments to queries with `IN`-operators, e.g. `query<TYPE>("<field> IN $0", listOf(1,2,3))`. (Issue [#929](https://github.com/realm/realm-kotlin/issues/929))
* [Sync] Support for `RealmQuery.subscribe()` and `RealmResults.subscribe()` as an easy way to create subscriptions in the background while continuing to use the query result. This API is experimental. (Issue [#1363](https://github.com/realm/realm-kotlin/issues/1363))
* [Sync] Support for "write-only" objects which can be written to MongoDB time-series collections. This can be useful for e.g. telemetry data. Use this by creating a model classes that inherit from the new `AsymmetricRealmObject` base class. See this class for more information. (Issue [#1420](https://github.com/realm/realm-kotlin/pull/1420))

### Fixed
* None

### Compatibility
* File format: Generates Realms with file format v23.
* Realm Studio 13.0.0 or above is required to open Realms created by this version.
* This release is compatible with the following Kotlin releases:
  * Kotlin 1.8.0 and above. The K2 compiler is not supported yet.
  * Ktor 2.1.2 and above.
  * Coroutines 1.7.0 and above.
  * AtomicFu 0.18.3 and above.
  * The new memory model only. See https://github.com/realm/realm-kotlin#kotlin-memory-model-and-coroutine-compatibility
* Minimum Kbson 0.3.0.
* Minimum Gradle version: 6.8.3.
* Minimum Android Gradle Plugin version: 4.1.3.
* Minimum Android SDK: 16.

### Internal
* Updated to Realm Core 13.15.2, commit b8f3244a316f512ad48c761e11e4a135f729ad23.
* Bumped Android Gradle Version to 7.3.1.
* Add bundle ID sync connection parameter.
* Enabled profiling for unit test modules.


## 1.9.1 (2023-06-08)

### Breaking Changes
* None.

### Enhancements
* None.

### Fixed
* Deleting `RealmResults` created by `by backlinks()` would crash with `Cannot delete custom Deleteable objects: ObjectBoundRealmResults`. (Issue [#1413](https://github.com/realm/realm-kotlin/issues/1413)) 
* Incremental compilation in combination with `@PersistedName` on model class names could result in schema errors when opening the Realm (Issue [#1401](https://github.com/realm/realm-kotlin/issues/1401)).
* [Sync] Native crash if a server error was reported while using `SyncConfiguration.waitForInitialRemoteData()`. (Issue [#1401](https://github.com/realm/realm-kotlin/issues/1401))

### Compatibility
* File format: Generates Realms with file format v23.
* Realm Studio 13.0.0 or above is required to open Realms created by this version.
* This release is compatible with the following Kotlin releases:
  * Kotlin 1.8.0 and above. The K2 compiler is not supported yet.
  * Ktor 2.1.2 and above.
  * Coroutines 1.6.4 and above.
  * AtomicFu 0.18.3 and above.
  * The new memory model only. See https://github.com/realm/realm-kotlin#kotlin-memory-model-and-coroutine-compatibility
* Minimum Kbson 0.3.0.
* Minimum Gradle version: 6.8.3.
* Minimum Android Gradle Plugin version: 4.1.3.
* Minimum Android SDK: 16.

### Internal
* None.


## 1.9.0 (2023-05-23)

This release bumps the minimum supported version of Kotlin from 1.7.20 to 1.8.0. This also impact the minimum supported version of the Android Gradle Plugin and Gradle. See the Compatibility seection for more information.

### Breaking Changes
* None.

### Enhancements
* Realm objects now support ignoring delegated properties. (Issue [#1377](https://github.com/realm/realm-kotlin/pull/1386))
* Support for simple token full-text search using `@FullText` on `String` properties. Read the documentation on `@FullText` for more info. (Issue [#1368](https://github.com/realm/realm-kotlin/pull/1368))
* Support for initialization of a realm file with a bundled realm through `RealmConfiguration.Builder(...).initialRealmFile(...)` and `SyncConfiguration.Builder(...).initialRealmFile(...)`. (Issue [#577](https://github.com/realm/realm-kotlin/issues/577))
* [Sync] The new sync exception `CompensatingWriteException` will be thrown in the `SyncSession.ErrorHandler` when the server undoes one or more client writes. (Issue [#1372](https://github.com/realm/realm-kotlin/issues/1372))
* [Sync] Added experimental full document serialization support on Credentials with a Custom Function, App Services Function calls, user profile, and custom data. (Issue [#1355](https://github.com/realm/realm-kotlin/pull/1355))

### Fixed
* User exceptions now propagate correctly out from `RealmMigration` and `CompactOnLaunchCallback` instead of just resulting in a generic *User-provided callback failed* `RuntimeException`. (Issue [#1228](https://github.com/realm/realm-kotlin/issues/1228))
* The default compact-on-launch callback trigger 50% or more of the space could be reclaimed was reversed. (Issue [#1380](https://github.com/realm/realm-kotlin/issues/1380))
* Objects that were renamed using `@PersistedName` couldn't be referenced as a direct link in a model class. (Issue [#1377](https://github.com/realm/realm-kotlin/issues/1377))
* [Sync] `BsonEncoder` now allows converting numerical values with precision loss.

### Compatibility
* File format: Generates Realms with file format v23.
* Realm Studio 13.0.0 or above is required to open Realms created by this version.
* This release is compatible with the following Kotlin releases:
  * Kotlin 1.8.0 and above. The K2 compiler is not supported yet.
  * Ktor 2.1.2 and above.
  * Coroutines 1.6.4 and above.
  * AtomicFu 0.18.3 and above.
  * The new memory model only. See https://github.com/realm/realm-kotlin#kotlin-memory-model-and-coroutine-compatibility
* Minimum Kbson 0.3.0.
* Minimum Gradle version: 6.8.3.
* Minimum Android Gradle Plugin version: 4.1.3.
* Minimum Android SDK: 16.

### Internal
* Updated to Realm Core 13.11.0, commit d8721d7baec39571e7e5373c3f407a50d144307e.
* Updated to Sync Protocol version 9. 
* Updated BAAS test server to v2023-05-15.
* Updated R8 used by tests to 4.0.48.

### Contributors
*  [Tim Klingeleers](https://github.com/Mardaneus86) for fixing the default `compactOnLaunch` logic. 


## 1.8.0 (2023-05-01)

### Breaking Changes
* `RealmLog` is now a global singleton shared between all Realm API's. Previously log configuration happened using the `log` builder method on `AppConfiguration`, `SyncConfiguration` or `RealmConfiguration`. These API's are still present and for apps only using a single Atlas App ID, the behaviour is the same. For apps that have configured multiple Atlas App ID's, it will no longer be possible to configure different log levels and loggers for each app. Instead, the last `AppConfiguration` created will override the logger configuration from other `AppConfiguration`s.

### Enhancements
* Multiple processes can now access the same encrypted Realm instead of throwing `Encrypted interprocess sharing is currently unsupported`. (Core Issue [#1845](https://github.com/realm/realm-core/issues/1845))
* Added a public `RealmLog` class that replaces `AppConfiguration.Builder.log()`. (Issue [#1347](https://github.com/realm/realm-kotlin/pull/1347))
* Realm logs will now contain more debug information from the underlying database when `LogLevel.DEBUG` or below is enabled.
* Avoid tracking unreferenced realm versions through the garbage collector. (Issue [#1234](https://github.com/realm/realm-kotlin/issues/1234))
* `Realm.compactRealm(configuration)` has been added as way to compact a Realm file without having to open it. (Issue [#571](https://github.com/realm/realm-kotlin/issues/571))
* `@PersistedName` is now also supported on model classes. (Issue [#1138](https://github.com/realm/realm-kotlin/issues/1138))
* [Sync] All tokens, passwords and custom function arguments are now obfuscated by default, even if `LogLevel` is set to DEBUG, TRACE or ALL. (Issue [#410](https://github.com/realm/realm-kotlin/issues/410))
* [Sync] Add support for `App.authenticationChangeAsFlow()` which make it possible to listen to authentication changes like "LoggedIn", "LoggedOut" and "Removed" across all users of the app. (Issue [#749](https://github.com/realm/realm-kotlin/issues/749)).
* [Sync] Support for migrating from Partition-based to Flexible Sync automatically on the device if the server has migrated to Flexible Sync. ([Core Issue #6554](https://github.com/realm/realm-core/issues/6554))

### Fixed
* Querying a `RealmList` or `RealmSet` with more than eight entries with a list of values could result in a SIGABRT. (Issue [#1183](https://github.com/realm/realm-kotlin/issues/1183))

### Compatibility
* File format: Generates Realms with file format v23.
* Realm Studio 13.0.0 or above is required to open Realms created by this version.
* This release is compatible with the following Kotlin releases:
  * Kotlin 1.7.20 and above.
  * Ktor 2.1.2 and above.
  * Coroutines 1.6.4 and above.
  * AtomicFu 0.18.3 and above.
  * The new memory model only. See https://github.com/realm/realm-kotlin#kotlin-memory-model-and-coroutine-compatibility
* Minimum Gradle version: 6.7.1.
* Minimum Android Gradle Plugin version: 4.0.0.
* Minimum Android SDK: 16.

### Internal
* Updated to Realm Core 13.10.0, commit 7b9ab24d631437364dbe955ac3ea1f550b26cf10.


## 1.7.1 (2023-04-19)

### Breaking Changes
* None.

### Enhancements
* None.
 
### Fixed
* Fix compilation issue with Kotlin 1.8.20. (Issue [1346](https://github.com/realm/realm-kotlin/issues/1346))
* [Sync] Client Reset on JVM on Linux would crash with `No built-in scheduler implementation for this platform. Register your own with Scheduler::set_default_factory()`
* [Sync] Return correct provider for JWT-authenticated users. (Issue [#1350](https://github.com/realm/realm-kotlin/issues/1350))

### Compatibility
* File format: Generates Realms with file format v23.
* Realm Studio 13.0.0 or above is required to open Realms created by this version.
* This release is compatible with the following Kotlin releases:
  * Kotlin 1.7.20 and above.
  * Ktor 2.1.2 and above.
  * Coroutines 1.6.4 and above.
  * AtomicFu 0.18.3 and above.
  * The new memory model only. See https://github.com/realm/realm-kotlin#kotlin-memory-model-and-coroutine-compatibility
* Minimum Gradle version: 6.7.1.
* Minimum Android Gradle Plugin version: 4.0.0.
* Minimum Android SDK: 16.

### Internal
* None.


## 1.7.0 (2023-03-15)

### Breaking Changes
* None.

### Enhancements
* Upgrade OpenSSL from 3.0.7 to 3.0.8.
* Model classes with types not supported by Realm will now fail at compile time instead of logging a debug message. This error can be suppressed by using the `@Ignore` annotation. (Issue [#1226](https://github.com/realm/realm-kotlin/issues/1226))
* Wrong use of `val` for persisted properties will now throw a compiler time error, instead of crashing at runtime. (Issue [#1306](https://github.com/realm/realm-kotlin/issues/1306))
* Add support for querying on RealmSets containing objects with `RealmSet.query(...)`.  (Issue [#1037](https://github.com/realm/realm-kotlin/issues/1258))
* Added support for `RealmDictionary` in model classes. `RealmDictionary` is a `Map` of strings to values. Contrary to `RealmSet` and `RealmList` it is possible to store nullable objects/embedded objects in this data structure. See the class documentation for more details. (Issue [#537](https://github.com/realm/realm-kotlin/issues/537))
* Add Realm datatypes serialization support with `Kserializer`. Serializers can be found in `io.realm.kotlin.serializers`. (Issue [#1283](https://github.com/realm/realm-kotlin/pull/1283))
* [Sync] Add support for setting App Services connection identifiers through `AppConfiguration.appName` and `AppConfiguration.appVersion`, making it easier to identify connections in the server logs. (Issue (#407)[https://github.com/realm/realm-kotlin/issues/407])
* [Sync] Added `RecoverUnsyncedChangesStrategy`, an alternative automatic client reset strategy that tries to automatically recover any unsynced data from the client.
* [Sync] Added `RecoverOrDiscardUnsyncedChangesStrategy`, an alternative automatic client reset strategy that tries to automatically recover any unsynced data from the client, and discards any unsynced data if recovery is not possible. This is now the default policy.
 
### Fixed
* Fixed implementation of `RealmSet.iterator()` to throw `ConcurrentModificationException`s when the underlying set has been modified while iterating over it. (Issue [#1220](https://github.com/realm/realm-kotlin/issues/1220))
* Accessing an invalidated `RealmResults` now throws an `IllegalStateException` instead of a `RealmException`. (Issue [#1188](https://github.com/realm/realm-kotlin/pull/1188))
* Opening a Realm with a wrong encryption key or corrupted now throws an `IllegalStateException` instead of a `IllegalArgumentException`. (Issue [#1188](https://github.com/realm/realm-kotlin/pull/1188))
* Trying to convert to a Flexible Sync Realm with Flexible Sync disabled throws a `IllegalStateException` instead of a `IllegalArgumentException`. (Issue [#1188](https://github.com/realm/realm-kotlin/pull/1188))
* Fix missing initial flow events when registering for events while updating the realm. (Issue [#1151](https://github.com/realm/realm-kotlin/issues/1151))
* Emit deletion events and terminate flow when registering for notifications on outdated entities instead of throwing. (Issue [#1233](https://github.com/realm/realm-kotlin/issues/1233))
* [Sync] Close the thread associated with the Device Sync connection when closing the Realm. (Issue (https://github.com/realm/realm-kotlin/issues/1290)[#1290])

### Compatibility
* File format: Generates Realms with file format v23.
* Realm Studio 13.0.0 or above is required to open Realms created by this version.
* This release is compatible with the following Kotlin releases:
  * Kotlin 1.7.20 and above.
  * Ktor 2.1.2 and above.
  * Coroutines 1.6.4 and above.
  * AtomicFu 0.18.3 and above.
  * Kotlin Serialization 1.4.0 and above
  * The new memory model only. See https://github.com/realm/realm-kotlin#kotlin-memory-model-and-coroutine-compatibility
* Minimum Gradle version: 6.7.1.
* Minimum Android Gradle Plugin version: 4.0.0.
* Minimum Android SDK: 16.

### Internal
* Updated to Realm Core 13.5.0, commit 37cc58865648f343f7d6e538d45980e7f2351211.


## 1.6.2 (2023-03-14)

### Breaking Changes
* None.

### Enhancements
* None.

### Fixed
* Returning invalid objects from `Realm.write` would throw an `IllegalStateException`. (Issue [#1300](https://github.com/realm/realm-kotlin/issues/1300))
* Compatibility with Realm Java when using the `io.realm.RealmObject` abstract class. (Issue [#1278](https://github.com/realm/realm-kotlin/issues/1278))
* Compiler error when multiple fields have `@PersistedName`-annotations that match they Kotlin name. (Issue [#1240](https://github.com/realm/realm-kotlin/issues/1240))
* RealmUUID would throw an `ClassCastException` when comparing with an object instance of a different type. (Issue [#1288](https://github.com/realm/realm-kotlin/issues/1288))
* Compiler error when using Kotlin 1.8.0 and Compose for desktop 1.3.0. (Issue [#1296](https://github.com/realm/realm-kotlin/issues/1296))
* [Sync] `SyncSession.downloadAllServerChange()` and `SyncSession.uploadAllLocalChanges()` was reversed.

### Compatibility
* File format: Generates Realms with file format v23.
* Realm Studio 13.0.0 or above is required to open Realms created by this version.
* This release is compatible with the following Kotlin releases:
  * Kotlin 1.7.20 and above.
  * Ktor 2.1.2 and above.
  * Coroutines 1.6.4 and above.
  * AtomicFu 0.18.3 and above.
  * The new memory model only. See https://github.com/realm/realm-kotlin#kotlin-memory-model-and-coroutine-compatibility
* Minimum Gradle version: 6.7.1.
* Minimum Android Gradle Plugin version: 4.0.0.
* Minimum Android SDK: 16.

### Internal
* None.


## 1.6.1 (2023-02-02)

### Breaking Changes
* None.

### Enhancements
* None.

### Fixed
* Allow defining properties with the field name as the persisted name. ([#1240](https://github.com/realm/realm-kotlin/issues/1240))
* Fix compilation error when accessing Realm Kotlin model classes from Java code. ([#1256](https://github.com/realm/realm-kotlin/issues/1256))

### Compatibility
* File format: Generates Realms with file format v23.
* Realm Studio 13.0.0 or above is required to open Realms created by this version.
* This release is compatible with the following Kotlin releases:
  * Kotlin 1.7.20 and above.
  * Ktor 2.1.2 and above.
  * Coroutines 1.6.4 and above.
  * AtomicFu 0.18.3 and above.
  * The new memory model only. See https://github.com/realm/realm-kotlin#kotlin-memory-model-and-coroutine-compatibility
* Minimum Gradle version: 6.7.1.
* Minimum Android Gradle Plugin version: 4.0.0.
* Minimum Android SDK: 16.

### Internal
* None.


## 1.6.0 (2023-01-25)

This release will bump the Realm file format from version 22 to 23. Opening a file with an older format will automatically upgrade it. Downgrading to a previous file format is not possible.

### Breaking Changes
* None.

### Enhancements
* OpenSSL has been upgraded from from 1.1.1n to 3.0.7.
* Added support for `RealmAny` as supported field in model classes. A `RealmAny` is used to represent a polymorphic Realm value or Realm Object, is indexable but cannot be used as a primary key.
* Add support for `Decimal128` as supported field in model classes. (Issue [#653](https://github.com/realm/realm-kotlin/issues/653))
* Realm will now use a lot less memory and disk space when different versions of realm objects are used. ([Core Issue #5440](https://github.com/realm/realm-core/pull/5440))
* Realm will now continuously track and reduce the size of the Realm file when it is in use rather that only when opening the file with `Configuration.compactOnLaunch` enabled. ([Core Issue #5754](https://github.com/realm/realm-core/issues/5754))
* Add support for `Realm.copyFromRealm()`. All RealmObjects, RealmResults, RealmList and RealmSets now also have a `copyFromRealm()` extension method.
* Add support for querying on RealmLists containing objects with `RealmList.query(...)`.  (Issue [#1037](https://github.com/realm/realm-kotlin/issues/1037))
* Add better error messages when inheriting `RealmObject` with unsupported class types. (Issue [#1086](https://github.com/realm/realm-kotlin/issues/1086))
* Added support for reverse relationships on Embedded objects through the `EmbeddedRealmObject.parent()` extension function. (Issue [#1141](https://github.com/realm/realm-kotlin/pull/1141))
* Added support for reverse relationships through the `backlinks` delegate on `EmbeddedObjects`. See the function documentation for more details. (Issue [#1134](https://github.com/realm/realm-kotlin/issues/1134))
* Added support for `@PersistedName` annotations for mapping a Kotlin field name to the underlying field name persisted in the Realm. (Issue [#590](https://github.com/realm/realm-kotlin/issues/590))
* [Sync] `App.close()` have been added so it is possible to close underlying ressources used by the app instance.
* [Sync] Add support for progress listeners with `SyncSession.progressAsFlow(...)`. (Issue [#428](https://github.com/realm/realm-kotlin/issues/428))lin/issues/1086))
* [Sync] `Realm.writeCopyTo(syncConfig)` now support copying a Flexible Sync Realm to another Flexible Sync Realm. 
* [Sync] Added support for App functions, see documentation for more details. (Issue [#1110](https://github.com/realm/realm-kotlin/pull/1110))
* [Sync] Added support for custom App Services Function authentication. (Issue [#741](https://github.com/realm/realm-kotlin/issues/741))
* [Sync] Add support for accessing user auth profile metadata and custom data through the extension functions 'User.profileAsBsonDocument()' and 'User.customDataAsBsonDocument()'. (Issue [#750](https://github.com/realm/realm-kotlin/pull/750))
* [Sync] Add support for `App.callResetPasswordFunction` (Issue [#744](https://github.com/realm/realm-kotlin/issues/744))
* [Sync] Add support for connection state and connection state change listerners with `SyncSession.connectionState` and `SyncSession.connectionStateAsFlow(). (Issue [#429](https://github.com/realm/realm-kotlin/issues/429))

### Fixed
* Fix missing `Realm.asFlow()`-events from remote updates on synced realms. (Issue [#1070](https://github.com/realm/realm-kotlin/issues/1070))
* Windows binaries for JVM did not statically link the C++ runtime, which could lead to crashes if it wasn't preinstalled. (Issue [#1211](https://github.com/realm/realm-kotlin/pull/1211))
* Internal dispatcher threads would leak when closing Realms. (Issue [#818](https://github.com/realm/realm-kotlin/issues/818))
* Realm finalizer thread would prevent JVM main thread from exiting. (Issue [#818](https://github.com/realm/realm-kotlin/issues/818))
* `RealmUUID` did not calculate the correct `hashCode`, so putting it in a `HashSet` resulted in duplicates.
* JVM apps on Mac and Linux would use a native file built in debug mode, making it slower than needed. The correct native binary built in release mode is now used. Windows was not affected. (Issue [#1124](https://github.com/realm/realm-kotlin/pull/1124))
* `RealmUUID.random()` would generate the same values when an app was re-launched from Android Studio during development. (Issue [#1123](https://github.com/realm/realm-kotlin/pull/1123)) 
* Complete flows with an IllegalStateException instead of crashing when notifications cannot be delivered due to insufficient channel capacity (Issue [#1147](https://github.com/realm/realm-kotlin/issues/1147))
* Prevent "Cannot listen for changes on a deleted Realm reference"-exceptions when notifier is not up-to-date with newest updates from write transaction.
* [Sync] Custom loggers now correctly see both normal and sync events. Before, sync events were just logged directly to LogCat/StdOut.
* [Sync] When a `SyncSession` was paused using `SyncSession.pause()`, it would sometimes automatically resume the session. `SyncSession.State.PAUSED` has been added, making it explicit when a session is paused. (Core Issue [#6085](https://github.com/realm/realm-core/issues/6085))

### Compatibility
* File format: Generates Realms with file format v23.
* Realm Studio 13.0.0 or above is required to open Realms created by this version.
* This release is compatible with the following Kotlin releases:
  * Kotlin 1.7.20 and above.
  * Ktor 2.1.2 and above.
  * Coroutines 1.6.4 and above.
  * AtomicFu 0.18.3 and above.
  * The new memory model only. See https://github.com/realm/realm-kotlin#kotlin-memory-model-and-coroutine-compatibility
* Minimum Gradle version: 6.7.1.
* Minimum Android Gradle Plugin version: 4.0.0.
* Minimum Android SDK: 16.

### Internal
* Updated to Realm Core 13.2.0, commit 5a119d8cb2eaac60c298532af2c9ae789af0c9e6.
* Updated to require Swig 4.1.0.
* Updated AndroidxStartup to 1.1.1.
* Updated to Kbson 0.2.0.
* `io.realm.kotlin.types.ObjectId` now delegates all responsibility to `org.mongodb.kbson.ObjectId` while maintaining the interface.
* Added JVM test wrapper as a workaround for https://youtrack.jetbrains.com/issue/KT-54634
* Use Relinker when loading native libs on Android.


## 1.5.2 (2023-01-10)

### Breaking Changes
* None.

### Enhancements
* None.

### Fixed
* Fixed various proguard issues. (Issue [#1150](https://github.com/realm/realm-kotlin/issues/1150))
* Fixed bug when creating `RealmInstant` instaces with `RealmInstant.now()` in Kotlin Native. (Issue [#1182](https://github.com/realm/realm-kotlin/issues/1182))
* Allow `@Index` on `Boolean` fields. (Issue [#1193](https://github.com/realm/realm-kotlin/issues/1193))
* Fixed issue with spaces in realm file path on iOS (Issue [#1194](https://github.com/realm/realm-kotlin/issues/1194))

### Compatibility
* This release is compatible with the following Kotlin releases:
  * Kotlin 1.7.20 and above.
  * Ktor 2.1.2 and above.
  * Coroutines 1.6.4 and above.
  * AtomicFu 0.18.3 and above.
  * The new memory model only. See https://github.com/realm/realm-kotlin#kotlin-memory-model-and-coroutine-compatibility
* Minimum Gradle version: 6.7.1.
* Minimum Android Gradle Plugin version: 4.0.0.
* Minimum Android SDK: 16.

### Internal
* Updated to Gradle 7.6.


## 1.5.1 (2022-12-12)

### Breaking Changes
* None.

### Enhancements
* None.

### Fixed
* Fixed problem with KBSON using reservered keywords in Swift. (Issue [#1153](https://github.com/realm/realm-kotlin/issues/))
* Fixed database corruption and encryption issues on apple platforms. (Issue [#5076](https://github.com/realm/realm-js/issues/5076))
* Fixed 1.8.0-Beta/RC compatibility. (Issue [#1159](https://github.com/realm/realm-kotlin/issues/1159)
* [Sync] Bootstraps will not be applied in a single write transaction - they will be applied 1MB of changesets at a time. (Issue [#5999](https://github.com/realm/realm-core/pull/5999)).
* [Sync] Fixed a race condition which could result in operation cancelled errors being delivered to `Realm.open` rather than the actual sync error which caused things to fail. (Issue [#5968](https://github.com/realm/realm-core/pull/5968)).

### Compatibility
* This release is compatible with the following Kotlin releases:
  * Kotlin 1.7.20 and above.
  * Ktor 2.1.2 and above.
  * Coroutines 1.6.4 and above.
  * AtomicFu 0.18.3 and above.
  * The new memory model only. See https://github.com/realm/realm-kotlin#kotlin-memory-model-and-coroutine-compatibility
* Minimum Gradle version: 6.7.1.
* Minimum Android Gradle Plugin version: 4.0.0.
* Minimum Android SDK: 16.

### Internal
* Updated to Realm Core 12.12.0, commit 292f534a8ae687a86d799b14e06a94985e49c3c6.
* Updated to KBSON 0.2.0
* Updated to require Swig 4.1.0.


## 1.5.0 (2022-11-11)

### Breaking Changes
* None.

### Enhancements
* Fixed error when using Realm object as query argument. Issue[#1098](https://github.com/realm/realm-kotlin/issues/1098)
* Realm will now use `System.loadLibrary()` first when loading native code on JVM, adding support for 3rd party JVM installers. If this fails, it will fallback to the current method of extracting and loading the native library from the JAR file. (Issue [#1105](https://github.com/realm/realm-kotlin/issues/1105)).
* Added support for in-memory Realms.
* Added support for reverse relationships through the `backlinks` delegate. See the function documentation for more details. (Issue [#1021](https://github.com/realm/realm-kotlin/pull/1021))
* Added support for `BsonObjectId` and its typealias `org.mongodb.kbson.ObjectId` as a replacement for `ObjectId`. `io.realm.kotlin.types.ObjectId` is still functional but has been marked as deprecated.
* [Sync] Added support for `BsonObjectId` as partition value.
* [Sync] Exposed `configuration` and `user` on `SyncSession`. (Issue [#431](https://github.com/realm/realm-kotlin/issues/431))
* [Sync] Added support for encrypting the user metadata used by Sync. (Issue [#413](https://github.com/realm/realm-kotlin/issues/413))
* [Sync] Added support for API key authentication. (Issue [#432](https://github.com/realm/realm-kotlin/issues/432))

### Fixed
* Close underlying realm if it is no longer referenced by any Kotlin object. (Issue [#671](https://github.com/realm/realm-kotlin/issues/671))
* Fixes crash during migration if Proguard was enabled. (Issue [#1106](https://github.com/realm/realm-kotlin/issues/1106))
* Adds missing Proguard rules for Embedded objects. (Issue [#1106](https://github.com/realm/realm-kotlin/issues/1107))

### Compatibility
* This release is compatible with the following Kotlin releases:
  * Kotlin 1.7.20 and above.
  * Ktor 2.1.2 and above.
  * Coroutines 1.6.4 and above.
  * AtomicFu 0.18.3 and above.
  * The new memory model only. See https://github.com/realm/realm-kotlin#kotlin-memory-model-and-coroutine-compatibility
* Minimum Gradle version: 6.7.1.
* Minimum Android Gradle Plugin version: 4.0.0.
* Minimum Android SDK: 16.

### Internal
* Added dependency Kbson 0.1.0.
* Updated to use hierarchical multi platform project structure.
* Updated to Realm Core 12.11.0, commit 3d5ff9b5e47c5664c4c5611cdfd22fd15e451b55.
* Updated to Detekt 1.22.0-RC2.


## 1.4.0 (2022-10-17)

### Breaking Changes
* Minimum Kotlin version has been raised from 1.6.10 to 1.7.20.
* Support for the original (old) memory model on Kotlin Native has been dropped. Only the new Kotlin Native memory model is supported.  
* Minimum Gradle version has been raised from 6.1.1 to 6.7.1.
* Minimum Ktor version has been raised from 1.6.8 to 2.1.2.

### Enhancements
* [Sync] The sync variant `io.realm.kotlin:library-sync:1.4.0`, now support Apple Silicon targets, ie. `macosArm64()`, `iosArm64()` and `iosSimulatorArm64`.

### Fixed
* [Sync] Using the SyncSession after receiving changes from the server would sometimes crash. Issue [#1068](https://github.com/realm/realm-kotlin/issues/1068)

### Compatibility
* This release is compatible with the following Kotlin releases:
  * Kotlin 1.7.20 and above.
  * Ktor 2.1.2 and above.
  * Coroutines 1.6.4 and above.
  * AtomicFu 0.18.3 and above.
  * The new memory model only. See https://github.com/realm/realm-kotlin#kotlin-memory-model-and-coroutine-compatibility
* Minimum Gradle version: 6.7.1.
* Minimum Android Gradle Plugin version: 4.0.0.
* Minimum Android SDK: 16.

### Internal
* Updated to Kotlin 1.7.20.
* Updated to Coroutines 1.6.4.
* Updated to AtomicFu 0.18.3.
* Updated to Kotlin Serialization 1.4.0.
* Updated to KotlinX DateTime 0.4.0.
* Updated to okio 3.2.0.
* Ktor now uses the OkHttp engine on Android/JVM.
* Ktor now uses the Darwin engine on Native.


## 1.3.0 (2022-10-10)

### Breaking Changes
* None.

### Enhancements
* Support for `MutableRealm.deleteAll()`.
* Support for `MutableRealm.delete(KClass)`.
* Support for `DynamicMutableRealm.deleteAll()`.
* Support for `DynamicMutableRealm.delete(className)`.
* Support for `RealmInstant.now()`
* [Sync] Support for `User.getProviderType()`.
* [Sync] Support for `User.getAccessToken()`.
* [Sync] Support for `User.getRefreshToken()`.
* [Sync] Support for `User.getDeviceId()`.

### Fixed
* [Sync] Using `SyncConfiguration.Builder.waitForInitialRemoteDataOpen()` is now much faster if the server realm contains a lot of data. Issue [])_

### Compatibility
* This release is compatible with:
  * Kotlin 1.6.10 - 1.7.10. 1.7.20 support is tracked here: https://github.com/realm/realm-kotlin/issues/1024
  * Ktor 1.6.8. Ktor 2 support is tracked here: https://github.com/realm/realm-kotlin/issues/788
  * Coroutines 1.6.0-native-mt. Also compatible with Coroutines 1.6.0 but requires enabling of the new memory model and disabling of freezing, see https://github.com/realm/realm-kotlin#kotlin-memory-model-and-coroutine-compatibility for details on that.
  * AtomicFu 0.17.0 and above.
* Minimum Gradle version: 6.1.1.
* Minimum Android Gradle Plugin version: 4.0.0.
* Minimum Android SDK: 16.

### Internal
* None.


## 1.2.0 (2022-09-30)

### Breaking Changes
* `RealmResults.query()` now returns a `RealmQuery` instead of a `RealmResults`.

### Enhancements
* Added support for `MutableRealmInt` in model classes. The new type behaves like a reference to a `Long`, but also supports `increment` and `decrement` methods. These methods implement a conflict-free replicated data type, whose value will converge even when changed across distributed devices with poor connections.
* [Sync] Support for `User.linkCredentials()`.
* [Sync] Support for `User.identities`, which will return all login types available to the user.
* [Sync] `User.id` as a replacement for `User.identity`. `User.identity` has been marked as deprecated.

### Fixed
* Classes using `RealmObject` or `EmbeddedRealmObject` as a generics type would be modified by the compiler plugin causing compilation errors. (Issue [981] (https://github.com/realm/realm-kotlin/issues/981))
* Ordering not respected for `RealmQuery.first()`. (Issue [#953](https://github.com/realm/realm-kotlin/issues/953))
* Sub-querying on a RealmResults ignored the original filter. (Issue [#998](https://github.com/realm/realm-kotlin/pull/998))
* `RealmResults.query()` semantic returning `RealmResults` was wrong, the return type should be a `RealmQuery`. (Issue [#1013](https://github.com/realm/realm-kotlin/pull/1013))
* Crash when logging messages with formatting specifiers. (Issue [#1034](https://github.com/realm/realm-kotlin/issues/1034))

### Compatibility
* This release is compatible with:
  * Kotlin 1.6.10 - 1.7.10. 1.7.20 support is tracked here: https://github.com/realm/realm-kotlin/issues/1024
  * Ktor 1.6.8. Ktor 2 support is tracked here: https://github.com/realm/realm-kotlin/issues/788
  * Coroutines 1.6.0-native-mt. Also compatible with Coroutines 1.6.0 but requires enabling of the new memory model and disabling of freezing, see https://github.com/realm/realm-kotlin#kotlin-memory-model-and-coroutine-compatibility for details on that.
  * AtomicFu 0.17.0 and above.
* Minimum Gradle version: 6.1.1.
* Minimum Android Gradle Plugin version: 4.0.0.
* Minimum Android SDK: 16.

### Internal
* Updated to Realm Core 12.7.0, commit 18abbb4e9dc268620fa499923a92921bf26db8c6.
* Updated to Kotlin Compile Testing 1.4.9.


## 1.1.0 (2022-08-23)

### Breaking Changes
* None.

### Enhancements
* Added support for `RealmSet` in model classes. `RealmSet` is a collection of unique elements. See the class documentation for more details.
* Added support for `UUID` through a new property type: `RealmUUID`.
* Support for `Realm.writeCopyTo(configuration)`.
* [Sync] Add support for `User.delete()`, making it possible to delete user data on the server side (Issue [#491](https://github.com/realm/realm-kotlin/issues/491)).
* [Sync] It is now possible to create multiple anonymous users by specifying `Credentials.anonymous(reuseExisting = false)` when logging in to an App.

### Fixed
* `Realm.deleteRealm(config)` would throw an exception if the file didn't exist.
* Returning deleted objects from `Realm.write` and `Realm.writeBlocking` threw a non-sensical `NullPointerException`. Returning such a value is not allowed and now throws an `IllegalStateException`. (Issue [#965](https://github.com/realm/realm-kotlin/issues/965))
* [Sync] AppErrors and SyncErrors with unmapped category or error codes caused a crash. (Issue [951] (https://github.com/realm/realm-kotlin/pull/951))

### Compatibility
* This release is compatible with:
  * Kotlin 1.6.10 and above.
  * Coroutines 1.6.0-native-mt. Also compatible with Coroutines 1.6.0 but requires enabling of the new memory model and disabling of freezing, see https://github.com/realm/realm-kotlin#kotlin-memory-model-and-coroutine-compatibility for details on that.
  * AtomicFu 0.17.0.
* Minimum Gradle version: 6.1.1.  
* Minimum Android Gradle Plugin version: 4.0.0.
* Minimum Android SDK: 16.

### Internal
* Updated to Realm Core 12.5.1, commit 6f6a0f415bd33cf2ced4467e36a47f7c84f0a1d7.
* Updated to Gradle 7.5.1.
* Updated to Android Gradle Plugin 7.2.2.
* Updated to CMake 3.22.1
* Updated to Android targetSdk 33.
* Updated to Android compileSdkVersion 33.
* Updated to Android Build Tools 33.0.0.
* Updated to Android NDK 23.2.8568313.


## 1.0.2 (2022-08-05)

### Breaking Changes
* None.

### Enhancements
* None.

### Fixed
* Missing proguard configuration for `CoreErrorUtils`. (Issue [#942](https://github.com/realm/realm-kotlin/issues/942))
* [Sync] Embedded Objects could not be added to the schema for `SyncConfiguration`s. (Issue [#945](https://github.com/realm/realm-kotlin/issues/945)).

### Compatibility
* This release is compatible with:
  * Kotlin 1.6.10 and above.
  * Coroutines 1.6.0-native-mt. Also compatible with Coroutines 1.6.0 but requires enabling of the new memory model and disabling of freezing, see https://github.com/realm/realm-kotlin#kotlin-memory-model-and-coroutine-compatibility for details on that.
  * AtomicFu 0.17.0.
* Minimum Gradle version: 6.1.1.  
* Minimum Android Gradle Plugin version: 4.0.0.
* Minimum Android SDK: 16.

### Internal
* None.


## 1.0.1 (2022-07-07)

### Breaking Changes
* None.

### Enhancements
* Added support for `ByteArray`. ([#584](https://github.com/realm/realm-kotlin/issues/584))

### Fixed
* Fixed JVM memory leak when passing string to C-API. (Issue [#890](https://github.com/realm/realm-kotlin/issues/890))
* Fixed crash present on release-mode apps using Sync due to missing Proguard exception for `ResponseCallback`.
* The compiler plugin did not set the generic parameter correctly for an internal field inside model classes. This could result in other libraries that operated on the source code throwing an error of the type: `undeclared type variable: T`. (Issue [#901](https://github.com/realm/realm-kotlin/issues/901))
* String read from a realm was mistakenly treated as zero-terminated, resulting in strings with `\0`-characters to be truncated when read. Inserting data worked correctly. (Issue [#911](https://github.com/realm/realm-kotlin/issues/911))
* [Sync] Fix internal ordering of `EmailPasswordAuth.resetPassword(...)` arguments. (Issue [#885](https://github.com/realm/realm-kotlin/issues/885))
* [Sync] Sync error events not requiring a Client Reset incorrectly assumed they had to include a path to a recovery Realm file. (Issue [#895](https://github.com/realm/realm-kotlin/issues/895))

### Compatibility
* This release is compatible with:
  * Kotlin 1.6.10 and above.
  * Coroutines 1.6.0-native-mt. Also compatible with Coroutines 1.6.0 but requires enabling of the new memory model and disabling of freezing, see https://github.com/realm/realm-kotlin#kotlin-memory-model-and-coroutine-compatibility for details on that.
  * AtomicFu 0.17.0.
* Minimum Gradle version: 6.1.1.  
* Minimum Android Gradle Plugin version: 4.0.0.
* Minimum Android SDK: 16.

### Internal
* None.


## 1.0.0 (2022-06-07)

### Breaking Changes
* Move all classes from package `io.realm` to `io.realm.kotlin`. This allows Realm Java and Realm Kotlin to be included in the same app without having class name conflicts. *WARNING:* While both libraries can be configured to open the same file, doing so concurrently is currently not supported and can lead to corrupted realm files.
* Updated default behavior for implicit import APIs (realm objects setters and list add/insert/set-operations) to update existing objects with similar primary key instead of throwing. (Issue [#849](https://github.com/realm/realm-kotlin/issues/849))
* Introduced `BaseRealmObject` as base interface of `RealmObject` and `DynamicRealmObject` to prepare for future embedded object support.
  * Most APIs accepts `BaseRealmObject` instead of `RealmObject`.
  * `DynamicRealmObject` no longer implements `RealmObject` but only `BaseRealmObject`
  * Besides the changes of base class of `DynamicRealmObject`, this should not require and code changes.
* Moved all modeling defining types to `io.realm.kotlin.types`
  * Moved `BaseRealmObject`, `RealmObject`, `EmbeddedObject`, `RealmList`, `RealmInstant` and `ObjectId` from `io.realm` to `io.realm.kotlin.types`
* Moved `RealmResults` from `io.realm` to `io.realm.kotlin.query`
* Reworked API for dynamic objects.
  * Support for unmanaged dynamic objects through `DynamicMutableRealmObject.create()`.
  * Replaced `DynamicMutableRealm.create()` with `DynamicMutableRealm.copyToRealm()` similar to `MutableRealm.copyToRealm()`.
* Moved `io.realm.MutableRealm.UpdatePolicy` to top-level class `io.realm.kotlin.UpdatePolicy` as it now also applies to `DynamicMutableRealm.copyToRealm()`.
* Deleted `Queryable`-interface and removed it from `RealmResults`.
* Moved extension methods on `BaseRealmObject`, `MutableRealm`, `TypedRealm`, `Realm` and `Iterable` from `io.realm` to `io.realm.kotlin.ext`
* Moved `io.realm.MutableRealm.UpdatePolicy` to top-level class `io.realm.UpdatePolicy` as it now also applies to `DynamicMutableRealm.copyToRealm()`
* All exceptions from Realm now has `RealmException` as their base class instead of `RealmCoreException` or `Exception`.
* Aligned factory methods naming. (Issue [#835](https://github.com/realm/realm-kotlin/issues/835))
  * Renamed `RealmConfiguration.with(...)` to `RealmConfiguration.create(...)`
  * Renamed `SyncConfiguration.with(...)` to `SyncConfiguration.create(...)`
  * Renamed `RealmInstant.fromEpochSeconds(...)` to `RealmInstant.from(...)`
* Reduced `DynamicMutableRealm` APIs (`copyToRealm()` and `findLatest()`) to only allow import and lookup of `DynamicRealmObject`s.

### Enhancements
* [Sync] Support for Flexible Sync through `Realm.subscriptions`. (Issue [#824](https://github.com/realm/realm-kotlin/pull/824))
* [Sync] Added support for `ObjectId` ([#652](https://github.com/realm/realm-kotlin/issues/652)). `ObjectId` can be used as a primary key in model definition.
* [Sync] Support for `SyncConfiguration.Builder.InitialData()`. (Issue [#422](https://github.com/realm/realm-kotlin/issues/422))
* [Sync] Support for `SyncConfiguration.Builder.initialSubscriptions()`. (Issue [#831](https://github.com/realm/realm-kotlin/issues/831))
* [Sync] Support for `SyncConfiguration.Builder.waitForInitialRemoteData()`. (Issue [#821](https://github.com/realm/realm-kotlin/issues/821))
* [Sync] Support for accessing and controlling the session state through `SyncSession.state`, `SyncSession.pause()` and `SyncSession.resume()`.
* [Sync] Added `SyncConfiguration.syncClientResetStrategy` which enables support for client reset via `DiscardUnsyncedChangesStrategy` for partition-based realms and `ManuallyRecoverUnsyncedChangesStrategy` for Flexible Sync realms.
* [Sync] Support `ObjectId` as a partition key.
* Support for embedded objects. (Issue [#551](https://github.com/realm/realm-kotlin/issues/551))
* Support for `RealmConfiguration.Builder.initialData()`. (Issue [#579](https://github.com/realm/realm-kotlin/issues/579))
* Preparing the compiler plugin to be compatible with Kotlin `1.7.0-RC`. (Issue [#843](https://github.com/realm/realm-kotlin/issues/843))
* Added `AppConfiguration.create(...)` as convenience method for `AppConfiguration.Builder(...).build()` (Issue [#835](https://github.com/realm/realm-kotlin/issues/835))

### Fixed
* Fix missing symbol (`___bid_IDEC_glbround`) on Apple silicon
* Creating a `RealmConfiguration` off the main thread on Kotlin Native could crash with `IncorrectDereferenceException`. (Issue [#799](https://github.com/realm/realm-kotlin/issues/799))
* Compiler error when using cyclic references in compiled module. (Issue [#339](https://github.com/realm/realm-kotlin/issues/339))

### Compatibility
* This release is compatible with:
  * Kotlin 1.6.10 and above.
  * Coroutines 1.6.0-native-mt. Also compatible with Coroutines 1.6.0 but requires enabling of the new memory model and disabling of freezing, see https://github.com/realm/realm-kotlin#kotlin-memory-model-and-coroutine-compatibility for details on that.
  * AtomicFu 0.17.0.
* Minimum Gradle version: 6.1.1.  
* Minimum Android Gradle Plugin version: 4.0.0.
* Minimum Android SDK: 16.

### Internal
* Updated to Realm Core 12.1.0, commit f8f6b3730e32dcc5b6564ebbfa5626a640cdb52a.


## 0.11.1 (2022-05-05)

### Breaking Changes
* None.

### Enhancements
* None.

### Fixed
* Fix crash in list notification listener (Issue [#827](https://github.com/realm/realm-kotlin/issues/827), since 0.11.0)

### Compatibility
* This release is compatible with:
  * Kotlin 1.6.10 and above.
  * Coroutines 1.6.0-native-mt. Also compatible with Coroutines 1.6.0 but requires enabling of the new memory model and disabling of freezing, see https://github.com/realm/realm-kotlin#kotlin-memory-model-and-coroutine-compatibility for details on that.
  * AtomicFu 0.17.0.
* Minimum Gradle version: 6.1.1.  
* Minimum Android Gradle Plugin version: 4.0.0.
* Minimum Android SDK: 16.

### Internal
* None.


## 0.11.0 (2022-04-29)

### Breaking Changes
* [Sync] `SyncConfiguration` and `SyncSession` have been moved to `io.realm.mongodb.sync`.
* [Sync] `EmailPasswordAuth` has been movedto `io.realm.mongodb.auth`.
* [Sync] Improved exception hierarchy for App and Sync exceptions. All sync/app exceptions now use `io.realm.mongodb.exceptions.AppException` as their top-level exception type. Many methods have more specialized exceptions for common errors that can be caught and reacted to. See `AppException` documentation for more details.
* [Sync] `SyncConfiguration.directory` is no longer available.
* [Sync] Removed `SyncConfiguration.partitionValue` as it exposed internal implementation details. It will be reintroduced at a later date.

### Enhancements
* [Sync] `EmailPasswordAuth` has been extended with support for: `confirmUser()`, `resendConfirmationEmail()`, `retryCustomConfirmation()`, `sendResetPasswordEmail()` and `resetPassword()`.
* [Sync] Support for new types of `Credentials`: `apiKey`, `apple`, `facebook`, `google` and `jwt`.
* [Sync] Support for the extension property `Realm.syncSession`, which returns the sync session associated with the realm.
* [Sync] Support for `SyncSession.downloadAllServerChanges()` and `SyncSession.uploadAllLocalChanges()`.
* [Sync] Support for `App.allUsers()`.
* [Sync] Support for `SyncConfiguration.with()`.
* [Sync] Support for `null` and `Integer` (along side already existing `String` and `Long`) partition values when using Partion-based Sync.
* [Sync] Support for `User.remove()`.
* [Sync] `AppConfiguration.syncRootDirectory` has been added to allow users to set the root folder containing all files used for data synchronization between the device and MongoDB Realm. (Issue [#795](https://github.com/realm/realm-kotlin/issues/795))
* Encrypted Realms now use OpenSSL 1.1.1n, up from v1.1.1g.

### Fixed
* Fix duplication of list object references when importing existing objects with `copyToRealm(..., updatePolicy = UpdatePolicy.ALL)` (Issue [#805](https://github.com/realm/realm-kotlin/issues/805))
* Bug in the encryption layer that could result in corrupted Realm files. (Realm Core Issue [#5360](https://github.com/realm/realm-core/issues/5360), since 0.10.0)

### Compatibility
* This release is compatible with:
  * Kotlin 1.6.10 and above.
  * Coroutines 1.6.0-native-mt. Also compatible with Coroutines 1.6.0 but requires enabling of the new memory model and disabling of freezing, see https://github.com/realm/realm-kotlin#kotlin-memory-model-and-coroutine-compatibility for details on that.
  * AtomicFu 0.17.0.
* Minimum Gradle version: 6.1.1.  
* Minimum Android Gradle Plugin version: 4.0.0.
* Minimum Android SDK: 16.

### Internal
* Updated to Realm Core 11.15.0, commit 9544b48e52c49e0267c3424b0b92c2f5efd5e2b9.
* Updated to Ktor 1.6.8.
* Updated to Ktlint 0.45.2.
* Rename internal synthetic variables prefix to `io_realm_kotlin_`, so deprecated prefix `$realm$` is avoided.
* Using latest Kotlin version (EAP) for the `kmm-sample` app to test compatibility with the latest/upcoming Kotlin version.


## 0.10.2 (2022-04-01)

### Breaking Changes
* None.

### Enhancements
* None.

### Fixed
* Fix query syntax errors of seemingly correct query (Issue [#683](https://github.com/realm/realm-kotlin/issues/683))
* Fix error when importing lists with existing objects through `copyToRealm` with `UpdatePolicy.ALL` (Issue [#771](https://github.com/realm/realm-kotlin/issues/771))

### Compatibility
* This release is compatible with:
  * Kotlin 1.6.10.
  * Coroutines 1.6.0-native-mt. Also compatible with Coroutines 1.6.0 but requires enabling of the new memory model and disabling of freezing, see https://github.com/realm/realm-kotlin#kotlin-memory-model-and-coroutine-compatibility for details on that.
  * AtomicFu 0.17.0.
* Minimum Gradle version: 6.1.1.  
* Minimum Android Gradle Plugin version: 4.0.0.
* Minimum Android SDK: 16.

### Internal
* None.

## 0.10.1 (2022-03-24)

### Breaking Changes
* None.

### Enhancements
* Reducing the binary size for Android dependency. (Issue [#216](https://github.com/realm/realm-kotlin/issues/216)).
* Using static c++ runtime library (stl) for Android. (Issue [#694](https://github.com/realm/realm-kotlin/issues/694)).

### Fixed
* Fix assignments to `RealmList`-properties on managed objects (Issue [#718](https://github.com/realm/realm-kotlin/issues/718))
* `iosSimulatorArm64` and `iosX64` cinterop dependencies were compiled with unnecessary additional architectures, causing a fat framework to fail with (Issue [#722](https://github.com/realm/realm-kotlin/issues/722))

### Compatibility
* This release is compatible with:
  * Kotlin 1.6.10.
  * Coroutines 1.6.0-native-mt. Also compatible with Coroutines 1.6.0 but requires enabling of the new memory model and disabling of freezing, see https://github.com/realm/realm-kotlin#kotlin-memory-model-and-coroutine-compatibility for details on that.
  * AtomicFu 0.17.0.
* Minimum Gradle version: 6.1.1.  
* Minimum Android Gradle Plugin version: 4.0.0.
* Minimum Android SDK: 16.

### Internal
* None.


## 0.10.0 (2022-03-04)

### Breaking Changes
* `RealmConfiguration.Builder.path()` has been replaced by `RealmConfiguration.Builder.directory()`, which can be combined with `RealmConfiguration.Builder.name()` to form the full path. (Issue [#346](https://github.com/realm/realm-kotlin/issues/346))
* `Realm.observe()` and `RealmObject.observe()` have been renamed to `asFlow()`.
* `RealmObject.asFlow` will throw `UnsupportedOperationException` instead of `IllegalStateException` if called on a live or dynamic object in a write transaction or in a migration.
* `RealmObject.asFlow` will throw `UnsupportedOperationException` instead of `IllegalStateException` if called on a live or dynamic object in a write transaction or in a migration.
* Removed `RealmObject.delete()` and `RealmResults.delete()`. All objects, objects specified by queries and results must be delete through `MutableRealm.delete(...)` and `DynamicMutableRealm.delete(...).
* Removed default empty schema argument for `RealmConfiguration.Builder(schema = ... )` and `SyncConfiguration.Builder(..., schema= ... )` as all configuraitons require a non-empty schema.
* Removed `RealmConfiguration.Builder.schema()`. `RealmConfiguration.Builder(schema = ...)` should be used instead.

### Enhancements
* Add support for Gradle Configuration Cache.
* Improved exception message when attempting to delete frozen objects. (Issue [#616](https://github.com/realm/realm-kotlin/issues/616))
* Added `RealmConfiguration.Builder.compactOnLaunch()`, which can be used to control if a Realm file should be compacted when opened.
* A better error message if a data class was used as model classes. (Issue [#684](https://github.com/realm/realm-kotlin/issues/684))
* A better error message if the Realm plugin was not applied to the module containing model classes. (Issue [#676](https://github.com/realm/realm-kotlin/issues/676))
* A better error message if a class is used that is not part of the schema. (Issue [#680](https://github.com/realm/realm-kotlin/issues/680))
* Add support for fine-grained notification on Realm instances. `Realm.asFlow()` yields `RealmChange` that represent the `InitialRealm` or `UpdatedRealm` states.
* Add support for fine-grained notification on Realm objects. `RealmObject.asFlow()` yields `ObjectChange` that represent the `InitialObject`, `UpdatedObject` or `DeletedObject` states.
* Add support for fine-grained notification on Realm lists. `RealmList.asFlow()` yields `ListChange` that represent the `InitialList`, `UpdatedList` or `DeletedList` states.
* Add support for fine-grained notifications on Realm query results. `RealmResults.asFlow()` yields `ResultsChange` that represent the `InitialResults` or `UpdatedResults` states.
* Add support for fine-grained notifications on `RealmSingleQuery`. `RealmSingleQuery.asFlow()` yields `SingleQueryChange` that represent the `PendingObject`, `InitialObject`, `UpdatedObject` or `DeletedObject` states.
* Add support for data migration as part of an automatic schema upgrade through `RealmConfiguration.Builder.migration(RealmMigration)` (Issue [#87](https://github.com/realm/realm-kotlin/issues/87))
* Added ability to delete objects specified by a `RealmQuery` or `RealmResults` through `MutableRealm.delete(...)` and `DynamicMutableRealm.delete(...).
* Add support for updating existing objects through `copyToRealm`. This requires them having a primary key. (Issue [#564](https://github.com/realm/realm-kotlin/issues/564))
* Added `Realm.deleteRealm(RealmConfiguration)` function that deletes the Realm files from the filesystem (Issue [#95](https://github.com/realm/realm-kotlin/issues/95)).


### Fixed
* Intermittent `ConcurrentModificationException` when running parallel builds. (Issue [#626](https://github.com/realm/realm-kotlin/issues/626))
* Refactor the compiler plugin to use API's compatible with Kotlin `1.6.20`. (Issue ([#619](https://github.com/realm/realm-kotlin/issues/619)).
* `RealmConfiguration.path` should report the full Realm path. (Issue ([#605](https://github.com/realm/realm-kotlin/issues/605)).
* Support multiple constructors in model definition (one zero arg constructor is required though). (Issue ([#184](https://github.com/realm/realm-kotlin/issues/184)).
* Boolean argument substitution in queries on iOS/macOS would crash the query. (Issue [#691](https://github.com/realm/realm-kotlin/issues/691))
* Support 32-bit Android (x86 and armeabi-v7a). (Issue ([#109](https://github.com/realm/realm-kotlin/issues/109)).
* Make updates of primary key properties throw IllegalStateException (Issue [#353](https://github.com/realm/realm-kotlin/issues/353))


### Compatibility
* This release is compatible with:
  * Kotlin 1.6.10.
  * Coroutines 1.6.0-native-mt. Also compatible with Coroutines 1.6.0 but requires enabling of the new memory model and disabling of freezing, see https://github.com/realm/realm-kotlin#kotlin-memory-model-and-coroutine-compatibility for details on that.
  * AtomicFu 0.17.0.
* Minimum Gradle version: 6.1.1.  
* Minimum Android Gradle Plugin version: 4.0.0.
* Minimum Android SDK: 16.

### Internal
* Downgraded to Gradle 7.2 as a work-around for https://youtrack.jetbrains.com/issue/KT-51325.
* Updated to Realm Core 11.10.0, commit: ad2b6aeb1fd58135a2d9bf463011e26f934390ea.


## 0.9.0 (2022-01-28)

### Breaking Changes
* `RealmResults.observe()` and `RealmList.observe()` have been renamed to `asFlow()`.
* Querying via `Realm.objects(...)` is no longer supported. Use `Realm.query(...)` instead.

### Enhancements
* Added API for inspecting the schema of the realm with `BaseRealm.schema()` ([#238](https://github.com/realm/realm-kotlin/issues/238)).
* Added support for `RealmQuery` through `Realm.query(...)` ([#84](https://github.com/realm/realm-kotlin/issues/84)).
* Added source code link to model definition compiler errors. ([#173](https://github.com/realm/realm-kotlin/issues/173))
* Support Kotlin's new memory model. Enabled in consuming project with the following gradle properties `kotlin.native.binary.memoryModel=experimental`.
* Add support for JVM on M1 (in case we're running outside Rosetta compatibility mode, example when using Azul JVM which is compiled against `aarch64`) [#629](https://github.com/realm/realm-kotlin/issues/629).

### Fixed
* Sync on jvm targets on Windows/Linux crashes with unavailable scheduler ([#655](https://github.com/realm/realm-kotlin/issues/655)).

### Compatibility
* This release is compatible with:
  * Kotlin 1.6.10.
  * Coroutines 1.6.0-native-mt. Also compatible with Coroutines 1.6.0 but requires enabling of the new memory model and disabling of freezing, see https://github.com/realm/realm-kotlin#kotlin-memory-model-and-coroutine-compatibility for details on that.
  * AtomicFu 0.17.0.
* Minimum Gradle version: 6.1.1.  
* Minimum Android Gradle Plugin version: 4.0.0.
* Minimum Android SDK: 16.

### Internal
* Updated to Gradle 7.3.3.
* Updated to Android Gradle Plugin 7.1.0.
* Updated to AndroidX JUnit 1.1.3.
* Updated to AndroidX Test 1.4.0.


## 0.8.2 (2022-01-20)

### Breaking Changes
* None.

### Enhancements
* None.

### Fixed
* The `library-base` module would try to initialize a number of `library-sync` classes for JNI lookups. These and `RealmObjectCompanion` were not being excluded from Proguard obfuscation causing release builds to crash when initializing JNI [#643](https://github.com/realm/realm-kotlin/issues/643).

### Compatibility
* This release is compatible with:
  * Kotlin 1.6.10.
  * Coroutines 1.5.2-native-mt.
  * AtomicFu 0.17.0.
* Minimum Gradle version: 6.1.1.
* Minimum Android Gradle Plugin version: 4.0.0.
* Minimum Android SDK: 16.

### Internal
* None.


## 0.8.1 (2022-01-18)

### Breaking Changes
* None.

### Enhancements
* None.

### Fixed
* Using a custom module name to fix [#621](https://github.com/realm/realm-kotlin/issues/621).
* Synchronously process project configurations to avoid exceptions when running parallel builds [#626](https://github.com/realm/realm-kotlin/issues/626).
* Update to Kotlin 1.6.10. The `Compatibility` entry for 0.8.0 stating that the project had been updated to Kotlin 1.6.10 was not correct [#640](https://github.com/realm/realm-kotlin/issues/640).

### Compatibility
* This release is compatible with:
  * Kotlin 1.6.10.
  * Coroutines 1.5.2-native-mt.
  * AtomicFu 0.17.0.
* Minimum Gradle version: 6.1.1.  
* Minimum Android Gradle Plugin version: 4.0.0.
* Minimum Android SDK: 16.

### Internal
* Updated to Kotlin 1.6.10.


## 0.8.0 (2021-12-17)

### Breaking Changes
* Reworked configuration hierarchy:
  * Separated common parts of `RealmConfiguraion` and `SyncConfiguration` into `io.realm.Configuration` to avoid polluting the base configuration with local-only options.
  * Changed `Realm.open(RealmConfiguration)` to accept new base configuration with `Realm.open(Configuration)`.
  * Removed option to build `SyncConfiguration`s with `deleteRealmIfMigrationNeeded` option.

### Enhancements
* [Sync] Added support for `User.logOut()` ([#245](https://github.com/realm/realm-kotlin/issues/245)).
* Added support for dates through a new property type: `RealmInstant`.
* Allow to pass schema as a variable containing the involved `KClass`es and build configurations non-fluently ([#389](https://github.com/realm/realm-kotlin/issues/389)).
* Added M1 support for `library-base` variant ([#483](https://github.com/realm/realm-kotlin/issues/483)).

### Fixed
* Gradle metadata for pure Android projects. Now using `io.realm.kotlin:library-base:<VERSION>` should work correctly.
* Compiler plugin symbol lookup happens only on Sourset using Realm ([#544](https://github.com/realm/realm-kotlin/issues/544)).
* Fixed migration exception when opening a synced realm that is already stored in the backend for the first time ([#601](https://github.com/realm/realm-kotlin/issues/604)).

### Compatibility
* This release is compatible with:
  * Kotlin 1.6.10.
  * Coroutines 1.5.2-native-mt.
  * AtomicFu 0.17.0.
* Minimum Gradle version: 6.1.1.  
* Minimum Android Gradle Plugin version: 4.0.0.
* Minimum Android SDK: 16.

### Internal
* Updated to Ktor 1.6.5.
* Updated to AndroidX Startup 1.1.0.
* Updated to Gradle 7.2.
* Updated to Android Gradle Plugin 7.1.0-beta05.
* Updated to NDK 23.1.7779620.
* Updated to Android targetSdk 31.
* Updated to Android compileSdk 31.
* Updated to Android Build Tools 31.0.0.
* Updated to Ktlint version 0.43.0.
* Updated to Ktlint Gradle Plugin 10.2.0.
* Updated to Kotlin Serialization 1.3.0.
* Updated to Detekt 1.19.0-RC1.
* Updated to Dokka 1.6.0.
* Updated to AtomicFu 0.17.0.
* Updated to Realm Core 11.7.0, commit: 5903577608d202ad88f375c1bb2ceedb831f6d7b.


## 0.7.0 (2021-10-31)

### Breaking Changes
* None.

### Enhancements
* Basic MongoDB Realm sync support:
  * Enabled by using library dependency `io.realm.kotlin:library-sync:<VERSION>`
  * Build `AppConfiguration`s through `AppConfiguration.Builder(appId).build()`
  * Linking your app with a MongoDB Realm App through `App.create(appConfiguration)`
  * Log in to a MongoDB Realm App through `App.login(credentials)`. Currently only supports `Credentials.anonymous()` and `Credentials.emailPassword(...)`
  * Create `SyncConfiguration`s through `SyncConfiguration.Builder(user, partitionValue, schema).build()`
  * Create synchronized realm by `Realm.open(syncConfiguration)`

### Fixed
* None.

### Compatibility
* This release is compatible with:
  * Kotlin 1.5.31
  * Coroutines 1.5.2-native-mt
  * AtomicFu 0.16.3

### Internal
* Updated to Realm Core commit: ecfc1bbb734a8520d08f04f12f083641309799b3
* Updated to Ktor 1.6.4.


## 0.6.0 (2021-10-15)

### Breaking Changes
* Rename library dependency from `io.realm.kotlin:library:<VERSION>` to `io.realm.kotlin:library-base:<VERSION>`
* Abstracted public API into interfaces. The interfaces have kept the name of the previous classes so only differences are:
  - Opening a realm: `Realm(configuration)` has changed to `Realm.open(configuration)`
  - Easy construction of simple configurations: `RealmConfiguration(schema = ...)` has changed to `RealmConfiguration.with(schema = ...)`
  - Instantiating a `RealmList` is now done through `realmListOf(...)` or by `Iterable<T>.toRealmList()`
* Make argument to `findLatest` non-nullable: `MutableRealm.findLatest(obj: T?): T?` has changed to `MutableRealm.findLatest(obj: T): T?`
* Allow query arguments to be `null`: `RealmResult.query(query: String = "TRUEPREDICATE", vararg args: Any): RealmResults<T>` has change to `RealmResult.query(query: String = "TRUEPREDICATE", vararg args: Any?): RealmResults<T>`
* Moved `objects(KClass<T>)` and `<reified T> objects()` methods from `BaseRealm` to `TypedRealm`
* Changed `RealmObject.version` into method `RealmObject.version()`.
* Replaced `RuntimeException`s by the explicit exceptions: `IllegalArgumentException`, `IllegalStateException` and `IndexOutOfBoundsException`.
* Throw `Error` an unrecoverable Realm problem happen in the underlying storage engine.
* Removed optional arguments to `RealmConfiguration.with(...)` and `RealmConfiguration.Builder(...)`. Name and path can now only be set through the builder methods.

### Enhancements
* Add support for [JVM target](https://github.com/realm/realm-kotlin/issues/62) supported platforms are: Linux (since Centos7 x86_64), Windows (since 8.1 x86_64) and Macos (x86_64).
* Added support for marking a field as indexed with `@Index`

### Fixed
* Fixed null pointer exceptions when returning an unmanaged object from `MutableRealm.write/writeBlocking`.
* Fixed premature closing of underlying realm of frozen objects returned from `MutableRealm.write/writeBlocking`. (Issue [#477](https://github.com/realm/realm-kotlin/issues/477))

### Compatibility
* This release is compatible with:
  * Kotlin 1.5.31
  * Coroutines 1.5.2-native-mt
  * AtomicFu 0.16.3

### Internal
* Updated to Realm Core commit: 028626880253a62d1c936eed4ef73af80b64b71
* Updated to Kotlin 1.5.31.


## 0.5.0 (2021-08-20)

### Breaking Changes
* Moved `@PrimaryKey` annotation from `io.realm.PrimaryKey` to `io.realm.annotations.PrimaryKey`.

### Enhancements
* Add support for excluding properties from the Realm schema. This is done by either using JVM `@Transient` or the newly added `@io.realm.kotlin.Ignore` annotation. (Issue [#278](https://github.com/realm/realm-kotlin/issues/278)).
* Add support for encrypted Realms. Encryption can be enabled by passing a 64-byte encryption key to the configuration builder. (Issue [#227](https://github.com/realm/realm-kotlin/issues/227))
* Add support for `RealmList` notifications using Kotlin `Flow`s. (Issue [#359](https://github.com/realm/realm-kotlin/issues/359))
* Unmanaged `RealmObject`s can now be added directly to `RealmList`s without having to copy them to Realm beforehand.

### Fixed
* Throw exception when violating primary key uniqueness constraint when importing objects with `copyToRealm`.
* Fix crash caused by premature release of frozen versions (`java.lang.RuntimeException: [18]: Access to invalidated Results objects`)
* Fix optimizations bypassing our custom getter and setter from within a class (Issue [#375](https://github.com/realm/realm-kotlin/issues/375)).

### Compatibility
* This release is compatible with Kotlin 1.5.21 and Coroutines 1.5.0.

### Internal
* Updated to Kotlin 1.5.21.
* Updated Gradle to 7.1.1.
* Updated Android Gradle Plugin to 4.1.0.
* Updated to Android Build Tools 30.0.2.
* Updated to targetSdk 30 for Android.
* Now uses Java 11 to build the project.


## 0.4.1 (2021-07-16)

### Breaking Changes
* None.

### Enhancements
* None.

### Fixed
* Throw exception when violating primary key uniqueness constraint when importing objects with `copyToRealm`.
* Fix crash caused by premature release of frozen versions (`java.lang.RuntimeException: [18]: Access to invalidated Results objects`)

### Compatibility
* This release is compatible with Kotlin 1.5.10 and Coroutines 1.5.0.

### Internal
* None.


## 0.4.0 (2021-07-13)

This release contains a big departure in the architectural design of how Realm is currently implemented. At a high level it moves from "Thread-confined, Live Objects" to "Frozen Objects". The reasons for this shift are discussed [here](https://docs.google.com/document/d/1bGfjbKLD6DSBpTiVwyorSBcMqkUQWedAmmS_VAhL8QU/edit#heading=h.fzlh39twuifc).

At a high level this has a number of implications:

    1. Only one Realm instance (per `RealmConfiguration`) is needed across the entire application.
    2. The only reason for closing the Realm instance is if the Realm file itself needs to be deleted or compacted.
    3. Realm objects can be freely moved and read across threads.
    4. Changes to objects can only be observed through Kotlin Flows. Standard change listener support will come in a future release.
    5. In order to modify Realm Objects, they need to be "live". It is possible to convert a frozen object to a live object inside a
       write transaction using the `MutableRealm.findLatest(obj)` API. Live objects are not accessible outside write transactions.

This new architecture is intended to make it easier to consume and work with Realm, but at the same time, it also introduces a few caveats:

    1. Storing a strong reference to a Realm Object can cause an issue known as "Version pinning". Realm tracks the "distance" between the oldest known version and the latest. So if you store a reference for too long, when other writes are happening, Realm might run out of native memory and crash, or it can lead to an increased file size. It is possible to detect this problem by setting `RealmConfiguration.Builder.maxNumberOfActiveVersions()`. It can be worked around by copying the data out of the Realm and store that instead.

    2. With multiple versions being accessible across threads, it is possible to accidentally compare data from different versions. This could be a potential problem for certain business logic if two objects do not agree on a particular state. If you suspect this is an issue, a `version()` method has been added to all Realm Objects, so it can be inspected for debugging. Previously, Realms thread-confined objects guaranteed this would not happen.

    3. Since the threading model has changed, there is no longer a guarantee that running the same query twice in a row will return the same result. E.g. if a background write is executed between them, the result might change. Previously, this would have resulted in the same result as the Realm state for a particular thread would only update as part of the event loop.


### Breaking Changes
* The Realm instance itself is now thread safe and can be accessed from any thread.
* Objects queried outside write transactions are now frozen by default and can be freely read from any thread.
* As a consequence of the above, when a change listener fires, the changed data can only be observed in the new object received, not in the original, which was possible before this release.
* Removed `Realm.open(configuration: RealmConfiguration)`. Use the interchangeable `Realm(configuration: RealmConfiguration)`-constructor instead.
* Removed all `MutableRealm.create(...)`-variants. Use `MutableRealm.copyToRealm(instance: T): T` instead.

### Enhancements
* A `version()` method has been added to `Realm`, `RealmResults` and `RealmObject`. This returns the version of the data contained. New versions are obtained by observing changes to the object.
* `Realm.observe()`, `RealmResults.observe()` and `RealmObject.observe()` have been added and expose a Flow of updates to the object.
* Add support for suspending writes executed on the Realm Write Dispatcher with `suspend fun <R> write(block: MutableRealm.() -> R): R`
* Add support for setting background write and notification dispatchers with `RealmConfigruation.Builder.notificationDispatcher(dispatcher: CoroutineDispatcher)` and `RealmConfiguration.Builder.writeDispatcher(dispatcher: CoroutineDispatcher)`
* Add support for retrieving the latest version of an object inside a write transaction with `<T : RealmObject> MutableRealm.findLatests(obj: T?): T?`

### Fixed
* None.

### Compatibility
* This release is compatible with Kotlin 1.5.10 and Coroutines 1.5.0.

### Internal
* Updated `com.gradle.plugin-publish` to 0.15.0.
* Updated to Realm Core commit: 4cf63d689ba099057345f122265cbb880a8eb19d.
* Updated to Android NDK: 22.1.7171670.
* Introduced usage of `kotlinx.atomicfu`: 0.16.1.


## 0.3.2 (2021-07-06)

### Breaking Changes
* None.

### Enhancements
* None.

### Fixed
* [Bug](https://github.com/realm/realm-kotlin/issues/334) in `copyToRealm` causing a `RealmList` not to be saved as part of the model.

### Compatibility
* This release is compatible with Kotlin 1.5.10 and Coroutines 1.5.0.

### Internal
* None.


## 0.3.1 (2021-07-02)

### Breaking Changes
* None.

### Enhancements
* None.

### Fixed
* Android Release build variant (AAR) was stripped from all classes due to presence of `isMinifyEnabled` flag in the library module. The flag is removed now.


### Compatibility
* This release is compatible with Kotlin 1.5.10 and Coroutines 1.5.0.

### Internal
* None.


## 0.3.0 (2021-07-01)

### Breaking Changes
* None.

### Enhancements
* [Support Apple Release builds](https://github.com/realm/realm-kotlin/issues/142).
* Enabling [shrinker](https://github.com/realm/realm-kotlin/issues/293) for Android Release builds.
* Added support for `RealmList` as supported field in model classes. A `RealmList` is used to model one-to-many relationships in a Realm object.
* Schema migration is handled automatically when adding or removing a property or class to the model without specifying a `schemaVersion`.
If a class or column is renamed you need to set a greater `schemaVersion` to migrate the Realm (note: currently renaming will not copy data to the new column). Alternatively `deleteRealmIfMigrationNeeded` could be set to (without setting `schemaVersion`) to delete the Realm file if an automatic migration is not possible. Fixes [#284](https://github.com/realm/realm-kotlin/issues/284).

### Fixed
* None.

### Compatibility
* This release is compatible with Kotlin 1.5.10 and Coroutines 1.5.0.

### Internal
* None.


## 0.2.0 (2021-06-09)

### Breaking Changes
* The Realm Kotlin Gradle plugin has changed name from `realm-kotlin` to `io.realm.kotlin` to align with Gradle Plugin Portal requirements.

### Enhancements
* The Realm Kotlin Gradle plugin is now available on Gradle Plugin Portal and can be used with the Plugin DSL and `gradlePluginPortal()` as the buildscript repository. A minimal setup of using this approach can be found [here](https://plugins.gradle.org/plugin/io.realm.kotlin).

### Fixed
* None.

### Compatibility
* This release is compatible with Kotlin 1.5.10 and Coroutines 1.5.0.

### Internal
* Updated to Realm Core commit: ed9fbb907e0b5e97e0e2d5b8efdc0951b2eb980c.


## 0.1.0 (2021-05-07)

This is the first public Alpha release of the Realm Kotlin SDK for Android and Kotlin Multiplatform.

A minimal setup for including this library looks like this:

```
// Top-level build.gradle file
buildscript {
    repositories {
        mavenCentral()
    }
    dependencies {
        classpath("io.realm.kotlin:gradle-plugin:0.1.0")
    }
}

allprojects {
    repositories {
    	mavenCentral()
    }
}

// Project build.gradle file
// Only include multiplatform if building a multiplatform project.
plugins {
	kotlin("multiplatform")
	id("com.android.library")
	id("realm-kotlin")
}
```

See the [README](https://github.com/realm/realm-kotlin#readme) for more information.

Please report any issues [here](https://github.com/realm/realm-kotlin/issues/new).<|MERGE_RESOLUTION|>--- conflicted
+++ resolved
@@ -1,24 +1,14 @@
-<<<<<<< HEAD
-## 1.12.1 (YYYY-MM-DD)
-=======
 ## 1.12.1-SNAPSHOT (YYYY-MM-DD)
->>>>>>> 0dcdbfb5
-
-### Breaking Changes
-* None.
-
-### Enhancements
-<<<<<<< HEAD
+
+### Breaking Changes
+* None.
+
+### Enhancements
 * None
 
 ### Fixed
+* Fix craches caused by posting to a released scheduler. (Issue [#1543](https://github.com/realm/realm-kotlin/issues/1543))
 * [Sync] Fix crash while syncing data when LogLevel was set to `Trace` or `All`. (Issue [#1560](https://github.com/realm/realm-kotlin/pull/1560))
-=======
-* None.
-
-### Fixed
-* Fix craches caused by posting to a released scheduler. (Issue [#1543](https://github.com/realm/realm-kotlin/issues/1543))
->>>>>>> 0dcdbfb5
 
 ### Compatibility
 * File format: Generates Realms with file format v23.
@@ -34,12 +24,9 @@
 * Minimum Android Gradle Plugin version: 4.1.3.
 * Minimum Android SDK: 16.
 
-<<<<<<< HEAD
-=======
 ### Internal
 * Updated to Realm Core 13.23.3, commit 7556b535aa7b27d49c13444894f7e9db778b3203.
 
->>>>>>> 0dcdbfb5
 
 ## 1.12.0 (2023-11-02)
 
