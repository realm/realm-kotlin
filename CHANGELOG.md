## 1.14.0-SNAPSHOT (YYYY-MM-DD)

### Breaking Changes
* None.

### Enhancements
* [Sync] Added option to use managed WebSockets via OkHttp instead of Realm's built-in WebSocket client for Sync traffic (Only Android and JVM targets for now). Managed WebSockets offer improved support for proxies and firewalls that require authentication. This feature is currently opt-in and can be enabled by using `AppConfiguration.usePlatformNetworking()`. Managed WebSockets will become the default in a future version. (PR [#1528](https://github.com/realm/realm-kotlin/pull/1528)).
* `AutoClientResetFailed` exception now reports as the throwable cause any user exceptions that might occur during a client reset. (Issue [#1580](https://github.com/realm/realm-kotlin/issues/1580))

### Fixed
* Cache notification callback JNI references at startup to ensure that symbols can be resolved in core callbacks. (Issue [#1577](https://github.com/realm/realm-kotlin/issues/1577))
* Using `Realm.asFlow()` could miss an update if a write was started right after opening the Realm. (Issue [#1582](https://github.com/realm/realm-kotlin/issues/1582)) 

### Compatibility
* File format: Generates Realms with file format v23.
* Realm Studio 13.0.0 or above is required to open Realms created by this version.
* This release is compatible with the following Kotlin releases:
  * Kotlin 1.9.0 and above. Support for experimental K2-compilation with `kotlin.experimental.tryK2=true`.
  * Ktor 2.1.2 and above.
  * Coroutines 1.7.0 and above.
  * AtomicFu 0.18.3 and above.
  * The new memory model only. See https://github.com/realm/realm-kotlin#kotlin-memory-model-and-coroutine-compatibility
* Minimum Kbson 0.3.0.
* Minimum Gradle version: 6.8.3.
* Minimum Android Gradle Plugin version: 4.1.3.
* Minimum Android SDK: 16.
* Minimum R8: 8.0.34.

### Internal
* Update to Ktor 2.3.7.
* Updated to CMake 3.27.7
<<<<<<< HEAD
* Updated to Realm Core 13.25.0, commit 71f94d75e25bfc8913fcd93ae8de550b57577a4a.
* Updated BAAS test server to v2024-01-22.
=======
* Updated to Realm Core 13.26.0, commit 8b1678096117b886b42a0576e40c75866c496b8f.
>>>>>>> c08a3d37


## 1.13.1-SNAPSHOT (YYYY-MM-DD)

### Breaking Changes
* None.

### Enhancements
* None.

### Fixed
* Using keypaths in Flows could sometimes throw `java.lang.IllegalStateException: [RLM_ERR_WRONG_THREAD]: Realm accessed from incorrect thread.`. (Issue [#1594](https://github.com/realm/realm-kotlin/pull/1594, since 1.13.0)

### Compatibility
* File format: Generates Realms with file format v23.
* Realm Studio 13.0.0 or above is required to open Realms created by this version.
* This release is compatible with the following Kotlin releases:
  * Kotlin 1.9.0 and above. Support for experimental K2-compilation with `kotlin.experimental.tryK2=true`.
  * Ktor 2.1.2 and above.
  * Coroutines 1.7.0 and above.
  * AtomicFu 0.18.3 and above.
  * The new memory model only. See https://github.com/realm/realm-kotlin#kotlin-memory-model-and-coroutine-compatibility
* Minimum Kbson 0.3.0.
* Minimum Gradle version: 6.8.3.
* Minimum Android Gradle Plugin version: 4.1.3.
* Minimum Android SDK: 16.
* Minimum R8: 8.0.34.

### Internal
* None.


## 1.13.0 (2023-12-01)

### Breaking Changes
* None.

### Enhancements
* Support for experimental K2-compilation with `kotlin.experimental.tryK2=true`. (Issue [#1483](https://github.com/realm/realm-kotlin/issues/1483))
* Added support for keypaths in `asFlow()` methods on objects and queries. This makes it possible to control which properties will trigger change events, including properties on objects below the default nested limit of 4. (Issue [#661](https://github.com/realm/realm-kotlin/issues/661))
* [Sync] Added support for multiplexing sync connections. When enabled, a single
  connection is used per sync user rather than one per synchronized Realm. This
  reduces resource consumption when multiple Realms are opened and will
  typically improve performance. The behavior can be controlled through [AppConfiguration.Builder.enableSessionMultiplexing]. It will be made the default
  in a future release. (Issue [#1578](https://github.com/realm/realm-kotlin/pull/1578))  
* [Sync] Various sync timeout options can now be configured through `AppConfiguration.Builder.syncTimeouts()`. (Issue [#971](https://github.com/realm/realm-kotlin/issues/971)).

### Fixed
* `RealmInstant.now` used an API (`java.time.Clock.systemUTC().instant()`) introduced in API 26, current minSDK is 16. (Issue [#1564](https://github.com/realm/realm-kotlin/issues/1564))
* Fix compiler crash caused by a change in Kotlin 1.9.20 ((toIrConst moved under common IrUtils)[https://github.com/JetBrains/kotlin/commit/ca8db7d0b83f6dfd6afcea7a5fe7556d38f325d8]). (Issue [#1566](https://github.com/realm/realm-kotlin/issues/1566))
* Fix craches caused by posting to a released scheduler. (Issue [#1543](https://github.com/realm/realm-kotlin/issues/1543))
* Fix NPE when applying query aggregators on classes annotated with `@PersistedName`. (Issue [1569](https://github.com/realm/realm-kotlin/pull/1569))
* [Sync] Fix crash when syncing data if the log level was set to `LogLevel.TRACE` or `LogLevel.ALL`. (Issue [#1560](https://github.com/realm/realm-kotlin/pull/1560))

### Compatibility
* File format: Generates Realms with file format v23.
* Realm Studio 13.0.0 or above is required to open Realms created by this version.
* This release is compatible with the following Kotlin releases:
  * Kotlin 1.9.0 and above. Support for experimental K2-compilation with `kotlin.experimental.tryK2=true`.
  * Ktor 2.1.2 and above.
  * Coroutines 1.7.0 and above.
  * AtomicFu 0.18.3 and above.
  * The new memory model only. See https://github.com/realm/realm-kotlin#kotlin-memory-model-and-coroutine-compatibility
* Minimum Kbson 0.3.0.
* Minimum Gradle version: 6.8.3.
* Minimum Android Gradle Plugin version: 4.1.3.
* Minimum Android SDK: 16.
* Minimum R8: 8.0.34.

### Internal
* Updated to Realm Core 13.24.0, commit e593a5f19d0dc205db931ec5618a8c10c95cac90.


## 1.12.0 (2023-11-02)

This release upgrades the Sync metadata in a way that is not compatible with older versions. To downgrade a Sync app from this version, you'll need to manually delete the metadata folder located at `$[SYNC-ROOT-DIRECTORY]/mongodb-realm/[APP-ID]/server-utility/metadata/`. This will log out all users.

### Breaking Changes
* None.

### Enhancements
* Realm will no longer set the JVM bytecode to 1.8 when applying the Realm plugin. (Issue [#1513](https://github.com/realm/realm-kotlin/issues/1513))
* The Realm Gradle Plugin no longer has a dependency on KAPT. (Issue [#1513](https://github.com/realm/realm-kotlin/issues/1513))

### Fixed
* `Realm.getNumberOfActiveVersions` now returns the actual number of active versions. (Core issue [#6960](https://github.com/realm/realm-core/pull/6960))
* Fixed memory leak on Darwin caused by a reference cycle between resources and the GC cleaner. (Issue [#1530](https://github.com/realm/realm-kotlin/pull/1530))
* Fixed memory leaks on the JVM platform, see PR for more information. (Issue [#1526](https://github.com/realm/realm-kotlin/pull/1526))
* Removed pin on the initial realm version after opening a Realm. (Issue [#1519](https://github.com/realm/realm-kotlin/pull/1519))
* `Realm.close()` is now idempotent.
* Fix error in `RealmAny.equals` that would sometimes return `true` when comparing RealmAnys wrapping same type but different values. (Issue [#1523](https://github.com/realm/realm-kotlin/pull/1523))
* [Sync] If calling a function on App Services that resulted in a redirect, it would only redirect for GET requests. (Issue [#1517](https://github.com/realm/realm-kotlin/pull/1517))
* [Sync] Manual client reset on Windows would not trigger correctly when run inside `onManualResetFallback`. (Issue [#1515](https://github.com/realm/realm-kotlin/pull/1515))  
* [Sync] `ClientResetRequiredException.executeClientReset()` now returns a boolean indicating if the manual reset fully succeeded or not. (Issue [#1515](https://github.com/realm/realm-kotlin/pull/1515))  
* [Sync] If calling a function on App Services that resulted in a redirect, it would only redirect for 
GET requests. (Issue [#1517](https://github.com/realm/realm-kotlin/pull/1517))
* [Sync] If calling a function on App Services that resulted in a redirect, it would only redirect for GET requests. (Issue [#1517](https://github.com/realm/realm-kotlin/pull/1517))

### Compatibility
* File format: Generates Realms with file format v23.
* Realm Studio 13.0.0 or above is required to open Realms created by this version.
* This release is compatible with the following Kotlin releases:
  * Kotlin 1.8.20 and above. The K2 compiler is not supported yet.
  * Ktor 2.1.2 and above.
  * Coroutines 1.7.0 and above.
  * AtomicFu 0.18.3 and above.
  * The new memory model only. See https://github.com/realm/realm-kotlin#kotlin-memory-model-and-coroutine-compatibility
* Minimum Kbson 0.3.0.
* Minimum Gradle version: 6.8.3.
* Minimum Android Gradle Plugin version: 4.1.3.
* Minimum Android SDK: 16.

### Internal
* Updated to Realm Core 13.23.2, commit e6271d72308b40399890060f58a88cf568c2ee22.


## 1.11.1 (2023-09-07)

### Enhancements
* None.

### Fixed
* Opening a Realm would crash with `No built-in scheduler implementation for this platform` on Linux (JVM) and Windows. (Issue [#1502](https://github.com/realm/realm-kotlin/issues/1502), since 1.11.0)

### Compatibility
* File format: Generates Realms with file format v23.
* Realm Studio 13.0.0 or above is required to open Realms created by this version.
* This release is compatible with the following Kotlin releases:
  * Kotlin 1.8.0 and above. The K2 compiler is not supported yet.
  * Ktor 2.1.2 and above.
  * Coroutines 1.7.0 and above.
  * AtomicFu 0.18.3 and above.
  * The new memory model only. See https://github.com/realm/realm-kotlin#kotlin-memory-model-and-coroutine-compatibility
* Minimum Kbson 0.3.0.
* Minimum Gradle version: 6.8.3.
* Minimum Android Gradle Plugin version: 4.1.3.
* Minimum Android SDK: 16.

### Internal
* None.


## 1.11.0 (2023-09-01)

### Breaking Changes
* `BaseRealmObject.equals()` has changed from being identity-based only (===) to instead return `true` if two objects come from the same Realm version. This e.g means that reading the same object property twice will now be identical. Note, two Realm objects, even with identical values will not be considered equal if they belong to different versions.

```
val childA: Child = realm.query<Child>().first().find()!!
val childB: Child = realm.query<Child>().first().find()!!

// This behavior is the same both before 1.11.0 and before
childA === childB // false

// This will return true in 1.11.0 and onwards. Before it will return false
childA == childB

realm.writeBlocking { /* Do a write */ }
val childC = realm.query<Child>().first().find()!!

// This will return false because childA belong to version 1, while childC belong to version 2.
// Override equals/hashCode if value semantics are wanted.
childA == childC
```

### Enhancements
* Fulltext queries now support prefix search by using the * operator, like `description TEXT 'alex*'`. (Core issue [#6860](https://github.com/realm/realm-core/issues/6860))
* Realm model classes now generate custom `toString`, `equals` and `hashCode` implementations. This makes it possible to compare by object reference across multiple collections. Note that two objects at different versions will not be considered equal, even 
if the content is the same. Custom implementations of these methods will be respected if they are present. (Issue [#1097](https://github.com/realm/realm-kotlin/issues/1097)) 
* Support for performing geospatial queries using the new classes: `GeoPoint`, `GeoCircle`, `GeoBox`, and `GeoPolygon`. See `GeoPoint` documentation on how to persist locations. (Issue [#1403](https://github.com/realm/realm-kotlin/pull/1403))
* Support for automatic resolution of embedded object constraints during migration through `RealmConfiguration.Builder.migration(migration: AutomaticSchemaMigration, resolveEmbeddedObjectConstraints: Boolean)`. (Issue [#1464](https://github.com/realm/realm-kotlin/issues/1464)
* [Sync] Add support for customizing authorization headers and adding additional custom headers to all Atlas App service requests with `AppConfiguration.Builder.authorizationHeaderName()` and `AppConfiguration.Builder.addCustomRequestHeader(...)`. (Issue [#1453](https://github.com/realm/realm-kotlin/pull/1453))
* [Sync] Added support for manually triggering a reconnect attempt for Device Sync. This is done through a new `App.Sync.reconnect()` method. This method is also now called automatically when a mobile device toggles off airplane mode. (Issue [#1479](https://github.com/realm/realm-kotlin/issues/1479))

### Fixed
* Rare corruption causing 'Invalid streaming format cookie'-exception. Typically following compact, convert or copying to a new file. (Issue [#1440](https://github.com/realm/realm-kotlin/issues/1440))
* Compiler error when using Kotlin 1.9.0 and backlinks. (Issue [#1469](https://github.com/realm/realm-kotlin/issues/1469))
* Leaking `JVMScheduler` instances. In certain circumstances, it could lead to a JNI crash. (Issue [#1463](https://github.com/realm/realm-kotlin/pull/1463))
* [Sync] Changing a subscriptions query type or query itself will now trigger the `WaitForSync.FIRST_TIME` behaviour, rather than only checking changes to the name. (Issues [#1466](https://github.com/realm/realm-kotlin/issues/1466))

### Compatibility
* File format: Generates Realms with file format v23.
* Realm Studio 13.0.0 or above is required to open Realms created by this version.
* This release is compatible with the following Kotlin releases:
  * Kotlin 1.8.0 and above. The K2 compiler is not supported yet.
  * Ktor 2.1.2 and above.
  * Coroutines 1.7.0 and above.
  * AtomicFu 0.18.3 and above.
  * The new memory model only. See https://github.com/realm/realm-kotlin#kotlin-memory-model-and-coroutine-compatibility
* Minimum Kbson 0.3.0.
* Minimum Gradle version: 6.8.3.
* Minimum Android Gradle Plugin version: 4.1.3.
* Minimum Android SDK: 16.

### Internal
* Updated to Realm Core 13.20.0, commit c258e2681bca5fb33bbd23c112493817b43bfa86.


## 1.10.2 (2023-07-21)

### Breaking Changes
* None.

### Enhancements
* None.

### Fixed
* `RealmInstant` could be instantiated with invalid arguments. (Issue [#1443](https://github.com/realm/realm-kotlin/issues/1443))
* `equals` and `hashCode` on unmanaged `RealmList` and `RealmSet` resulted in incorrect values. (Issue [#1454](https://github.com/realm/realm-kotlin/pull/1454))
* [Sync] HTTP requests were not logged when the log level was set in `RealmLog.level`. (Issue [#1456](https://github.com/realm/realm-kotlin/pull/1456))
* [Sync] `RealmLog.level` is set to `WARN` after creating an `App` or `Realm` configuration. (Issue [#1456](https://github.com/realm/realm-kotlin/pull/1459))

### Compatibility
* File format: Generates Realms with file format v23.
* Realm Studio 13.0.0 or above is required to open Realms created by this version.
* This release is compatible with the following Kotlin releases:
  * Kotlin 1.8.0 and above. The K2 compiler is not supported yet.
  * Ktor 2.1.2 and above.
  * Coroutines 1.7.0 and above.
  * AtomicFu 0.18.3 and above.
  * The new memory model only. See https://github.com/realm/realm-kotlin#kotlin-memory-model-and-coroutine-compatibility
* Minimum Kbson 0.3.0.
* Minimum Gradle version: 6.8.3.
* Minimum Android Gradle Plugin version: 4.1.3.
* Minimum Android SDK: 16.

### Internal
* Updated to Realm Core 13.17.0, commit f1e962cd447f8b69f8f7cf46a188b1c6246923c5.


## 1.10.1 (2023-06-30)

### Breaking Changes
* None.

### Enhancements
* [Sync] Optimized the opening of Flexible Sync Realms when `waitForInitialRemoteData` is used. (Issue [#1438](https://github.com/realm/realm-kotlin/issues/1438))

### Fixed
* [Sync] Using `SyncConfiguration.waitForInitialRemoteData()` would require a network connection, even after opening the realm file for the first time. (Issue [#1439](https://github.com/realm/realm-kotlin/pull/1439)) 

### Compatibility
* File format: Generates Realms with file format v23.
* Realm Studio 13.0.0 or above is required to open Realms created by this version.
* This release is compatible with the following Kotlin releases:
  * Kotlin 1.8.0 and above. The K2 compiler is not supported yet.
  * Ktor 2.1.2 and above.
  * Coroutines 1.7.0 and above.
  * AtomicFu 0.18.3 and above.
  * The new memory model only. See https://github.com/realm/realm-kotlin#kotlin-memory-model-and-coroutine-compatibility
* Minimum Kbson 0.3.0.
* Minimum Gradle version: 6.8.3.
* Minimum Android Gradle Plugin version: 4.1.3.
* Minimum Android SDK: 16.

### Internal
* None.


## 1.10.0 (2023-06-28)

### Breaking Changes
* Generic arguments have been cleaned up. In a lot of places, `BaseRealmObject` was accepted as input. This was too broad and could result in runtime exceptions. In those places the argument has been restricted to the correct `TypedRealmObject`.

### Enhancements
* Loading the native library on Android above API 22 is no longer using Relinker, but now uses the normal `System.loadLibrary()`.
* Running Android Unit tests on the JVM is now supported instead of throwing `java.lang.NullPointerException`. This includes both pure Android projects (in the `/test` directory) and common tests in Multiplatform projects.
* Support for passing list, sets or iterable arguments to queries with `IN`-operators, e.g. `query<TYPE>("<field> IN $0", listOf(1,2,3))`. (Issue [#929](https://github.com/realm/realm-kotlin/issues/929))
* [Sync] Support for `RealmQuery.subscribe()` and `RealmResults.subscribe()` as an easy way to create subscriptions in the background while continuing to use the query result. This API is experimental. (Issue [#1363](https://github.com/realm/realm-kotlin/issues/1363))
* [Sync] Support for "write-only" objects which can be written to MongoDB time-series collections. This can be useful for e.g. telemetry data. Use this by creating a model classes that inherit from the new `AsymmetricRealmObject` base class. See this class for more information. (Issue [#1420](https://github.com/realm/realm-kotlin/pull/1420))

### Fixed
* None

### Compatibility
* File format: Generates Realms with file format v23.
* Realm Studio 13.0.0 or above is required to open Realms created by this version.
* This release is compatible with the following Kotlin releases:
  * Kotlin 1.8.0 and above. The K2 compiler is not supported yet.
  * Ktor 2.1.2 and above.
  * Coroutines 1.7.0 and above.
  * AtomicFu 0.18.3 and above.
  * The new memory model only. See https://github.com/realm/realm-kotlin#kotlin-memory-model-and-coroutine-compatibility
* Minimum Kbson 0.3.0.
* Minimum Gradle version: 6.8.3.
* Minimum Android Gradle Plugin version: 4.1.3.
* Minimum Android SDK: 16.

### Internal
* Updated to Realm Core 13.15.2, commit b8f3244a316f512ad48c761e11e4a135f729ad23.
* Bumped Android Gradle Version to 7.3.1.
* Add bundle ID sync connection parameter.
* Enabled profiling for unit test modules.


## 1.9.1 (2023-06-08)

### Breaking Changes
* None.

### Enhancements
* None.

### Fixed
* Deleting `RealmResults` created by `by backlinks()` would crash with `Cannot delete custom Deleteable objects: ObjectBoundRealmResults`. (Issue [#1413](https://github.com/realm/realm-kotlin/issues/1413)) 
* Incremental compilation in combination with `@PersistedName` on model class names could result in schema errors when opening the Realm (Issue [#1401](https://github.com/realm/realm-kotlin/issues/1401)).
* [Sync] Native crash if a server error was reported while using `SyncConfiguration.waitForInitialRemoteData()`. (Issue [#1401](https://github.com/realm/realm-kotlin/issues/1401))

### Compatibility
* File format: Generates Realms with file format v23.
* Realm Studio 13.0.0 or above is required to open Realms created by this version.
* This release is compatible with the following Kotlin releases:
  * Kotlin 1.8.0 and above. The K2 compiler is not supported yet.
  * Ktor 2.1.2 and above.
  * Coroutines 1.6.4 and above.
  * AtomicFu 0.18.3 and above.
  * The new memory model only. See https://github.com/realm/realm-kotlin#kotlin-memory-model-and-coroutine-compatibility
* Minimum Kbson 0.3.0.
* Minimum Gradle version: 6.8.3.
* Minimum Android Gradle Plugin version: 4.1.3.
* Minimum Android SDK: 16.

### Internal
* None.


## 1.9.0 (2023-05-23)

This release bumps the minimum supported version of Kotlin from 1.7.20 to 1.8.0. This also impact the minimum supported version of the Android Gradle Plugin and Gradle. See the Compatibility seection for more information.

### Breaking Changes
* None.

### Enhancements
* Realm objects now support ignoring delegated properties. (Issue [#1377](https://github.com/realm/realm-kotlin/pull/1386))
* Support for simple token full-text search using `@FullText` on `String` properties. Read the documentation on `@FullText` for more info. (Issue [#1368](https://github.com/realm/realm-kotlin/pull/1368))
* Support for initialization of a realm file with a bundled realm through `RealmConfiguration.Builder(...).initialRealmFile(...)` and `SyncConfiguration.Builder(...).initialRealmFile(...)`. (Issue [#577](https://github.com/realm/realm-kotlin/issues/577))
* [Sync] The new sync exception `CompensatingWriteException` will be thrown in the `SyncSession.ErrorHandler` when the server undoes one or more client writes. (Issue [#1372](https://github.com/realm/realm-kotlin/issues/1372))
* [Sync] Added experimental full document serialization support on Credentials with a Custom Function, App Services Function calls, user profile, and custom data. (Issue [#1355](https://github.com/realm/realm-kotlin/pull/1355))

### Fixed
* User exceptions now propagate correctly out from `RealmMigration` and `CompactOnLaunchCallback` instead of just resulting in a generic *User-provided callback failed* `RuntimeException`. (Issue [#1228](https://github.com/realm/realm-kotlin/issues/1228))
* The default compact-on-launch callback trigger 50% or more of the space could be reclaimed was reversed. (Issue [#1380](https://github.com/realm/realm-kotlin/issues/1380))
* Objects that were renamed using `@PersistedName` couldn't be referenced as a direct link in a model class. (Issue [#1377](https://github.com/realm/realm-kotlin/issues/1377))
* [Sync] `BsonEncoder` now allows converting numerical values with precision loss.

### Compatibility
* File format: Generates Realms with file format v23.
* Realm Studio 13.0.0 or above is required to open Realms created by this version.
* This release is compatible with the following Kotlin releases:
  * Kotlin 1.8.0 and above. The K2 compiler is not supported yet.
  * Ktor 2.1.2 and above.
  * Coroutines 1.6.4 and above.
  * AtomicFu 0.18.3 and above.
  * The new memory model only. See https://github.com/realm/realm-kotlin#kotlin-memory-model-and-coroutine-compatibility
* Minimum Kbson 0.3.0.
* Minimum Gradle version: 6.8.3.
* Minimum Android Gradle Plugin version: 4.1.3.
* Minimum Android SDK: 16.

### Internal
* Updated to Realm Core 13.11.0, commit d8721d7baec39571e7e5373c3f407a50d144307e.
* Updated to Sync Protocol version 9. 
* Updated BAAS test server to v2023-05-15.
* Updated R8 used by tests to 4.0.48.

### Contributors
*  [Tim Klingeleers](https://github.com/Mardaneus86) for fixing the default `compactOnLaunch` logic. 


## 1.8.0 (2023-05-01)

### Breaking Changes
* `RealmLog` is now a global singleton shared between all Realm API's. Previously log configuration happened using the `log` builder method on `AppConfiguration`, `SyncConfiguration` or `RealmConfiguration`. These API's are still present and for apps only using a single Atlas App ID, the behaviour is the same. For apps that have configured multiple Atlas App ID's, it will no longer be possible to configure different log levels and loggers for each app. Instead, the last `AppConfiguration` created will override the logger configuration from other `AppConfiguration`s.

### Enhancements
* Multiple processes can now access the same encrypted Realm instead of throwing `Encrypted interprocess sharing is currently unsupported`. (Core Issue [#1845](https://github.com/realm/realm-core/issues/1845))
* Added a public `RealmLog` class that replaces `AppConfiguration.Builder.log()`. (Issue [#1347](https://github.com/realm/realm-kotlin/pull/1347))
* Realm logs will now contain more debug information from the underlying database when `LogLevel.DEBUG` or below is enabled.
* Avoid tracking unreferenced realm versions through the garbage collector. (Issue [#1234](https://github.com/realm/realm-kotlin/issues/1234))
* `Realm.compactRealm(configuration)` has been added as way to compact a Realm file without having to open it. (Issue [#571](https://github.com/realm/realm-kotlin/issues/571))
* `@PersistedName` is now also supported on model classes. (Issue [#1138](https://github.com/realm/realm-kotlin/issues/1138))
* [Sync] All tokens, passwords and custom function arguments are now obfuscated by default, even if `LogLevel` is set to DEBUG, TRACE or ALL. (Issue [#410](https://github.com/realm/realm-kotlin/issues/410))
* [Sync] Add support for `App.authenticationChangeAsFlow()` which make it possible to listen to authentication changes like "LoggedIn", "LoggedOut" and "Removed" across all users of the app. (Issue [#749](https://github.com/realm/realm-kotlin/issues/749)).
* [Sync] Support for migrating from Partition-based to Flexible Sync automatically on the device if the server has migrated to Flexible Sync. ([Core Issue #6554](https://github.com/realm/realm-core/issues/6554))

### Fixed
* Querying a `RealmList` or `RealmSet` with more than eight entries with a list of values could result in a SIGABRT. (Issue [#1183](https://github.com/realm/realm-kotlin/issues/1183))

### Compatibility
* File format: Generates Realms with file format v23.
* Realm Studio 13.0.0 or above is required to open Realms created by this version.
* This release is compatible with the following Kotlin releases:
  * Kotlin 1.7.20 and above.
  * Ktor 2.1.2 and above.
  * Coroutines 1.6.4 and above.
  * AtomicFu 0.18.3 and above.
  * The new memory model only. See https://github.com/realm/realm-kotlin#kotlin-memory-model-and-coroutine-compatibility
* Minimum Gradle version: 6.7.1.
* Minimum Android Gradle Plugin version: 4.0.0.
* Minimum Android SDK: 16.

### Internal
* Updated to Realm Core 13.10.0, commit 7b9ab24d631437364dbe955ac3ea1f550b26cf10.


## 1.7.1 (2023-04-19)

### Breaking Changes
* None.

### Enhancements
* None.
 
### Fixed
* Fix compilation issue with Kotlin 1.8.20. (Issue [1346](https://github.com/realm/realm-kotlin/issues/1346))
* [Sync] Client Reset on JVM on Linux would crash with `No built-in scheduler implementation for this platform. Register your own with Scheduler::set_default_factory()`
* [Sync] Return correct provider for JWT-authenticated users. (Issue [#1350](https://github.com/realm/realm-kotlin/issues/1350))

### Compatibility
* File format: Generates Realms with file format v23.
* Realm Studio 13.0.0 or above is required to open Realms created by this version.
* This release is compatible with the following Kotlin releases:
  * Kotlin 1.7.20 and above.
  * Ktor 2.1.2 and above.
  * Coroutines 1.6.4 and above.
  * AtomicFu 0.18.3 and above.
  * The new memory model only. See https://github.com/realm/realm-kotlin#kotlin-memory-model-and-coroutine-compatibility
* Minimum Gradle version: 6.7.1.
* Minimum Android Gradle Plugin version: 4.0.0.
* Minimum Android SDK: 16.

### Internal
* None.


## 1.7.0 (2023-03-15)

### Breaking Changes
* None.

### Enhancements
* Upgrade OpenSSL from 3.0.7 to 3.0.8.
* Model classes with types not supported by Realm will now fail at compile time instead of logging a debug message. This error can be suppressed by using the `@Ignore` annotation. (Issue [#1226](https://github.com/realm/realm-kotlin/issues/1226))
* Wrong use of `val` for persisted properties will now throw a compiler time error, instead of crashing at runtime. (Issue [#1306](https://github.com/realm/realm-kotlin/issues/1306))
* Add support for querying on RealmSets containing objects with `RealmSet.query(...)`.  (Issue [#1037](https://github.com/realm/realm-kotlin/issues/1258))
* Added support for `RealmDictionary` in model classes. `RealmDictionary` is a `Map` of strings to values. Contrary to `RealmSet` and `RealmList` it is possible to store nullable objects/embedded objects in this data structure. See the class documentation for more details. (Issue [#537](https://github.com/realm/realm-kotlin/issues/537))
* Add Realm datatypes serialization support with `Kserializer`. Serializers can be found in `io.realm.kotlin.serializers`. (Issue [#1283](https://github.com/realm/realm-kotlin/pull/1283))
* [Sync] Add support for setting App Services connection identifiers through `AppConfiguration.appName` and `AppConfiguration.appVersion`, making it easier to identify connections in the server logs. (Issue (#407)[https://github.com/realm/realm-kotlin/issues/407])
* [Sync] Added `RecoverUnsyncedChangesStrategy`, an alternative automatic client reset strategy that tries to automatically recover any unsynced data from the client.
* [Sync] Added `RecoverOrDiscardUnsyncedChangesStrategy`, an alternative automatic client reset strategy that tries to automatically recover any unsynced data from the client, and discards any unsynced data if recovery is not possible. This is now the default policy.
 
### Fixed
* Fixed implementation of `RealmSet.iterator()` to throw `ConcurrentModificationException`s when the underlying set has been modified while iterating over it. (Issue [#1220](https://github.com/realm/realm-kotlin/issues/1220))
* Accessing an invalidated `RealmResults` now throws an `IllegalStateException` instead of a `RealmException`. (Issue [#1188](https://github.com/realm/realm-kotlin/pull/1188))
* Opening a Realm with a wrong encryption key or corrupted now throws an `IllegalStateException` instead of a `IllegalArgumentException`. (Issue [#1188](https://github.com/realm/realm-kotlin/pull/1188))
* Trying to convert to a Flexible Sync Realm with Flexible Sync disabled throws a `IllegalStateException` instead of a `IllegalArgumentException`. (Issue [#1188](https://github.com/realm/realm-kotlin/pull/1188))
* Fix missing initial flow events when registering for events while updating the realm. (Issue [#1151](https://github.com/realm/realm-kotlin/issues/1151))
* Emit deletion events and terminate flow when registering for notifications on outdated entities instead of throwing. (Issue [#1233](https://github.com/realm/realm-kotlin/issues/1233))
* [Sync] Close the thread associated with the Device Sync connection when closing the Realm. (Issue (https://github.com/realm/realm-kotlin/issues/1290)[#1290])

### Compatibility
* File format: Generates Realms with file format v23.
* Realm Studio 13.0.0 or above is required to open Realms created by this version.
* This release is compatible with the following Kotlin releases:
  * Kotlin 1.7.20 and above.
  * Ktor 2.1.2 and above.
  * Coroutines 1.6.4 and above.
  * AtomicFu 0.18.3 and above.
  * Kotlin Serialization 1.4.0 and above
  * The new memory model only. See https://github.com/realm/realm-kotlin#kotlin-memory-model-and-coroutine-compatibility
* Minimum Gradle version: 6.7.1.
* Minimum Android Gradle Plugin version: 4.0.0.
* Minimum Android SDK: 16.

### Internal
* Updated to Realm Core 13.5.0, commit 37cc58865648f343f7d6e538d45980e7f2351211.


## 1.6.2 (2023-03-14)

### Breaking Changes
* None.

### Enhancements
* None.

### Fixed
* Returning invalid objects from `Realm.write` would throw an `IllegalStateException`. (Issue [#1300](https://github.com/realm/realm-kotlin/issues/1300))
* Compatibility with Realm Java when using the `io.realm.RealmObject` abstract class. (Issue [#1278](https://github.com/realm/realm-kotlin/issues/1278))
* Compiler error when multiple fields have `@PersistedName`-annotations that match they Kotlin name. (Issue [#1240](https://github.com/realm/realm-kotlin/issues/1240))
* RealmUUID would throw an `ClassCastException` when comparing with an object instance of a different type. (Issue [#1288](https://github.com/realm/realm-kotlin/issues/1288))
* Compiler error when using Kotlin 1.8.0 and Compose for desktop 1.3.0. (Issue [#1296](https://github.com/realm/realm-kotlin/issues/1296))
* [Sync] `SyncSession.downloadAllServerChange()` and `SyncSession.uploadAllLocalChanges()` was reversed.

### Compatibility
* File format: Generates Realms with file format v23.
* Realm Studio 13.0.0 or above is required to open Realms created by this version.
* This release is compatible with the following Kotlin releases:
  * Kotlin 1.7.20 and above.
  * Ktor 2.1.2 and above.
  * Coroutines 1.6.4 and above.
  * AtomicFu 0.18.3 and above.
  * The new memory model only. See https://github.com/realm/realm-kotlin#kotlin-memory-model-and-coroutine-compatibility
* Minimum Gradle version: 6.7.1.
* Minimum Android Gradle Plugin version: 4.0.0.
* Minimum Android SDK: 16.

### Internal
* None.


## 1.6.1 (2023-02-02)

### Breaking Changes
* None.

### Enhancements
* None.

### Fixed
* Allow defining properties with the field name as the persisted name. ([#1240](https://github.com/realm/realm-kotlin/issues/1240))
* Fix compilation error when accessing Realm Kotlin model classes from Java code. ([#1256](https://github.com/realm/realm-kotlin/issues/1256))

### Compatibility
* File format: Generates Realms with file format v23.
* Realm Studio 13.0.0 or above is required to open Realms created by this version.
* This release is compatible with the following Kotlin releases:
  * Kotlin 1.7.20 and above.
  * Ktor 2.1.2 and above.
  * Coroutines 1.6.4 and above.
  * AtomicFu 0.18.3 and above.
  * The new memory model only. See https://github.com/realm/realm-kotlin#kotlin-memory-model-and-coroutine-compatibility
* Minimum Gradle version: 6.7.1.
* Minimum Android Gradle Plugin version: 4.0.0.
* Minimum Android SDK: 16.

### Internal
* None.


## 1.6.0 (2023-01-25)

This release will bump the Realm file format from version 22 to 23. Opening a file with an older format will automatically upgrade it. Downgrading to a previous file format is not possible.

### Breaking Changes
* None.

### Enhancements
* OpenSSL has been upgraded from from 1.1.1n to 3.0.7.
* Added support for `RealmAny` as supported field in model classes. A `RealmAny` is used to represent a polymorphic Realm value or Realm Object, is indexable but cannot be used as a primary key.
* Add support for `Decimal128` as supported field in model classes. (Issue [#653](https://github.com/realm/realm-kotlin/issues/653))
* Realm will now use a lot less memory and disk space when different versions of realm objects are used. ([Core Issue #5440](https://github.com/realm/realm-core/pull/5440))
* Realm will now continuously track and reduce the size of the Realm file when it is in use rather that only when opening the file with `Configuration.compactOnLaunch` enabled. ([Core Issue #5754](https://github.com/realm/realm-core/issues/5754))
* Add support for `Realm.copyFromRealm()`. All RealmObjects, RealmResults, RealmList and RealmSets now also have a `copyFromRealm()` extension method.
* Add support for querying on RealmLists containing objects with `RealmList.query(...)`.  (Issue [#1037](https://github.com/realm/realm-kotlin/issues/1037))
* Add better error messages when inheriting `RealmObject` with unsupported class types. (Issue [#1086](https://github.com/realm/realm-kotlin/issues/1086))
* Added support for reverse relationships on Embedded objects through the `EmbeddedRealmObject.parent()` extension function. (Issue [#1141](https://github.com/realm/realm-kotlin/pull/1141))
* Added support for reverse relationships through the `backlinks` delegate on `EmbeddedObjects`. See the function documentation for more details. (Issue [#1134](https://github.com/realm/realm-kotlin/issues/1134))
* Added support for `@PersistedName` annotations for mapping a Kotlin field name to the underlying field name persisted in the Realm. (Issue [#590](https://github.com/realm/realm-kotlin/issues/590))
* [Sync] `App.close()` have been added so it is possible to close underlying ressources used by the app instance.
* [Sync] Add support for progress listeners with `SyncSession.progressAsFlow(...)`. (Issue [#428](https://github.com/realm/realm-kotlin/issues/428))lin/issues/1086))
* [Sync] `Realm.writeCopyTo(syncConfig)` now support copying a Flexible Sync Realm to another Flexible Sync Realm. 
* [Sync] Added support for App functions, see documentation for more details. (Issue [#1110](https://github.com/realm/realm-kotlin/pull/1110))
* [Sync] Added support for custom App Services Function authentication. (Issue [#741](https://github.com/realm/realm-kotlin/issues/741))
* [Sync] Add support for accessing user auth profile metadata and custom data through the extension functions 'User.profileAsBsonDocument()' and 'User.customDataAsBsonDocument()'. (Issue [#750](https://github.com/realm/realm-kotlin/pull/750))
* [Sync] Add support for `App.callResetPasswordFunction` (Issue [#744](https://github.com/realm/realm-kotlin/issues/744))
* [Sync] Add support for connection state and connection state change listerners with `SyncSession.connectionState` and `SyncSession.connectionStateAsFlow(). (Issue [#429](https://github.com/realm/realm-kotlin/issues/429))

### Fixed
* Fix missing `Realm.asFlow()`-events from remote updates on synced realms. (Issue [#1070](https://github.com/realm/realm-kotlin/issues/1070))
* Windows binaries for JVM did not statically link the C++ runtime, which could lead to crashes if it wasn't preinstalled. (Issue [#1211](https://github.com/realm/realm-kotlin/pull/1211))
* Internal dispatcher threads would leak when closing Realms. (Issue [#818](https://github.com/realm/realm-kotlin/issues/818))
* Realm finalizer thread would prevent JVM main thread from exiting. (Issue [#818](https://github.com/realm/realm-kotlin/issues/818))
* `RealmUUID` did not calculate the correct `hashCode`, so putting it in a `HashSet` resulted in duplicates.
* JVM apps on Mac and Linux would use a native file built in debug mode, making it slower than needed. The correct native binary built in release mode is now used. Windows was not affected. (Issue [#1124](https://github.com/realm/realm-kotlin/pull/1124))
* `RealmUUID.random()` would generate the same values when an app was re-launched from Android Studio during development. (Issue [#1123](https://github.com/realm/realm-kotlin/pull/1123)) 
* Complete flows with an IllegalStateException instead of crashing when notifications cannot be delivered due to insufficient channel capacity (Issue [#1147](https://github.com/realm/realm-kotlin/issues/1147))
* Prevent "Cannot listen for changes on a deleted Realm reference"-exceptions when notifier is not up-to-date with newest updates from write transaction.
* [Sync] Custom loggers now correctly see both normal and sync events. Before, sync events were just logged directly to LogCat/StdOut.
* [Sync] When a `SyncSession` was paused using `SyncSession.pause()`, it would sometimes automatically resume the session. `SyncSession.State.PAUSED` has been added, making it explicit when a session is paused. (Core Issue [#6085](https://github.com/realm/realm-core/issues/6085))

### Compatibility
* File format: Generates Realms with file format v23.
* Realm Studio 13.0.0 or above is required to open Realms created by this version.
* This release is compatible with the following Kotlin releases:
  * Kotlin 1.7.20 and above.
  * Ktor 2.1.2 and above.
  * Coroutines 1.6.4 and above.
  * AtomicFu 0.18.3 and above.
  * The new memory model only. See https://github.com/realm/realm-kotlin#kotlin-memory-model-and-coroutine-compatibility
* Minimum Gradle version: 6.7.1.
* Minimum Android Gradle Plugin version: 4.0.0.
* Minimum Android SDK: 16.

### Internal
* Updated to Realm Core 13.2.0, commit 5a119d8cb2eaac60c298532af2c9ae789af0c9e6.
* Updated to require Swig 4.1.0.
* Updated AndroidxStartup to 1.1.1.
* Updated to Kbson 0.2.0.
* `io.realm.kotlin.types.ObjectId` now delegates all responsibility to `org.mongodb.kbson.ObjectId` while maintaining the interface.
* Added JVM test wrapper as a workaround for https://youtrack.jetbrains.com/issue/KT-54634
* Use Relinker when loading native libs on Android.


## 1.5.2 (2023-01-10)

### Breaking Changes
* None.

### Enhancements
* None.

### Fixed
* Fixed various proguard issues. (Issue [#1150](https://github.com/realm/realm-kotlin/issues/1150))
* Fixed bug when creating `RealmInstant` instaces with `RealmInstant.now()` in Kotlin Native. (Issue [#1182](https://github.com/realm/realm-kotlin/issues/1182))
* Allow `@Index` on `Boolean` fields. (Issue [#1193](https://github.com/realm/realm-kotlin/issues/1193))
* Fixed issue with spaces in realm file path on iOS (Issue [#1194](https://github.com/realm/realm-kotlin/issues/1194))

### Compatibility
* This release is compatible with the following Kotlin releases:
  * Kotlin 1.7.20 and above.
  * Ktor 2.1.2 and above.
  * Coroutines 1.6.4 and above.
  * AtomicFu 0.18.3 and above.
  * The new memory model only. See https://github.com/realm/realm-kotlin#kotlin-memory-model-and-coroutine-compatibility
* Minimum Gradle version: 6.7.1.
* Minimum Android Gradle Plugin version: 4.0.0.
* Minimum Android SDK: 16.

### Internal
* Updated to Gradle 7.6.


## 1.5.1 (2022-12-12)

### Breaking Changes
* None.

### Enhancements
* None.

### Fixed
* Fixed problem with KBSON using reservered keywords in Swift. (Issue [#1153](https://github.com/realm/realm-kotlin/issues/))
* Fixed database corruption and encryption issues on apple platforms. (Issue [#5076](https://github.com/realm/realm-js/issues/5076))
* Fixed 1.8.0-Beta/RC compatibility. (Issue [#1159](https://github.com/realm/realm-kotlin/issues/1159)
* [Sync] Bootstraps will not be applied in a single write transaction - they will be applied 1MB of changesets at a time. (Issue [#5999](https://github.com/realm/realm-core/pull/5999)).
* [Sync] Fixed a race condition which could result in operation cancelled errors being delivered to `Realm.open` rather than the actual sync error which caused things to fail. (Issue [#5968](https://github.com/realm/realm-core/pull/5968)).

### Compatibility
* This release is compatible with the following Kotlin releases:
  * Kotlin 1.7.20 and above.
  * Ktor 2.1.2 and above.
  * Coroutines 1.6.4 and above.
  * AtomicFu 0.18.3 and above.
  * The new memory model only. See https://github.com/realm/realm-kotlin#kotlin-memory-model-and-coroutine-compatibility
* Minimum Gradle version: 6.7.1.
* Minimum Android Gradle Plugin version: 4.0.0.
* Minimum Android SDK: 16.

### Internal
* Updated to Realm Core 12.12.0, commit 292f534a8ae687a86d799b14e06a94985e49c3c6.
* Updated to KBSON 0.2.0
* Updated to require Swig 4.1.0.


## 1.5.0 (2022-11-11)

### Breaking Changes
* None.

### Enhancements
* Fixed error when using Realm object as query argument. Issue[#1098](https://github.com/realm/realm-kotlin/issues/1098)
* Realm will now use `System.loadLibrary()` first when loading native code on JVM, adding support for 3rd party JVM installers. If this fails, it will fallback to the current method of extracting and loading the native library from the JAR file. (Issue [#1105](https://github.com/realm/realm-kotlin/issues/1105)).
* Added support for in-memory Realms.
* Added support for reverse relationships through the `backlinks` delegate. See the function documentation for more details. (Issue [#1021](https://github.com/realm/realm-kotlin/pull/1021))
* Added support for `BsonObjectId` and its typealias `org.mongodb.kbson.ObjectId` as a replacement for `ObjectId`. `io.realm.kotlin.types.ObjectId` is still functional but has been marked as deprecated.
* [Sync] Added support for `BsonObjectId` as partition value.
* [Sync] Exposed `configuration` and `user` on `SyncSession`. (Issue [#431](https://github.com/realm/realm-kotlin/issues/431))
* [Sync] Added support for encrypting the user metadata used by Sync. (Issue [#413](https://github.com/realm/realm-kotlin/issues/413))
* [Sync] Added support for API key authentication. (Issue [#432](https://github.com/realm/realm-kotlin/issues/432))

### Fixed
* Close underlying realm if it is no longer referenced by any Kotlin object. (Issue [#671](https://github.com/realm/realm-kotlin/issues/671))
* Fixes crash during migration if Proguard was enabled. (Issue [#1106](https://github.com/realm/realm-kotlin/issues/1106))
* Adds missing Proguard rules for Embedded objects. (Issue [#1106](https://github.com/realm/realm-kotlin/issues/1107))

### Compatibility
* This release is compatible with the following Kotlin releases:
  * Kotlin 1.7.20 and above.
  * Ktor 2.1.2 and above.
  * Coroutines 1.6.4 and above.
  * AtomicFu 0.18.3 and above.
  * The new memory model only. See https://github.com/realm/realm-kotlin#kotlin-memory-model-and-coroutine-compatibility
* Minimum Gradle version: 6.7.1.
* Minimum Android Gradle Plugin version: 4.0.0.
* Minimum Android SDK: 16.

### Internal
* Added dependency Kbson 0.1.0.
* Updated to use hierarchical multi platform project structure.
* Updated to Realm Core 12.11.0, commit 3d5ff9b5e47c5664c4c5611cdfd22fd15e451b55.
* Updated to Detekt 1.22.0-RC2.


## 1.4.0 (2022-10-17)

### Breaking Changes
* Minimum Kotlin version has been raised from 1.6.10 to 1.7.20.
* Support for the original (old) memory model on Kotlin Native has been dropped. Only the new Kotlin Native memory model is supported.  
* Minimum Gradle version has been raised from 6.1.1 to 6.7.1.
* Minimum Ktor version has been raised from 1.6.8 to 2.1.2.

### Enhancements
* [Sync] The sync variant `io.realm.kotlin:library-sync:1.4.0`, now support Apple Silicon targets, ie. `macosArm64()`, `iosArm64()` and `iosSimulatorArm64`.

### Fixed
* [Sync] Using the SyncSession after receiving changes from the server would sometimes crash. Issue [#1068](https://github.com/realm/realm-kotlin/issues/1068)

### Compatibility
* This release is compatible with the following Kotlin releases:
  * Kotlin 1.7.20 and above.
  * Ktor 2.1.2 and above.
  * Coroutines 1.6.4 and above.
  * AtomicFu 0.18.3 and above.
  * The new memory model only. See https://github.com/realm/realm-kotlin#kotlin-memory-model-and-coroutine-compatibility
* Minimum Gradle version: 6.7.1.
* Minimum Android Gradle Plugin version: 4.0.0.
* Minimum Android SDK: 16.

### Internal
* Updated to Kotlin 1.7.20.
* Updated to Coroutines 1.6.4.
* Updated to AtomicFu 0.18.3.
* Updated to Kotlin Serialization 1.4.0.
* Updated to KotlinX DateTime 0.4.0.
* Updated to okio 3.2.0.
* Ktor now uses the OkHttp engine on Android/JVM.
* Ktor now uses the Darwin engine on Native.


## 1.3.0 (2022-10-10)

### Breaking Changes
* None.

### Enhancements
* Support for `MutableRealm.deleteAll()`.
* Support for `MutableRealm.delete(KClass)`.
* Support for `DynamicMutableRealm.deleteAll()`.
* Support for `DynamicMutableRealm.delete(className)`.
* Support for `RealmInstant.now()`
* [Sync] Support for `User.getProviderType()`.
* [Sync] Support for `User.getAccessToken()`.
* [Sync] Support for `User.getRefreshToken()`.
* [Sync] Support for `User.getDeviceId()`.

### Fixed
* [Sync] Using `SyncConfiguration.Builder.waitForInitialRemoteDataOpen()` is now much faster if the server realm contains a lot of data. Issue [])_

### Compatibility
* This release is compatible with:
  * Kotlin 1.6.10 - 1.7.10. 1.7.20 support is tracked here: https://github.com/realm/realm-kotlin/issues/1024
  * Ktor 1.6.8. Ktor 2 support is tracked here: https://github.com/realm/realm-kotlin/issues/788
  * Coroutines 1.6.0-native-mt. Also compatible with Coroutines 1.6.0 but requires enabling of the new memory model and disabling of freezing, see https://github.com/realm/realm-kotlin#kotlin-memory-model-and-coroutine-compatibility for details on that.
  * AtomicFu 0.17.0 and above.
* Minimum Gradle version: 6.1.1.
* Minimum Android Gradle Plugin version: 4.0.0.
* Minimum Android SDK: 16.

### Internal
* None.


## 1.2.0 (2022-09-30)

### Breaking Changes
* `RealmResults.query()` now returns a `RealmQuery` instead of a `RealmResults`.

### Enhancements
* Added support for `MutableRealmInt` in model classes. The new type behaves like a reference to a `Long`, but also supports `increment` and `decrement` methods. These methods implement a conflict-free replicated data type, whose value will converge even when changed across distributed devices with poor connections.
* [Sync] Support for `User.linkCredentials()`.
* [Sync] Support for `User.identities`, which will return all login types available to the user.
* [Sync] `User.id` as a replacement for `User.identity`. `User.identity` has been marked as deprecated.

### Fixed
* Classes using `RealmObject` or `EmbeddedRealmObject` as a generics type would be modified by the compiler plugin causing compilation errors. (Issue [981] (https://github.com/realm/realm-kotlin/issues/981))
* Ordering not respected for `RealmQuery.first()`. (Issue [#953](https://github.com/realm/realm-kotlin/issues/953))
* Sub-querying on a RealmResults ignored the original filter. (Issue [#998](https://github.com/realm/realm-kotlin/pull/998))
* `RealmResults.query()` semantic returning `RealmResults` was wrong, the return type should be a `RealmQuery`. (Issue [#1013](https://github.com/realm/realm-kotlin/pull/1013))
* Crash when logging messages with formatting specifiers. (Issue [#1034](https://github.com/realm/realm-kotlin/issues/1034))

### Compatibility
* This release is compatible with:
  * Kotlin 1.6.10 - 1.7.10. 1.7.20 support is tracked here: https://github.com/realm/realm-kotlin/issues/1024
  * Ktor 1.6.8. Ktor 2 support is tracked here: https://github.com/realm/realm-kotlin/issues/788
  * Coroutines 1.6.0-native-mt. Also compatible with Coroutines 1.6.0 but requires enabling of the new memory model and disabling of freezing, see https://github.com/realm/realm-kotlin#kotlin-memory-model-and-coroutine-compatibility for details on that.
  * AtomicFu 0.17.0 and above.
* Minimum Gradle version: 6.1.1.
* Minimum Android Gradle Plugin version: 4.0.0.
* Minimum Android SDK: 16.

### Internal
* Updated to Realm Core 12.7.0, commit 18abbb4e9dc268620fa499923a92921bf26db8c6.
* Updated to Kotlin Compile Testing 1.4.9.


## 1.1.0 (2022-08-23)

### Breaking Changes
* None.

### Enhancements
* Added support for `RealmSet` in model classes. `RealmSet` is a collection of unique elements. See the class documentation for more details.
* Added support for `UUID` through a new property type: `RealmUUID`.
* Support for `Realm.writeCopyTo(configuration)`.
* [Sync] Add support for `User.delete()`, making it possible to delete user data on the server side (Issue [#491](https://github.com/realm/realm-kotlin/issues/491)).
* [Sync] It is now possible to create multiple anonymous users by specifying `Credentials.anonymous(reuseExisting = false)` when logging in to an App.

### Fixed
* `Realm.deleteRealm(config)` would throw an exception if the file didn't exist.
* Returning deleted objects from `Realm.write` and `Realm.writeBlocking` threw a non-sensical `NullPointerException`. Returning such a value is not allowed and now throws an `IllegalStateException`. (Issue [#965](https://github.com/realm/realm-kotlin/issues/965))
* [Sync] AppErrors and SyncErrors with unmapped category or error codes caused a crash. (Issue [951] (https://github.com/realm/realm-kotlin/pull/951))

### Compatibility
* This release is compatible with:
  * Kotlin 1.6.10 and above.
  * Coroutines 1.6.0-native-mt. Also compatible with Coroutines 1.6.0 but requires enabling of the new memory model and disabling of freezing, see https://github.com/realm/realm-kotlin#kotlin-memory-model-and-coroutine-compatibility for details on that.
  * AtomicFu 0.17.0.
* Minimum Gradle version: 6.1.1.  
* Minimum Android Gradle Plugin version: 4.0.0.
* Minimum Android SDK: 16.

### Internal
* Updated to Realm Core 12.5.1, commit 6f6a0f415bd33cf2ced4467e36a47f7c84f0a1d7.
* Updated to Gradle 7.5.1.
* Updated to Android Gradle Plugin 7.2.2.
* Updated to CMake 3.22.1
* Updated to Android targetSdk 33.
* Updated to Android compileSdkVersion 33.
* Updated to Android Build Tools 33.0.0.
* Updated to Android NDK 23.2.8568313.


## 1.0.2 (2022-08-05)

### Breaking Changes
* None.

### Enhancements
* None.

### Fixed
* Missing proguard configuration for `CoreErrorUtils`. (Issue [#942](https://github.com/realm/realm-kotlin/issues/942))
* [Sync] Embedded Objects could not be added to the schema for `SyncConfiguration`s. (Issue [#945](https://github.com/realm/realm-kotlin/issues/945)).

### Compatibility
* This release is compatible with:
  * Kotlin 1.6.10 and above.
  * Coroutines 1.6.0-native-mt. Also compatible with Coroutines 1.6.0 but requires enabling of the new memory model and disabling of freezing, see https://github.com/realm/realm-kotlin#kotlin-memory-model-and-coroutine-compatibility for details on that.
  * AtomicFu 0.17.0.
* Minimum Gradle version: 6.1.1.  
* Minimum Android Gradle Plugin version: 4.0.0.
* Minimum Android SDK: 16.

### Internal
* None.


## 1.0.1 (2022-07-07)

### Breaking Changes
* None.

### Enhancements
* Added support for `ByteArray`. ([#584](https://github.com/realm/realm-kotlin/issues/584))

### Fixed
* Fixed JVM memory leak when passing string to C-API. (Issue [#890](https://github.com/realm/realm-kotlin/issues/890))
* Fixed crash present on release-mode apps using Sync due to missing Proguard exception for `ResponseCallback`.
* The compiler plugin did not set the generic parameter correctly for an internal field inside model classes. This could result in other libraries that operated on the source code throwing an error of the type: `undeclared type variable: T`. (Issue [#901](https://github.com/realm/realm-kotlin/issues/901))
* String read from a realm was mistakenly treated as zero-terminated, resulting in strings with `\0`-characters to be truncated when read. Inserting data worked correctly. (Issue [#911](https://github.com/realm/realm-kotlin/issues/911))
* [Sync] Fix internal ordering of `EmailPasswordAuth.resetPassword(...)` arguments. (Issue [#885](https://github.com/realm/realm-kotlin/issues/885))
* [Sync] Sync error events not requiring a Client Reset incorrectly assumed they had to include a path to a recovery Realm file. (Issue [#895](https://github.com/realm/realm-kotlin/issues/895))

### Compatibility
* This release is compatible with:
  * Kotlin 1.6.10 and above.
  * Coroutines 1.6.0-native-mt. Also compatible with Coroutines 1.6.0 but requires enabling of the new memory model and disabling of freezing, see https://github.com/realm/realm-kotlin#kotlin-memory-model-and-coroutine-compatibility for details on that.
  * AtomicFu 0.17.0.
* Minimum Gradle version: 6.1.1.  
* Minimum Android Gradle Plugin version: 4.0.0.
* Minimum Android SDK: 16.

### Internal
* None.


## 1.0.0 (2022-06-07)

### Breaking Changes
* Move all classes from package `io.realm` to `io.realm.kotlin`. This allows Realm Java and Realm Kotlin to be included in the same app without having class name conflicts. *WARNING:* While both libraries can be configured to open the same file, doing so concurrently is currently not supported and can lead to corrupted realm files.
* Updated default behavior for implicit import APIs (realm objects setters and list add/insert/set-operations) to update existing objects with similar primary key instead of throwing. (Issue [#849](https://github.com/realm/realm-kotlin/issues/849))
* Introduced `BaseRealmObject` as base interface of `RealmObject` and `DynamicRealmObject` to prepare for future embedded object support.
  * Most APIs accepts `BaseRealmObject` instead of `RealmObject`.
  * `DynamicRealmObject` no longer implements `RealmObject` but only `BaseRealmObject`
  * Besides the changes of base class of `DynamicRealmObject`, this should not require and code changes.
* Moved all modeling defining types to `io.realm.kotlin.types`
  * Moved `BaseRealmObject`, `RealmObject`, `EmbeddedObject`, `RealmList`, `RealmInstant` and `ObjectId` from `io.realm` to `io.realm.kotlin.types`
* Moved `RealmResults` from `io.realm` to `io.realm.kotlin.query`
* Reworked API for dynamic objects.
  * Support for unmanaged dynamic objects through `DynamicMutableRealmObject.create()`.
  * Replaced `DynamicMutableRealm.create()` with `DynamicMutableRealm.copyToRealm()` similar to `MutableRealm.copyToRealm()`.
* Moved `io.realm.MutableRealm.UpdatePolicy` to top-level class `io.realm.kotlin.UpdatePolicy` as it now also applies to `DynamicMutableRealm.copyToRealm()`.
* Deleted `Queryable`-interface and removed it from `RealmResults`.
* Moved extension methods on `BaseRealmObject`, `MutableRealm`, `TypedRealm`, `Realm` and `Iterable` from `io.realm` to `io.realm.kotlin.ext`
* Moved `io.realm.MutableRealm.UpdatePolicy` to top-level class `io.realm.UpdatePolicy` as it now also applies to `DynamicMutableRealm.copyToRealm()`
* All exceptions from Realm now has `RealmException` as their base class instead of `RealmCoreException` or `Exception`.
* Aligned factory methods naming. (Issue [#835](https://github.com/realm/realm-kotlin/issues/835))
  * Renamed `RealmConfiguration.with(...)` to `RealmConfiguration.create(...)`
  * Renamed `SyncConfiguration.with(...)` to `SyncConfiguration.create(...)`
  * Renamed `RealmInstant.fromEpochSeconds(...)` to `RealmInstant.from(...)`
* Reduced `DynamicMutableRealm` APIs (`copyToRealm()` and `findLatest()`) to only allow import and lookup of `DynamicRealmObject`s.

### Enhancements
* [Sync] Support for Flexible Sync through `Realm.subscriptions`. (Issue [#824](https://github.com/realm/realm-kotlin/pull/824))
* [Sync] Added support for `ObjectId` ([#652](https://github.com/realm/realm-kotlin/issues/652)). `ObjectId` can be used as a primary key in model definition.
* [Sync] Support for `SyncConfiguration.Builder.InitialData()`. (Issue [#422](https://github.com/realm/realm-kotlin/issues/422))
* [Sync] Support for `SyncConfiguration.Builder.initialSubscriptions()`. (Issue [#831](https://github.com/realm/realm-kotlin/issues/831))
* [Sync] Support for `SyncConfiguration.Builder.waitForInitialRemoteData()`. (Issue [#821](https://github.com/realm/realm-kotlin/issues/821))
* [Sync] Support for accessing and controlling the session state through `SyncSession.state`, `SyncSession.pause()` and `SyncSession.resume()`.
* [Sync] Added `SyncConfiguration.syncClientResetStrategy` which enables support for client reset via `DiscardUnsyncedChangesStrategy` for partition-based realms and `ManuallyRecoverUnsyncedChangesStrategy` for Flexible Sync realms.
* [Sync] Support `ObjectId` as a partition key.
* Support for embedded objects. (Issue [#551](https://github.com/realm/realm-kotlin/issues/551))
* Support for `RealmConfiguration.Builder.initialData()`. (Issue [#579](https://github.com/realm/realm-kotlin/issues/579))
* Preparing the compiler plugin to be compatible with Kotlin `1.7.0-RC`. (Issue [#843](https://github.com/realm/realm-kotlin/issues/843))
* Added `AppConfiguration.create(...)` as convenience method for `AppConfiguration.Builder(...).build()` (Issue [#835](https://github.com/realm/realm-kotlin/issues/835))

### Fixed
* Fix missing symbol (`___bid_IDEC_glbround`) on Apple silicon
* Creating a `RealmConfiguration` off the main thread on Kotlin Native could crash with `IncorrectDereferenceException`. (Issue [#799](https://github.com/realm/realm-kotlin/issues/799))
* Compiler error when using cyclic references in compiled module. (Issue [#339](https://github.com/realm/realm-kotlin/issues/339))

### Compatibility
* This release is compatible with:
  * Kotlin 1.6.10 and above.
  * Coroutines 1.6.0-native-mt. Also compatible with Coroutines 1.6.0 but requires enabling of the new memory model and disabling of freezing, see https://github.com/realm/realm-kotlin#kotlin-memory-model-and-coroutine-compatibility for details on that.
  * AtomicFu 0.17.0.
* Minimum Gradle version: 6.1.1.  
* Minimum Android Gradle Plugin version: 4.0.0.
* Minimum Android SDK: 16.

### Internal
* Updated to Realm Core 12.1.0, commit f8f6b3730e32dcc5b6564ebbfa5626a640cdb52a.


## 0.11.1 (2022-05-05)

### Breaking Changes
* None.

### Enhancements
* None.

### Fixed
* Fix crash in list notification listener (Issue [#827](https://github.com/realm/realm-kotlin/issues/827), since 0.11.0)

### Compatibility
* This release is compatible with:
  * Kotlin 1.6.10 and above.
  * Coroutines 1.6.0-native-mt. Also compatible with Coroutines 1.6.0 but requires enabling of the new memory model and disabling of freezing, see https://github.com/realm/realm-kotlin#kotlin-memory-model-and-coroutine-compatibility for details on that.
  * AtomicFu 0.17.0.
* Minimum Gradle version: 6.1.1.  
* Minimum Android Gradle Plugin version: 4.0.0.
* Minimum Android SDK: 16.

### Internal
* None.


## 0.11.0 (2022-04-29)

### Breaking Changes
* [Sync] `SyncConfiguration` and `SyncSession` have been moved to `io.realm.mongodb.sync`.
* [Sync] `EmailPasswordAuth` has been movedto `io.realm.mongodb.auth`.
* [Sync] Improved exception hierarchy for App and Sync exceptions. All sync/app exceptions now use `io.realm.mongodb.exceptions.AppException` as their top-level exception type. Many methods have more specialized exceptions for common errors that can be caught and reacted to. See `AppException` documentation for more details.
* [Sync] `SyncConfiguration.directory` is no longer available.
* [Sync] Removed `SyncConfiguration.partitionValue` as it exposed internal implementation details. It will be reintroduced at a later date.

### Enhancements
* [Sync] `EmailPasswordAuth` has been extended with support for: `confirmUser()`, `resendConfirmationEmail()`, `retryCustomConfirmation()`, `sendResetPasswordEmail()` and `resetPassword()`.
* [Sync] Support for new types of `Credentials`: `apiKey`, `apple`, `facebook`, `google` and `jwt`.
* [Sync] Support for the extension property `Realm.syncSession`, which returns the sync session associated with the realm.
* [Sync] Support for `SyncSession.downloadAllServerChanges()` and `SyncSession.uploadAllLocalChanges()`.
* [Sync] Support for `App.allUsers()`.
* [Sync] Support for `SyncConfiguration.with()`.
* [Sync] Support for `null` and `Integer` (along side already existing `String` and `Long`) partition values when using Partion-based Sync.
* [Sync] Support for `User.remove()`.
* [Sync] `AppConfiguration.syncRootDirectory` has been added to allow users to set the root folder containing all files used for data synchronization between the device and MongoDB Realm. (Issue [#795](https://github.com/realm/realm-kotlin/issues/795))
* Encrypted Realms now use OpenSSL 1.1.1n, up from v1.1.1g.

### Fixed
* Fix duplication of list object references when importing existing objects with `copyToRealm(..., updatePolicy = UpdatePolicy.ALL)` (Issue [#805](https://github.com/realm/realm-kotlin/issues/805))
* Bug in the encryption layer that could result in corrupted Realm files. (Realm Core Issue [#5360](https://github.com/realm/realm-core/issues/5360), since 0.10.0)

### Compatibility
* This release is compatible with:
  * Kotlin 1.6.10 and above.
  * Coroutines 1.6.0-native-mt. Also compatible with Coroutines 1.6.0 but requires enabling of the new memory model and disabling of freezing, see https://github.com/realm/realm-kotlin#kotlin-memory-model-and-coroutine-compatibility for details on that.
  * AtomicFu 0.17.0.
* Minimum Gradle version: 6.1.1.  
* Minimum Android Gradle Plugin version: 4.0.0.
* Minimum Android SDK: 16.

### Internal
* Updated to Realm Core 11.15.0, commit 9544b48e52c49e0267c3424b0b92c2f5efd5e2b9.
* Updated to Ktor 1.6.8.
* Updated to Ktlint 0.45.2.
* Rename internal synthetic variables prefix to `io_realm_kotlin_`, so deprecated prefix `$realm$` is avoided.
* Using latest Kotlin version (EAP) for the `kmm-sample` app to test compatibility with the latest/upcoming Kotlin version.


## 0.10.2 (2022-04-01)

### Breaking Changes
* None.

### Enhancements
* None.

### Fixed
* Fix query syntax errors of seemingly correct query (Issue [#683](https://github.com/realm/realm-kotlin/issues/683))
* Fix error when importing lists with existing objects through `copyToRealm` with `UpdatePolicy.ALL` (Issue [#771](https://github.com/realm/realm-kotlin/issues/771))

### Compatibility
* This release is compatible with:
  * Kotlin 1.6.10.
  * Coroutines 1.6.0-native-mt. Also compatible with Coroutines 1.6.0 but requires enabling of the new memory model and disabling of freezing, see https://github.com/realm/realm-kotlin#kotlin-memory-model-and-coroutine-compatibility for details on that.
  * AtomicFu 0.17.0.
* Minimum Gradle version: 6.1.1.  
* Minimum Android Gradle Plugin version: 4.0.0.
* Minimum Android SDK: 16.

### Internal
* None.

## 0.10.1 (2022-03-24)

### Breaking Changes
* None.

### Enhancements
* Reducing the binary size for Android dependency. (Issue [#216](https://github.com/realm/realm-kotlin/issues/216)).
* Using static c++ runtime library (stl) for Android. (Issue [#694](https://github.com/realm/realm-kotlin/issues/694)).

### Fixed
* Fix assignments to `RealmList`-properties on managed objects (Issue [#718](https://github.com/realm/realm-kotlin/issues/718))
* `iosSimulatorArm64` and `iosX64` cinterop dependencies were compiled with unnecessary additional architectures, causing a fat framework to fail with (Issue [#722](https://github.com/realm/realm-kotlin/issues/722))

### Compatibility
* This release is compatible with:
  * Kotlin 1.6.10.
  * Coroutines 1.6.0-native-mt. Also compatible with Coroutines 1.6.0 but requires enabling of the new memory model and disabling of freezing, see https://github.com/realm/realm-kotlin#kotlin-memory-model-and-coroutine-compatibility for details on that.
  * AtomicFu 0.17.0.
* Minimum Gradle version: 6.1.1.  
* Minimum Android Gradle Plugin version: 4.0.0.
* Minimum Android SDK: 16.

### Internal
* None.


## 0.10.0 (2022-03-04)

### Breaking Changes
* `RealmConfiguration.Builder.path()` has been replaced by `RealmConfiguration.Builder.directory()`, which can be combined with `RealmConfiguration.Builder.name()` to form the full path. (Issue [#346](https://github.com/realm/realm-kotlin/issues/346))
* `Realm.observe()` and `RealmObject.observe()` have been renamed to `asFlow()`.
* `RealmObject.asFlow` will throw `UnsupportedOperationException` instead of `IllegalStateException` if called on a live or dynamic object in a write transaction or in a migration.
* `RealmObject.asFlow` will throw `UnsupportedOperationException` instead of `IllegalStateException` if called on a live or dynamic object in a write transaction or in a migration.
* Removed `RealmObject.delete()` and `RealmResults.delete()`. All objects, objects specified by queries and results must be delete through `MutableRealm.delete(...)` and `DynamicMutableRealm.delete(...).
* Removed default empty schema argument for `RealmConfiguration.Builder(schema = ... )` and `SyncConfiguration.Builder(..., schema= ... )` as all configuraitons require a non-empty schema.
* Removed `RealmConfiguration.Builder.schema()`. `RealmConfiguration.Builder(schema = ...)` should be used instead.

### Enhancements
* Add support for Gradle Configuration Cache.
* Improved exception message when attempting to delete frozen objects. (Issue [#616](https://github.com/realm/realm-kotlin/issues/616))
* Added `RealmConfiguration.Builder.compactOnLaunch()`, which can be used to control if a Realm file should be compacted when opened.
* A better error message if a data class was used as model classes. (Issue [#684](https://github.com/realm/realm-kotlin/issues/684))
* A better error message if the Realm plugin was not applied to the module containing model classes. (Issue [#676](https://github.com/realm/realm-kotlin/issues/676))
* A better error message if a class is used that is not part of the schema. (Issue [#680](https://github.com/realm/realm-kotlin/issues/680))
* Add support for fine-grained notification on Realm instances. `Realm.asFlow()` yields `RealmChange` that represent the `InitialRealm` or `UpdatedRealm` states.
* Add support for fine-grained notification on Realm objects. `RealmObject.asFlow()` yields `ObjectChange` that represent the `InitialObject`, `UpdatedObject` or `DeletedObject` states.
* Add support for fine-grained notification on Realm lists. `RealmList.asFlow()` yields `ListChange` that represent the `InitialList`, `UpdatedList` or `DeletedList` states.
* Add support for fine-grained notifications on Realm query results. `RealmResults.asFlow()` yields `ResultsChange` that represent the `InitialResults` or `UpdatedResults` states.
* Add support for fine-grained notifications on `RealmSingleQuery`. `RealmSingleQuery.asFlow()` yields `SingleQueryChange` that represent the `PendingObject`, `InitialObject`, `UpdatedObject` or `DeletedObject` states.
* Add support for data migration as part of an automatic schema upgrade through `RealmConfiguration.Builder.migration(RealmMigration)` (Issue [#87](https://github.com/realm/realm-kotlin/issues/87))
* Added ability to delete objects specified by a `RealmQuery` or `RealmResults` through `MutableRealm.delete(...)` and `DynamicMutableRealm.delete(...).
* Add support for updating existing objects through `copyToRealm`. This requires them having a primary key. (Issue [#564](https://github.com/realm/realm-kotlin/issues/564))
* Added `Realm.deleteRealm(RealmConfiguration)` function that deletes the Realm files from the filesystem (Issue [#95](https://github.com/realm/realm-kotlin/issues/95)).


### Fixed
* Intermittent `ConcurrentModificationException` when running parallel builds. (Issue [#626](https://github.com/realm/realm-kotlin/issues/626))
* Refactor the compiler plugin to use API's compatible with Kotlin `1.6.20`. (Issue ([#619](https://github.com/realm/realm-kotlin/issues/619)).
* `RealmConfiguration.path` should report the full Realm path. (Issue ([#605](https://github.com/realm/realm-kotlin/issues/605)).
* Support multiple constructors in model definition (one zero arg constructor is required though). (Issue ([#184](https://github.com/realm/realm-kotlin/issues/184)).
* Boolean argument substitution in queries on iOS/macOS would crash the query. (Issue [#691](https://github.com/realm/realm-kotlin/issues/691))
* Support 32-bit Android (x86 and armeabi-v7a). (Issue ([#109](https://github.com/realm/realm-kotlin/issues/109)).
* Make updates of primary key properties throw IllegalStateException (Issue [#353](https://github.com/realm/realm-kotlin/issues/353))


### Compatibility
* This release is compatible with:
  * Kotlin 1.6.10.
  * Coroutines 1.6.0-native-mt. Also compatible with Coroutines 1.6.0 but requires enabling of the new memory model and disabling of freezing, see https://github.com/realm/realm-kotlin#kotlin-memory-model-and-coroutine-compatibility for details on that.
  * AtomicFu 0.17.0.
* Minimum Gradle version: 6.1.1.  
* Minimum Android Gradle Plugin version: 4.0.0.
* Minimum Android SDK: 16.

### Internal
* Downgraded to Gradle 7.2 as a work-around for https://youtrack.jetbrains.com/issue/KT-51325.
* Updated to Realm Core 11.10.0, commit: ad2b6aeb1fd58135a2d9bf463011e26f934390ea.


## 0.9.0 (2022-01-28)

### Breaking Changes
* `RealmResults.observe()` and `RealmList.observe()` have been renamed to `asFlow()`.
* Querying via `Realm.objects(...)` is no longer supported. Use `Realm.query(...)` instead.

### Enhancements
* Added API for inspecting the schema of the realm with `BaseRealm.schema()` ([#238](https://github.com/realm/realm-kotlin/issues/238)).
* Added support for `RealmQuery` through `Realm.query(...)` ([#84](https://github.com/realm/realm-kotlin/issues/84)).
* Added source code link to model definition compiler errors. ([#173](https://github.com/realm/realm-kotlin/issues/173))
* Support Kotlin's new memory model. Enabled in consuming project with the following gradle properties `kotlin.native.binary.memoryModel=experimental`.
* Add support for JVM on M1 (in case we're running outside Rosetta compatibility mode, example when using Azul JVM which is compiled against `aarch64`) [#629](https://github.com/realm/realm-kotlin/issues/629).

### Fixed
* Sync on jvm targets on Windows/Linux crashes with unavailable scheduler ([#655](https://github.com/realm/realm-kotlin/issues/655)).

### Compatibility
* This release is compatible with:
  * Kotlin 1.6.10.
  * Coroutines 1.6.0-native-mt. Also compatible with Coroutines 1.6.0 but requires enabling of the new memory model and disabling of freezing, see https://github.com/realm/realm-kotlin#kotlin-memory-model-and-coroutine-compatibility for details on that.
  * AtomicFu 0.17.0.
* Minimum Gradle version: 6.1.1.  
* Minimum Android Gradle Plugin version: 4.0.0.
* Minimum Android SDK: 16.

### Internal
* Updated to Gradle 7.3.3.
* Updated to Android Gradle Plugin 7.1.0.
* Updated to AndroidX JUnit 1.1.3.
* Updated to AndroidX Test 1.4.0.


## 0.8.2 (2022-01-20)

### Breaking Changes
* None.

### Enhancements
* None.

### Fixed
* The `library-base` module would try to initialize a number of `library-sync` classes for JNI lookups. These and `RealmObjectCompanion` were not being excluded from Proguard obfuscation causing release builds to crash when initializing JNI [#643](https://github.com/realm/realm-kotlin/issues/643).

### Compatibility
* This release is compatible with:
  * Kotlin 1.6.10.
  * Coroutines 1.5.2-native-mt.
  * AtomicFu 0.17.0.
* Minimum Gradle version: 6.1.1.
* Minimum Android Gradle Plugin version: 4.0.0.
* Minimum Android SDK: 16.

### Internal
* None.


## 0.8.1 (2022-01-18)

### Breaking Changes
* None.

### Enhancements
* None.

### Fixed
* Using a custom module name to fix [#621](https://github.com/realm/realm-kotlin/issues/621).
* Synchronously process project configurations to avoid exceptions when running parallel builds [#626](https://github.com/realm/realm-kotlin/issues/626).
* Update to Kotlin 1.6.10. The `Compatibility` entry for 0.8.0 stating that the project had been updated to Kotlin 1.6.10 was not correct [#640](https://github.com/realm/realm-kotlin/issues/640).

### Compatibility
* This release is compatible with:
  * Kotlin 1.6.10.
  * Coroutines 1.5.2-native-mt.
  * AtomicFu 0.17.0.
* Minimum Gradle version: 6.1.1.  
* Minimum Android Gradle Plugin version: 4.0.0.
* Minimum Android SDK: 16.

### Internal
* Updated to Kotlin 1.6.10.


## 0.8.0 (2021-12-17)

### Breaking Changes
* Reworked configuration hierarchy:
  * Separated common parts of `RealmConfiguraion` and `SyncConfiguration` into `io.realm.Configuration` to avoid polluting the base configuration with local-only options.
  * Changed `Realm.open(RealmConfiguration)` to accept new base configuration with `Realm.open(Configuration)`.
  * Removed option to build `SyncConfiguration`s with `deleteRealmIfMigrationNeeded` option.

### Enhancements
* [Sync] Added support for `User.logOut()` ([#245](https://github.com/realm/realm-kotlin/issues/245)).
* Added support for dates through a new property type: `RealmInstant`.
* Allow to pass schema as a variable containing the involved `KClass`es and build configurations non-fluently ([#389](https://github.com/realm/realm-kotlin/issues/389)).
* Added M1 support for `library-base` variant ([#483](https://github.com/realm/realm-kotlin/issues/483)).

### Fixed
* Gradle metadata for pure Android projects. Now using `io.realm.kotlin:library-base:<VERSION>` should work correctly.
* Compiler plugin symbol lookup happens only on Sourset using Realm ([#544](https://github.com/realm/realm-kotlin/issues/544)).
* Fixed migration exception when opening a synced realm that is already stored in the backend for the first time ([#601](https://github.com/realm/realm-kotlin/issues/604)).

### Compatibility
* This release is compatible with:
  * Kotlin 1.6.10.
  * Coroutines 1.5.2-native-mt.
  * AtomicFu 0.17.0.
* Minimum Gradle version: 6.1.1.  
* Minimum Android Gradle Plugin version: 4.0.0.
* Minimum Android SDK: 16.

### Internal
* Updated to Ktor 1.6.5.
* Updated to AndroidX Startup 1.1.0.
* Updated to Gradle 7.2.
* Updated to Android Gradle Plugin 7.1.0-beta05.
* Updated to NDK 23.1.7779620.
* Updated to Android targetSdk 31.
* Updated to Android compileSdk 31.
* Updated to Android Build Tools 31.0.0.
* Updated to Ktlint version 0.43.0.
* Updated to Ktlint Gradle Plugin 10.2.0.
* Updated to Kotlin Serialization 1.3.0.
* Updated to Detekt 1.19.0-RC1.
* Updated to Dokka 1.6.0.
* Updated to AtomicFu 0.17.0.
* Updated to Realm Core 11.7.0, commit: 5903577608d202ad88f375c1bb2ceedb831f6d7b.


## 0.7.0 (2021-10-31)

### Breaking Changes
* None.

### Enhancements
* Basic MongoDB Realm sync support:
  * Enabled by using library dependency `io.realm.kotlin:library-sync:<VERSION>`
  * Build `AppConfiguration`s through `AppConfiguration.Builder(appId).build()`
  * Linking your app with a MongoDB Realm App through `App.create(appConfiguration)`
  * Log in to a MongoDB Realm App through `App.login(credentials)`. Currently only supports `Credentials.anonymous()` and `Credentials.emailPassword(...)`
  * Create `SyncConfiguration`s through `SyncConfiguration.Builder(user, partitionValue, schema).build()`
  * Create synchronized realm by `Realm.open(syncConfiguration)`

### Fixed
* None.

### Compatibility
* This release is compatible with:
  * Kotlin 1.5.31
  * Coroutines 1.5.2-native-mt
  * AtomicFu 0.16.3

### Internal
* Updated to Realm Core commit: ecfc1bbb734a8520d08f04f12f083641309799b3
* Updated to Ktor 1.6.4.


## 0.6.0 (2021-10-15)

### Breaking Changes
* Rename library dependency from `io.realm.kotlin:library:<VERSION>` to `io.realm.kotlin:library-base:<VERSION>`
* Abstracted public API into interfaces. The interfaces have kept the name of the previous classes so only differences are:
  - Opening a realm: `Realm(configuration)` has changed to `Realm.open(configuration)`
  - Easy construction of simple configurations: `RealmConfiguration(schema = ...)` has changed to `RealmConfiguration.with(schema = ...)`
  - Instantiating a `RealmList` is now done through `realmListOf(...)` or by `Iterable<T>.toRealmList()`
* Make argument to `findLatest` non-nullable: `MutableRealm.findLatest(obj: T?): T?` has changed to `MutableRealm.findLatest(obj: T): T?`
* Allow query arguments to be `null`: `RealmResult.query(query: String = "TRUEPREDICATE", vararg args: Any): RealmResults<T>` has change to `RealmResult.query(query: String = "TRUEPREDICATE", vararg args: Any?): RealmResults<T>`
* Moved `objects(KClass<T>)` and `<reified T> objects()` methods from `BaseRealm` to `TypedRealm`
* Changed `RealmObject.version` into method `RealmObject.version()`.
* Replaced `RuntimeException`s by the explicit exceptions: `IllegalArgumentException`, `IllegalStateException` and `IndexOutOfBoundsException`.
* Throw `Error` an unrecoverable Realm problem happen in the underlying storage engine.
* Removed optional arguments to `RealmConfiguration.with(...)` and `RealmConfiguration.Builder(...)`. Name and path can now only be set through the builder methods.

### Enhancements
* Add support for [JVM target](https://github.com/realm/realm-kotlin/issues/62) supported platforms are: Linux (since Centos7 x86_64), Windows (since 8.1 x86_64) and Macos (x86_64).
* Added support for marking a field as indexed with `@Index`

### Fixed
* Fixed null pointer exceptions when returning an unmanaged object from `MutableRealm.write/writeBlocking`.
* Fixed premature closing of underlying realm of frozen objects returned from `MutableRealm.write/writeBlocking`. (Issue [#477](https://github.com/realm/realm-kotlin/issues/477))

### Compatibility
* This release is compatible with:
  * Kotlin 1.5.31
  * Coroutines 1.5.2-native-mt
  * AtomicFu 0.16.3

### Internal
* Updated to Realm Core commit: 028626880253a62d1c936eed4ef73af80b64b71
* Updated to Kotlin 1.5.31.


## 0.5.0 (2021-08-20)

### Breaking Changes
* Moved `@PrimaryKey` annotation from `io.realm.PrimaryKey` to `io.realm.annotations.PrimaryKey`.

### Enhancements
* Add support for excluding properties from the Realm schema. This is done by either using JVM `@Transient` or the newly added `@io.realm.kotlin.Ignore` annotation. (Issue [#278](https://github.com/realm/realm-kotlin/issues/278)).
* Add support for encrypted Realms. Encryption can be enabled by passing a 64-byte encryption key to the configuration builder. (Issue [#227](https://github.com/realm/realm-kotlin/issues/227))
* Add support for `RealmList` notifications using Kotlin `Flow`s. (Issue [#359](https://github.com/realm/realm-kotlin/issues/359))
* Unmanaged `RealmObject`s can now be added directly to `RealmList`s without having to copy them to Realm beforehand.

### Fixed
* Throw exception when violating primary key uniqueness constraint when importing objects with `copyToRealm`.
* Fix crash caused by premature release of frozen versions (`java.lang.RuntimeException: [18]: Access to invalidated Results objects`)
* Fix optimizations bypassing our custom getter and setter from within a class (Issue [#375](https://github.com/realm/realm-kotlin/issues/375)).

### Compatibility
* This release is compatible with Kotlin 1.5.21 and Coroutines 1.5.0.

### Internal
* Updated to Kotlin 1.5.21.
* Updated Gradle to 7.1.1.
* Updated Android Gradle Plugin to 4.1.0.
* Updated to Android Build Tools 30.0.2.
* Updated to targetSdk 30 for Android.
* Now uses Java 11 to build the project.


## 0.4.1 (2021-07-16)

### Breaking Changes
* None.

### Enhancements
* None.

### Fixed
* Throw exception when violating primary key uniqueness constraint when importing objects with `copyToRealm`.
* Fix crash caused by premature release of frozen versions (`java.lang.RuntimeException: [18]: Access to invalidated Results objects`)

### Compatibility
* This release is compatible with Kotlin 1.5.10 and Coroutines 1.5.0.

### Internal
* None.


## 0.4.0 (2021-07-13)

This release contains a big departure in the architectural design of how Realm is currently implemented. At a high level it moves from "Thread-confined, Live Objects" to "Frozen Objects". The reasons for this shift are discussed [here](https://docs.google.com/document/d/1bGfjbKLD6DSBpTiVwyorSBcMqkUQWedAmmS_VAhL8QU/edit#heading=h.fzlh39twuifc).

At a high level this has a number of implications:

    1. Only one Realm instance (per `RealmConfiguration`) is needed across the entire application.
    2. The only reason for closing the Realm instance is if the Realm file itself needs to be deleted or compacted.
    3. Realm objects can be freely moved and read across threads.
    4. Changes to objects can only be observed through Kotlin Flows. Standard change listener support will come in a future release.
    5. In order to modify Realm Objects, they need to be "live". It is possible to convert a frozen object to a live object inside a
       write transaction using the `MutableRealm.findLatest(obj)` API. Live objects are not accessible outside write transactions.

This new architecture is intended to make it easier to consume and work with Realm, but at the same time, it also introduces a few caveats:

    1. Storing a strong reference to a Realm Object can cause an issue known as "Version pinning". Realm tracks the "distance" between the oldest known version and the latest. So if you store a reference for too long, when other writes are happening, Realm might run out of native memory and crash, or it can lead to an increased file size. It is possible to detect this problem by setting `RealmConfiguration.Builder.maxNumberOfActiveVersions()`. It can be worked around by copying the data out of the Realm and store that instead.

    2. With multiple versions being accessible across threads, it is possible to accidentally compare data from different versions. This could be a potential problem for certain business logic if two objects do not agree on a particular state. If you suspect this is an issue, a `version()` method has been added to all Realm Objects, so it can be inspected for debugging. Previously, Realms thread-confined objects guaranteed this would not happen.

    3. Since the threading model has changed, there is no longer a guarantee that running the same query twice in a row will return the same result. E.g. if a background write is executed between them, the result might change. Previously, this would have resulted in the same result as the Realm state for a particular thread would only update as part of the event loop.


### Breaking Changes
* The Realm instance itself is now thread safe and can be accessed from any thread.
* Objects queried outside write transactions are now frozen by default and can be freely read from any thread.
* As a consequence of the above, when a change listener fires, the changed data can only be observed in the new object received, not in the original, which was possible before this release.
* Removed `Realm.open(configuration: RealmConfiguration)`. Use the interchangeable `Realm(configuration: RealmConfiguration)`-constructor instead.
* Removed all `MutableRealm.create(...)`-variants. Use `MutableRealm.copyToRealm(instance: T): T` instead.

### Enhancements
* A `version()` method has been added to `Realm`, `RealmResults` and `RealmObject`. This returns the version of the data contained. New versions are obtained by observing changes to the object.
* `Realm.observe()`, `RealmResults.observe()` and `RealmObject.observe()` have been added and expose a Flow of updates to the object.
* Add support for suspending writes executed on the Realm Write Dispatcher with `suspend fun <R> write(block: MutableRealm.() -> R): R`
* Add support for setting background write and notification dispatchers with `RealmConfigruation.Builder.notificationDispatcher(dispatcher: CoroutineDispatcher)` and `RealmConfiguration.Builder.writeDispatcher(dispatcher: CoroutineDispatcher)`
* Add support for retrieving the latest version of an object inside a write transaction with `<T : RealmObject> MutableRealm.findLatests(obj: T?): T?`

### Fixed
* None.

### Compatibility
* This release is compatible with Kotlin 1.5.10 and Coroutines 1.5.0.

### Internal
* Updated `com.gradle.plugin-publish` to 0.15.0.
* Updated to Realm Core commit: 4cf63d689ba099057345f122265cbb880a8eb19d.
* Updated to Android NDK: 22.1.7171670.
* Introduced usage of `kotlinx.atomicfu`: 0.16.1.


## 0.3.2 (2021-07-06)

### Breaking Changes
* None.

### Enhancements
* None.

### Fixed
* [Bug](https://github.com/realm/realm-kotlin/issues/334) in `copyToRealm` causing a `RealmList` not to be saved as part of the model.

### Compatibility
* This release is compatible with Kotlin 1.5.10 and Coroutines 1.5.0.

### Internal
* None.


## 0.3.1 (2021-07-02)

### Breaking Changes
* None.

### Enhancements
* None.

### Fixed
* Android Release build variant (AAR) was stripped from all classes due to presence of `isMinifyEnabled` flag in the library module. The flag is removed now.


### Compatibility
* This release is compatible with Kotlin 1.5.10 and Coroutines 1.5.0.

### Internal
* None.


## 0.3.0 (2021-07-01)

### Breaking Changes
* None.

### Enhancements
* [Support Apple Release builds](https://github.com/realm/realm-kotlin/issues/142).
* Enabling [shrinker](https://github.com/realm/realm-kotlin/issues/293) for Android Release builds.
* Added support for `RealmList` as supported field in model classes. A `RealmList` is used to model one-to-many relationships in a Realm object.
* Schema migration is handled automatically when adding or removing a property or class to the model without specifying a `schemaVersion`.
If a class or column is renamed you need to set a greater `schemaVersion` to migrate the Realm (note: currently renaming will not copy data to the new column). Alternatively `deleteRealmIfMigrationNeeded` could be set to (without setting `schemaVersion`) to delete the Realm file if an automatic migration is not possible. Fixes [#284](https://github.com/realm/realm-kotlin/issues/284).

### Fixed
* None.

### Compatibility
* This release is compatible with Kotlin 1.5.10 and Coroutines 1.5.0.

### Internal
* None.


## 0.2.0 (2021-06-09)

### Breaking Changes
* The Realm Kotlin Gradle plugin has changed name from `realm-kotlin` to `io.realm.kotlin` to align with Gradle Plugin Portal requirements.

### Enhancements
* The Realm Kotlin Gradle plugin is now available on Gradle Plugin Portal and can be used with the Plugin DSL and `gradlePluginPortal()` as the buildscript repository. A minimal setup of using this approach can be found [here](https://plugins.gradle.org/plugin/io.realm.kotlin).

### Fixed
* None.

### Compatibility
* This release is compatible with Kotlin 1.5.10 and Coroutines 1.5.0.

### Internal
* Updated to Realm Core commit: ed9fbb907e0b5e97e0e2d5b8efdc0951b2eb980c.


## 0.1.0 (2021-05-07)

This is the first public Alpha release of the Realm Kotlin SDK for Android and Kotlin Multiplatform.

A minimal setup for including this library looks like this:

```
// Top-level build.gradle file
buildscript {
    repositories {
        mavenCentral()
    }
    dependencies {
        classpath("io.realm.kotlin:gradle-plugin:0.1.0")
    }
}

allprojects {
    repositories {
    	mavenCentral()
    }
}

// Project build.gradle file
// Only include multiplatform if building a multiplatform project.
plugins {
	kotlin("multiplatform")
	id("com.android.library")
	id("realm-kotlin")
}
```

See the [README](https://github.com/realm/realm-kotlin#readme) for more information.

Please report any issues [here](https://github.com/realm/realm-kotlin/issues/new).<|MERGE_RESOLUTION|>--- conflicted
+++ resolved
@@ -27,14 +27,10 @@
 * Minimum R8: 8.0.34.
 
 ### Internal
-* Update to Ktor 2.3.7.
+* Updated to Ktor 2.3.7.
 * Updated to CMake 3.27.7
-<<<<<<< HEAD
-* Updated to Realm Core 13.25.0, commit 71f94d75e25bfc8913fcd93ae8de550b57577a4a.
 * Updated BAAS test server to v2024-01-22.
-=======
 * Updated to Realm Core 13.26.0, commit 8b1678096117b886b42a0576e40c75866c496b8f.
->>>>>>> c08a3d37
 
 
 ## 1.13.1-SNAPSHOT (YYYY-MM-DD)
