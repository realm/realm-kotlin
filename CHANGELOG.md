--- conflicted
+++ resolved
@@ -4,14 +4,11 @@
 * None.
 
 ### Enhancements
-<<<<<<< HEAD
 * [Sync] `EmailPasswordAuth` has been extended with support for: `confirmUser()`, `resendConfirmationEmail()`, `retryCustomConfirmation()`, `sendResetPasswordEmail()` and `resetPassword()`.
-=======
 * [Sync] Support for new types of `Credentials`: `apiKey`, `apple`, `facebook`, `google` and `jwt`.
 
 ### Fixed
 * None.
->>>>>>> f347fd20
 
 ### Compatibility
 * This release is compatible with:
