## 1.0.2 (YYYY-MM-DD)

### Breaking Changes
* None.

### Enhancements
<<<<<<< HEAD
* Added support for `UUID` through a new property type: `RealmUUID`.

### Fixed
* None
=======
* None.

### Fixed
* Missing proguard configuration for `CoreErrorUtils`. (Issue [#942](https://github.com/realm/realm-kotlin/issues/942))
* [Sync] Embedded Objects could not be added to the schema `SyncConfiguration`s. (Issue [#945](https://github.com/realm/realm-kotlin/issues/945)). 
>>>>>>> 9bff8168

### Compatibility
* This release is compatible with:
  * Kotlin 1.6.10 and above.
  * Coroutines 1.6.0-native-mt. Also compatible with Coroutines 1.6.0 but requires enabling of the new memory model and disabling of freezing, see https://github.com/realm/realm-kotlin#kotlin-memory-model-and-coroutine-compatibility for details on that.
  * AtomicFu 0.17.0.
* Minimum Gradle version: 6.1.1.  
* Minimum Android Gradle Plugin version: 4.0.0.
* Minimum Android SDK: 16.

### Internal
* None.


## 1.0.1 (2022-07-07)

### Breaking Changes
* None.

### Enhancements
* Added support for `ByteArray`. ([#584](https://github.com/realm/realm-kotlin/issues/584))

### Fixed
* Fixed JVM memory leak when passing string to C-API. (Issue [#890](https://github.com/realm/realm-kotlin/issues/890))
* Fixed crash present on release-mode apps using Sync due to missing Proguard exception for `ResponseCallback`.
* The compiler plugin did not set the generic parameter correctly for an internal field inside model classes. This could result in other libraries that operated on the source code throwing an error of the type: `undeclared type variable: T`. (Issue [#901](https://github.com/realm/realm-kotlin/issues/901))
* String read from a realm was mistakenly treated as zero-terminated, resulting in strings with `\0`-characters to be truncated when read. Inserting data worked correctly. (Issue [#911](https://github.com/realm/realm-kotlin/issues/911))
* [Sync] Fix internal ordering of `EmailPasswordAuth.resetPassword(...)` arguments. (Issue [#885](https://github.com/realm/realm-kotlin/issues/885))
* [Sync] Sync error events not requiring a Client Reset incorrectly assumed they had to include a path to a recovery Realm file. (Issue [#895](https://github.com/realm/realm-kotlin/issues/895))

### Compatibility
* This release is compatible with:
  * Kotlin 1.6.10 and above.
  * Coroutines 1.6.0-native-mt. Also compatible with Coroutines 1.6.0 but requires enabling of the new memory model and disabling of freezing, see https://github.com/realm/realm-kotlin#kotlin-memory-model-and-coroutine-compatibility for details on that.
  * AtomicFu 0.17.0.
* Minimum Gradle version: 6.1.1.  
* Minimum Android Gradle Plugin version: 4.0.0.
* Minimum Android SDK: 16.

### Internal
* None.


## 1.0.0 (2022-06-07)

### Breaking Changes
* Move all classes from package `io.realm` to `io.realm.kotlin`. This allows Realm Java and Realm Kotlin to be included in the same app without having class name conflicts. *WARNING:* While both libraries can be configured to open the same file, doing so concurrently is currently not supported and can lead to corrupted realm files.
* Updated default behavior for implicit import APIs (realm objects setters and list add/insert/set-operations) to update existing objects with similar primary key instead of throwing. (Issue [#849](https://github.com/realm/realm-kotlin/issues/849))
* Introduced `BaseRealmObject` as base interface of `RealmObject` and `DynamicRealmObject` to prepare for future embedded object support.
  * Most APIs accepts `BaseRealmObject` instead of `RealmObject`.
  * `DynamicRealmObject` no longer implements `RealmObject` but only `BaseRealmObject`
  * Besides the changes of base class of `DynamicRealmObject`, this should not require and code changes.
* Moved all modeling defining types to `io.realm.kotlin.types`
  * Moved `BaseRealmObject`, `RealmObject`, `EmbeddedObject`, `RealmList`, `RealmInstant` and `ObjectId` from `io.realm` to `io.realm.kotlin.types`
* Moved `RealmResults` from `io.realm` to `io.realm.kotlin.query`
* Reworked API for dynamic objects.
  * Support for unmanaged dynamic objects through `DynamicMutableRealmObject.create()`.
  * Replaced `DynamicMutableRealm.create()` with `DynamicMutableRealm.copyToRealm()` similar to `MutableRealm.copyToRealm()`.
* Moved `io.realm.MutableRealm.UpdatePolicy` to top-level class `io.realm.kotlin.UpdatePolicy` as it now also applies to `DynamicMutableRealm.copyToRealm()`.
* Deleted `Queryable`-interface and removed it from `RealmResults`.
* Moved extension methods on `BaseRealmObject`, `MutableRealm`, `TypedRealm`, `Realm` and `Iterable` from `io.realm` to `io.realm.kotlin.ext`
* Moved `io.realm.MutableRealm.UpdatePolicy` to top-level class `io.realm.UpdatePolicy` as it now also applies to `DynamicMutableRealm.copyToRealm()`
* All exceptions from Realm now has `RealmException` as their base class instead of `RealmCoreException` or `Exception`.
* Aligned factory methods naming. (Issue [#835](https://github.com/realm/realm-kotlin/issues/835))
  * Renamed `RealmConfiguration.with(...)` to `RealmConfiguration.create(...)`
  * Renamed `SyncConfiguration.with(...)` to `SyncConfiguration.create(...)`
  * Renamed `RealmInstant.fromEpochSeconds(...)` to `RealmInstant.from(...)`
* Reduced `DynamicMutableRealm` APIs (`copyToRealm()` and `findLatest()`) to only allow import and lookup of `DynamicRealmObject`s.

### Enhancements
* [Sync] Support for Flexible Sync through `Realm.subscriptions`. (Issue [#824](https://github.com/realm/realm-kotlin/pull/824))
* [Sync] Added support for `ObjectId` ([#652](https://github.com/realm/realm-kotlin/issues/652)). `ObjectId` can be used as a primary key in model definition.
* [Sync] Support for `SyncConfiguration.Builder.InitialData()`. (Issue [#422](https://github.com/realm/realm-kotlin/issues/422))
* [Sync] Support for `SyncConfiguration.Builder.initialSubscriptions()`. (Issue [#831](https://github.com/realm/realm-kotlin/issues/831))
* [Sync] Support for `SyncConfiguration.Builder.waitForInitialRemoteData()`. (Issue [#821](https://github.com/realm/realm-kotlin/issues/821))
* [Sync] Support for accessing and controlling the session state through `SyncSession.state`, `SyncSession.pause()` and `SyncSession.resume()`.
* [Sync] Added `SyncConfiguration.syncClientResetStrategy` which enables support for client reset via `DiscardUnsyncedChangesStrategy` for partition-based realms and `ManuallyRecoverUnsyncedChangesStrategy` for Flexible Sync realms.
* [Sync] Support `ObjectId` as a partition key.
* Support for embedded objects. (Issue [#551](https://github.com/realm/realm-kotlin/issues/551))
* Support for `RealmConfiguration.Builder.initialData()`. (Issue [#579](https://github.com/realm/realm-kotlin/issues/579))
* Preparing the compiler plugin to be compatible with Kotlin `1.7.0-RC`. (Issue [#843](https://github.com/realm/realm-kotlin/issues/843))
* Added `AppConfiguration.create(...)` as convenience method for `AppConfiguration.Builder(...).build()` (Issue [#835](https://github.com/realm/realm-kotlin/issues/835))

### Fixed
* Fix missing symbol (`___bid_IDEC_glbround`) on Apple silicon
* Creating a `RealmConfiguration` off the main thread on Kotlin Native could crash with `IncorrectDereferenceException`. (Issue [#799](https://github.com/realm/realm-kotlin/issues/799))
* Compiler error when using cyclic references in compiled module. (Issue [#339](https://github.com/realm/realm-kotlin/issues/339))

### Compatibility
* This release is compatible with:
  * Kotlin 1.6.10 and above.
  * Coroutines 1.6.0-native-mt. Also compatible with Coroutines 1.6.0 but requires enabling of the new memory model and disabling of freezing, see https://github.com/realm/realm-kotlin#kotlin-memory-model-and-coroutine-compatibility for details on that.
  * AtomicFu 0.17.0.
* Minimum Gradle version: 6.1.1.  
* Minimum Android Gradle Plugin version: 4.0.0.
* Minimum Android SDK: 16.

### Internal
* Updated to Realm Core 12.1.0, commit f8f6b3730e32dcc5b6564ebbfa5626a640cdb52a.


## 0.11.1 (2022-05-05)

### Breaking Changes
* None.

### Enhancements
* None.

### Fixed
* Fix crash in list notification listener (Issue [#827](https://github.com/realm/realm-kotlin/issues/827), since 0.11.0)

### Compatibility
* This release is compatible with:
  * Kotlin 1.6.10 and above.
  * Coroutines 1.6.0-native-mt. Also compatible with Coroutines 1.6.0 but requires enabling of the new memory model and disabling of freezing, see https://github.com/realm/realm-kotlin#kotlin-memory-model-and-coroutine-compatibility for details on that.
  * AtomicFu 0.17.0.
* Minimum Gradle version: 6.1.1.  
* Minimum Android Gradle Plugin version: 4.0.0.
* Minimum Android SDK: 16.

### Internal
* None.


## 0.11.0 (2022-04-29)

### Breaking Changes
* [Sync] `SyncConfiguration` and `SyncSession` have been moved to `io.realm.mongodb.sync`.
* [Sync] `EmailPasswordAuth` has been movedto `io.realm.mongodb.auth`.
* [Sync] Improved exception hierarchy for App and Sync exceptions. All sync/app exceptions now use `io.realm.mongodb.exceptions.AppException` as their top-level exception type. Many methods have more specialized exceptions for common errors that can be caught and reacted to. See `AppException` documentation for more details.
* [Sync] `SyncConfiguration.directory` is no longer available.
* [Sync] Removed `SyncConfiguration.partitionValue` as it exposed internal implementation details. It will be reintroduced at a later date.

### Enhancements
* [Sync] `EmailPasswordAuth` has been extended with support for: `confirmUser()`, `resendConfirmationEmail()`, `retryCustomConfirmation()`, `sendResetPasswordEmail()` and `resetPassword()`.
* [Sync] Support for new types of `Credentials`: `apiKey`, `apple`, `facebook`, `google` and `jwt`.
* [Sync] Support for the extension property `Realm.syncSession`, which returns the sync session associated with the realm.
* [Sync] Support for `SyncSession.downloadAllServerChanges()` and `SyncSession.uploadAllLocalChanges()`.
* [Sync] Support for `App.allUsers()`.
* [Sync] Support for `SyncConfiguration.with()`.
* [Sync] Support for `null` and `Integer` (along side already existing `String` and `Long`) partition values when using Partion-based Sync.
* [Sync] Support for `User.remove()`.
* [Sync] `AppConfiguration.syncRootDirectory` has been added to allow users to set the root folder containing all files used for data synchronization between the device and MongoDB Realm. (Issue [#795](https://github.com/realm/realm-kotlin/issues/795))
* Encrypted Realms now use OpenSSL 1.1.1n, up from v1.1.1g.

### Fixed
* Fix duplication of list object references when importing existing objects with `copyToRealm(..., updatePolicy = UpdatePolicy.ALL)` (Issue [#805](https://github.com/realm/realm-kotlin/issues/805))
* Bug in the encryption layer that could result in corrupted Realm files. (Realm Core Issue [#5360](https://github.com/realm/realm-core/issues/5360), since 0.10.0)

### Compatibility
* This release is compatible with:
  * Kotlin 1.6.10 and above.
  * Coroutines 1.6.0-native-mt. Also compatible with Coroutines 1.6.0 but requires enabling of the new memory model and disabling of freezing, see https://github.com/realm/realm-kotlin#kotlin-memory-model-and-coroutine-compatibility for details on that.
  * AtomicFu 0.17.0.
* Minimum Gradle version: 6.1.1.  
* Minimum Android Gradle Plugin version: 4.0.0.
* Minimum Android SDK: 16.

### Internal
* Updated to Realm Core 11.15.0, commit 9544b48e52c49e0267c3424b0b92c2f5efd5e2b9.
* Updated to Ktor 1.6.8.
* Updated to Ktlint 0.45.2.
* Rename internal synthetic variables prefix to `io_realm_kotlin_`, so deprecated prefix `$realm$` is avoided.
* Using latest Kotlin version (EAP) for the `kmm-sample` app to test compatibility with the latest/upcoming Kotlin version.


## 0.10.2 (2022-04-01)

### Breaking Changes
* None.

### Enhancements
* None.

### Fixed
* Fix query syntax errors of seemingly correct query (Issue [#683](https://github.com/realm/realm-kotlin/issues/683))
* Fix error when importing lists with existing objects through `copyToRealm` with `UpdatePolicy.ALL` (Issue [#771](https://github.com/realm/realm-kotlin/issues/771))

### Compatibility
* This release is compatible with:
  * Kotlin 1.6.10.
  * Coroutines 1.6.0-native-mt. Also compatible with Coroutines 1.6.0 but requires enabling of the new memory model and disabling of freezing, see https://github.com/realm/realm-kotlin#kotlin-memory-model-and-coroutine-compatibility for details on that.
  * AtomicFu 0.17.0.
* Minimum Gradle version: 6.1.1.  
* Minimum Android Gradle Plugin version: 4.0.0.
* Minimum Android SDK: 16.

### Internal
* None.

## 0.10.1 (2022-03-24)

### Breaking Changes
* None.

### Enhancements
* Reducing the binary size for Android dependency. (Issue [#216](https://github.com/realm/realm-kotlin/issues/216)).
* Using static c++ runtime library (stl) for Android. (Issue [#694](https://github.com/realm/realm-kotlin/issues/694)).

### Fixed
* Fix assignments to `RealmList`-properties on managed objects (Issue [#718](https://github.com/realm/realm-kotlin/issues/718))
* `iosSimulatorArm64` and `iosX64` cinterop dependencies were compiled with unnecessary additional architectures, causing a fat framework to fail with (Issue [#722](https://github.com/realm/realm-kotlin/issues/722))

### Compatibility
* This release is compatible with:
  * Kotlin 1.6.10.
  * Coroutines 1.6.0-native-mt. Also compatible with Coroutines 1.6.0 but requires enabling of the new memory model and disabling of freezing, see https://github.com/realm/realm-kotlin#kotlin-memory-model-and-coroutine-compatibility for details on that.
  * AtomicFu 0.17.0.
* Minimum Gradle version: 6.1.1.  
* Minimum Android Gradle Plugin version: 4.0.0.
* Minimum Android SDK: 16.

### Internal
* None.


## 0.10.0 (2022-03-04)

### Breaking Changes
* `RealmConfiguration.Builder.path()` has been replaced by `RealmConfiguration.Builder.directory()`, which can be combined with `RealmConfiguration.Builder.name()` to form the full path. (Issue [#346](https://github.com/realm/realm-kotlin/issues/346))
* `Realm.observe()` and `RealmObject.observe()` have been renamed to `asFlow()`.
* `RealmObject.asFlow` will throw `UnsupportedOperationException` instead of `IllegalStateException` if called on a live or dynamic object in a write transaction or in a migration.
* `RealmObject.asFlow` will throw `UnsupportedOperationException` instead of `IllegalStateException` if called on a live or dynamic object in a write transaction or in a migration.
* Removed `RealmObject.delete()` and `RealmResults.delete()`. All objects, objects specified by queries and results must be delete through `MutableRealm.delete(...)` and `DynamicMutableRealm.delete(...).
* Removed default empty schema argument for `RealmConfiguration.Builder(schema = ... )` and `SyncConfiguration.Builder(..., schema= ... )` as all configuraitons require a non-empty schema.
* Removed `RealmConfiguration.Builder.schema()`. `RealmConfiguration.Builder(schema = ...)` should be used instead.

### Enhancements
* Add support for Gradle Configuration Cache.
* Improved exception message when attempting to delete frozen objects. (Issue [#616](https://github.com/realm/realm-kotlin/issues/616))
* Added `RealmConfiguration.Builder.compactOnLaunch()`, which can be used to control if a Realm file should be compacted when opened.
* A better error message if a data class was used as model classes. (Issue [#684](https://github.com/realm/realm-kotlin/issues/684))
* A better error message if the Realm plugin was not applied to the module containing model classes. (Issue [#676](https://github.com/realm/realm-kotlin/issues/676))
* A better error message if a class is used that is not part of the schema. (Issue [#680](https://github.com/realm/realm-kotlin/issues/680))
* Add support for fine-grained notification on Realm instances. `Realm.asFlow()` yields `RealmChange` that represent the `InitialRealm` or `UpdatedRealm` states.
* Add support for fine-grained notification on Realm objects. `RealmObject.asFlow()` yields `ObjectChange` that represent the `InitialObject`, `UpdatedObject` or `DeletedObject` states.
* Add support for fine-grained notification on Realm lists. `RealmList.asFlow()` yields `ListChange` that represent the `InitialList`, `UpdatedList` or `DeletedList` states.
* Add support for fine-grained notifications on Realm query results. `RealmResults.asFlow()` yields `ResultsChange` that represent the `InitialResults` or `UpdatedResults` states.
* Add support for fine-grained notifications on `RealmSingleQuery`. `RealmSingleQuery.asFlow()` yields `SingleQueryChange` that represent the `PendingObject`, `InitialObject`, `UpdatedObject` or `DeletedObject` states.
* Add support for data migration as part of an automatic schema upgrade through `RealmConfiguration.Builder.migration(RealmMigration)` (Issue [#87](https://github.com/realm/realm-kotlin/issues/87))
* Added ability to delete objects specified by a `RealmQuery` or `RealmResults` through `MutableRealm.delete(...)` and `DynamicMutableRealm.delete(...).
* Add support for updating existing objects through `copyToRealm`. This requires them having a primary key. (Issue [#564](https://github.com/realm/realm-kotlin/issues/564))
* Added `Realm.deleteRealm(RealmConfiguration)` function that deletes the Realm files from the filesystem (Issue [#95](https://github.com/realm/realm-kotlin/issues/95)).


### Fixed
* Intermittent `ConcurrentModificationException` when running parallel builds. (Issue [#626](https://github.com/realm/realm-kotlin/issues/626))
* Refactor the compiler plugin to use API's compatible with Kotlin `1.6.20`. (Issue ([#619](https://github.com/realm/realm-kotlin/issues/619)).
* `RealmConfiguration.path` should report the full Realm path. (Issue ([#605](https://github.com/realm/realm-kotlin/issues/605)).
* Support multiple constructors in model definition (one zero arg constructor is required though). (Issue ([#184](https://github.com/realm/realm-kotlin/issues/184)).
* Boolean argument substitution in queries on iOS/macOS would crash the query. (Issue [#691](https://github.com/realm/realm-kotlin/issues/691))
* Support 32-bit Android (x86 and armeabi-v7a). (Issue ([#109](https://github.com/realm/realm-kotlin/issues/109)).
* Make updates of primary key properties throw IllegalStateException (Issue [#353](https://github.com/realm/realm-kotlin/issues/353))


### Compatibility
* This release is compatible with:
  * Kotlin 1.6.10.
  * Coroutines 1.6.0-native-mt. Also compatible with Coroutines 1.6.0 but requires enabling of the new memory model and disabling of freezing, see https://github.com/realm/realm-kotlin#kotlin-memory-model-and-coroutine-compatibility for details on that.
  * AtomicFu 0.17.0.
* Minimum Gradle version: 6.1.1.  
* Minimum Android Gradle Plugin version: 4.0.0.
* Minimum Android SDK: 16.

### Internal
* Downgraded to Gradle 7.2 as a work-around for https://youtrack.jetbrains.com/issue/KT-51325.
* Updated to Realm Core 11.10.0, commit: ad2b6aeb1fd58135a2d9bf463011e26f934390ea.


## 0.9.0 (2022-01-28)

### Breaking Changes
* `RealmResults.observe()` and `RealmList.observe()` have been renamed to `asFlow()`.
* Querying via `Realm.objects(...)` is no longer supported. Use `Realm.query(...)` instead.

### Enhancements
* Added API for inspecting the schema of the realm with `BaseRealm.schema()` ([#238](https://github.com/realm/realm-kotlin/issues/238)).
* Added support for `RealmQuery` through `Realm.query(...)` ([#84](https://github.com/realm/realm-kotlin/issues/84)).
* Added source code link to model definition compiler errors. ([#173](https://github.com/realm/realm-kotlin/issues/173))
* Support Kotlin's new memory model. Enabled in consuming project with the following gradle properties `kotlin.native.binary.memoryModel=experimental`.
* Add support for JVM on M1 (in case we're running outside Rosetta compatibility mode, example when using Azul JVM which is compiled against `aarch64`) [#629](https://github.com/realm/realm-kotlin/issues/629).

### Fixed
* Sync on jvm targets on Windows/Linux crashes with unavailable scheduler ([#655](https://github.com/realm/realm-kotlin/issues/655)).

### Compatibility
* This release is compatible with:
  * Kotlin 1.6.10.
  * Coroutines 1.6.0-native-mt. Also compatible with Coroutines 1.6.0 but requires enabling of the new memory model and disabling of freezing, see https://github.com/realm/realm-kotlin#kotlin-memory-model-and-coroutine-compatibility for details on that.
  * AtomicFu 0.17.0.
* Minimum Gradle version: 6.1.1.  
* Minimum Android Gradle Plugin version: 4.0.0.
* Minimum Android SDK: 16.

### Internal
* Updated to Gradle 7.3.3.
* Updated to Android Gradle Plugin 7.1.0.
* Updated to AndroidX JUnit 1.1.3.
* Updated to AndroidX Test 1.4.0.


## 0.8.2 (2022-01-20)

### Breaking Changes
* None.

### Enhancements
* None.

### Fixed
* The `library-base` module would try to initialize a number of `library-sync` classes for JNI lookups. These and `RealmObjectCompanion` were not being excluded from Proguard obfuscation causing release builds to crash when initializing JNI [#643](https://github.com/realm/realm-kotlin/issues/643).

### Compatibility
* This release is compatible with:
  * Kotlin 1.6.10.
  * Coroutines 1.5.2-native-mt.
  * AtomicFu 0.17.0.
* Minimum Gradle version: 6.1.1.
* Minimum Android Gradle Plugin version: 4.0.0.
* Minimum Android SDK: 16.

### Internal
* None.


## 0.8.1 (2022-01-18)

### Breaking Changes
* None.

### Enhancements
* None.

### Fixed
* Using a custom module name to fix [#621](https://github.com/realm/realm-kotlin/issues/621).
* Synchronously process project configurations to avoid exceptions when running parallel builds [#626](https://github.com/realm/realm-kotlin/issues/626).
* Update to Kotlin 1.6.10. The `Compatibility` entry for 0.8.0 stating that the project had been updated to Kotlin 1.6.10 was not correct [#640](https://github.com/realm/realm-kotlin/issues/640).

### Compatibility
* This release is compatible with:
  * Kotlin 1.6.10.
  * Coroutines 1.5.2-native-mt.
  * AtomicFu 0.17.0.
* Minimum Gradle version: 6.1.1.  
* Minimum Android Gradle Plugin version: 4.0.0.
* Minimum Android SDK: 16.

### Internal
* Updated to Kotlin 1.6.10.


## 0.8.0 (2021-12-17)

### Breaking Changes
* Reworked configuration hierarchy:
  * Separated common parts of `RealmConfiguraion` and `SyncConfiguration` into `io.realm.Configuration` to avoid polluting the base configuration with local-only options.
  * Changed `Realm.open(RealmConfiguration)` to accept new base configuration with `Realm.open(Configuration)`.
  * Removed option to build `SyncConfiguration`s with `deleteRealmIfMigrationNeeded` option.

### Enhancements
* [Sync] Added support for `User.logOut()` ([#245](https://github.com/realm/realm-kotlin/issues/245)).
* Added support for dates through a new property type: `RealmInstant`.
* Allow to pass schema as a variable containing the involved `KClass`es and build configurations non-fluently ([#389](https://github.com/realm/realm-kotlin/issues/389)).
* Added M1 support for `library-base` variant ([#483](https://github.com/realm/realm-kotlin/issues/483)).

### Fixed
* Gradle metadata for pure Android projects. Now using `io.realm.kotlin:library-base:<VERSION>` should work correctly.
* Compiler plugin symbol lookup happens only on Sourset using Realm ([#544](https://github.com/realm/realm-kotlin/issues/544)).
* Fixed migration exception when opening a synced realm that is already stored in the backend for the first time ([#601](https://github.com/realm/realm-kotlin/issues/604)).

### Compatibility
* This release is compatible with:
  * Kotlin 1.6.10.
  * Coroutines 1.5.2-native-mt.
  * AtomicFu 0.17.0.
* Minimum Gradle version: 6.1.1.  
* Minimum Android Gradle Plugin version: 4.0.0.
* Minimum Android SDK: 16.

### Internal
* Updated to Ktor 1.6.5.
* Updated to AndroidX Startup 1.1.0.
* Updated to Gradle 7.2.
* Updated to Android Gradle Plugin 7.1.0-beta05.
* Updated to NDK 23.1.7779620.
* Updated to Android targetSdk 31.
* Updated to Android compileSdk 31.
* Updated to Android Build Tools 31.0.0.
* Updated to Ktlint version 0.43.0.
* Updated to Ktlint Gradle Plugin 10.2.0.
* Updated to Kotlin Serialization 1.3.0.
* Updated to Detekt 1.19.0-RC1.
* Updated to Dokka 1.6.0.
* Updated to AtomicFu 0.17.0.
* Updated to Realm Core 11.7.0, commit: 5903577608d202ad88f375c1bb2ceedb831f6d7b.


## 0.7.0 (2021-10-31)

### Breaking Changes
* None.

### Enhancements
* Basic MongoDB Realm sync support:
  * Enabled by using library dependency `io.realm.kotlin:library-sync:<VERSION>`
  * Build `AppConfiguration`s through `AppConfiguration.Builder(appId).build()`
  * Linking your app with a MongoDB Realm App through `App.create(appConfiguration)`
  * Log in to a MongoDB Realm App through `App.login(credentials)`. Currently only supports `Credentials.anonymous()` and `Credentials.emailPassword(...)`
  * Create `SyncConfiguration`s through `SyncConfiguration.Builder(user, partitionValue, schema).build()`
  * Create synchronized realm by `Realm.open(syncConfiguration)`

### Fixed
* None.

### Compatibility
* This release is compatible with:
  * Kotlin 1.5.31
  * Coroutines 1.5.2-native-mt
  * AtomicFu 0.16.3

### Internal
* Updated to Realm Core commit: ecfc1bbb734a8520d08f04f12f083641309799b3
* Updated to Ktor 1.6.4.


## 0.6.0 (2021-10-15)

### Breaking Changes
* Rename library dependency from `io.realm.kotlin:library:<VERSION>` to `io.realm.kotlin:library-base:<VERSION>`
* Abstracted public API into interfaces. The interfaces have kept the name of the previous classes so only differences are:
  - Opening a realm: `Realm(configuration)` has changed to `Realm.open(configuration)`
  - Easy construction of simple configurations: `RealmConfiguration(schema = ...)` has changed to `RealmConfiguration.with(schema = ...)`
  - Instantiating a `RealmList` is now done through `realmListOf(...)` or by `Iterable<T>.toRealmList()`
* Make argument to `findLatest` non-nullable: `MutableRealm.findLatest(obj: T?): T?` has changed to `MutableRealm.findLatest(obj: T): T?`
* Allow query arguments to be `null`: `RealmResult.query(query: String = "TRUEPREDICATE", vararg args: Any): RealmResults<T>` has change to `RealmResult.query(query: String = "TRUEPREDICATE", vararg args: Any?): RealmResults<T>`
* Moved `objects(KClass<T>)` and `<reified T> objects()` methods from `BaseRealm` to `TypedRealm`
* Changed `RealmObject.version` into method `RealmObject.version()`.
* Replaced `RuntimeException`s by the explicit exceptions: `IllegalArgumentException`, `IllegalStateException` and `IndexOutOfBoundsException`.
* Throw `Error` an unrecoverable Realm problem happen in the underlying storage engine.
* Removed optional arguments to `RealmConfiguration.with(...)` and `RealmConfiguration.Builder(...)`. Name and path can now only be set through the builder methods.

### Enhancements
* Add support for [JVM target](https://github.com/realm/realm-kotlin/issues/62) supported platforms are: Linux (since Centos7 x86_64), Windows (since 8.1 x86_64) and Macos (x86_64).
* Added support for marking a field as indexed with `@Index`

### Fixed
* Fixed null pointer exceptions when returning an unmanaged object from `MutableRealm.write/writeBlocking`.
* Fixed premature closing of underlying realm of frozen objects returned from `MutableRealm.write/writeBlocking`. (Issue [#477](https://github.com/realm/realm-kotlin/issues/477))

### Compatibility
* This release is compatible with:
  * Kotlin 1.5.31
  * Coroutines 1.5.2-native-mt
  * AtomicFu 0.16.3

### Internal
* Updated to Realm Core commit: 028626880253a62d1c936eed4ef73af80b64b71
* Updated to Kotlin 1.5.31.


## 0.5.0 (2021-08-20)

### Breaking Changes
* Moved `@PrimaryKey` annotation from `io.realm.PrimaryKey` to `io.realm.annotations.PrimaryKey`.

### Enhancements
* Add support for excluding properties from the Realm schema. This is done by either using JVM `@Transient` or the newly added `@io.realm.kotlin.Ignore` annotation. (Issue [#278](https://github.com/realm/realm-kotlin/issues/278)).
* Add support for encrypted Realms. Encryption can be enabled by passing a 64-byte encryption key to the configuration builder. (Issue [#227](https://github.com/realm/realm-kotlin/issues/227))
* Add support for `RealmList` notifications using Kotlin `Flow`s. (Issue [#359](https://github.com/realm/realm-kotlin/issues/359))
* Unmanaged `RealmObject`s can now be added directly to `RealmList`s without having to copy them to Realm beforehand.

### Fixed
* Throw exception when violating primary key uniqueness constraint when importing objects with `copyToRealm`.
* Fix crash caused by premature release of frozen versions (`java.lang.RuntimeException: [18]: Access to invalidated Results objects`)
* Fix optimizations bypassing our custom getter and setter from within a class (Issue [#375](https://github.com/realm/realm-kotlin/issues/375)).

### Compatibility
* This release is compatible with Kotlin 1.5.21 and Coroutines 1.5.0.

### Internal
* Updated to Kotlin 1.5.21.
* Updated Gradle to 7.1.1.
* Updated Android Gradle Plugin to 4.1.0.
* Updated to Android Build Tools 30.0.2.
* Updated to targetSdk 30 for Android.
* Now uses Java 11 to build the project.


## 0.4.1 (2021-07-16)

### Breaking Changes
* None.

### Enhancements
* None.

### Fixed
* Throw exception when violating primary key uniqueness constraint when importing objects with `copyToRealm`.
* Fix crash caused by premature release of frozen versions (`java.lang.RuntimeException: [18]: Access to invalidated Results objects`)

### Compatibility
* This release is compatible with Kotlin 1.5.10 and Coroutines 1.5.0.

### Internal
* None.


## 0.4.0 (2021-07-13)

This release contains a big departure in the architectural design of how Realm is currently implemented. At a high level it moves from "Thread-confined, Live Objects" to "Frozen Objects". The reasons for this shift are discussed [here](https://docs.google.com/document/d/1bGfjbKLD6DSBpTiVwyorSBcMqkUQWedAmmS_VAhL8QU/edit#heading=h.fzlh39twuifc).

At a high level this has a number of implications:

    1. Only one Realm instance (per `RealmConfiguration`) is needed across the entire application.
    2. The only reason for closing the Realm instance is if the Realm file itself needs to be deleted or compacted.
    3. Realm objects can be freely moved and read across threads.
    4. Changes to objects can only be observed through Kotlin Flows. Standard change listener support will come in a future release.
    5. In order to modify Realm Objects, they need to be "live". It is possible to convert a frozen object to a live object inside a
       write transaction using the `MutableRealm.findLatest(obj)` API. Live objects are not accessible outside write transactions.

This new architecture is intended to make it easier to consume and work with Realm, but at the same time, it also introduces a few caveats:

    1. Storing a strong reference to a Realm Object can cause an issue known as "Version pinning". Realm tracks the "distance" between the oldest known version and the latest. So if you store a reference for too long, when other writes are happening, Realm might run out of native memory and crash, or it can lead to an increased file size. It is possible to detect this problem by setting `RealmConfiguration.Builder.maxNumberOfActiveVersions()`. It can be worked around by copying the data out of the Realm and store that instead.

    2. With multiple versions being accessible across threads, it is possible to accidentally compare data from different versions. This could be a potential problem for certain business logic if two objects do not agree on a particular state. If you suspect this is an issue, a `version()` method has been added to all Realm Objects, so it can be inspected for debugging. Previously, Realms thread-confined objects guaranteed this would not happen.

    3. Since the threading model has changed, there is no longer a guarantee that running the same query twice in a row will return the same result. E.g. if a background write is executed between them, the result might change. Previously, this would have resulted in the same result as the Realm state for a particular thread would only update as part of the event loop.


### Breaking Changes
* The Realm instance itself is now thread safe and can be accessed from any thread.
* Objects queried outside write transactions are now frozen by default and can be freely read from any thread.
* As a consequence of the above, when a change listener fires, the changed data can only be observed in the new object received, not in the original, which was possible before this release.
* Removed `Realm.open(configuration: RealmConfiguration)`. Use the interchangeable `Realm(configuration: RealmConfiguration)`-constructor instead.
* Removed all `MutableRealm.create(...)`-variants. Use `MutableRealm.copyToRealm(instance: T): T` instead.

### Enhancements
* A `version()` method has been added to `Realm`, `RealmResults` and `RealmObject`. This returns the version of the data contained. New versions are obtained by observing changes to the object.
* `Realm.observe()`, `RealmResults.observe()` and `RealmObject.observe()` have been added and expose a Flow of updates to the object.
* Add support for suspending writes executed on the Realm Write Dispatcher with `suspend fun <R> write(block: MutableRealm.() -> R): R`
* Add support for setting background write and notification dispatchers with `RealmConfigruation.Builder.notificationDispatcher(dispatcher: CoroutineDispatcher)` and `RealmConfiguration.Builder.writeDispatcher(dispatcher: CoroutineDispatcher)`
* Add support for retrieving the latest version of an object inside a write transaction with `<T : RealmObject> MutableRealm.findLatests(obj: T?): T?`

### Fixed
* None.

### Compatibility
* This release is compatible with Kotlin 1.5.10 and Coroutines 1.5.0.

### Internal
* Updated `com.gradle.plugin-publish` to 0.15.0.
* Updated to Realm Core commit: 4cf63d689ba099057345f122265cbb880a8eb19d.
* Updated to Android NDK: 22.1.7171670.
* Introduced usage of `kotlinx.atomicfu`: 0.16.1.


## 0.3.2 (2021-07-06)

### Breaking Changes
* None.

### Enhancements
* None.

### Fixed
* [Bug](https://github.com/realm/realm-kotlin/issues/334) in `copyToRealm` causing a `RealmList` not to be saved as part of the model.

### Compatibility
* This release is compatible with Kotlin 1.5.10 and Coroutines 1.5.0.

### Internal
* None.


## 0.3.1 (2021-07-02)

### Breaking Changes
* None.

### Enhancements
* None.

### Fixed
* Android Release build variant (AAR) was stripped from all classes due to presence of `isMinifyEnabled` flag in the library module. The flag is removed now.


### Compatibility
* This release is compatible with Kotlin 1.5.10 and Coroutines 1.5.0.

### Internal
* None.


## 0.3.0 (2021-07-01)

### Breaking Changes
* None.

### Enhancements
* [Support Apple Release builds](https://github.com/realm/realm-kotlin/issues/142).
* Enabling [shrinker](https://github.com/realm/realm-kotlin/issues/293) for Android Release builds.
* Added support for `RealmList` as supported field in model classes. A `RealmList` is used to model one-to-many relationships in a Realm object.
* Schema migration is handled automatically when adding or removing a property or class to the model without specifying a `schemaVersion`.
If a class or column is renamed you need to set a greater `schemaVersion` to migrate the Realm (note: currently renaming will not copy data to the new column). Alternatively `deleteRealmIfMigrationNeeded` could be set to (without setting `schemaVersion`) to delete the Realm file if an automatic migration is not possible. Fixes [#284](https://github.com/realm/realm-kotlin/issues/284).

### Fixed
* None.

### Compatibility
* This release is compatible with Kotlin 1.5.10 and Coroutines 1.5.0.

### Internal
* None.


## 0.2.0 (2021-06-09)

### Breaking Changes
* The Realm Kotlin Gradle plugin has changed name from `realm-kotlin` to `io.realm.kotlin` to align with Gradle Plugin Portal requirements.

### Enhancements
* The Realm Kotlin Gradle plugin is now available on Gradle Plugin Portal and can be used with the Plugin DSL and `gradlePluginPortal()` as the buildscript repository. A minimal setup of using this approach can be found [here](https://plugins.gradle.org/plugin/io.realm.kotlin).

### Fixed
* None.

### Compatibility
* This release is compatible with Kotlin 1.5.10 and Coroutines 1.5.0.

### Internal
* Updated to Realm Core commit: ed9fbb907e0b5e97e0e2d5b8efdc0951b2eb980c.


## 0.1.0 (2021-05-07)

This is the first public Alpha release of the Realm Kotlin SDK for Android and Kotlin Multiplatform.

A minimal setup for including this library looks like this:

```
// Top-level build.gradle file
buildscript {
    repositories {
        mavenCentral()
    }
    dependencies {
        classpath("io.realm.kotlin:gradle-plugin:0.1.0")
    }
}

allprojects {
    repositories {
    	mavenCentral()
    }
}

// Project build.gradle file
// Only include multiplatform if building a multiplatform project.
plugins {
	kotlin("multiplatform")
	id("com.android.library")
	id("realm-kotlin")
}
```

See the [README](https://github.com/realm/realm-kotlin#readme) for more information.

Please report any issues [here](https://github.com/realm/realm-kotlin/issues/new).<|MERGE_RESOLUTION|>--- conflicted
+++ resolved
@@ -4,18 +4,11 @@
 * None.
 
 ### Enhancements
-<<<<<<< HEAD
 * Added support for `UUID` through a new property type: `RealmUUID`.
-
-### Fixed
-* None
-=======
-* None.
 
 ### Fixed
 * Missing proguard configuration for `CoreErrorUtils`. (Issue [#942](https://github.com/realm/realm-kotlin/issues/942))
 * [Sync] Embedded Objects could not be added to the schema `SyncConfiguration`s. (Issue [#945](https://github.com/realm/realm-kotlin/issues/945)). 
->>>>>>> 9bff8168
 
 ### Compatibility
 * This release is compatible with:
