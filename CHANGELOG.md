## 1.0.1 (YYYY-MM-DD)

### Breaking Changes
* None.

### Enhancements
* None.

### Fixed
* Fixed JVM memory leak when passing string to C-API. (Issue [#890](https://github.com/realm/realm-kotlin/issues/890))
* Fixed crash present on release-mode apps using Sync due to missing Proguard exception for `ResponseCallback`.
* The compiler plugin did not set the generic parameter correctly for an internal field inside model classes. This could result in other libraries that operated on the source code throwing an error of the type: `undeclared type variable: T`. (Issue [#901](https://github.com/realm/realm-kotlin/issues/901))
* String read from a realm was mistakenly treated as zero-terminated, resulting in strings with `\0`-characters to be truncated when read. Inserting data worked correctly. (Issue [#911](https://github.com/realm/realm-kotlin/issues/911))
<<<<<<< HEAD
* [Sync] Fix internal ordering of `EmailPasswordAuth.resetPassword(...)` arguments. (Issue [#885](https://github.com/realm/realm-kotlin/issues/885))
=======
* [Sync] Sync error events not requiring a Client Reset incorrectly assumed they had to include a path to a recovery Realm file. (Issue [#895](https://github.com/realm/realm-kotlin/issues/895))
>>>>>>> 377bbfd7

### Compatibility
* This release is compatible with:
  * Kotlin 1.6.10 and above.
  * Coroutines 1.6.0-native-mt. Also compatible with Coroutines 1.6.0 but requires enabling of the new memory model and disabling of freezing, see https://github.com/realm/realm-kotlin#kotlin-memory-model-and-coroutine-compatibility for details on that.
  * AtomicFu 0.17.0.
* Minimum Gradle version: 6.1.1.  
* Minimum Android Gradle Plugin version: 4.0.0.
* Minimum Android SDK: 16.

### Internal
* None.


## 1.0.0 (2022-06-07)

### Breaking Changes
* Move all classes from package `io.realm` to `io.realm.kotlin`. This allows Realm Java and Realm Kotlin to be included in the same app without having class name conflicts. *WARNING:* While both libraries can be configured to open the same file, doing so concurrently is currently not supported and can lead to corrupted realm files.
* Updated default behavior for implicit import APIs (realm objects setters and list add/insert/set-operations) to update existing objects with similar primary key instead of throwing. (Issue [#849](https://github.com/realm/realm-kotlin/issues/849))
* Introduced `BaseRealmObject` as base interface of `RealmObject` and `DynamicRealmObject` to prepare for future embedded object support.
  * Most APIs accepts `BaseRealmObject` instead of `RealmObject`.
  * `DynamicRealmObject` no longer implements `RealmObject` but only `BaseRealmObject`
  * Besides the changes of base class of `DynamicRealmObject`, this should not require and code changes.
* Moved all modeling defining types to `io.realm.kotlin.types`
  * Moved `BaseRealmObject`, `RealmObject`, `EmbeddedObject`, `RealmList`, `RealmInstant` and `ObjectId` from `io.realm` to `io.realm.kotlin.types`
* Moved `RealmResults` from `io.realm` to `io.realm.kotlin.query`
* Reworked API for dynamic objects.
  * Support for unmanaged dynamic objects through `DynamicMutableRealmObject.create()`.
  * Replaced `DynamicMutableRealm.create()` with `DynamicMutableRealm.copyToRealm()` similar to `MutableRealm.copyToRealm()`.
* Moved `io.realm.MutableRealm.UpdatePolicy` to top-level class `io.realm.kotlin.UpdatePolicy` as it now also applies to `DynamicMutableRealm.copyToRealm()`.
* Deleted `Queryable`-interface and removed it from `RealmResults`.
* Moved extension methods on `BaseRealmObject`, `MutableRealm`, `TypedRealm`, `Realm` and `Iterable` from `io.realm` to `io.realm.kotlin.ext`
* Moved `io.realm.MutableRealm.UpdatePolicy` to top-level class `io.realm.UpdatePolicy` as it now also applies to `DynamicMutableRealm.copyToRealm()`
* All exceptions from Realm now has `RealmException` as their base class instead of `RealmCoreException` or `Exception`.
* Aligned factory methods naming. (Issue [#835](https://github.com/realm/realm-kotlin/issues/835))
  * Renamed `RealmConfiguration.with(...)` to `RealmConfiguration.create(...)`
  * Renamed `SyncConfiguration.with(...)` to `SyncConfiguration.create(...)`
  * Renamed `RealmInstant.fromEpochSeconds(...)` to `RealmInstant.from(...)`
* Reduced `DynamicMutableRealm` APIs (`copyToRealm()` and `findLatest()`) to only allow import and lookup of `DynamicRealmObject`s.

### Enhancements
* [Sync] Support for Flexible Sync through `Realm.subscriptions`. (Issue [#824](https://github.com/realm/realm-kotlin/pull/824))
* [Sync] Added support for `ObjectId` ([#652](https://github.com/realm/realm-kotlin/issues/652)). `ObjectId` can be used as a primary key in model definition.
* [Sync] Support for `SyncConfiguration.Builder.InitialData()`. (Issue [#422](https://github.com/realm/realm-kotlin/issues/422))
* [Sync] Support for `SyncConfiguration.Builder.initialSubscriptions()`. (Issue [#831](https://github.com/realm/realm-kotlin/issues/831))
* [Sync] Support for `SyncConfiguration.Builder.waitForInitialRemoteData()`. (Issue [#821](https://github.com/realm/realm-kotlin/issues/821))
* [Sync] Support for accessing and controlling the session state through `SyncSession.state`, `SyncSession.pause()` and `SyncSession.resume()`.
* [Sync] Added `SyncConfiguration.syncClientResetStrategy` which enables support for client reset via `DiscardUnsyncedChangesStrategy` for partition-based realms and `ManuallyRecoverUnsyncedChangesStrategy` for Flexible Sync realms.
* [Sync] Support `ObjectId` as a partition key.
* Support for embedded objects. (Issue [#551](https://github.com/realm/realm-kotlin/issues/551))
* Support for `RealmConfiguration.Builder.initialData()`. (Issue [#579](https://github.com/realm/realm-kotlin/issues/579))
* Preparing the compiler plugin to be compatible with Kotlin `1.7.0-RC`. (Issue [#843](https://github.com/realm/realm-kotlin/issues/843))
* Added `AppConfiguration.create(...)` as convenience method for `AppConfiguration.Builder(...).build()` (Issue [#835](https://github.com/realm/realm-kotlin/issues/835))

### Fixed
* Fix missing symbol (`___bid_IDEC_glbround`) on Apple silicon
* Creating a `RealmConfiguration` off the main thread on Kotlin Native could crash with `IncorrectDereferenceException`. (Issue [#799](https://github.com/realm/realm-kotlin/issues/799))
* Compiler error when using cyclic references in compiled module. (Issue [#339](https://github.com/realm/realm-kotlin/issues/339))

### Compatibility
* This release is compatible with:
  * Kotlin 1.6.10 and above.
  * Coroutines 1.6.0-native-mt. Also compatible with Coroutines 1.6.0 but requires enabling of the new memory model and disabling of freezing, see https://github.com/realm/realm-kotlin#kotlin-memory-model-and-coroutine-compatibility for details on that.
  * AtomicFu 0.17.0.
* Minimum Gradle version: 6.1.1.  
* Minimum Android Gradle Plugin version: 4.0.0.
* Minimum Android SDK: 16.

### Internal
* Updated to Realm Core 12.1.0, commit f8f6b3730e32dcc5b6564ebbfa5626a640cdb52a.


## 0.11.1 (2022-05-05)

### Breaking Changes
* None.

### Enhancements
* None.

### Fixed
* Fix crash in list notification listener (Issue [#827](https://github.com/realm/realm-kotlin/issues/827), since 0.11.0)

### Compatibility
* This release is compatible with:
  * Kotlin 1.6.10 and above.
  * Coroutines 1.6.0-native-mt. Also compatible with Coroutines 1.6.0 but requires enabling of the new memory model and disabling of freezing, see https://github.com/realm/realm-kotlin#kotlin-memory-model-and-coroutine-compatibility for details on that.
  * AtomicFu 0.17.0.
* Minimum Gradle version: 6.1.1.  
* Minimum Android Gradle Plugin version: 4.0.0.
* Minimum Android SDK: 16.

### Internal
* None.


## 0.11.0 (2022-04-29)

### Breaking Changes
* [Sync] `SyncConfiguration` and `SyncSession` have been moved to `io.realm.mongodb.sync`.
* [Sync] `EmailPasswordAuth` has been movedto `io.realm.mongodb.auth`.
* [Sync] Improved exception hierarchy for App and Sync exceptions. All sync/app exceptions now use `io.realm.mongodb.exceptions.AppException` as their top-level exception type. Many methods have more specialized exceptions for common errors that can be caught and reacted to. See `AppException` documentation for more details.
* [Sync] `SyncConfiguration.directory` is no longer available.
* [Sync] Removed `SyncConfiguration.partitionValue` as it exposed internal implementation details. It will be reintroduced at a later date.

### Enhancements
* [Sync] `EmailPasswordAuth` has been extended with support for: `confirmUser()`, `resendConfirmationEmail()`, `retryCustomConfirmation()`, `sendResetPasswordEmail()` and `resetPassword()`.
* [Sync] Support for new types of `Credentials`: `apiKey`, `apple`, `facebook`, `google` and `jwt`.
* [Sync] Support for the extension property `Realm.syncSession`, which returns the sync session associated with the realm.
* [Sync] Support for `SyncSession.downloadAllServerChanges()` and `SyncSession.uploadAllLocalChanges()`.
* [Sync] Support for `App.allUsers()`.
* [Sync] Support for `SyncConfiguration.with()`.
* [Sync] Support for `null` and `Integer` (along side already existing `String` and `Long`) partition values when using Partion-based Sync.
* [Sync] Support for `User.remove()`.
* [Sync] `AppConfiguration.syncRootDirectory` has been added to allow users to set the root folder containing all files used for data synchronization between the device and MongoDB Realm. (Issue [#795](https://github.com/realm/realm-kotlin/issues/795))
* Encrypted Realms now use OpenSSL 1.1.1n, up from v1.1.1g.

### Fixed
* Fix duplication of list object references when importing existing objects with `copyToRealm(..., updatePolicy = UpdatePolicy.ALL)` (Issue [#805](https://github.com/realm/realm-kotlin/issues/805))
* Bug in the encryption layer that could result in corrupted Realm files. (Realm Core Issue [#5360](https://github.com/realm/realm-core/issues/5360), since 0.10.0)

### Compatibility
* This release is compatible with:
  * Kotlin 1.6.10 and above.
  * Coroutines 1.6.0-native-mt. Also compatible with Coroutines 1.6.0 but requires enabling of the new memory model and disabling of freezing, see https://github.com/realm/realm-kotlin#kotlin-memory-model-and-coroutine-compatibility for details on that.
  * AtomicFu 0.17.0.
* Minimum Gradle version: 6.1.1.  
* Minimum Android Gradle Plugin version: 4.0.0.
* Minimum Android SDK: 16.

### Internal
* Updated to Realm Core 11.15.0, commit 9544b48e52c49e0267c3424b0b92c2f5efd5e2b9.
* Updated to Ktor 1.6.8.
* Updated to Ktlint 0.45.2.
* Rename internal synthetic variables prefix to `io_realm_kotlin_`, so deprecated prefix `$realm$` is avoided.
* Using latest Kotlin version (EAP) for the `kmm-sample` app to test compatibility with the latest/upcoming Kotlin version.


## 0.10.2 (2022-04-01)

### Breaking Changes
* None.

### Enhancements
* None.

### Fixed
* Fix query syntax errors of seemingly correct query (Issue [#683](https://github.com/realm/realm-kotlin/issues/683))
* Fix error when importing lists with existing objects through `copyToRealm` with `UpdatePolicy.ALL` (Issue [#771](https://github.com/realm/realm-kotlin/issues/771))

### Compatibility
* This release is compatible with:
  * Kotlin 1.6.10.
  * Coroutines 1.6.0-native-mt. Also compatible with Coroutines 1.6.0 but requires enabling of the new memory model and disabling of freezing, see https://github.com/realm/realm-kotlin#kotlin-memory-model-and-coroutine-compatibility for details on that.
  * AtomicFu 0.17.0.
* Minimum Gradle version: 6.1.1.  
* Minimum Android Gradle Plugin version: 4.0.0.
* Minimum Android SDK: 16.

### Internal
* None.

## 0.10.1 (2022-03-24)

### Breaking Changes
* None.

### Enhancements
* Reducing the binary size for Android dependency. (Issue [#216](https://github.com/realm/realm-kotlin/issues/216)).
* Using static c++ runtime library (stl) for Android. (Issue [#694](https://github.com/realm/realm-kotlin/issues/694)).

### Fixed
* Fix assignments to `RealmList`-properties on managed objects (Issue [#718](https://github.com/realm/realm-kotlin/issues/718))
* `iosSimulatorArm64` and `iosX64` cinterop dependencies were compiled with unnecessary additional architectures, causing a fat framework to fail with (Issue [#722](https://github.com/realm/realm-kotlin/issues/722))

### Compatibility
* This release is compatible with:
  * Kotlin 1.6.10.
  * Coroutines 1.6.0-native-mt. Also compatible with Coroutines 1.6.0 but requires enabling of the new memory model and disabling of freezing, see https://github.com/realm/realm-kotlin#kotlin-memory-model-and-coroutine-compatibility for details on that.
  * AtomicFu 0.17.0.
* Minimum Gradle version: 6.1.1.  
* Minimum Android Gradle Plugin version: 4.0.0.
* Minimum Android SDK: 16.

### Internal
* None.


## 0.10.0 (2022-03-04)

### Breaking Changes
* `RealmConfiguration.Builder.path()` has been replaced by `RealmConfiguration.Builder.directory()`, which can be combined with `RealmConfiguration.Builder.name()` to form the full path. (Issue [#346](https://github.com/realm/realm-kotlin/issues/346))
* `Realm.observe()` and `RealmObject.observe()` have been renamed to `asFlow()`.
* `RealmObject.asFlow` will throw `UnsupportedOperationException` instead of `IllegalStateException` if called on a live or dynamic object in a write transaction or in a migration.
* `RealmObject.asFlow` will throw `UnsupportedOperationException` instead of `IllegalStateException` if called on a live or dynamic object in a write transaction or in a migration.
* Removed `RealmObject.delete()` and `RealmResults.delete()`. All objects, objects specified by queries and results must be delete through `MutableRealm.delete(...)` and `DynamicMutableRealm.delete(...).
* Removed default empty schema argument for `RealmConfiguration.Builder(schema = ... )` and `SyncConfiguration.Builder(..., schema= ... )` as all configuraitons require a non-empty schema.
* Removed `RealmConfiguration.Builder.schema()`. `RealmConfiguration.Builder(schema = ...)` should be used instead.

### Enhancements
* Add support for Gradle Configuration Cache.
* Improved exception message when attempting to delete frozen objects. (Issue [#616](https://github.com/realm/realm-kotlin/issues/616))
* Added `RealmConfiguration.Builder.compactOnLaunch()`, which can be used to control if a Realm file should be compacted when opened.
* A better error message if a data class was used as model classes. (Issue [#684](https://github.com/realm/realm-kotlin/issues/684))
* A better error message if the Realm plugin was not applied to the module containing model classes. (Issue [#676](https://github.com/realm/realm-kotlin/issues/676))
* A better error message if a class is used that is not part of the schema. (Issue [#680](https://github.com/realm/realm-kotlin/issues/680))
* Add support for fine-grained notification on Realm instances. `Realm.asFlow()` yields `RealmChange` that represent the `InitialRealm` or `UpdatedRealm` states.
* Add support for fine-grained notification on Realm objects. `RealmObject.asFlow()` yields `ObjectChange` that represent the `InitialObject`, `UpdatedObject` or `DeletedObject` states.
* Add support for fine-grained notification on Realm lists. `RealmList.asFlow()` yields `ListChange` that represent the `InitialList`, `UpdatedList` or `DeletedList` states.
* Add support for fine-grained notifications on Realm query results. `RealmResults.asFlow()` yields `ResultsChange` that represent the `InitialResults` or `UpdatedResults` states.
* Add support for fine-grained notifications on `RealmSingleQuery`. `RealmSingleQuery.asFlow()` yields `SingleQueryChange` that represent the `PendingObject`, `InitialObject`, `UpdatedObject` or `DeletedObject` states.
* Add support for data migration as part of an automatic schema upgrade through `RealmConfiguration.Builder.migration(RealmMigration)` (Issue [#87](https://github.com/realm/realm-kotlin/issues/87))
* Added ability to delete objects specified by a `RealmQuery` or `RealmResults` through `MutableRealm.delete(...)` and `DynamicMutableRealm.delete(...).
* Add support for updating existing objects through `copyToRealm`. This requires them having a primary key. (Issue [#564](https://github.com/realm/realm-kotlin/issues/564))
* Added `Realm.deleteRealm(RealmConfiguration)` function that deletes the Realm files from the filesystem (Issue [#95](https://github.com/realm/realm-kotlin/issues/95)).


### Fixed
* Intermittent `ConcurrentModificationException` when running parallel builds. (Issue [#626](https://github.com/realm/realm-kotlin/issues/626))
* Refactor the compiler plugin to use API's compatible with Kotlin `1.6.20`. (Issue ([#619](https://github.com/realm/realm-kotlin/issues/619)).
* `RealmConfiguration.path` should report the full Realm path. (Issue ([#605](https://github.com/realm/realm-kotlin/issues/605)).
* Support multiple constructors in model definition (one zero arg constructor is required though). (Issue ([#184](https://github.com/realm/realm-kotlin/issues/184)).
* Boolean argument substitution in queries on iOS/macOS would crash the query. (Issue [#691](https://github.com/realm/realm-kotlin/issues/691))
* Support 32-bit Android (x86 and armeabi-v7a). (Issue ([#109](https://github.com/realm/realm-kotlin/issues/109)).
* Make updates of primary key properties throw IllegalStateException (Issue [#353](https://github.com/realm/realm-kotlin/issues/353))


### Compatibility
* This release is compatible with:
  * Kotlin 1.6.10.
  * Coroutines 1.6.0-native-mt. Also compatible with Coroutines 1.6.0 but requires enabling of the new memory model and disabling of freezing, see https://github.com/realm/realm-kotlin#kotlin-memory-model-and-coroutine-compatibility for details on that.
  * AtomicFu 0.17.0.
* Minimum Gradle version: 6.1.1.  
* Minimum Android Gradle Plugin version: 4.0.0.
* Minimum Android SDK: 16.

### Internal
* Downgraded to Gradle 7.2 as a work-around for https://youtrack.jetbrains.com/issue/KT-51325.
* Updated to Realm Core 11.10.0, commit: ad2b6aeb1fd58135a2d9bf463011e26f934390ea.


## 0.9.0 (2022-01-28)

### Breaking Changes
* `RealmResults.observe()` and `RealmList.observe()` have been renamed to `asFlow()`.
* Querying via `Realm.objects(...)` is no longer supported. Use `Realm.query(...)` instead.

### Enhancements
* Added API for inspecting the schema of the realm with `BaseRealm.schema()` ([#238](https://github.com/realm/realm-kotlin/issues/238)).
* Added support for `RealmQuery` through `Realm.query(...)` ([#84](https://github.com/realm/realm-kotlin/issues/84)).
* Added source code link to model definition compiler errors. ([#173](https://github.com/realm/realm-kotlin/issues/173))
* Support Kotlin's new memory model. Enabled in consuming project with the following gradle properties `kotlin.native.binary.memoryModel=experimental`.
* Add support for JVM on M1 (in case we're running outside Rosetta compatibility mode, example when using Azul JVM which is compiled against `aarch64`) [#629](https://github.com/realm/realm-kotlin/issues/629).

### Fixed
* Sync on jvm targets on Windows/Linux crashes with unavailable scheduler ([#655](https://github.com/realm/realm-kotlin/issues/655)).

### Compatibility
* This release is compatible with:
  * Kotlin 1.6.10.
  * Coroutines 1.6.0-native-mt. Also compatible with Coroutines 1.6.0 but requires enabling of the new memory model and disabling of freezing, see https://github.com/realm/realm-kotlin#kotlin-memory-model-and-coroutine-compatibility for details on that.
  * AtomicFu 0.17.0.
* Minimum Gradle version: 6.1.1.  
* Minimum Android Gradle Plugin version: 4.0.0.
* Minimum Android SDK: 16.

### Internal
* Updated to Gradle 7.3.3.
* Updated to Android Gradle Plugin 7.1.0.
* Updated to AndroidX JUnit 1.1.3.
* Updated to AndroidX Test 1.4.0.


## 0.8.2 (2022-01-20)

### Breaking Changes
* None.

### Enhancements
* None.

### Fixed
* The `library-base` module would try to initialize a number of `library-sync` classes for JNI lookups. These and `RealmObjectCompanion` were not being excluded from Proguard obfuscation causing release builds to crash when initializing JNI [#643](https://github.com/realm/realm-kotlin/issues/643).

### Compatibility
* This release is compatible with:
  * Kotlin 1.6.10.
  * Coroutines 1.5.2-native-mt.
  * AtomicFu 0.17.0.
* Minimum Gradle version: 6.1.1.
* Minimum Android Gradle Plugin version: 4.0.0.
* Minimum Android SDK: 16.

### Internal
* None.


## 0.8.1 (2022-01-18)

### Breaking Changes
* None.

### Enhancements
* None.

### Fixed
* Using a custom module name to fix [#621](https://github.com/realm/realm-kotlin/issues/621).
* Synchronously process project configurations to avoid exceptions when running parallel builds [#626](https://github.com/realm/realm-kotlin/issues/626).
* Update to Kotlin 1.6.10. The `Compatibility` entry for 0.8.0 stating that the project had been updated to Kotlin 1.6.10 was not correct [#640](https://github.com/realm/realm-kotlin/issues/640).

### Compatibility
* This release is compatible with:
  * Kotlin 1.6.10.
  * Coroutines 1.5.2-native-mt.
  * AtomicFu 0.17.0.
* Minimum Gradle version: 6.1.1.  
* Minimum Android Gradle Plugin version: 4.0.0.
* Minimum Android SDK: 16.

### Internal
* Updated to Kotlin 1.6.10.


## 0.8.0 (2021-12-17)

### Breaking Changes
* Reworked configuration hierarchy:
  * Separated common parts of `RealmConfiguraion` and `SyncConfiguration` into `io.realm.Configuration` to avoid polluting the base configuration with local-only options.
  * Changed `Realm.open(RealmConfiguration)` to accept new base configuration with `Realm.open(Configuration)`.
  * Removed option to build `SyncConfiguration`s with `deleteRealmIfMigrationNeeded` option.

### Enhancements
* [Sync] Added support for `User.logOut()` ([#245](https://github.com/realm/realm-kotlin/issues/245)).
* Added support for dates through a new property type: `RealmInstant`.
* Allow to pass schema as a variable containing the involved `KClass`es and build configurations non-fluently ([#389](https://github.com/realm/realm-kotlin/issues/389)).
* Added M1 support for `library-base` variant ([#483](https://github.com/realm/realm-kotlin/issues/483)).

### Fixed
* Gradle metadata for pure Android projects. Now using `io.realm.kotlin:library-base:<VERSION>` should work correctly.
* Compiler plugin symbol lookup happens only on Sourset using Realm ([#544](https://github.com/realm/realm-kotlin/issues/544)).
* Fixed migration exception when opening a synced realm that is already stored in the backend for the first time ([#601](https://github.com/realm/realm-kotlin/issues/604)).

### Compatibility
* This release is compatible with:
  * Kotlin 1.6.10.
  * Coroutines 1.5.2-native-mt.
  * AtomicFu 0.17.0.
* Minimum Gradle version: 6.1.1.  
* Minimum Android Gradle Plugin version: 4.0.0.
* Minimum Android SDK: 16.

### Internal
* Updated to Ktor 1.6.5.
* Updated to AndroidX Startup 1.1.0.
* Updated to Gradle 7.2.
* Updated to Android Gradle Plugin 7.1.0-beta05.
* Updated to NDK 23.1.7779620.
* Updated to Android targetSdk 31.
* Updated to Android compileSdk 31.
* Updated to Android Build Tools 31.0.0.
* Updated to Ktlint version 0.43.0.
* Updated to Ktlint Gradle Plugin 10.2.0.
* Updated to Kotlin Serialization 1.3.0.
* Updated to Detekt 1.19.0-RC1.
* Updated to Dokka 1.6.0.
* Updated to AtomicFu 0.17.0.
* Updated to Realm Core 11.7.0, commit: 5903577608d202ad88f375c1bb2ceedb831f6d7b.


## 0.7.0 (2021-10-31)

### Breaking Changes
* None.

### Enhancements
* Basic MongoDB Realm sync support:
  * Enabled by using library dependency `io.realm.kotlin:library-sync:<VERSION>`
  * Build `AppConfiguration`s through `AppConfiguration.Builder(appId).build()`
  * Linking your app with a MongoDB Realm App through `App.create(appConfiguration)`
  * Log in to a MongoDB Realm App through `App.login(credentials)`. Currently only supports `Credentials.anonymous()` and `Credentials.emailPassword(...)`
  * Create `SyncConfiguration`s through `SyncConfiguration.Builder(user, partitionValue, schema).build()`
  * Create synchronized realm by `Realm.open(syncConfiguration)`

### Fixed
* None.

### Compatibility
* This release is compatible with:
  * Kotlin 1.5.31
  * Coroutines 1.5.2-native-mt
  * AtomicFu 0.16.3

### Internal
* Updated to Realm Core commit: ecfc1bbb734a8520d08f04f12f083641309799b3
* Updated to Ktor 1.6.4.


## 0.6.0 (2021-10-15)

### Breaking Changes
* Rename library dependency from `io.realm.kotlin:library:<VERSION>` to `io.realm.kotlin:library-base:<VERSION>`
* Abstracted public API into interfaces. The interfaces have kept the name of the previous classes so only differences are:
  - Opening a realm: `Realm(configuration)` has changed to `Realm.open(configuration)`
  - Easy construction of simple configurations: `RealmConfiguration(schema = ...)` has changed to `RealmConfiguration.with(schema = ...)`
  - Instantiating a `RealmList` is now done through `realmListOf(...)` or by `Iterable<T>.toRealmList()`
* Make argument to `findLatest` non-nullable: `MutableRealm.findLatest(obj: T?): T?` has changed to `MutableRealm.findLatest(obj: T): T?`
* Allow query arguments to be `null`: `RealmResult.query(query: String = "TRUEPREDICATE", vararg args: Any): RealmResults<T>` has change to `RealmResult.query(query: String = "TRUEPREDICATE", vararg args: Any?): RealmResults<T>`
* Moved `objects(KClass<T>)` and `<reified T> objects()` methods from `BaseRealm` to `TypedRealm`
* Changed `RealmObject.version` into method `RealmObject.version()`.
* Replaced `RuntimeException`s by the explicit exceptions: `IllegalArgumentException`, `IllegalStateException` and `IndexOutOfBoundsException`.
* Throw `Error` an unrecoverable Realm problem happen in the underlying storage engine.
* Removed optional arguments to `RealmConfiguration.with(...)` and `RealmConfiguration.Builder(...)`. Name and path can now only be set through the builder methods.

### Enhancements
* Add support for [JVM target](https://github.com/realm/realm-kotlin/issues/62) supported platforms are: Linux (since Centos7 x86_64), Windows (since 8.1 x86_64) and Macos (x86_64).
* Added support for marking a field as indexed with `@Index`

### Fixed
* Fixed null pointer exceptions when returning an unmanaged object from `MutableRealm.write/writeBlocking`.
* Fixed premature closing of underlying realm of frozen objects returned from `MutableRealm.write/writeBlocking`. (Issue [#477](https://github.com/realm/realm-kotlin/issues/477))

### Compatibility
* This release is compatible with:
  * Kotlin 1.5.31
  * Coroutines 1.5.2-native-mt
  * AtomicFu 0.16.3

### Internal
* Updated to Realm Core commit: 028626880253a62d1c936eed4ef73af80b64b71
* Updated to Kotlin 1.5.31.


## 0.5.0 (2021-08-20)

### Breaking Changes
* Moved `@PrimaryKey` annotation from `io.realm.PrimaryKey` to `io.realm.annotations.PrimaryKey`.

### Enhancements
* Add support for excluding properties from the Realm schema. This is done by either using JVM `@Transient` or the newly added `@io.realm.kotlin.Ignore` annotation. (Issue [#278](https://github.com/realm/realm-kotlin/issues/278)).
* Add support for encrypted Realms. Encryption can be enabled by passing a 64-byte encryption key to the configuration builder. (Issue [#227](https://github.com/realm/realm-kotlin/issues/227))
* Add support for `RealmList` notifications using Kotlin `Flow`s. (Issue [#359](https://github.com/realm/realm-kotlin/issues/359))
* Unmanaged `RealmObject`s can now be added directly to `RealmList`s without having to copy them to Realm beforehand.

### Fixed
* Throw exception when violating primary key uniqueness constraint when importing objects with `copyToRealm`.
* Fix crash caused by premature release of frozen versions (`java.lang.RuntimeException: [18]: Access to invalidated Results objects`)
* Fix optimizations bypassing our custom getter and setter from within a class (Issue [#375](https://github.com/realm/realm-kotlin/issues/375)).

### Compatibility
* This release is compatible with Kotlin 1.5.21 and Coroutines 1.5.0.

### Internal
* Updated to Kotlin 1.5.21.
* Updated Gradle to 7.1.1.
* Updated Android Gradle Plugin to 4.1.0.
* Updated to Android Build Tools 30.0.2.
* Updated to targetSdk 30 for Android.
* Now uses Java 11 to build the project.


## 0.4.1 (2021-07-16)

### Breaking Changes
* None.

### Enhancements
* None.

### Fixed
* Throw exception when violating primary key uniqueness constraint when importing objects with `copyToRealm`.
* Fix crash caused by premature release of frozen versions (`java.lang.RuntimeException: [18]: Access to invalidated Results objects`)

### Compatibility
* This release is compatible with Kotlin 1.5.10 and Coroutines 1.5.0.

### Internal
* None.


## 0.4.0 (2021-07-13)

This release contains a big departure in the architectural design of how Realm is currently implemented. At a high level it moves from "Thread-confined, Live Objects" to "Frozen Objects". The reasons for this shift are discussed [here](https://docs.google.com/document/d/1bGfjbKLD6DSBpTiVwyorSBcMqkUQWedAmmS_VAhL8QU/edit#heading=h.fzlh39twuifc).

At a high level this has a number of implications:

    1. Only one Realm instance (per `RealmConfiguration`) is needed across the entire application.
    2. The only reason for closing the Realm instance is if the Realm file itself needs to be deleted or compacted.
    3. Realm objects can be freely moved and read across threads.
    4. Changes to objects can only be observed through Kotlin Flows. Standard change listener support will come in a future release.
    5. In order to modify Realm Objects, they need to be "live". It is possible to convert a frozen object to a live object inside a
       write transaction using the `MutableRealm.findLatest(obj)` API. Live objects are not accessible outside write transactions.

This new architecture is intended to make it easier to consume and work with Realm, but at the same time, it also introduces a few caveats:

    1. Storing a strong reference to a Realm Object can cause an issue known as "Version pinning". Realm tracks the "distance" between the oldest known version and the latest. So if you store a reference for too long, when other writes are happening, Realm might run out of native memory and crash, or it can lead to an increased file size. It is possible to detect this problem by setting `RealmConfiguration.Builder.maxNumberOfActiveVersions()`. It can be worked around by copying the data out of the Realm and store that instead.

    2. With multiple versions being accessible across threads, it is possible to accidentally compare data from different versions. This could be a potential problem for certain business logic if two objects do not agree on a particular state. If you suspect this is an issue, a `version()` method has been added to all Realm Objects, so it can be inspected for debugging. Previously, Realms thread-confined objects guaranteed this would not happen.

    3. Since the threading model has changed, there is no longer a guarantee that running the same query twice in a row will return the same result. E.g. if a background write is executed between them, the result might change. Previously, this would have resulted in the same result as the Realm state for a particular thread would only update as part of the event loop.


### Breaking Changes
* The Realm instance itself is now thread safe and can be accessed from any thread.
* Objects queried outside write transactions are now frozen by default and can be freely read from any thread.
* As a consequence of the above, when a change listener fires, the changed data can only be observed in the new object received, not in the original, which was possible before this release.
* Removed `Realm.open(configuration: RealmConfiguration)`. Use the interchangeable `Realm(configuration: RealmConfiguration)`-constructor instead.
* Removed all `MutableRealm.create(...)`-variants. Use `MutableRealm.copyToRealm(instance: T): T` instead.

### Enhancements
* A `version()` method has been added to `Realm`, `RealmResults` and `RealmObject`. This returns the version of the data contained. New versions are obtained by observing changes to the object.
* `Realm.observe()`, `RealmResults.observe()` and `RealmObject.observe()` have been added and expose a Flow of updates to the object.
* Add support for suspending writes executed on the Realm Write Dispatcher with `suspend fun <R> write(block: MutableRealm.() -> R): R`
* Add support for setting background write and notification dispatchers with `RealmConfigruation.Builder.notificationDispatcher(dispatcher: CoroutineDispatcher)` and `RealmConfiguration.Builder.writeDispatcher(dispatcher: CoroutineDispatcher)`
* Add support for retrieving the latest version of an object inside a write transaction with `<T : RealmObject> MutableRealm.findLatests(obj: T?): T?`

### Fixed
* None.

### Compatibility
* This release is compatible with Kotlin 1.5.10 and Coroutines 1.5.0.

### Internal
* Updated `com.gradle.plugin-publish` to 0.15.0.
* Updated to Realm Core commit: 4cf63d689ba099057345f122265cbb880a8eb19d.
* Updated to Android NDK: 22.1.7171670.
* Introduced usage of `kotlinx.atomicfu`: 0.16.1.


## 0.3.2 (2021-07-06)

### Breaking Changes
* None.

### Enhancements
* None.

### Fixed
* [Bug](https://github.com/realm/realm-kotlin/issues/334) in `copyToRealm` causing a `RealmList` not to be saved as part of the model.

### Compatibility
* This release is compatible with Kotlin 1.5.10 and Coroutines 1.5.0.

### Internal
* None.


## 0.3.1 (2021-07-02)

### Breaking Changes
* None.

### Enhancements
* None.

### Fixed
* Android Release build variant (AAR) was stripped from all classes due to presence of `isMinifyEnabled` flag in the library module. The flag is removed now.


### Compatibility
* This release is compatible with Kotlin 1.5.10 and Coroutines 1.5.0.

### Internal
* None.


## 0.3.0 (2021-07-01)

### Breaking Changes
* None.

### Enhancements
* [Support Apple Release builds](https://github.com/realm/realm-kotlin/issues/142).
* Enabling [shrinker](https://github.com/realm/realm-kotlin/issues/293) for Android Release builds.
* Added support for `RealmList` as supported field in model classes. A `RealmList` is used to model one-to-many relationships in a Realm object.
* Schema migration is handled automatically when adding or removing a property or class to the model without specifying a `schemaVersion`.
If a class or column is renamed you need to set a greater `schemaVersion` to migrate the Realm (note: currently renaming will not copy data to the new column). Alternatively `deleteRealmIfMigrationNeeded` could be set to (without setting `schemaVersion`) to delete the Realm file if an automatic migration is not possible. Fixes [#284](https://github.com/realm/realm-kotlin/issues/284).

### Fixed
* None.

### Compatibility
* This release is compatible with Kotlin 1.5.10 and Coroutines 1.5.0.

### Internal
* None.


## 0.2.0 (2021-06-09)

### Breaking Changes
* The Realm Kotlin Gradle plugin has changed name from `realm-kotlin` to `io.realm.kotlin` to align with Gradle Plugin Portal requirements.

### Enhancements
* The Realm Kotlin Gradle plugin is now available on Gradle Plugin Portal and can be used with the Plugin DSL and `gradlePluginPortal()` as the buildscript repository. A minimal setup of using this approach can be found [here](https://plugins.gradle.org/plugin/io.realm.kotlin).

### Fixed
* None.

### Compatibility
* This release is compatible with Kotlin 1.5.10 and Coroutines 1.5.0.

### Internal
* Updated to Realm Core commit: ed9fbb907e0b5e97e0e2d5b8efdc0951b2eb980c.


## 0.1.0 (2021-05-07)

This is the first public Alpha release of the Realm Kotlin SDK for Android and Kotlin Multiplatform.

A minimal setup for including this library looks like this:

```
// Top-level build.gradle file
buildscript {
    repositories {
        mavenCentral()
    }
    dependencies {
        classpath("io.realm.kotlin:gradle-plugin:0.1.0")
    }
}

allprojects {
    repositories {
    	mavenCentral()
    }
}

// Project build.gradle file
// Only include multiplatform if building a multiplatform project.
plugins {
	kotlin("multiplatform")
	id("com.android.library")
	id("realm-kotlin")
}
```

See the [README](https://github.com/realm/realm-kotlin#readme) for more information.

Please report any issues [here](https://github.com/realm/realm-kotlin/issues/new).<|MERGE_RESOLUTION|>--- conflicted
+++ resolved
@@ -11,11 +11,8 @@
 * Fixed crash present on release-mode apps using Sync due to missing Proguard exception for `ResponseCallback`.
 * The compiler plugin did not set the generic parameter correctly for an internal field inside model classes. This could result in other libraries that operated on the source code throwing an error of the type: `undeclared type variable: T`. (Issue [#901](https://github.com/realm/realm-kotlin/issues/901))
 * String read from a realm was mistakenly treated as zero-terminated, resulting in strings with `\0`-characters to be truncated when read. Inserting data worked correctly. (Issue [#911](https://github.com/realm/realm-kotlin/issues/911))
-<<<<<<< HEAD
 * [Sync] Fix internal ordering of `EmailPasswordAuth.resetPassword(...)` arguments. (Issue [#885](https://github.com/realm/realm-kotlin/issues/885))
-=======
 * [Sync] Sync error events not requiring a Client Reset incorrectly assumed they had to include a path to a recovery Realm file. (Issue [#895](https://github.com/realm/realm-kotlin/issues/895))
->>>>>>> 377bbfd7
 
 ### Compatibility
 * This release is compatible with:
