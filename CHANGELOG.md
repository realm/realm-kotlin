<<<<<<< HEAD
## 1.10.0 (YYYY-MM-DD)
=======
## 1.9.1 (2023-06-08)
>>>>>>> 1307355e

### Breaking Changes
* None.

### Enhancements
<<<<<<< HEAD
* Running Android Unit tests on the JVM is now supported instead of throwing `java.lang.NullPointerException`. This includes both pure Android projects (in the `/test` directory) and common tests in Multiplatform projects.

### Fixed
* None
=======
* None.

### Fixed
* Deleting `RealmResults` created by `by backlinks()` would crash with `Cannot delete custom Deleteable objects: ObjectBoundRealmResults`. (Issue [#1413](https://github.com/realm/realm-kotlin/issues/1413)) 
* Incremental compilation in combination with `@PersistedName` on model class names could result in schema errors when opening the Realm (Issue [#1401](https://github.com/realm/realm-kotlin/issues/1401)).
* [Sync] Native crash if a server error was reported while using `SyncConfiguration.waitForInitialRemoteData()`. (Issue [#1401](https://github.com/realm/realm-kotlin/issues/1401))
>>>>>>> 1307355e

### Compatibility
* File format: Generates Realms with file format v23.
* Realm Studio 13.0.0 or above is required to open Realms created by this version.
* This release is compatible with the following Kotlin releases:
  * Kotlin 1.8.0 and above. The K2 compiler is not supported yet.
  * Ktor 2.1.2 and above.
  * Coroutines 1.6.4 and above.
  * AtomicFu 0.18.3 and above.
  * The new memory model only. See https://github.com/realm/realm-kotlin#kotlin-memory-model-and-coroutine-compatibility
* Minimum Kbson 0.3.0.
* Minimum Gradle version: 6.8.3.
* Minimum Android Gradle Plugin version: 4.1.3.
* Minimum Android SDK: 16.

### Internal
<<<<<<< HEAD
* None
=======
* None.
>>>>>>> 1307355e


## 1.9.0 (2023-05-23)

This release bumps the minimum supported version of Kotlin from 1.7.20 to 1.8.0. This also impact the minimum supported version of the Android Gradle Plugin and Gradle. See the Compatibility seection for more information.

### Breaking Changes
* None.

### Enhancements
* Realm objects now support ignoring delegated properties. (Issue [#1377](https://github.com/realm/realm-kotlin/pull/1386))
* Support for simple token full-text search using `@FullText` on `String` properties. Read the documentation on `@FullText` for more info. (Issue [#1368](https://github.com/realm/realm-kotlin/pull/1368))
* Support for initialization of a realm file with a bundled realm through `RealmConfiguration.Builder(...).initialRealmFile(...)` and `SyncConfiguration.Builder(...).initialRealmFile(...)`. (Issue [#577](https://github.com/realm/realm-kotlin/issues/577))
* [Sync] The new sync exception `CompensatingWriteException` will be thrown in the `SyncSession.ErrorHandler` when the server undoes one or more client writes. (Issue [#1372](https://github.com/realm/realm-kotlin/issues/1372))
* [Sync] Added experimental full document serialization support on Credentials with a Custom Function, App Services Function calls, user profile, and custom data. (Issue [#1355](https://github.com/realm/realm-kotlin/pull/1355))

### Fixed
* User exceptions now propagate correctly out from `RealmMigration` and `CompactOnLaunchCallback` instead of just resulting in a generic *User-provided callback failed* `RuntimeException`. (Issue [#1228](https://github.com/realm/realm-kotlin/issues/1228))
* The default compact-on-launch callback trigger 50% or more of the space could be reclaimed was reversed. (Issue [#1380](https://github.com/realm/realm-kotlin/issues/1380))
* Objects that were renamed using `@PersistedName` couldn't be referenced as a direct link in a model class. (Issue [#1377](https://github.com/realm/realm-kotlin/issues/1377))
* [Sync] `BsonEncoder` now allows converting numerical values with precision loss.

### Compatibility
* File format: Generates Realms with file format v23.
* Realm Studio 13.0.0 or above is required to open Realms created by this version.
* This release is compatible with the following Kotlin releases:
  * Kotlin 1.8.0 and above. The K2 compiler is not supported yet.
  * Ktor 2.1.2 and above.
  * Coroutines 1.6.4 and above.
  * AtomicFu 0.18.3 and above.
  * The new memory model only. See https://github.com/realm/realm-kotlin#kotlin-memory-model-and-coroutine-compatibility
* Minimum Kbson 0.3.0.
* Minimum Gradle version: 6.8.3.
* Minimum Android Gradle Plugin version: 4.1.3.
* Minimum Android SDK: 16.

### Internal
* Updated to Realm Core 13.11.0, commit d8721d7baec39571e7e5373c3f407a50d144307e.
* Updated to Sync Protocol version 9. 
* Updated BAAS test server to v2023-05-15.
* Updated R8 used by tests to 4.0.48.

### Contributors
*  [Tim Klingeleers](https://github.com/Mardaneus86) for fixing the default `compactOnLaunch` logic. 


## 1.8.0 (2023-05-01)

### Breaking Changes
* `RealmLog` is now a global singleton shared between all Realm API's. Previously log configuration happened using the `log` builder method on `AppConfiguration`, `SyncConfiguration` or `RealmConfiguration`. These API's are still present and for apps only using a single Atlas App ID, the behaviour is the same. For apps that have configured multiple Atlas App ID's, it will no longer be possible to configure different log levels and loggers for each app. Instead, the last `AppConfiguration` created will override the logger configuration from other `AppConfiguration`s.

### Enhancements
* Multiple processes can now access the same encrypted Realm instead of throwing `Encrypted interprocess sharing is currently unsupported`. (Core Issue [#1845](https://github.com/realm/realm-core/issues/1845))
* Added a public `RealmLog` class that replaces `AppConfiguration.Builder.log()`. (Issue [#1347](https://github.com/realm/realm-kotlin/pull/1347))
* Realm logs will now contain more debug information from the underlying database when `LogLevel.DEBUG` or below is enabled.
* Avoid tracking unreferenced realm versions through the garbage collector. (Issue [#1234](https://github.com/realm/realm-kotlin/issues/1234))
* `Realm.compactRealm(configuration)` has been added as way to compact a Realm file without having to open it. (Issue [#571](https://github.com/realm/realm-kotlin/issues/571))
* `@PersistedName` is now also supported on model classes. (Issue [#1138](https://github.com/realm/realm-kotlin/issues/1138))
* [Sync] All tokens, passwords and custom function arguments are now obfuscated by default, even if `LogLevel` is set to DEBUG, TRACE or ALL. (Issue [#410](https://github.com/realm/realm-kotlin/issues/410))
* [Sync] Add support for `App.authenticationChangeAsFlow()` which make it possible to listen to authentication changes like "LoggedIn", "LoggedOut" and "Removed" across all users of the app. (Issue [#749](https://github.com/realm/realm-kotlin/issues/749)).
* [Sync] Support for migrating from Partition-based to Flexible Sync automatically on the device if the server has migrated to Flexible Sync. ([Core Issue #6554](https://github.com/realm/realm-core/issues/6554))

### Fixed
* Querying a `RealmList` or `RealmSet` with more than eight entries with a list of values could result in a SIGABRT. (Issue [#1183](https://github.com/realm/realm-kotlin/issues/1183))

### Compatibility
* File format: Generates Realms with file format v23.
* Realm Studio 13.0.0 or above is required to open Realms created by this version.
* This release is compatible with the following Kotlin releases:
  * Kotlin 1.7.20 and above.
  * Ktor 2.1.2 and above.
  * Coroutines 1.6.4 and above.
  * AtomicFu 0.18.3 and above.
  * The new memory model only. See https://github.com/realm/realm-kotlin#kotlin-memory-model-and-coroutine-compatibility
* Minimum Gradle version: 6.7.1.
* Minimum Android Gradle Plugin version: 4.0.0.
* Minimum Android SDK: 16.

### Internal
* Updated to Realm Core 13.10.0, commit 7b9ab24d631437364dbe955ac3ea1f550b26cf10.


## 1.7.1 (2023-04-19)

### Breaking Changes
* None.

### Enhancements
* None.
 
### Fixed
* Fix compilation issue with Kotlin 1.8.20. (Issue [1346](https://github.com/realm/realm-kotlin/issues/1346))
* [Sync] Client Reset on JVM on Linux would crash with `No built-in scheduler implementation for this platform. Register your own with Scheduler::set_default_factory()`
* [Sync] Return correct provider for JWT-authenticated users. (Issue [#1350](https://github.com/realm/realm-kotlin/issues/1350))

### Compatibility
* File format: Generates Realms with file format v23.
* Realm Studio 13.0.0 or above is required to open Realms created by this version.
* This release is compatible with the following Kotlin releases:
  * Kotlin 1.7.20 and above.
  * Ktor 2.1.2 and above.
  * Coroutines 1.6.4 and above.
  * AtomicFu 0.18.3 and above.
  * The new memory model only. See https://github.com/realm/realm-kotlin#kotlin-memory-model-and-coroutine-compatibility
* Minimum Gradle version: 6.7.1.
* Minimum Android Gradle Plugin version: 4.0.0.
* Minimum Android SDK: 16.

### Internal
* None.


## 1.7.0 (2023-03-15)

### Breaking Changes
* None.

### Enhancements
* Upgrade OpenSSL from 3.0.7 to 3.0.8.
* Model classes with types not supported by Realm will now fail at compile time instead of logging a debug message. This error can be suppressed by using the `@Ignore` annotation. (Issue [#1226](https://github.com/realm/realm-kotlin/issues/1226))
* Wrong use of `val` for persisted properties will now throw a compiler time error, instead of crashing at runtime. (Issue [#1306](https://github.com/realm/realm-kotlin/issues/1306))
* Add support for querying on RealmSets containing objects with `RealmSet.query(...)`.  (Issue [#1037](https://github.com/realm/realm-kotlin/issues/1258))
* Added support for `RealmDictionary` in model classes. `RealmDictionary` is a `Map` of strings to values. Contrary to `RealmSet` and `RealmList` it is possible to store nullable objects/embedded objects in this data structure. See the class documentation for more details. (Issue [#537](https://github.com/realm/realm-kotlin/issues/537))
* Add Realm datatypes serialization support with `Kserializer`. Serializers can be found in `io.realm.kotlin.serializers`. (Issue [#1283](https://github.com/realm/realm-kotlin/pull/1283))
* [Sync] Add support for setting App Services connection identifiers through `AppConfiguration.appName` and `AppConfiguration.appVersion`, making it easier to identify connections in the server logs. (Issue (#407)[https://github.com/realm/realm-kotlin/issues/407])
* [Sync] Added `RecoverUnsyncedChangesStrategy`, an alternative automatic client reset strategy that tries to automatically recover any unsynced data from the client.
* [Sync] Added `RecoverOrDiscardUnsyncedChangesStrategy`, an alternative automatic client reset strategy that tries to automatically recover any unsynced data from the client, and discards any unsynced data if recovery is not possible. This is now the default policy.
 
### Fixed
* Fixed implementation of `RealmSet.iterator()` to throw `ConcurrentModificationException`s when the underlying set has been modified while iterating over it. (Issue [#1220](https://github.com/realm/realm-kotlin/issues/1220))
* Accessing an invalidated `RealmResults` now throws an `IllegalStateException` instead of a `RealmException`. (Issue [#1188](https://github.com/realm/realm-kotlin/pull/1188))
* Opening a Realm with a wrong encryption key or corrupted now throws an `IllegalStateException` instead of a `IllegalArgumentException`. (Issue [#1188](https://github.com/realm/realm-kotlin/pull/1188))
* Trying to convert to a Flexible Sync Realm with Flexible Sync disabled throws a `IllegalStateException` instead of a `IllegalArgumentException`. (Issue [#1188](https://github.com/realm/realm-kotlin/pull/1188))
* Fix missing initial flow events when registering for events while updating the realm. (Issue [#1151](https://github.com/realm/realm-kotlin/issues/1151))
* Emit deletion events and terminate flow when registering for notifications on outdated entities instead of throwing. (Issue [#1233](https://github.com/realm/realm-kotlin/issues/1233))
* [Sync] Close the thread associated with the Device Sync connection when closing the Realm. (Issue (https://github.com/realm/realm-kotlin/issues/1290)[#1290])

### Compatibility
* File format: Generates Realms with file format v23.
* Realm Studio 13.0.0 or above is required to open Realms created by this version.
* This release is compatible with the following Kotlin releases:
  * Kotlin 1.7.20 and above.
  * Ktor 2.1.2 and above.
  * Coroutines 1.6.4 and above.
  * AtomicFu 0.18.3 and above.
  * Kotlin Serialization 1.4.0 and above
  * The new memory model only. See https://github.com/realm/realm-kotlin#kotlin-memory-model-and-coroutine-compatibility
* Minimum Gradle version: 6.7.1.
* Minimum Android Gradle Plugin version: 4.0.0.
* Minimum Android SDK: 16.

### Internal
* Updated to Realm Core 13.5.0, commit 37cc58865648f343f7d6e538d45980e7f2351211.


## 1.6.2 (2023-03-14)

### Breaking Changes
* None.

### Enhancements
* None.

### Fixed
* Returning invalid objects from `Realm.write` would throw an `IllegalStateException`. (Issue [#1300](https://github.com/realm/realm-kotlin/issues/1300))
* Compatibility with Realm Java when using the `io.realm.RealmObject` abstract class. (Issue [#1278](https://github.com/realm/realm-kotlin/issues/1278))
* Compiler error when multiple fields have `@PersistedName`-annotations that match they Kotlin name. (Issue [#1240](https://github.com/realm/realm-kotlin/issues/1240))
* RealmUUID would throw an `ClassCastException` when comparing with an object instance of a different type. (Issue [#1288](https://github.com/realm/realm-kotlin/issues/1288))
* Compiler error when using Kotlin 1.8.0 and Compose for desktop 1.3.0. (Issue [#1296](https://github.com/realm/realm-kotlin/issues/1296))
* [Sync] `SyncSession.downloadAllServerChange()` and `SyncSession.uploadAllLocalChanges()` was reversed.

### Compatibility
* File format: Generates Realms with file format v23.
* Realm Studio 13.0.0 or above is required to open Realms created by this version.
* This release is compatible with the following Kotlin releases:
  * Kotlin 1.7.20 and above.
  * Ktor 2.1.2 and above.
  * Coroutines 1.6.4 and above.
  * AtomicFu 0.18.3 and above.
  * The new memory model only. See https://github.com/realm/realm-kotlin#kotlin-memory-model-and-coroutine-compatibility
* Minimum Gradle version: 6.7.1.
* Minimum Android Gradle Plugin version: 4.0.0.
* Minimum Android SDK: 16.

### Internal
* None.


## 1.6.1 (2023-02-02)

### Breaking Changes
* None.

### Enhancements
* None.

### Fixed
* Allow defining properties with the field name as the persisted name. ([#1240](https://github.com/realm/realm-kotlin/issues/1240))
* Fix compilation error when accessing Realm Kotlin model classes from Java code. ([#1256](https://github.com/realm/realm-kotlin/issues/1256))

### Compatibility
* File format: Generates Realms with file format v23.
* Realm Studio 13.0.0 or above is required to open Realms created by this version.
* This release is compatible with the following Kotlin releases:
  * Kotlin 1.7.20 and above.
  * Ktor 2.1.2 and above.
  * Coroutines 1.6.4 and above.
  * AtomicFu 0.18.3 and above.
  * The new memory model only. See https://github.com/realm/realm-kotlin#kotlin-memory-model-and-coroutine-compatibility
* Minimum Gradle version: 6.7.1.
* Minimum Android Gradle Plugin version: 4.0.0.
* Minimum Android SDK: 16.

### Internal
* None.


## 1.6.0 (2023-01-25)

This release will bump the Realm file format from version 22 to 23. Opening a file with an older format will automatically upgrade it. Downgrading to a previous file format is not possible.

### Breaking Changes
* None.

### Enhancements
* OpenSSL has been upgraded from from 1.1.1n to 3.0.7.
* Added support for `RealmAny` as supported field in model classes. A `RealmAny` is used to represent a polymorphic Realm value or Realm Object, is indexable but cannot be used as a primary key.
* Add support for `Decimal128` as supported field in model classes. (Issue [#653](https://github.com/realm/realm-kotlin/issues/653))
* Realm will now use a lot less memory and disk space when different versions of realm objects are used. ([Core Issue #5440](https://github.com/realm/realm-core/pull/5440))
* Realm will now continuously track and reduce the size of the Realm file when it is in use rather that only when opening the file with `Configuration.compactOnLaunch` enabled. ([Core Issue #5754](https://github.com/realm/realm-core/issues/5754))
* Add support for `Realm.copyFromRealm()`. All RealmObjects, RealmResults, RealmList and RealmSets now also have a `copyFromRealm()` extension method.
* Add support for querying on RealmLists containing objects with `RealmList.query(...)`.  (Issue [#1037](https://github.com/realm/realm-kotlin/issues/1037))
* Add better error messages when inheriting `RealmObject` with unsupported class types. (Issue [#1086](https://github.com/realm/realm-kotlin/issues/1086))
* Added support for reverse relationships on Embedded objects through the `EmbeddedRealmObject.parent()` extension function. (Issue [#1141](https://github.com/realm/realm-kotlin/pull/1141))
* Added support for reverse relationships through the `backlinks` delegate on `EmbeddedObjects`. See the function documentation for more details. (Issue [#1134](https://github.com/realm/realm-kotlin/issues/1134))
* Added support for `@PersistedName` annotations for mapping a Kotlin field name to the underlying field name persisted in the Realm. (Issue [#590](https://github.com/realm/realm-kotlin/issues/590))
* [Sync] `App.close()` have been added so it is possible to close underlying ressources used by the app instance.
* [Sync] Add support for progress listeners with `SyncSession.progressAsFlow(...)`. (Issue [#428](https://github.com/realm/realm-kotlin/issues/428))lin/issues/1086))
* [Sync] `Realm.writeCopyTo(syncConfig)` now support copying a Flexible Sync Realm to another Flexible Sync Realm. 
* [Sync] Added support for App functions, see documentation for more details. (Issue [#1110](https://github.com/realm/realm-kotlin/pull/1110))
* [Sync] Added support for custom App Services Function authentication. (Issue [#741](https://github.com/realm/realm-kotlin/issues/741))
* [Sync] Add support for accessing user auth profile metadata and custom data through the extension functions 'User.profileAsBsonDocument()' and 'User.customDataAsBsonDocument()'. (Issue [#750](https://github.com/realm/realm-kotlin/pull/750))
* [Sync] Add support for `App.callResetPasswordFunction` (Issue [#744](https://github.com/realm/realm-kotlin/issues/744))
* [Sync] Add support for connection state and connection state change listerners with `SyncSession.connectionState` and `SyncSession.connectionStateAsFlow(). (Issue [#429](https://github.com/realm/realm-kotlin/issues/429))

### Fixed
* Fix missing `Realm.asFlow()`-events from remote updates on synced realms. (Issue [#1070](https://github.com/realm/realm-kotlin/issues/1070))
* Windows binaries for JVM did not statically link the C++ runtime, which could lead to crashes if it wasn't preinstalled. (Issue [#1211](https://github.com/realm/realm-kotlin/pull/1211))
* Internal dispatcher threads would leak when closing Realms. (Issue [#818](https://github.com/realm/realm-kotlin/issues/818))
* Realm finalizer thread would prevent JVM main thread from exiting. (Issue [#818](https://github.com/realm/realm-kotlin/issues/818))
* `RealmUUID` did not calculate the correct `hashCode`, so putting it in a `HashSet` resulted in duplicates.
* JVM apps on Mac and Linux would use a native file built in debug mode, making it slower than needed. The correct native binary built in release mode is now used. Windows was not affected. (Issue [#1124](https://github.com/realm/realm-kotlin/pull/1124))
* `RealmUUID.random()` would generate the same values when an app was re-launched from Android Studio during development. (Issue [#1123](https://github.com/realm/realm-kotlin/pull/1123)) 
* Complete flows with an IllegalStateException instead of crashing when notifications cannot be delivered due to insufficient channel capacity (Issue [#1147](https://github.com/realm/realm-kotlin/issues/1147))
* Prevent "Cannot listen for changes on a deleted Realm reference"-exceptions when notifier is not up-to-date with newest updates from write transaction.
* [Sync] Custom loggers now correctly see both normal and sync events. Before, sync events were just logged directly to LogCat/StdOut.
* [Sync] When a `SyncSession` was paused using `SyncSession.pause()`, it would sometimes automatically resume the session. `SyncSession.State.PAUSED` has been added, making it explicit when a session is paused. (Core Issue [#6085](https://github.com/realm/realm-core/issues/6085))

### Compatibility
* File format: Generates Realms with file format v23.
* Realm Studio 13.0.0 or above is required to open Realms created by this version.
* This release is compatible with the following Kotlin releases:
  * Kotlin 1.7.20 and above.
  * Ktor 2.1.2 and above.
  * Coroutines 1.6.4 and above.
  * AtomicFu 0.18.3 and above.
  * The new memory model only. See https://github.com/realm/realm-kotlin#kotlin-memory-model-and-coroutine-compatibility
* Minimum Gradle version: 6.7.1.
* Minimum Android Gradle Plugin version: 4.0.0.
* Minimum Android SDK: 16.

### Internal
* Updated to Realm Core 13.2.0, commit 5a119d8cb2eaac60c298532af2c9ae789af0c9e6.
* Updated to require Swig 4.1.0.
* Updated AndroidxStartup to 1.1.1.
* Updated to Kbson 0.2.0.
* `io.realm.kotlin.types.ObjectId` now delegates all responsibility to `org.mongodb.kbson.ObjectId` while maintaining the interface.
* Added JVM test wrapper as a workaround for https://youtrack.jetbrains.com/issue/KT-54634
* Use Relinker when loading native libs on Android.


## 1.5.2 (2023-01-10)

### Breaking Changes
* None.

### Enhancements
* None.

### Fixed
* Fixed various proguard issues. (Issue [#1150](https://github.com/realm/realm-kotlin/issues/1150))
* Fixed bug when creating `RealmInstant` instaces with `RealmInstant.now()` in Kotlin Native. (Issue [#1182](https://github.com/realm/realm-kotlin/issues/1182))
* Allow `@Index` on `Boolean` fields. (Issue [#1193](https://github.com/realm/realm-kotlin/issues/1193))
* Fixed issue with spaces in realm file path on iOS (Issue [#1194](https://github.com/realm/realm-kotlin/issues/1194))

### Compatibility
* This release is compatible with the following Kotlin releases:
  * Kotlin 1.7.20 and above.
  * Ktor 2.1.2 and above.
  * Coroutines 1.6.4 and above.
  * AtomicFu 0.18.3 and above.
  * The new memory model only. See https://github.com/realm/realm-kotlin#kotlin-memory-model-and-coroutine-compatibility
* Minimum Gradle version: 6.7.1.
* Minimum Android Gradle Plugin version: 4.0.0.
* Minimum Android SDK: 16.

### Internal
* Updated to Gradle 7.6.


## 1.5.1 (2022-12-12)

### Breaking Changes
* None.

### Enhancements
* None.

### Fixed
* Fixed problem with KBSON using reservered keywords in Swift. (Issue [#1153](https://github.com/realm/realm-kotlin/issues/))
* Fixed database corruption and encryption issues on apple platforms. (Issue [#5076](https://github.com/realm/realm-js/issues/5076))
* Fixed 1.8.0-Beta/RC compatibility. (Issue [#1159](https://github.com/realm/realm-kotlin/issues/1159)
* [Sync] Bootstraps will not be applied in a single write transaction - they will be applied 1MB of changesets at a time. (Issue [#5999](https://github.com/realm/realm-core/pull/5999)).
* [Sync] Fixed a race condition which could result in operation cancelled errors being delivered to `Realm.open` rather than the actual sync error which caused things to fail. (Issue [#5968](https://github.com/realm/realm-core/pull/5968)).

### Compatibility
* This release is compatible with the following Kotlin releases:
  * Kotlin 1.7.20 and above.
  * Ktor 2.1.2 and above.
  * Coroutines 1.6.4 and above.
  * AtomicFu 0.18.3 and above.
  * The new memory model only. See https://github.com/realm/realm-kotlin#kotlin-memory-model-and-coroutine-compatibility
* Minimum Gradle version: 6.7.1.
* Minimum Android Gradle Plugin version: 4.0.0.
* Minimum Android SDK: 16.

### Internal
* Updated to Realm Core 12.12.0, commit 292f534a8ae687a86d799b14e06a94985e49c3c6.
* Updated to KBSON 0.2.0
* Updated to require Swig 4.1.0.


## 1.5.0 (2022-11-11)

### Breaking Changes
* None.

### Enhancements
* Fixed error when using Realm object as query argument. Issue[#1098](https://github.com/realm/realm-kotlin/issues/1098)
* Realm will now use `System.loadLibrary()` first when loading native code on JVM, adding support for 3rd party JVM installers. If this fails, it will fallback to the current method of extracting and loading the native library from the JAR file. (Issue [#1105](https://github.com/realm/realm-kotlin/issues/1105)).
* Added support for in-memory Realms.
* Added support for reverse relationships through the `backlinks` delegate. See the function documentation for more details. (Issue [#1021](https://github.com/realm/realm-kotlin/pull/1021))
* Added support for `BsonObjectId` and its typealias `org.mongodb.kbson.ObjectId` as a replacement for `ObjectId`. `io.realm.kotlin.types.ObjectId` is still functional but has been marked as deprecated.
* [Sync] Added support for `BsonObjectId` as partition value.
* [Sync] Exposed `configuration` and `user` on `SyncSession`. (Issue [#431](https://github.com/realm/realm-kotlin/issues/431))
* [Sync] Added support for encrypting the user metadata used by Sync. (Issue [#413](https://github.com/realm/realm-kotlin/issues/413))
* [Sync] Added support for API key authentication. (Issue [#432](https://github.com/realm/realm-kotlin/issues/432))

### Fixed
* Close underlying realm if it is no longer referenced by any Kotlin object. (Issue [#671](https://github.com/realm/realm-kotlin/issues/671))
* Fixes crash during migration if Proguard was enabled. (Issue [#1106](https://github.com/realm/realm-kotlin/issues/1106))
* Adds missing Proguard rules for Embedded objects. (Issue [#1106](https://github.com/realm/realm-kotlin/issues/1107))

### Compatibility
* This release is compatible with the following Kotlin releases:
  * Kotlin 1.7.20 and above.
  * Ktor 2.1.2 and above.
  * Coroutines 1.6.4 and above.
  * AtomicFu 0.18.3 and above.
  * The new memory model only. See https://github.com/realm/realm-kotlin#kotlin-memory-model-and-coroutine-compatibility
* Minimum Gradle version: 6.7.1.
* Minimum Android Gradle Plugin version: 4.0.0.
* Minimum Android SDK: 16.

### Internal
* Added dependency Kbson 0.1.0.
* Updated to use hierarchical multi platform project structure.
* Updated to Realm Core 12.11.0, commit 3d5ff9b5e47c5664c4c5611cdfd22fd15e451b55.
* Updated to Detekt 1.22.0-RC2.


## 1.4.0 (2022-10-17)

### Breaking Changes
* Minimum Kotlin version has been raised from 1.6.10 to 1.7.20.
* Support for the original (old) memory model on Kotlin Native has been dropped. Only the new Kotlin Native memory model is supported.  
* Minimum Gradle version has been raised from 6.1.1 to 6.7.1.
* Minimum Ktor version has been raised from 1.6.8 to 2.1.2.

### Enhancements
* [Sync] The sync variant `io.realm.kotlin:library-sync:1.4.0`, now support Apple Silicon targets, ie. `macosArm64()`, `iosArm64()` and `iosSimulatorArm64`.

### Fixed
* [Sync] Using the SyncSession after receiving changes from the server would sometimes crash. Issue [#1068](https://github.com/realm/realm-kotlin/issues/1068)

### Compatibility
* This release is compatible with the following Kotlin releases:
  * Kotlin 1.7.20 and above.
  * Ktor 2.1.2 and above.
  * Coroutines 1.6.4 and above.
  * AtomicFu 0.18.3 and above.
  * The new memory model only. See https://github.com/realm/realm-kotlin#kotlin-memory-model-and-coroutine-compatibility
* Minimum Gradle version: 6.7.1.
* Minimum Android Gradle Plugin version: 4.0.0.
* Minimum Android SDK: 16.

### Internal
* Updated to Kotlin 1.7.20.
* Updated to Coroutines 1.6.4.
* Updated to AtomicFu 0.18.3.
* Updated to Kotlin Serialization 1.4.0.
* Updated to KotlinX DateTime 0.4.0.
* Updated to okio 3.2.0.
* Ktor now uses the OkHttp engine on Android/JVM.
* Ktor now uses the Darwin engine on Native.


## 1.3.0 (2022-10-10)

### Breaking Changes
* None.

### Enhancements
* Support for `MutableRealm.deleteAll()`.
* Support for `MutableRealm.delete(KClass)`.
* Support for `DynamicMutableRealm.deleteAll()`.
* Support for `DynamicMutableRealm.delete(className)`.
* Support for `RealmInstant.now()`
* [Sync] Support for `User.getProviderType()`.
* [Sync] Support for `User.getAccessToken()`.
* [Sync] Support for `User.getRefreshToken()`.
* [Sync] Support for `User.getDeviceId()`.

### Fixed
* [Sync] Using `SyncConfiguration.Builder.waitForInitialRemoteDataOpen()` is now much faster if the server realm contains a lot of data. Issue [])_

### Compatibility
* This release is compatible with:
  * Kotlin 1.6.10 - 1.7.10. 1.7.20 support is tracked here: https://github.com/realm/realm-kotlin/issues/1024
  * Ktor 1.6.8. Ktor 2 support is tracked here: https://github.com/realm/realm-kotlin/issues/788
  * Coroutines 1.6.0-native-mt. Also compatible with Coroutines 1.6.0 but requires enabling of the new memory model and disabling of freezing, see https://github.com/realm/realm-kotlin#kotlin-memory-model-and-coroutine-compatibility for details on that.
  * AtomicFu 0.17.0 and above.
* Minimum Gradle version: 6.1.1.
* Minimum Android Gradle Plugin version: 4.0.0.
* Minimum Android SDK: 16.

### Internal
* None.


## 1.2.0 (2022-09-30)

### Breaking Changes
* `RealmResults.query()` now returns a `RealmQuery` instead of a `RealmResults`.

### Enhancements
* Added support for `MutableRealmInt` in model classes. The new type behaves like a reference to a `Long`, but also supports `increment` and `decrement` methods. These methods implement a conflict-free replicated data type, whose value will converge even when changed across distributed devices with poor connections.
* [Sync] Support for `User.linkCredentials()`.
* [Sync] Support for `User.identities`, which will return all login types available to the user.
* [Sync] `User.id` as a replacement for `User.identity`. `User.identity` has been marked as deprecated.

### Fixed
* Classes using `RealmObject` or `EmbeddedRealmObject` as a generics type would be modified by the compiler plugin causing compilation errors. (Issue [981] (https://github.com/realm/realm-kotlin/issues/981))
* Ordering not respected for `RealmQuery.first()`. (Issue [#953](https://github.com/realm/realm-kotlin/issues/953))
* Sub-querying on a RealmResults ignored the original filter. (Issue [#998](https://github.com/realm/realm-kotlin/pull/998))
* `RealmResults.query()` semantic returning `RealmResults` was wrong, the return type should be a `RealmQuery`. (Issue [#1013](https://github.com/realm/realm-kotlin/pull/1013))
* Crash when logging messages with formatting specifiers. (Issue [#1034](https://github.com/realm/realm-kotlin/issues/1034))

### Compatibility
* This release is compatible with:
  * Kotlin 1.6.10 - 1.7.10. 1.7.20 support is tracked here: https://github.com/realm/realm-kotlin/issues/1024
  * Ktor 1.6.8. Ktor 2 support is tracked here: https://github.com/realm/realm-kotlin/issues/788
  * Coroutines 1.6.0-native-mt. Also compatible with Coroutines 1.6.0 but requires enabling of the new memory model and disabling of freezing, see https://github.com/realm/realm-kotlin#kotlin-memory-model-and-coroutine-compatibility for details on that.
  * AtomicFu 0.17.0 and above.
* Minimum Gradle version: 6.1.1.
* Minimum Android Gradle Plugin version: 4.0.0.
* Minimum Android SDK: 16.

### Internal
* Updated to Realm Core 12.7.0, commit 18abbb4e9dc268620fa499923a92921bf26db8c6.
* Updated to Kotlin Compile Testing 1.4.9.


## 1.1.0 (2022-08-23)

### Breaking Changes
* None.

### Enhancements
* Added support for `RealmSet` in model classes. `RealmSet` is a collection of unique elements. See the class documentation for more details.
* Added support for `UUID` through a new property type: `RealmUUID`.
* Support for `Realm.writeCopyTo(configuration)`.
* [Sync] Add support for `User.delete()`, making it possible to delete user data on the server side (Issue [#491](https://github.com/realm/realm-kotlin/issues/491)).
* [Sync] It is now possible to create multiple anonymous users by specifying `Credentials.anonymous(reuseExisting = false)` when logging in to an App.

### Fixed
* `Realm.deleteRealm(config)` would throw an exception if the file didn't exist.
* Returning deleted objects from `Realm.write` and `Realm.writeBlocking` threw a non-sensical `NullPointerException`. Returning such a value is not allowed and now throws an `IllegalStateException`. (Issue [#965](https://github.com/realm/realm-kotlin/issues/965))
* [Sync] AppErrors and SyncErrors with unmapped category or error codes caused a crash. (Issue [951] (https://github.com/realm/realm-kotlin/pull/951))

### Compatibility
* This release is compatible with:
  * Kotlin 1.6.10 and above.
  * Coroutines 1.6.0-native-mt. Also compatible with Coroutines 1.6.0 but requires enabling of the new memory model and disabling of freezing, see https://github.com/realm/realm-kotlin#kotlin-memory-model-and-coroutine-compatibility for details on that.
  * AtomicFu 0.17.0.
* Minimum Gradle version: 6.1.1.  
* Minimum Android Gradle Plugin version: 4.0.0.
* Minimum Android SDK: 16.

### Internal
* Updated to Realm Core 12.5.1, commit 6f6a0f415bd33cf2ced4467e36a47f7c84f0a1d7.
* Updated to Gradle 7.5.1.
* Updated to Android Gradle Plugin 7.2.2.
* Updated to CMake 3.22.1
* Updated to Android targetSdk 33.
* Updated to Android compileSdkVersion 33.
* Updated to Android Build Tools 33.0.0.
* Updated to Android NDK 23.2.8568313.


## 1.0.2 (2022-08-05)

### Breaking Changes
* None.

### Enhancements
* None.

### Fixed
* Missing proguard configuration for `CoreErrorUtils`. (Issue [#942](https://github.com/realm/realm-kotlin/issues/942))
* [Sync] Embedded Objects could not be added to the schema for `SyncConfiguration`s. (Issue [#945](https://github.com/realm/realm-kotlin/issues/945)).

### Compatibility
* This release is compatible with:
  * Kotlin 1.6.10 and above.
  * Coroutines 1.6.0-native-mt. Also compatible with Coroutines 1.6.0 but requires enabling of the new memory model and disabling of freezing, see https://github.com/realm/realm-kotlin#kotlin-memory-model-and-coroutine-compatibility for details on that.
  * AtomicFu 0.17.0.
* Minimum Gradle version: 6.1.1.  
* Minimum Android Gradle Plugin version: 4.0.0.
* Minimum Android SDK: 16.

### Internal
* None.


## 1.0.1 (2022-07-07)

### Breaking Changes
* None.

### Enhancements
* Added support for `ByteArray`. ([#584](https://github.com/realm/realm-kotlin/issues/584))

### Fixed
* Fixed JVM memory leak when passing string to C-API. (Issue [#890](https://github.com/realm/realm-kotlin/issues/890))
* Fixed crash present on release-mode apps using Sync due to missing Proguard exception for `ResponseCallback`.
* The compiler plugin did not set the generic parameter correctly for an internal field inside model classes. This could result in other libraries that operated on the source code throwing an error of the type: `undeclared type variable: T`. (Issue [#901](https://github.com/realm/realm-kotlin/issues/901))
* String read from a realm was mistakenly treated as zero-terminated, resulting in strings with `\0`-characters to be truncated when read. Inserting data worked correctly. (Issue [#911](https://github.com/realm/realm-kotlin/issues/911))
* [Sync] Fix internal ordering of `EmailPasswordAuth.resetPassword(...)` arguments. (Issue [#885](https://github.com/realm/realm-kotlin/issues/885))
* [Sync] Sync error events not requiring a Client Reset incorrectly assumed they had to include a path to a recovery Realm file. (Issue [#895](https://github.com/realm/realm-kotlin/issues/895))

### Compatibility
* This release is compatible with:
  * Kotlin 1.6.10 and above.
  * Coroutines 1.6.0-native-mt. Also compatible with Coroutines 1.6.0 but requires enabling of the new memory model and disabling of freezing, see https://github.com/realm/realm-kotlin#kotlin-memory-model-and-coroutine-compatibility for details on that.
  * AtomicFu 0.17.0.
* Minimum Gradle version: 6.1.1.  
* Minimum Android Gradle Plugin version: 4.0.0.
* Minimum Android SDK: 16.

### Internal
* None.


## 1.0.0 (2022-06-07)

### Breaking Changes
* Move all classes from package `io.realm` to `io.realm.kotlin`. This allows Realm Java and Realm Kotlin to be included in the same app without having class name conflicts. *WARNING:* While both libraries can be configured to open the same file, doing so concurrently is currently not supported and can lead to corrupted realm files.
* Updated default behavior for implicit import APIs (realm objects setters and list add/insert/set-operations) to update existing objects with similar primary key instead of throwing. (Issue [#849](https://github.com/realm/realm-kotlin/issues/849))
* Introduced `BaseRealmObject` as base interface of `RealmObject` and `DynamicRealmObject` to prepare for future embedded object support.
  * Most APIs accepts `BaseRealmObject` instead of `RealmObject`.
  * `DynamicRealmObject` no longer implements `RealmObject` but only `BaseRealmObject`
  * Besides the changes of base class of `DynamicRealmObject`, this should not require and code changes.
* Moved all modeling defining types to `io.realm.kotlin.types`
  * Moved `BaseRealmObject`, `RealmObject`, `EmbeddedObject`, `RealmList`, `RealmInstant` and `ObjectId` from `io.realm` to `io.realm.kotlin.types`
* Moved `RealmResults` from `io.realm` to `io.realm.kotlin.query`
* Reworked API for dynamic objects.
  * Support for unmanaged dynamic objects through `DynamicMutableRealmObject.create()`.
  * Replaced `DynamicMutableRealm.create()` with `DynamicMutableRealm.copyToRealm()` similar to `MutableRealm.copyToRealm()`.
* Moved `io.realm.MutableRealm.UpdatePolicy` to top-level class `io.realm.kotlin.UpdatePolicy` as it now also applies to `DynamicMutableRealm.copyToRealm()`.
* Deleted `Queryable`-interface and removed it from `RealmResults`.
* Moved extension methods on `BaseRealmObject`, `MutableRealm`, `TypedRealm`, `Realm` and `Iterable` from `io.realm` to `io.realm.kotlin.ext`
* Moved `io.realm.MutableRealm.UpdatePolicy` to top-level class `io.realm.UpdatePolicy` as it now also applies to `DynamicMutableRealm.copyToRealm()`
* All exceptions from Realm now has `RealmException` as their base class instead of `RealmCoreException` or `Exception`.
* Aligned factory methods naming. (Issue [#835](https://github.com/realm/realm-kotlin/issues/835))
  * Renamed `RealmConfiguration.with(...)` to `RealmConfiguration.create(...)`
  * Renamed `SyncConfiguration.with(...)` to `SyncConfiguration.create(...)`
  * Renamed `RealmInstant.fromEpochSeconds(...)` to `RealmInstant.from(...)`
* Reduced `DynamicMutableRealm` APIs (`copyToRealm()` and `findLatest()`) to only allow import and lookup of `DynamicRealmObject`s.

### Enhancements
* [Sync] Support for Flexible Sync through `Realm.subscriptions`. (Issue [#824](https://github.com/realm/realm-kotlin/pull/824))
* [Sync] Added support for `ObjectId` ([#652](https://github.com/realm/realm-kotlin/issues/652)). `ObjectId` can be used as a primary key in model definition.
* [Sync] Support for `SyncConfiguration.Builder.InitialData()`. (Issue [#422](https://github.com/realm/realm-kotlin/issues/422))
* [Sync] Support for `SyncConfiguration.Builder.initialSubscriptions()`. (Issue [#831](https://github.com/realm/realm-kotlin/issues/831))
* [Sync] Support for `SyncConfiguration.Builder.waitForInitialRemoteData()`. (Issue [#821](https://github.com/realm/realm-kotlin/issues/821))
* [Sync] Support for accessing and controlling the session state through `SyncSession.state`, `SyncSession.pause()` and `SyncSession.resume()`.
* [Sync] Added `SyncConfiguration.syncClientResetStrategy` which enables support for client reset via `DiscardUnsyncedChangesStrategy` for partition-based realms and `ManuallyRecoverUnsyncedChangesStrategy` for Flexible Sync realms.
* [Sync] Support `ObjectId` as a partition key.
* Support for embedded objects. (Issue [#551](https://github.com/realm/realm-kotlin/issues/551))
* Support for `RealmConfiguration.Builder.initialData()`. (Issue [#579](https://github.com/realm/realm-kotlin/issues/579))
* Preparing the compiler plugin to be compatible with Kotlin `1.7.0-RC`. (Issue [#843](https://github.com/realm/realm-kotlin/issues/843))
* Added `AppConfiguration.create(...)` as convenience method for `AppConfiguration.Builder(...).build()` (Issue [#835](https://github.com/realm/realm-kotlin/issues/835))

### Fixed
* Fix missing symbol (`___bid_IDEC_glbround`) on Apple silicon
* Creating a `RealmConfiguration` off the main thread on Kotlin Native could crash with `IncorrectDereferenceException`. (Issue [#799](https://github.com/realm/realm-kotlin/issues/799))
* Compiler error when using cyclic references in compiled module. (Issue [#339](https://github.com/realm/realm-kotlin/issues/339))

### Compatibility
* This release is compatible with:
  * Kotlin 1.6.10 and above.
  * Coroutines 1.6.0-native-mt. Also compatible with Coroutines 1.6.0 but requires enabling of the new memory model and disabling of freezing, see https://github.com/realm/realm-kotlin#kotlin-memory-model-and-coroutine-compatibility for details on that.
  * AtomicFu 0.17.0.
* Minimum Gradle version: 6.1.1.  
* Minimum Android Gradle Plugin version: 4.0.0.
* Minimum Android SDK: 16.

### Internal
* Updated to Realm Core 12.1.0, commit f8f6b3730e32dcc5b6564ebbfa5626a640cdb52a.


## 0.11.1 (2022-05-05)

### Breaking Changes
* None.

### Enhancements
* None.

### Fixed
* Fix crash in list notification listener (Issue [#827](https://github.com/realm/realm-kotlin/issues/827), since 0.11.0)

### Compatibility
* This release is compatible with:
  * Kotlin 1.6.10 and above.
  * Coroutines 1.6.0-native-mt. Also compatible with Coroutines 1.6.0 but requires enabling of the new memory model and disabling of freezing, see https://github.com/realm/realm-kotlin#kotlin-memory-model-and-coroutine-compatibility for details on that.
  * AtomicFu 0.17.0.
* Minimum Gradle version: 6.1.1.  
* Minimum Android Gradle Plugin version: 4.0.0.
* Minimum Android SDK: 16.

### Internal
* None.


## 0.11.0 (2022-04-29)

### Breaking Changes
* [Sync] `SyncConfiguration` and `SyncSession` have been moved to `io.realm.mongodb.sync`.
* [Sync] `EmailPasswordAuth` has been movedto `io.realm.mongodb.auth`.
* [Sync] Improved exception hierarchy for App and Sync exceptions. All sync/app exceptions now use `io.realm.mongodb.exceptions.AppException` as their top-level exception type. Many methods have more specialized exceptions for common errors that can be caught and reacted to. See `AppException` documentation for more details.
* [Sync] `SyncConfiguration.directory` is no longer available.
* [Sync] Removed `SyncConfiguration.partitionValue` as it exposed internal implementation details. It will be reintroduced at a later date.

### Enhancements
* [Sync] `EmailPasswordAuth` has been extended with support for: `confirmUser()`, `resendConfirmationEmail()`, `retryCustomConfirmation()`, `sendResetPasswordEmail()` and `resetPassword()`.
* [Sync] Support for new types of `Credentials`: `apiKey`, `apple`, `facebook`, `google` and `jwt`.
* [Sync] Support for the extension property `Realm.syncSession`, which returns the sync session associated with the realm.
* [Sync] Support for `SyncSession.downloadAllServerChanges()` and `SyncSession.uploadAllLocalChanges()`.
* [Sync] Support for `App.allUsers()`.
* [Sync] Support for `SyncConfiguration.with()`.
* [Sync] Support for `null` and `Integer` (along side already existing `String` and `Long`) partition values when using Partion-based Sync.
* [Sync] Support for `User.remove()`.
* [Sync] `AppConfiguration.syncRootDirectory` has been added to allow users to set the root folder containing all files used for data synchronization between the device and MongoDB Realm. (Issue [#795](https://github.com/realm/realm-kotlin/issues/795))
* Encrypted Realms now use OpenSSL 1.1.1n, up from v1.1.1g.

### Fixed
* Fix duplication of list object references when importing existing objects with `copyToRealm(..., updatePolicy = UpdatePolicy.ALL)` (Issue [#805](https://github.com/realm/realm-kotlin/issues/805))
* Bug in the encryption layer that could result in corrupted Realm files. (Realm Core Issue [#5360](https://github.com/realm/realm-core/issues/5360), since 0.10.0)

### Compatibility
* This release is compatible with:
  * Kotlin 1.6.10 and above.
  * Coroutines 1.6.0-native-mt. Also compatible with Coroutines 1.6.0 but requires enabling of the new memory model and disabling of freezing, see https://github.com/realm/realm-kotlin#kotlin-memory-model-and-coroutine-compatibility for details on that.
  * AtomicFu 0.17.0.
* Minimum Gradle version: 6.1.1.  
* Minimum Android Gradle Plugin version: 4.0.0.
* Minimum Android SDK: 16.

### Internal
* Updated to Realm Core 11.15.0, commit 9544b48e52c49e0267c3424b0b92c2f5efd5e2b9.
* Updated to Ktor 1.6.8.
* Updated to Ktlint 0.45.2.
* Rename internal synthetic variables prefix to `io_realm_kotlin_`, so deprecated prefix `$realm$` is avoided.
* Using latest Kotlin version (EAP) for the `kmm-sample` app to test compatibility with the latest/upcoming Kotlin version.


## 0.10.2 (2022-04-01)

### Breaking Changes
* None.

### Enhancements
* None.

### Fixed
* Fix query syntax errors of seemingly correct query (Issue [#683](https://github.com/realm/realm-kotlin/issues/683))
* Fix error when importing lists with existing objects through `copyToRealm` with `UpdatePolicy.ALL` (Issue [#771](https://github.com/realm/realm-kotlin/issues/771))

### Compatibility
* This release is compatible with:
  * Kotlin 1.6.10.
  * Coroutines 1.6.0-native-mt. Also compatible with Coroutines 1.6.0 but requires enabling of the new memory model and disabling of freezing, see https://github.com/realm/realm-kotlin#kotlin-memory-model-and-coroutine-compatibility for details on that.
  * AtomicFu 0.17.0.
* Minimum Gradle version: 6.1.1.  
* Minimum Android Gradle Plugin version: 4.0.0.
* Minimum Android SDK: 16.

### Internal
* None.

## 0.10.1 (2022-03-24)

### Breaking Changes
* None.

### Enhancements
* Reducing the binary size for Android dependency. (Issue [#216](https://github.com/realm/realm-kotlin/issues/216)).
* Using static c++ runtime library (stl) for Android. (Issue [#694](https://github.com/realm/realm-kotlin/issues/694)).

### Fixed
* Fix assignments to `RealmList`-properties on managed objects (Issue [#718](https://github.com/realm/realm-kotlin/issues/718))
* `iosSimulatorArm64` and `iosX64` cinterop dependencies were compiled with unnecessary additional architectures, causing a fat framework to fail with (Issue [#722](https://github.com/realm/realm-kotlin/issues/722))

### Compatibility
* This release is compatible with:
  * Kotlin 1.6.10.
  * Coroutines 1.6.0-native-mt. Also compatible with Coroutines 1.6.0 but requires enabling of the new memory model and disabling of freezing, see https://github.com/realm/realm-kotlin#kotlin-memory-model-and-coroutine-compatibility for details on that.
  * AtomicFu 0.17.0.
* Minimum Gradle version: 6.1.1.  
* Minimum Android Gradle Plugin version: 4.0.0.
* Minimum Android SDK: 16.

### Internal
* None.


## 0.10.0 (2022-03-04)

### Breaking Changes
* `RealmConfiguration.Builder.path()` has been replaced by `RealmConfiguration.Builder.directory()`, which can be combined with `RealmConfiguration.Builder.name()` to form the full path. (Issue [#346](https://github.com/realm/realm-kotlin/issues/346))
* `Realm.observe()` and `RealmObject.observe()` have been renamed to `asFlow()`.
* `RealmObject.asFlow` will throw `UnsupportedOperationException` instead of `IllegalStateException` if called on a live or dynamic object in a write transaction or in a migration.
* `RealmObject.asFlow` will throw `UnsupportedOperationException` instead of `IllegalStateException` if called on a live or dynamic object in a write transaction or in a migration.
* Removed `RealmObject.delete()` and `RealmResults.delete()`. All objects, objects specified by queries and results must be delete through `MutableRealm.delete(...)` and `DynamicMutableRealm.delete(...).
* Removed default empty schema argument for `RealmConfiguration.Builder(schema = ... )` and `SyncConfiguration.Builder(..., schema= ... )` as all configuraitons require a non-empty schema.
* Removed `RealmConfiguration.Builder.schema()`. `RealmConfiguration.Builder(schema = ...)` should be used instead.

### Enhancements
* Add support for Gradle Configuration Cache.
* Improved exception message when attempting to delete frozen objects. (Issue [#616](https://github.com/realm/realm-kotlin/issues/616))
* Added `RealmConfiguration.Builder.compactOnLaunch()`, which can be used to control if a Realm file should be compacted when opened.
* A better error message if a data class was used as model classes. (Issue [#684](https://github.com/realm/realm-kotlin/issues/684))
* A better error message if the Realm plugin was not applied to the module containing model classes. (Issue [#676](https://github.com/realm/realm-kotlin/issues/676))
* A better error message if a class is used that is not part of the schema. (Issue [#680](https://github.com/realm/realm-kotlin/issues/680))
* Add support for fine-grained notification on Realm instances. `Realm.asFlow()` yields `RealmChange` that represent the `InitialRealm` or `UpdatedRealm` states.
* Add support for fine-grained notification on Realm objects. `RealmObject.asFlow()` yields `ObjectChange` that represent the `InitialObject`, `UpdatedObject` or `DeletedObject` states.
* Add support for fine-grained notification on Realm lists. `RealmList.asFlow()` yields `ListChange` that represent the `InitialList`, `UpdatedList` or `DeletedList` states.
* Add support for fine-grained notifications on Realm query results. `RealmResults.asFlow()` yields `ResultsChange` that represent the `InitialResults` or `UpdatedResults` states.
* Add support for fine-grained notifications on `RealmSingleQuery`. `RealmSingleQuery.asFlow()` yields `SingleQueryChange` that represent the `PendingObject`, `InitialObject`, `UpdatedObject` or `DeletedObject` states.
* Add support for data migration as part of an automatic schema upgrade through `RealmConfiguration.Builder.migration(RealmMigration)` (Issue [#87](https://github.com/realm/realm-kotlin/issues/87))
* Added ability to delete objects specified by a `RealmQuery` or `RealmResults` through `MutableRealm.delete(...)` and `DynamicMutableRealm.delete(...).
* Add support for updating existing objects through `copyToRealm`. This requires them having a primary key. (Issue [#564](https://github.com/realm/realm-kotlin/issues/564))
* Added `Realm.deleteRealm(RealmConfiguration)` function that deletes the Realm files from the filesystem (Issue [#95](https://github.com/realm/realm-kotlin/issues/95)).


### Fixed
* Intermittent `ConcurrentModificationException` when running parallel builds. (Issue [#626](https://github.com/realm/realm-kotlin/issues/626))
* Refactor the compiler plugin to use API's compatible with Kotlin `1.6.20`. (Issue ([#619](https://github.com/realm/realm-kotlin/issues/619)).
* `RealmConfiguration.path` should report the full Realm path. (Issue ([#605](https://github.com/realm/realm-kotlin/issues/605)).
* Support multiple constructors in model definition (one zero arg constructor is required though). (Issue ([#184](https://github.com/realm/realm-kotlin/issues/184)).
* Boolean argument substitution in queries on iOS/macOS would crash the query. (Issue [#691](https://github.com/realm/realm-kotlin/issues/691))
* Support 32-bit Android (x86 and armeabi-v7a). (Issue ([#109](https://github.com/realm/realm-kotlin/issues/109)).
* Make updates of primary key properties throw IllegalStateException (Issue [#353](https://github.com/realm/realm-kotlin/issues/353))


### Compatibility
* This release is compatible with:
  * Kotlin 1.6.10.
  * Coroutines 1.6.0-native-mt. Also compatible with Coroutines 1.6.0 but requires enabling of the new memory model and disabling of freezing, see https://github.com/realm/realm-kotlin#kotlin-memory-model-and-coroutine-compatibility for details on that.
  * AtomicFu 0.17.0.
* Minimum Gradle version: 6.1.1.  
* Minimum Android Gradle Plugin version: 4.0.0.
* Minimum Android SDK: 16.

### Internal
* Downgraded to Gradle 7.2 as a work-around for https://youtrack.jetbrains.com/issue/KT-51325.
* Updated to Realm Core 11.10.0, commit: ad2b6aeb1fd58135a2d9bf463011e26f934390ea.


## 0.9.0 (2022-01-28)

### Breaking Changes
* `RealmResults.observe()` and `RealmList.observe()` have been renamed to `asFlow()`.
* Querying via `Realm.objects(...)` is no longer supported. Use `Realm.query(...)` instead.

### Enhancements
* Added API for inspecting the schema of the realm with `BaseRealm.schema()` ([#238](https://github.com/realm/realm-kotlin/issues/238)).
* Added support for `RealmQuery` through `Realm.query(...)` ([#84](https://github.com/realm/realm-kotlin/issues/84)).
* Added source code link to model definition compiler errors. ([#173](https://github.com/realm/realm-kotlin/issues/173))
* Support Kotlin's new memory model. Enabled in consuming project with the following gradle properties `kotlin.native.binary.memoryModel=experimental`.
* Add support for JVM on M1 (in case we're running outside Rosetta compatibility mode, example when using Azul JVM which is compiled against `aarch64`) [#629](https://github.com/realm/realm-kotlin/issues/629).

### Fixed
* Sync on jvm targets on Windows/Linux crashes with unavailable scheduler ([#655](https://github.com/realm/realm-kotlin/issues/655)).

### Compatibility
* This release is compatible with:
  * Kotlin 1.6.10.
  * Coroutines 1.6.0-native-mt. Also compatible with Coroutines 1.6.0 but requires enabling of the new memory model and disabling of freezing, see https://github.com/realm/realm-kotlin#kotlin-memory-model-and-coroutine-compatibility for details on that.
  * AtomicFu 0.17.0.
* Minimum Gradle version: 6.1.1.  
* Minimum Android Gradle Plugin version: 4.0.0.
* Minimum Android SDK: 16.

### Internal
* Updated to Gradle 7.3.3.
* Updated to Android Gradle Plugin 7.1.0.
* Updated to AndroidX JUnit 1.1.3.
* Updated to AndroidX Test 1.4.0.


## 0.8.2 (2022-01-20)

### Breaking Changes
* None.

### Enhancements
* None.

### Fixed
* The `library-base` module would try to initialize a number of `library-sync` classes for JNI lookups. These and `RealmObjectCompanion` were not being excluded from Proguard obfuscation causing release builds to crash when initializing JNI [#643](https://github.com/realm/realm-kotlin/issues/643).

### Compatibility
* This release is compatible with:
  * Kotlin 1.6.10.
  * Coroutines 1.5.2-native-mt.
  * AtomicFu 0.17.0.
* Minimum Gradle version: 6.1.1.
* Minimum Android Gradle Plugin version: 4.0.0.
* Minimum Android SDK: 16.

### Internal
* None.


## 0.8.1 (2022-01-18)

### Breaking Changes
* None.

### Enhancements
* None.

### Fixed
* Using a custom module name to fix [#621](https://github.com/realm/realm-kotlin/issues/621).
* Synchronously process project configurations to avoid exceptions when running parallel builds [#626](https://github.com/realm/realm-kotlin/issues/626).
* Update to Kotlin 1.6.10. The `Compatibility` entry for 0.8.0 stating that the project had been updated to Kotlin 1.6.10 was not correct [#640](https://github.com/realm/realm-kotlin/issues/640).

### Compatibility
* This release is compatible with:
  * Kotlin 1.6.10.
  * Coroutines 1.5.2-native-mt.
  * AtomicFu 0.17.0.
* Minimum Gradle version: 6.1.1.  
* Minimum Android Gradle Plugin version: 4.0.0.
* Minimum Android SDK: 16.

### Internal
* Updated to Kotlin 1.6.10.


## 0.8.0 (2021-12-17)

### Breaking Changes
* Reworked configuration hierarchy:
  * Separated common parts of `RealmConfiguraion` and `SyncConfiguration` into `io.realm.Configuration` to avoid polluting the base configuration with local-only options.
  * Changed `Realm.open(RealmConfiguration)` to accept new base configuration with `Realm.open(Configuration)`.
  * Removed option to build `SyncConfiguration`s with `deleteRealmIfMigrationNeeded` option.

### Enhancements
* [Sync] Added support for `User.logOut()` ([#245](https://github.com/realm/realm-kotlin/issues/245)).
* Added support for dates through a new property type: `RealmInstant`.
* Allow to pass schema as a variable containing the involved `KClass`es and build configurations non-fluently ([#389](https://github.com/realm/realm-kotlin/issues/389)).
* Added M1 support for `library-base` variant ([#483](https://github.com/realm/realm-kotlin/issues/483)).

### Fixed
* Gradle metadata for pure Android projects. Now using `io.realm.kotlin:library-base:<VERSION>` should work correctly.
* Compiler plugin symbol lookup happens only on Sourset using Realm ([#544](https://github.com/realm/realm-kotlin/issues/544)).
* Fixed migration exception when opening a synced realm that is already stored in the backend for the first time ([#601](https://github.com/realm/realm-kotlin/issues/604)).

### Compatibility
* This release is compatible with:
  * Kotlin 1.6.10.
  * Coroutines 1.5.2-native-mt.
  * AtomicFu 0.17.0.
* Minimum Gradle version: 6.1.1.  
* Minimum Android Gradle Plugin version: 4.0.0.
* Minimum Android SDK: 16.

### Internal
* Updated to Ktor 1.6.5.
* Updated to AndroidX Startup 1.1.0.
* Updated to Gradle 7.2.
* Updated to Android Gradle Plugin 7.1.0-beta05.
* Updated to NDK 23.1.7779620.
* Updated to Android targetSdk 31.
* Updated to Android compileSdk 31.
* Updated to Android Build Tools 31.0.0.
* Updated to Ktlint version 0.43.0.
* Updated to Ktlint Gradle Plugin 10.2.0.
* Updated to Kotlin Serialization 1.3.0.
* Updated to Detekt 1.19.0-RC1.
* Updated to Dokka 1.6.0.
* Updated to AtomicFu 0.17.0.
* Updated to Realm Core 11.7.0, commit: 5903577608d202ad88f375c1bb2ceedb831f6d7b.


## 0.7.0 (2021-10-31)

### Breaking Changes
* None.

### Enhancements
* Basic MongoDB Realm sync support:
  * Enabled by using library dependency `io.realm.kotlin:library-sync:<VERSION>`
  * Build `AppConfiguration`s through `AppConfiguration.Builder(appId).build()`
  * Linking your app with a MongoDB Realm App through `App.create(appConfiguration)`
  * Log in to a MongoDB Realm App through `App.login(credentials)`. Currently only supports `Credentials.anonymous()` and `Credentials.emailPassword(...)`
  * Create `SyncConfiguration`s through `SyncConfiguration.Builder(user, partitionValue, schema).build()`
  * Create synchronized realm by `Realm.open(syncConfiguration)`

### Fixed
* None.

### Compatibility
* This release is compatible with:
  * Kotlin 1.5.31
  * Coroutines 1.5.2-native-mt
  * AtomicFu 0.16.3

### Internal
* Updated to Realm Core commit: ecfc1bbb734a8520d08f04f12f083641309799b3
* Updated to Ktor 1.6.4.


## 0.6.0 (2021-10-15)

### Breaking Changes
* Rename library dependency from `io.realm.kotlin:library:<VERSION>` to `io.realm.kotlin:library-base:<VERSION>`
* Abstracted public API into interfaces. The interfaces have kept the name of the previous classes so only differences are:
  - Opening a realm: `Realm(configuration)` has changed to `Realm.open(configuration)`
  - Easy construction of simple configurations: `RealmConfiguration(schema = ...)` has changed to `RealmConfiguration.with(schema = ...)`
  - Instantiating a `RealmList` is now done through `realmListOf(...)` or by `Iterable<T>.toRealmList()`
* Make argument to `findLatest` non-nullable: `MutableRealm.findLatest(obj: T?): T?` has changed to `MutableRealm.findLatest(obj: T): T?`
* Allow query arguments to be `null`: `RealmResult.query(query: String = "TRUEPREDICATE", vararg args: Any): RealmResults<T>` has change to `RealmResult.query(query: String = "TRUEPREDICATE", vararg args: Any?): RealmResults<T>`
* Moved `objects(KClass<T>)` and `<reified T> objects()` methods from `BaseRealm` to `TypedRealm`
* Changed `RealmObject.version` into method `RealmObject.version()`.
* Replaced `RuntimeException`s by the explicit exceptions: `IllegalArgumentException`, `IllegalStateException` and `IndexOutOfBoundsException`.
* Throw `Error` an unrecoverable Realm problem happen in the underlying storage engine.
* Removed optional arguments to `RealmConfiguration.with(...)` and `RealmConfiguration.Builder(...)`. Name and path can now only be set through the builder methods.

### Enhancements
* Add support for [JVM target](https://github.com/realm/realm-kotlin/issues/62) supported platforms are: Linux (since Centos7 x86_64), Windows (since 8.1 x86_64) and Macos (x86_64).
* Added support for marking a field as indexed with `@Index`

### Fixed
* Fixed null pointer exceptions when returning an unmanaged object from `MutableRealm.write/writeBlocking`.
* Fixed premature closing of underlying realm of frozen objects returned from `MutableRealm.write/writeBlocking`. (Issue [#477](https://github.com/realm/realm-kotlin/issues/477))

### Compatibility
* This release is compatible with:
  * Kotlin 1.5.31
  * Coroutines 1.5.2-native-mt
  * AtomicFu 0.16.3

### Internal
* Updated to Realm Core commit: 028626880253a62d1c936eed4ef73af80b64b71
* Updated to Kotlin 1.5.31.


## 0.5.0 (2021-08-20)

### Breaking Changes
* Moved `@PrimaryKey` annotation from `io.realm.PrimaryKey` to `io.realm.annotations.PrimaryKey`.

### Enhancements
* Add support for excluding properties from the Realm schema. This is done by either using JVM `@Transient` or the newly added `@io.realm.kotlin.Ignore` annotation. (Issue [#278](https://github.com/realm/realm-kotlin/issues/278)).
* Add support for encrypted Realms. Encryption can be enabled by passing a 64-byte encryption key to the configuration builder. (Issue [#227](https://github.com/realm/realm-kotlin/issues/227))
* Add support for `RealmList` notifications using Kotlin `Flow`s. (Issue [#359](https://github.com/realm/realm-kotlin/issues/359))
* Unmanaged `RealmObject`s can now be added directly to `RealmList`s without having to copy them to Realm beforehand.

### Fixed
* Throw exception when violating primary key uniqueness constraint when importing objects with `copyToRealm`.
* Fix crash caused by premature release of frozen versions (`java.lang.RuntimeException: [18]: Access to invalidated Results objects`)
* Fix optimizations bypassing our custom getter and setter from within a class (Issue [#375](https://github.com/realm/realm-kotlin/issues/375)).

### Compatibility
* This release is compatible with Kotlin 1.5.21 and Coroutines 1.5.0.

### Internal
* Updated to Kotlin 1.5.21.
* Updated Gradle to 7.1.1.
* Updated Android Gradle Plugin to 4.1.0.
* Updated to Android Build Tools 30.0.2.
* Updated to targetSdk 30 for Android.
* Now uses Java 11 to build the project.


## 0.4.1 (2021-07-16)

### Breaking Changes
* None.

### Enhancements
* None.

### Fixed
* Throw exception when violating primary key uniqueness constraint when importing objects with `copyToRealm`.
* Fix crash caused by premature release of frozen versions (`java.lang.RuntimeException: [18]: Access to invalidated Results objects`)

### Compatibility
* This release is compatible with Kotlin 1.5.10 and Coroutines 1.5.0.

### Internal
* None.


## 0.4.0 (2021-07-13)

This release contains a big departure in the architectural design of how Realm is currently implemented. At a high level it moves from "Thread-confined, Live Objects" to "Frozen Objects". The reasons for this shift are discussed [here](https://docs.google.com/document/d/1bGfjbKLD6DSBpTiVwyorSBcMqkUQWedAmmS_VAhL8QU/edit#heading=h.fzlh39twuifc).

At a high level this has a number of implications:

    1. Only one Realm instance (per `RealmConfiguration`) is needed across the entire application.
    2. The only reason for closing the Realm instance is if the Realm file itself needs to be deleted or compacted.
    3. Realm objects can be freely moved and read across threads.
    4. Changes to objects can only be observed through Kotlin Flows. Standard change listener support will come in a future release.
    5. In order to modify Realm Objects, they need to be "live". It is possible to convert a frozen object to a live object inside a
       write transaction using the `MutableRealm.findLatest(obj)` API. Live objects are not accessible outside write transactions.

This new architecture is intended to make it easier to consume and work with Realm, but at the same time, it also introduces a few caveats:

    1. Storing a strong reference to a Realm Object can cause an issue known as "Version pinning". Realm tracks the "distance" between the oldest known version and the latest. So if you store a reference for too long, when other writes are happening, Realm might run out of native memory and crash, or it can lead to an increased file size. It is possible to detect this problem by setting `RealmConfiguration.Builder.maxNumberOfActiveVersions()`. It can be worked around by copying the data out of the Realm and store that instead.

    2. With multiple versions being accessible across threads, it is possible to accidentally compare data from different versions. This could be a potential problem for certain business logic if two objects do not agree on a particular state. If you suspect this is an issue, a `version()` method has been added to all Realm Objects, so it can be inspected for debugging. Previously, Realms thread-confined objects guaranteed this would not happen.

    3. Since the threading model has changed, there is no longer a guarantee that running the same query twice in a row will return the same result. E.g. if a background write is executed between them, the result might change. Previously, this would have resulted in the same result as the Realm state for a particular thread would only update as part of the event loop.


### Breaking Changes
* The Realm instance itself is now thread safe and can be accessed from any thread.
* Objects queried outside write transactions are now frozen by default and can be freely read from any thread.
* As a consequence of the above, when a change listener fires, the changed data can only be observed in the new object received, not in the original, which was possible before this release.
* Removed `Realm.open(configuration: RealmConfiguration)`. Use the interchangeable `Realm(configuration: RealmConfiguration)`-constructor instead.
* Removed all `MutableRealm.create(...)`-variants. Use `MutableRealm.copyToRealm(instance: T): T` instead.

### Enhancements
* A `version()` method has been added to `Realm`, `RealmResults` and `RealmObject`. This returns the version of the data contained. New versions are obtained by observing changes to the object.
* `Realm.observe()`, `RealmResults.observe()` and `RealmObject.observe()` have been added and expose a Flow of updates to the object.
* Add support for suspending writes executed on the Realm Write Dispatcher with `suspend fun <R> write(block: MutableRealm.() -> R): R`
* Add support for setting background write and notification dispatchers with `RealmConfigruation.Builder.notificationDispatcher(dispatcher: CoroutineDispatcher)` and `RealmConfiguration.Builder.writeDispatcher(dispatcher: CoroutineDispatcher)`
* Add support for retrieving the latest version of an object inside a write transaction with `<T : RealmObject> MutableRealm.findLatests(obj: T?): T?`

### Fixed
* None.

### Compatibility
* This release is compatible with Kotlin 1.5.10 and Coroutines 1.5.0.

### Internal
* Updated `com.gradle.plugin-publish` to 0.15.0.
* Updated to Realm Core commit: 4cf63d689ba099057345f122265cbb880a8eb19d.
* Updated to Android NDK: 22.1.7171670.
* Introduced usage of `kotlinx.atomicfu`: 0.16.1.


## 0.3.2 (2021-07-06)

### Breaking Changes
* None.

### Enhancements
* None.

### Fixed
* [Bug](https://github.com/realm/realm-kotlin/issues/334) in `copyToRealm` causing a `RealmList` not to be saved as part of the model.

### Compatibility
* This release is compatible with Kotlin 1.5.10 and Coroutines 1.5.0.

### Internal
* None.


## 0.3.1 (2021-07-02)

### Breaking Changes
* None.

### Enhancements
* None.

### Fixed
* Android Release build variant (AAR) was stripped from all classes due to presence of `isMinifyEnabled` flag in the library module. The flag is removed now.


### Compatibility
* This release is compatible with Kotlin 1.5.10 and Coroutines 1.5.0.

### Internal
* None.


## 0.3.0 (2021-07-01)

### Breaking Changes
* None.

### Enhancements
* [Support Apple Release builds](https://github.com/realm/realm-kotlin/issues/142).
* Enabling [shrinker](https://github.com/realm/realm-kotlin/issues/293) for Android Release builds.
* Added support for `RealmList` as supported field in model classes. A `RealmList` is used to model one-to-many relationships in a Realm object.
* Schema migration is handled automatically when adding or removing a property or class to the model without specifying a `schemaVersion`.
If a class or column is renamed you need to set a greater `schemaVersion` to migrate the Realm (note: currently renaming will not copy data to the new column). Alternatively `deleteRealmIfMigrationNeeded` could be set to (without setting `schemaVersion`) to delete the Realm file if an automatic migration is not possible. Fixes [#284](https://github.com/realm/realm-kotlin/issues/284).

### Fixed
* None.

### Compatibility
* This release is compatible with Kotlin 1.5.10 and Coroutines 1.5.0.

### Internal
* None.


## 0.2.0 (2021-06-09)

### Breaking Changes
* The Realm Kotlin Gradle plugin has changed name from `realm-kotlin` to `io.realm.kotlin` to align with Gradle Plugin Portal requirements.

### Enhancements
* The Realm Kotlin Gradle plugin is now available on Gradle Plugin Portal and can be used with the Plugin DSL and `gradlePluginPortal()` as the buildscript repository. A minimal setup of using this approach can be found [here](https://plugins.gradle.org/plugin/io.realm.kotlin).

### Fixed
* None.

### Compatibility
* This release is compatible with Kotlin 1.5.10 and Coroutines 1.5.0.

### Internal
* Updated to Realm Core commit: ed9fbb907e0b5e97e0e2d5b8efdc0951b2eb980c.


## 0.1.0 (2021-05-07)

This is the first public Alpha release of the Realm Kotlin SDK for Android and Kotlin Multiplatform.

A minimal setup for including this library looks like this:

```
// Top-level build.gradle file
buildscript {
    repositories {
        mavenCentral()
    }
    dependencies {
        classpath("io.realm.kotlin:gradle-plugin:0.1.0")
    }
}

allprojects {
    repositories {
    	mavenCentral()
    }
}

// Project build.gradle file
// Only include multiplatform if building a multiplatform project.
plugins {
	kotlin("multiplatform")
	id("com.android.library")
	id("realm-kotlin")
}
```

See the [README](https://github.com/realm/realm-kotlin#readme) for more information.

Please report any issues [here](https://github.com/realm/realm-kotlin/issues/new).<|MERGE_RESOLUTION|>--- conflicted
+++ resolved
@@ -1,26 +1,13 @@
-<<<<<<< HEAD
 ## 1.10.0 (YYYY-MM-DD)
-=======
-## 1.9.1 (2023-06-08)
->>>>>>> 1307355e
-
-### Breaking Changes
-* None.
-
-### Enhancements
-<<<<<<< HEAD
+
+### Breaking Changes
+* None.
+
+### Enhancements
 * Running Android Unit tests on the JVM is now supported instead of throwing `java.lang.NullPointerException`. This includes both pure Android projects (in the `/test` directory) and common tests in Multiplatform projects.
 
 ### Fixed
 * None
-=======
-* None.
-
-### Fixed
-* Deleting `RealmResults` created by `by backlinks()` would crash with `Cannot delete custom Deleteable objects: ObjectBoundRealmResults`. (Issue [#1413](https://github.com/realm/realm-kotlin/issues/1413)) 
-* Incremental compilation in combination with `@PersistedName` on model class names could result in schema errors when opening the Realm (Issue [#1401](https://github.com/realm/realm-kotlin/issues/1401)).
-* [Sync] Native crash if a server error was reported while using `SyncConfiguration.waitForInitialRemoteData()`. (Issue [#1401](https://github.com/realm/realm-kotlin/issues/1401))
->>>>>>> 1307355e
 
 ### Compatibility
 * File format: Generates Realms with file format v23.
@@ -37,11 +24,38 @@
 * Minimum Android SDK: 16.
 
 ### Internal
-<<<<<<< HEAD
 * None
-=======
-* None.
->>>>>>> 1307355e
+
+
+## 1.9.1 (2023-06-08)
+
+### Breaking Changes
+* None.
+
+### Enhancements
+* None.
+
+### Fixed
+* Deleting `RealmResults` created by `by backlinks()` would crash with `Cannot delete custom Deleteable objects: ObjectBoundRealmResults`. (Issue [#1413](https://github.com/realm/realm-kotlin/issues/1413)) 
+* Incremental compilation in combination with `@PersistedName` on model class names could result in schema errors when opening the Realm (Issue [#1401](https://github.com/realm/realm-kotlin/issues/1401)).
+* [Sync] Native crash if a server error was reported while using `SyncConfiguration.waitForInitialRemoteData()`. (Issue [#1401](https://github.com/realm/realm-kotlin/issues/1401))
+
+### Compatibility
+* File format: Generates Realms with file format v23.
+* Realm Studio 13.0.0 or above is required to open Realms created by this version.
+* This release is compatible with the following Kotlin releases:
+  * Kotlin 1.8.0 and above. The K2 compiler is not supported yet.
+  * Ktor 2.1.2 and above.
+  * Coroutines 1.6.4 and above.
+  * AtomicFu 0.18.3 and above.
+  * The new memory model only. See https://github.com/realm/realm-kotlin#kotlin-memory-model-and-coroutine-compatibility
+* Minimum Kbson 0.3.0.
+* Minimum Gradle version: 6.8.3.
+* Minimum Android Gradle Plugin version: 4.1.3.
+* Minimum Android SDK: 16.
+
+### Internal
+* None.
 
 
 ## 1.9.0 (2023-05-23)
