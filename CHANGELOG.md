## 1.6.0 (YYYY-MM-DD)

### Breaking Changes
* None.

### Enhancements
* Add support for `Realm.copyFromRealm()`. All RealmObjects, RealmResults, RealmList and RealmSets now also have a `copyFromRealm()` extension method.

### Fixed
<<<<<<< HEAD
* `RealmUUID` did not calculate the correct `hashCode`, so putting it in a `HashSet` resulted in duplicates.
=======
* JVM apps on Mac and Linux would use a native file built in debug mode, making it slower than needed. The correct native binary built in release mode is now used. Windows was not affected. (Isse [#1124](https://github.com/realm/realm-kotlin/pull/1124))
>>>>>>> 040cb7f6

### Compatibility
* This release is compatible with the following Kotlin releases:
  * Kotlin 1.7.20 and above.
  * Ktor 2.1.2 and above.
  * Coroutines 1.6.4 and above. 
  * AtomicFu 0.18.3 and above.
  * The new memory model only. See https://github.com/realm/realm-kotlin#kotlin-memory-model-and-coroutine-compatibility
* Minimum Gradle version: 6.7.1.
* Minimum Android Gradle Plugin version: 4.0.0.
* Minimum Android SDK: 16.

### Internal
* None.


## 1.5.1 (YYYY-MM-DD)

### Breaking Changes
* None.

### Enhancements
* None.

### Fixed
* Fixed database corruption and encryption issues on apple platforms. (Issue [#5076](https://github.com/realm/realm-js/issues/5076))
* [Sync] Bootstraps will not be applied in a single write transaction - they will be applied 1MB of changesets at a time. (Issue [#5999](https://github.com/realm/realm-core/pull/5999)).
* [Sync] Fixed a race condition which could result in operation cancelled errors being delivered to `Realm.open` rather than the actual sync error which caused things to fail. (Issue [#5968](https://github.com/realm/realm-core/pull/5968)).

### Compatibility
* This release is compatible with the following Kotlin releases:
  * Kotlin 1.7.20 and above.
  * Ktor 2.1.2 and above.
  * Coroutines 1.6.4 and above.
  * AtomicFu 0.18.3 and above.
  * The new memory model only. See https://github.com/realm/realm-kotlin#kotlin-memory-model-and-coroutine-compatibility
* Minimum Gradle version: 6.7.1.
* Minimum Android Gradle Plugin version: 4.0.0.
* Minimum Android SDK: 16.

### Internal
* Updated to Realm Core 12.12.0, commit 2436633ce50f9769d4efd878cb04ca90ec9af965.


## 1.5.0 (2022-11-11)

### Breaking Changes
* None.

### Enhancements
* Fixed error when using Realm object as query argument. Issue[#1098](https://github.com/realm/realm-kotlin/issues/1098)
* Realm will now use `System.loadLibrary()` first when loading native code on JVM, adding support for 3rd party JVM installers. If this fails, it will fallback to the current method of extracting and loading the native library from the JAR file. (Issue [#1105](https://github.com/realm/realm-kotlin/issues/1105)).
* Added support for in-memory Realms.
* Added support for reverse relationships through the `backlinks` delegate. See the function documentation for more details. (Issue [#1021](https://github.com/realm/realm-kotlin/pull/1021))
* Added support for `BsonObjectId` and its typealias `org.mongodb.kbson.ObjectId` as a replacement for `ObjectId`. `io.realm.kotlin.types.ObjectId` is still functional but has been marked as deprecated.
* [Sync] Added support for `BsonObjectId` as partition value.
* [Sync] Exposed `configuration` and `user` on `SyncSession`. (Issue [#431](https://github.com/realm/realm-kotlin/issues/431))
* [Sync] Added support for encrypting the user metadata used by Sync. (Issue [#413](https://github.com/realm/realm-kotlin/issues/413))
* [Sync] Added support for API key authentication. (Issue [#432](https://github.com/realm/realm-kotlin/issues/432))

### Fixed
* Close underlying realm if it is no longer referenced by any Kotlin object. (Issue [#671](https://github.com/realm/realm-kotlin/issues/671))
* Fixes crash during migration if Proguard was enabled. (Issue [#1106](https://github.com/realm/realm-kotlin/issues/1106))
* Adds missing Proguard rules for Embedded objects. (Issue [#1106](https://github.com/realm/realm-kotlin/issues/1107))

### Compatibility
* This release is compatible with the following Kotlin releases:
  * Kotlin 1.7.20 and above.
  * Ktor 2.1.2 and above.
  * Coroutines 1.6.4 and above.
  * AtomicFu 0.18.3 and above.
  * The new memory model only. See https://github.com/realm/realm-kotlin#kotlin-memory-model-and-coroutine-compatibility
* Minimum Gradle version: 6.7.1.
* Minimum Android Gradle Plugin version: 4.0.0.
* Minimum Android SDK: 16.

### Internal
* Added dependency Kbson 0.1.0.
* Updated to use hierarchical multi platform project structure.
* Updated to Realm Core 12.11.0, commit 3d5ff9b5e47c5664c4c5611cdfd22fd15e451b55.
* Updated to Detekt 1.22.0-RC2.


## 1.4.0 (2022-10-17)

### Breaking Changes
* Minimum Kotlin version has been raised from 1.6.10 to 1.7.20.
* Support for the original (old) memory model on Kotlin Native has been dropped. Only the new Kotlin Native memory model is supported.  
* Minimum Gradle version has been raised from 6.1.1 to 6.7.1.
* Minimum Ktor version has been raised from 1.6.8 to 2.1.2.

### Enhancements
* [Sync] The sync variant `io.realm.kotlin:library-sync:1.4.0`, now support Apple Silicon targets, ie. `macosArm64()`, `iosArm64()` and `iosSimulatorArm64`.

### Fixed
* [Sync] Using the SyncSession after receiving changes from the server would sometimes crash. Issue [#1068](https://github.com/realm/realm-kotlin/issues/1068)

### Compatibility
* This release is compatible with the following Kotlin releases:
  * Kotlin 1.7.20 and above.
  * Ktor 2.1.2 and above.
  * Coroutines 1.6.4 and above.
  * AtomicFu 0.18.3 and above.
  * The new memory model only. See https://github.com/realm/realm-kotlin#kotlin-memory-model-and-coroutine-compatibility
* Minimum Gradle version: 6.7.1.
* Minimum Android Gradle Plugin version: 4.0.0.
* Minimum Android SDK: 16.

### Internal
* Updated to Kotlin 1.7.20.
* Updated to Coroutines 1.6.4.
* Updated to AtomicFu 0.18.3.
* Updated to Kotlin Serialization 1.4.0.
* Updated to KotlinX DateTime 0.4.0.
* Updated to okio 3.2.0.
* Ktor now uses the OkHttp engine on Android/JVM.
* Ktor now uses the Darwin engine on Native.


## 1.3.0 (2022-10-10)

### Breaking Changes
* None.

### Enhancements
* Support for `MutableRealm.deleteAll()`.
* Support for `MutableRealm.delete(KClass)`.
* Support for `DynamicMutableRealm.deleteAll()`.
* Support for `DynamicMutableRealm.delete(className)`.
* Support for `RealmInstant.now()`
* [Sync] Support for `User.getProviderType()`.
* [Sync] Support for `User.getAccessToken()`.
* [Sync] Support for `User.getRefreshToken()`.
* [Sync] Support for `User.getDeviceId()`.

### Fixed
* [Sync] Using `SyncConfiguration.Builder.waitForInitialRemoteDataOpen()` is now much faster if the server realm contains a lot of data. Issue [])_

### Compatibility
* This release is compatible with:
  * Kotlin 1.6.10 - 1.7.10. 1.7.20 support is tracked here: https://github.com/realm/realm-kotlin/issues/1024
  * Ktor 1.6.8. Ktor 2 support is tracked here: https://github.com/realm/realm-kotlin/issues/788
  * Coroutines 1.6.0-native-mt. Also compatible with Coroutines 1.6.0 but requires enabling of the new memory model and disabling of freezing, see https://github.com/realm/realm-kotlin#kotlin-memory-model-and-coroutine-compatibility for details on that.
  * AtomicFu 0.17.0 and above.
* Minimum Gradle version: 6.1.1.
* Minimum Android Gradle Plugin version: 4.0.0.
* Minimum Android SDK: 16.

### Internal
* None.


## 1.2.0 (2022-09-30)

### Breaking Changes
* `RealmResults.query()` now returns a `RealmQuery` instead of a `RealmResults`.

### Enhancements
* Added support for `MutableRealmInt` in model classes. The new type behaves like a reference to a `Long`, but also supports `increment` and `decrement` methods. These methods implement a conflict-free replicated data type, whose value will converge even when changed across distributed devices with poor connections.
* [Sync] Support for `User.linkCredentials()`.
* [Sync] Support for `User.identities`, which will return all login types available to the user.
* [Sync] `User.id` as a replacement for `User.identity`. `User.identity` has been marked as deprecated.

### Fixed
* Classes using `RealmObject` or `EmbeddedRealmObject` as a generics type would be modified by the compiler plugin causing compilation errors. (Issue [981] (https://github.com/realm/realm-kotlin/issues/981))
* Ordering not respected for `RealmQuery.first()`. (Issue [#953](https://github.com/realm/realm-kotlin/issues/953))
* Sub-querying on a RealmResults ignored the original filter. (Issue [#998](https://github.com/realm/realm-kotlin/pull/998))
* `RealmResults.query()` semantic returning `RealmResults` was wrong, the return type should be a `RealmQuery`. (Issue [#1013](https://github.com/realm/realm-kotlin/pull/1013))
* Crash when logging messages with formatting specifiers. (Issue [#1034](https://github.com/realm/realm-kotlin/issues/1034))

### Compatibility
* This release is compatible with:
  * Kotlin 1.6.10 - 1.7.10. 1.7.20 support is tracked here: https://github.com/realm/realm-kotlin/issues/1024
  * Ktor 1.6.8. Ktor 2 support is tracked here: https://github.com/realm/realm-kotlin/issues/788
  * Coroutines 1.6.0-native-mt. Also compatible with Coroutines 1.6.0 but requires enabling of the new memory model and disabling of freezing, see https://github.com/realm/realm-kotlin#kotlin-memory-model-and-coroutine-compatibility for details on that.
  * AtomicFu 0.17.0 and above.
* Minimum Gradle version: 6.1.1.
* Minimum Android Gradle Plugin version: 4.0.0.
* Minimum Android SDK: 16.

### Internal
* Updated to Realm Core 12.7.0, commit 18abbb4e9dc268620fa499923a92921bf26db8c6.
* Updated to Kotlin Compile Testing 1.4.9.


## 1.1.0 (2022-08-23)

### Breaking Changes
* None.

### Enhancements
* Added support for `RealmSet` in model classes. `RealmSet` is a collection of unique elements. See the class documentation for more details.
* Added support for `UUID` through a new property type: `RealmUUID`.
* Support for `Realm.writeCopyTo(configuration)`.
* [Sync] Add support for `User.delete()`, making it possible to delete user data on the server side (Issue [#491](https://github.com/realm/realm-kotlin/issues/491)).
* [Sync] It is now possible to create multiple anonymous users by specifying `Credentials.anonymous(reuseExisting = false)` when logging in to an App.

### Fixed
* `Realm.deleteRealm(config)` would throw an exception if the file didn't exist.
* Returning deleted objects from `Realm.write` and `Realm.writeBlocking` threw a non-sensical `NullPointerException`. Returning such a value is not allowed and now throws an `IllegalStateException`. (Issue [#965](https://github.com/realm/realm-kotlin/issues/965))
* [Sync] AppErrors and SyncErrors with unmapped category or error codes caused a crash. (Issue [951] (https://github.com/realm/realm-kotlin/pull/951))

### Compatibility
* This release is compatible with:
  * Kotlin 1.6.10 and above.
  * Coroutines 1.6.0-native-mt. Also compatible with Coroutines 1.6.0 but requires enabling of the new memory model and disabling of freezing, see https://github.com/realm/realm-kotlin#kotlin-memory-model-and-coroutine-compatibility for details on that.
  * AtomicFu 0.17.0.
* Minimum Gradle version: 6.1.1.  
* Minimum Android Gradle Plugin version: 4.0.0.
* Minimum Android SDK: 16.

### Internal
* Updated to Realm Core 12.5.1, commit 6f6a0f415bd33cf2ced4467e36a47f7c84f0a1d7.
* Updated to Gradle 7.5.1.
* Updated to Android Gradle Plugin 7.2.2.
* Updated to CMake 3.22.1
* Updated to Android targetSdk 33.
* Updated to Android compileSdkVersion 33.
* Updated to Android Build Tools 33.0.0.
* Updated to Android NDK 23.2.8568313.


## 1.0.2 (2022-08-05)

### Breaking Changes
* None.

### Enhancements
* None.

### Fixed
* Missing proguard configuration for `CoreErrorUtils`. (Issue [#942](https://github.com/realm/realm-kotlin/issues/942))
* [Sync] Embedded Objects could not be added to the schema for `SyncConfiguration`s. (Issue [#945](https://github.com/realm/realm-kotlin/issues/945)).

### Compatibility
* This release is compatible with:
  * Kotlin 1.6.10 and above.
  * Coroutines 1.6.0-native-mt. Also compatible with Coroutines 1.6.0 but requires enabling of the new memory model and disabling of freezing, see https://github.com/realm/realm-kotlin#kotlin-memory-model-and-coroutine-compatibility for details on that.
  * AtomicFu 0.17.0.
* Minimum Gradle version: 6.1.1.  
* Minimum Android Gradle Plugin version: 4.0.0.
* Minimum Android SDK: 16.

### Internal
* None.


## 1.0.1 (2022-07-07)

### Breaking Changes
* None.

### Enhancements
* Added support for `ByteArray`. ([#584](https://github.com/realm/realm-kotlin/issues/584))

### Fixed
* Fixed JVM memory leak when passing string to C-API. (Issue [#890](https://github.com/realm/realm-kotlin/issues/890))
* Fixed crash present on release-mode apps using Sync due to missing Proguard exception for `ResponseCallback`.
* The compiler plugin did not set the generic parameter correctly for an internal field inside model classes. This could result in other libraries that operated on the source code throwing an error of the type: `undeclared type variable: T`. (Issue [#901](https://github.com/realm/realm-kotlin/issues/901))
* String read from a realm was mistakenly treated as zero-terminated, resulting in strings with `\0`-characters to be truncated when read. Inserting data worked correctly. (Issue [#911](https://github.com/realm/realm-kotlin/issues/911))
* [Sync] Fix internal ordering of `EmailPasswordAuth.resetPassword(...)` arguments. (Issue [#885](https://github.com/realm/realm-kotlin/issues/885))
* [Sync] Sync error events not requiring a Client Reset incorrectly assumed they had to include a path to a recovery Realm file. (Issue [#895](https://github.com/realm/realm-kotlin/issues/895))

### Compatibility
* This release is compatible with:
  * Kotlin 1.6.10 and above.
  * Coroutines 1.6.0-native-mt. Also compatible with Coroutines 1.6.0 but requires enabling of the new memory model and disabling of freezing, see https://github.com/realm/realm-kotlin#kotlin-memory-model-and-coroutine-compatibility for details on that.
  * AtomicFu 0.17.0.
* Minimum Gradle version: 6.1.1.  
* Minimum Android Gradle Plugin version: 4.0.0.
* Minimum Android SDK: 16.

### Internal
* None.


## 1.0.0 (2022-06-07)

### Breaking Changes
* Move all classes from package `io.realm` to `io.realm.kotlin`. This allows Realm Java and Realm Kotlin to be included in the same app without having class name conflicts. *WARNING:* While both libraries can be configured to open the same file, doing so concurrently is currently not supported and can lead to corrupted realm files.
* Updated default behavior for implicit import APIs (realm objects setters and list add/insert/set-operations) to update existing objects with similar primary key instead of throwing. (Issue [#849](https://github.com/realm/realm-kotlin/issues/849))
* Introduced `BaseRealmObject` as base interface of `RealmObject` and `DynamicRealmObject` to prepare for future embedded object support.
  * Most APIs accepts `BaseRealmObject` instead of `RealmObject`.
  * `DynamicRealmObject` no longer implements `RealmObject` but only `BaseRealmObject`
  * Besides the changes of base class of `DynamicRealmObject`, this should not require and code changes.
* Moved all modeling defining types to `io.realm.kotlin.types`
  * Moved `BaseRealmObject`, `RealmObject`, `EmbeddedObject`, `RealmList`, `RealmInstant` and `ObjectId` from `io.realm` to `io.realm.kotlin.types`
* Moved `RealmResults` from `io.realm` to `io.realm.kotlin.query`
* Reworked API for dynamic objects.
  * Support for unmanaged dynamic objects through `DynamicMutableRealmObject.create()`.
  * Replaced `DynamicMutableRealm.create()` with `DynamicMutableRealm.copyToRealm()` similar to `MutableRealm.copyToRealm()`.
* Moved `io.realm.MutableRealm.UpdatePolicy` to top-level class `io.realm.kotlin.UpdatePolicy` as it now also applies to `DynamicMutableRealm.copyToRealm()`.
* Deleted `Queryable`-interface and removed it from `RealmResults`.
* Moved extension methods on `BaseRealmObject`, `MutableRealm`, `TypedRealm`, `Realm` and `Iterable` from `io.realm` to `io.realm.kotlin.ext`
* Moved `io.realm.MutableRealm.UpdatePolicy` to top-level class `io.realm.UpdatePolicy` as it now also applies to `DynamicMutableRealm.copyToRealm()`
* All exceptions from Realm now has `RealmException` as their base class instead of `RealmCoreException` or `Exception`.
* Aligned factory methods naming. (Issue [#835](https://github.com/realm/realm-kotlin/issues/835))
  * Renamed `RealmConfiguration.with(...)` to `RealmConfiguration.create(...)`
  * Renamed `SyncConfiguration.with(...)` to `SyncConfiguration.create(...)`
  * Renamed `RealmInstant.fromEpochSeconds(...)` to `RealmInstant.from(...)`
* Reduced `DynamicMutableRealm` APIs (`copyToRealm()` and `findLatest()`) to only allow import and lookup of `DynamicRealmObject`s.

### Enhancements
* [Sync] Support for Flexible Sync through `Realm.subscriptions`. (Issue [#824](https://github.com/realm/realm-kotlin/pull/824))
* [Sync] Added support for `ObjectId` ([#652](https://github.com/realm/realm-kotlin/issues/652)). `ObjectId` can be used as a primary key in model definition.
* [Sync] Support for `SyncConfiguration.Builder.InitialData()`. (Issue [#422](https://github.com/realm/realm-kotlin/issues/422))
* [Sync] Support for `SyncConfiguration.Builder.initialSubscriptions()`. (Issue [#831](https://github.com/realm/realm-kotlin/issues/831))
* [Sync] Support for `SyncConfiguration.Builder.waitForInitialRemoteData()`. (Issue [#821](https://github.com/realm/realm-kotlin/issues/821))
* [Sync] Support for accessing and controlling the session state through `SyncSession.state`, `SyncSession.pause()` and `SyncSession.resume()`.
* [Sync] Added `SyncConfiguration.syncClientResetStrategy` which enables support for client reset via `DiscardUnsyncedChangesStrategy` for partition-based realms and `ManuallyRecoverUnsyncedChangesStrategy` for Flexible Sync realms.
* [Sync] Support `ObjectId` as a partition key.
* Support for embedded objects. (Issue [#551](https://github.com/realm/realm-kotlin/issues/551))
* Support for `RealmConfiguration.Builder.initialData()`. (Issue [#579](https://github.com/realm/realm-kotlin/issues/579))
* Preparing the compiler plugin to be compatible with Kotlin `1.7.0-RC`. (Issue [#843](https://github.com/realm/realm-kotlin/issues/843))
* Added `AppConfiguration.create(...)` as convenience method for `AppConfiguration.Builder(...).build()` (Issue [#835](https://github.com/realm/realm-kotlin/issues/835))

### Fixed
* Fix missing symbol (`___bid_IDEC_glbround`) on Apple silicon
* Creating a `RealmConfiguration` off the main thread on Kotlin Native could crash with `IncorrectDereferenceException`. (Issue [#799](https://github.com/realm/realm-kotlin/issues/799))
* Compiler error when using cyclic references in compiled module. (Issue [#339](https://github.com/realm/realm-kotlin/issues/339))

### Compatibility
* This release is compatible with:
  * Kotlin 1.6.10 and above.
  * Coroutines 1.6.0-native-mt. Also compatible with Coroutines 1.6.0 but requires enabling of the new memory model and disabling of freezing, see https://github.com/realm/realm-kotlin#kotlin-memory-model-and-coroutine-compatibility for details on that.
  * AtomicFu 0.17.0.
* Minimum Gradle version: 6.1.1.  
* Minimum Android Gradle Plugin version: 4.0.0.
* Minimum Android SDK: 16.

### Internal
* Updated to Realm Core 12.1.0, commit f8f6b3730e32dcc5b6564ebbfa5626a640cdb52a.


## 0.11.1 (2022-05-05)

### Breaking Changes
* None.

### Enhancements
* None.

### Fixed
* Fix crash in list notification listener (Issue [#827](https://github.com/realm/realm-kotlin/issues/827), since 0.11.0)

### Compatibility
* This release is compatible with:
  * Kotlin 1.6.10 and above.
  * Coroutines 1.6.0-native-mt. Also compatible with Coroutines 1.6.0 but requires enabling of the new memory model and disabling of freezing, see https://github.com/realm/realm-kotlin#kotlin-memory-model-and-coroutine-compatibility for details on that.
  * AtomicFu 0.17.0.
* Minimum Gradle version: 6.1.1.  
* Minimum Android Gradle Plugin version: 4.0.0.
* Minimum Android SDK: 16.

### Internal
* None.


## 0.11.0 (2022-04-29)

### Breaking Changes
* [Sync] `SyncConfiguration` and `SyncSession` have been moved to `io.realm.mongodb.sync`.
* [Sync] `EmailPasswordAuth` has been movedto `io.realm.mongodb.auth`.
* [Sync] Improved exception hierarchy for App and Sync exceptions. All sync/app exceptions now use `io.realm.mongodb.exceptions.AppException` as their top-level exception type. Many methods have more specialized exceptions for common errors that can be caught and reacted to. See `AppException` documentation for more details.
* [Sync] `SyncConfiguration.directory` is no longer available.
* [Sync] Removed `SyncConfiguration.partitionValue` as it exposed internal implementation details. It will be reintroduced at a later date.

### Enhancements
* [Sync] `EmailPasswordAuth` has been extended with support for: `confirmUser()`, `resendConfirmationEmail()`, `retryCustomConfirmation()`, `sendResetPasswordEmail()` and `resetPassword()`.
* [Sync] Support for new types of `Credentials`: `apiKey`, `apple`, `facebook`, `google` and `jwt`.
* [Sync] Support for the extension property `Realm.syncSession`, which returns the sync session associated with the realm.
* [Sync] Support for `SyncSession.downloadAllServerChanges()` and `SyncSession.uploadAllLocalChanges()`.
* [Sync] Support for `App.allUsers()`.
* [Sync] Support for `SyncConfiguration.with()`.
* [Sync] Support for `null` and `Integer` (along side already existing `String` and `Long`) partition values when using Partion-based Sync.
* [Sync] Support for `User.remove()`.
* [Sync] `AppConfiguration.syncRootDirectory` has been added to allow users to set the root folder containing all files used for data synchronization between the device and MongoDB Realm. (Issue [#795](https://github.com/realm/realm-kotlin/issues/795))
* Encrypted Realms now use OpenSSL 1.1.1n, up from v1.1.1g.

### Fixed
* Fix duplication of list object references when importing existing objects with `copyToRealm(..., updatePolicy = UpdatePolicy.ALL)` (Issue [#805](https://github.com/realm/realm-kotlin/issues/805))
* Bug in the encryption layer that could result in corrupted Realm files. (Realm Core Issue [#5360](https://github.com/realm/realm-core/issues/5360), since 0.10.0)

### Compatibility
* This release is compatible with:
  * Kotlin 1.6.10 and above.
  * Coroutines 1.6.0-native-mt. Also compatible with Coroutines 1.6.0 but requires enabling of the new memory model and disabling of freezing, see https://github.com/realm/realm-kotlin#kotlin-memory-model-and-coroutine-compatibility for details on that.
  * AtomicFu 0.17.0.
* Minimum Gradle version: 6.1.1.  
* Minimum Android Gradle Plugin version: 4.0.0.
* Minimum Android SDK: 16.

### Internal
* Updated to Realm Core 11.15.0, commit 9544b48e52c49e0267c3424b0b92c2f5efd5e2b9.
* Updated to Ktor 1.6.8.
* Updated to Ktlint 0.45.2.
* Rename internal synthetic variables prefix to `io_realm_kotlin_`, so deprecated prefix `$realm$` is avoided.
* Using latest Kotlin version (EAP) for the `kmm-sample` app to test compatibility with the latest/upcoming Kotlin version.


## 0.10.2 (2022-04-01)

### Breaking Changes
* None.

### Enhancements
* None.

### Fixed
* Fix query syntax errors of seemingly correct query (Issue [#683](https://github.com/realm/realm-kotlin/issues/683))
* Fix error when importing lists with existing objects through `copyToRealm` with `UpdatePolicy.ALL` (Issue [#771](https://github.com/realm/realm-kotlin/issues/771))

### Compatibility
* This release is compatible with:
  * Kotlin 1.6.10.
  * Coroutines 1.6.0-native-mt. Also compatible with Coroutines 1.6.0 but requires enabling of the new memory model and disabling of freezing, see https://github.com/realm/realm-kotlin#kotlin-memory-model-and-coroutine-compatibility for details on that.
  * AtomicFu 0.17.0.
* Minimum Gradle version: 6.1.1.  
* Minimum Android Gradle Plugin version: 4.0.0.
* Minimum Android SDK: 16.

### Internal
* None.

## 0.10.1 (2022-03-24)

### Breaking Changes
* None.

### Enhancements
* Reducing the binary size for Android dependency. (Issue [#216](https://github.com/realm/realm-kotlin/issues/216)).
* Using static c++ runtime library (stl) for Android. (Issue [#694](https://github.com/realm/realm-kotlin/issues/694)).

### Fixed
* Fix assignments to `RealmList`-properties on managed objects (Issue [#718](https://github.com/realm/realm-kotlin/issues/718))
* `iosSimulatorArm64` and `iosX64` cinterop dependencies were compiled with unnecessary additional architectures, causing a fat framework to fail with (Issue [#722](https://github.com/realm/realm-kotlin/issues/722))

### Compatibility
* This release is compatible with:
  * Kotlin 1.6.10.
  * Coroutines 1.6.0-native-mt. Also compatible with Coroutines 1.6.0 but requires enabling of the new memory model and disabling of freezing, see https://github.com/realm/realm-kotlin#kotlin-memory-model-and-coroutine-compatibility for details on that.
  * AtomicFu 0.17.0.
* Minimum Gradle version: 6.1.1.  
* Minimum Android Gradle Plugin version: 4.0.0.
* Minimum Android SDK: 16.

### Internal
* None.


## 0.10.0 (2022-03-04)

### Breaking Changes
* `RealmConfiguration.Builder.path()` has been replaced by `RealmConfiguration.Builder.directory()`, which can be combined with `RealmConfiguration.Builder.name()` to form the full path. (Issue [#346](https://github.com/realm/realm-kotlin/issues/346))
* `Realm.observe()` and `RealmObject.observe()` have been renamed to `asFlow()`.
* `RealmObject.asFlow` will throw `UnsupportedOperationException` instead of `IllegalStateException` if called on a live or dynamic object in a write transaction or in a migration.
* `RealmObject.asFlow` will throw `UnsupportedOperationException` instead of `IllegalStateException` if called on a live or dynamic object in a write transaction or in a migration.
* Removed `RealmObject.delete()` and `RealmResults.delete()`. All objects, objects specified by queries and results must be delete through `MutableRealm.delete(...)` and `DynamicMutableRealm.delete(...).
* Removed default empty schema argument for `RealmConfiguration.Builder(schema = ... )` and `SyncConfiguration.Builder(..., schema= ... )` as all configuraitons require a non-empty schema.
* Removed `RealmConfiguration.Builder.schema()`. `RealmConfiguration.Builder(schema = ...)` should be used instead.

### Enhancements
* Add support for Gradle Configuration Cache.
* Improved exception message when attempting to delete frozen objects. (Issue [#616](https://github.com/realm/realm-kotlin/issues/616))
* Added `RealmConfiguration.Builder.compactOnLaunch()`, which can be used to control if a Realm file should be compacted when opened.
* A better error message if a data class was used as model classes. (Issue [#684](https://github.com/realm/realm-kotlin/issues/684))
* A better error message if the Realm plugin was not applied to the module containing model classes. (Issue [#676](https://github.com/realm/realm-kotlin/issues/676))
* A better error message if a class is used that is not part of the schema. (Issue [#680](https://github.com/realm/realm-kotlin/issues/680))
* Add support for fine-grained notification on Realm instances. `Realm.asFlow()` yields `RealmChange` that represent the `InitialRealm` or `UpdatedRealm` states.
* Add support for fine-grained notification on Realm objects. `RealmObject.asFlow()` yields `ObjectChange` that represent the `InitialObject`, `UpdatedObject` or `DeletedObject` states.
* Add support for fine-grained notification on Realm lists. `RealmList.asFlow()` yields `ListChange` that represent the `InitialList`, `UpdatedList` or `DeletedList` states.
* Add support for fine-grained notifications on Realm query results. `RealmResults.asFlow()` yields `ResultsChange` that represent the `InitialResults` or `UpdatedResults` states.
* Add support for fine-grained notifications on `RealmSingleQuery`. `RealmSingleQuery.asFlow()` yields `SingleQueryChange` that represent the `PendingObject`, `InitialObject`, `UpdatedObject` or `DeletedObject` states.
* Add support for data migration as part of an automatic schema upgrade through `RealmConfiguration.Builder.migration(RealmMigration)` (Issue [#87](https://github.com/realm/realm-kotlin/issues/87))
* Added ability to delete objects specified by a `RealmQuery` or `RealmResults` through `MutableRealm.delete(...)` and `DynamicMutableRealm.delete(...).
* Add support for updating existing objects through `copyToRealm`. This requires them having a primary key. (Issue [#564](https://github.com/realm/realm-kotlin/issues/564))
* Added `Realm.deleteRealm(RealmConfiguration)` function that deletes the Realm files from the filesystem (Issue [#95](https://github.com/realm/realm-kotlin/issues/95)).


### Fixed
* Intermittent `ConcurrentModificationException` when running parallel builds. (Issue [#626](https://github.com/realm/realm-kotlin/issues/626))
* Refactor the compiler plugin to use API's compatible with Kotlin `1.6.20`. (Issue ([#619](https://github.com/realm/realm-kotlin/issues/619)).
* `RealmConfiguration.path` should report the full Realm path. (Issue ([#605](https://github.com/realm/realm-kotlin/issues/605)).
* Support multiple constructors in model definition (one zero arg constructor is required though). (Issue ([#184](https://github.com/realm/realm-kotlin/issues/184)).
* Boolean argument substitution in queries on iOS/macOS would crash the query. (Issue [#691](https://github.com/realm/realm-kotlin/issues/691))
* Support 32-bit Android (x86 and armeabi-v7a). (Issue ([#109](https://github.com/realm/realm-kotlin/issues/109)).
* Make updates of primary key properties throw IllegalStateException (Issue [#353](https://github.com/realm/realm-kotlin/issues/353))


### Compatibility
* This release is compatible with:
  * Kotlin 1.6.10.
  * Coroutines 1.6.0-native-mt. Also compatible with Coroutines 1.6.0 but requires enabling of the new memory model and disabling of freezing, see https://github.com/realm/realm-kotlin#kotlin-memory-model-and-coroutine-compatibility for details on that.
  * AtomicFu 0.17.0.
* Minimum Gradle version: 6.1.1.  
* Minimum Android Gradle Plugin version: 4.0.0.
* Minimum Android SDK: 16.

### Internal
* Downgraded to Gradle 7.2 as a work-around for https://youtrack.jetbrains.com/issue/KT-51325.
* Updated to Realm Core 11.10.0, commit: ad2b6aeb1fd58135a2d9bf463011e26f934390ea.


## 0.9.0 (2022-01-28)

### Breaking Changes
* `RealmResults.observe()` and `RealmList.observe()` have been renamed to `asFlow()`.
* Querying via `Realm.objects(...)` is no longer supported. Use `Realm.query(...)` instead.

### Enhancements
* Added API for inspecting the schema of the realm with `BaseRealm.schema()` ([#238](https://github.com/realm/realm-kotlin/issues/238)).
* Added support for `RealmQuery` through `Realm.query(...)` ([#84](https://github.com/realm/realm-kotlin/issues/84)).
* Added source code link to model definition compiler errors. ([#173](https://github.com/realm/realm-kotlin/issues/173))
* Support Kotlin's new memory model. Enabled in consuming project with the following gradle properties `kotlin.native.binary.memoryModel=experimental`.
* Add support for JVM on M1 (in case we're running outside Rosetta compatibility mode, example when using Azul JVM which is compiled against `aarch64`) [#629](https://github.com/realm/realm-kotlin/issues/629).

### Fixed
* Sync on jvm targets on Windows/Linux crashes with unavailable scheduler ([#655](https://github.com/realm/realm-kotlin/issues/655)).

### Compatibility
* This release is compatible with:
  * Kotlin 1.6.10.
  * Coroutines 1.6.0-native-mt. Also compatible with Coroutines 1.6.0 but requires enabling of the new memory model and disabling of freezing, see https://github.com/realm/realm-kotlin#kotlin-memory-model-and-coroutine-compatibility for details on that.
  * AtomicFu 0.17.0.
* Minimum Gradle version: 6.1.1.  
* Minimum Android Gradle Plugin version: 4.0.0.
* Minimum Android SDK: 16.

### Internal
* Updated to Gradle 7.3.3.
* Updated to Android Gradle Plugin 7.1.0.
* Updated to AndroidX JUnit 1.1.3.
* Updated to AndroidX Test 1.4.0.


## 0.8.2 (2022-01-20)

### Breaking Changes
* None.

### Enhancements
* None.

### Fixed
* The `library-base` module would try to initialize a number of `library-sync` classes for JNI lookups. These and `RealmObjectCompanion` were not being excluded from Proguard obfuscation causing release builds to crash when initializing JNI [#643](https://github.com/realm/realm-kotlin/issues/643).

### Compatibility
* This release is compatible with:
  * Kotlin 1.6.10.
  * Coroutines 1.5.2-native-mt.
  * AtomicFu 0.17.0.
* Minimum Gradle version: 6.1.1.
* Minimum Android Gradle Plugin version: 4.0.0.
* Minimum Android SDK: 16.

### Internal
* None.


## 0.8.1 (2022-01-18)

### Breaking Changes
* None.

### Enhancements
* None.

### Fixed
* Using a custom module name to fix [#621](https://github.com/realm/realm-kotlin/issues/621).
* Synchronously process project configurations to avoid exceptions when running parallel builds [#626](https://github.com/realm/realm-kotlin/issues/626).
* Update to Kotlin 1.6.10. The `Compatibility` entry for 0.8.0 stating that the project had been updated to Kotlin 1.6.10 was not correct [#640](https://github.com/realm/realm-kotlin/issues/640).

### Compatibility
* This release is compatible with:
  * Kotlin 1.6.10.
  * Coroutines 1.5.2-native-mt.
  * AtomicFu 0.17.0.
* Minimum Gradle version: 6.1.1.  
* Minimum Android Gradle Plugin version: 4.0.0.
* Minimum Android SDK: 16.

### Internal
* Updated to Kotlin 1.6.10.


## 0.8.0 (2021-12-17)

### Breaking Changes
* Reworked configuration hierarchy:
  * Separated common parts of `RealmConfiguraion` and `SyncConfiguration` into `io.realm.Configuration` to avoid polluting the base configuration with local-only options.
  * Changed `Realm.open(RealmConfiguration)` to accept new base configuration with `Realm.open(Configuration)`.
  * Removed option to build `SyncConfiguration`s with `deleteRealmIfMigrationNeeded` option.

### Enhancements
* [Sync] Added support for `User.logOut()` ([#245](https://github.com/realm/realm-kotlin/issues/245)).
* Added support for dates through a new property type: `RealmInstant`.
* Allow to pass schema as a variable containing the involved `KClass`es and build configurations non-fluently ([#389](https://github.com/realm/realm-kotlin/issues/389)).
* Added M1 support for `library-base` variant ([#483](https://github.com/realm/realm-kotlin/issues/483)).

### Fixed
* Gradle metadata for pure Android projects. Now using `io.realm.kotlin:library-base:<VERSION>` should work correctly.
* Compiler plugin symbol lookup happens only on Sourset using Realm ([#544](https://github.com/realm/realm-kotlin/issues/544)).
* Fixed migration exception when opening a synced realm that is already stored in the backend for the first time ([#601](https://github.com/realm/realm-kotlin/issues/604)).

### Compatibility
* This release is compatible with:
  * Kotlin 1.6.10.
  * Coroutines 1.5.2-native-mt.
  * AtomicFu 0.17.0.
* Minimum Gradle version: 6.1.1.  
* Minimum Android Gradle Plugin version: 4.0.0.
* Minimum Android SDK: 16.

### Internal
* Updated to Ktor 1.6.5.
* Updated to AndroidX Startup 1.1.0.
* Updated to Gradle 7.2.
* Updated to Android Gradle Plugin 7.1.0-beta05.
* Updated to NDK 23.1.7779620.
* Updated to Android targetSdk 31.
* Updated to Android compileSdk 31.
* Updated to Android Build Tools 31.0.0.
* Updated to Ktlint version 0.43.0.
* Updated to Ktlint Gradle Plugin 10.2.0.
* Updated to Kotlin Serialization 1.3.0.
* Updated to Detekt 1.19.0-RC1.
* Updated to Dokka 1.6.0.
* Updated to AtomicFu 0.17.0.
* Updated to Realm Core 11.7.0, commit: 5903577608d202ad88f375c1bb2ceedb831f6d7b.


## 0.7.0 (2021-10-31)

### Breaking Changes
* None.

### Enhancements
* Basic MongoDB Realm sync support:
  * Enabled by using library dependency `io.realm.kotlin:library-sync:<VERSION>`
  * Build `AppConfiguration`s through `AppConfiguration.Builder(appId).build()`
  * Linking your app with a MongoDB Realm App through `App.create(appConfiguration)`
  * Log in to a MongoDB Realm App through `App.login(credentials)`. Currently only supports `Credentials.anonymous()` and `Credentials.emailPassword(...)`
  * Create `SyncConfiguration`s through `SyncConfiguration.Builder(user, partitionValue, schema).build()`
  * Create synchronized realm by `Realm.open(syncConfiguration)`

### Fixed
* None.

### Compatibility
* This release is compatible with:
  * Kotlin 1.5.31
  * Coroutines 1.5.2-native-mt
  * AtomicFu 0.16.3

### Internal
* Updated to Realm Core commit: ecfc1bbb734a8520d08f04f12f083641309799b3
* Updated to Ktor 1.6.4.


## 0.6.0 (2021-10-15)

### Breaking Changes
* Rename library dependency from `io.realm.kotlin:library:<VERSION>` to `io.realm.kotlin:library-base:<VERSION>`
* Abstracted public API into interfaces. The interfaces have kept the name of the previous classes so only differences are:
  - Opening a realm: `Realm(configuration)` has changed to `Realm.open(configuration)`
  - Easy construction of simple configurations: `RealmConfiguration(schema = ...)` has changed to `RealmConfiguration.with(schema = ...)`
  - Instantiating a `RealmList` is now done through `realmListOf(...)` or by `Iterable<T>.toRealmList()`
* Make argument to `findLatest` non-nullable: `MutableRealm.findLatest(obj: T?): T?` has changed to `MutableRealm.findLatest(obj: T): T?`
* Allow query arguments to be `null`: `RealmResult.query(query: String = "TRUEPREDICATE", vararg args: Any): RealmResults<T>` has change to `RealmResult.query(query: String = "TRUEPREDICATE", vararg args: Any?): RealmResults<T>`
* Moved `objects(KClass<T>)` and `<reified T> objects()` methods from `BaseRealm` to `TypedRealm`
* Changed `RealmObject.version` into method `RealmObject.version()`.
* Replaced `RuntimeException`s by the explicit exceptions: `IllegalArgumentException`, `IllegalStateException` and `IndexOutOfBoundsException`.
* Throw `Error` an unrecoverable Realm problem happen in the underlying storage engine.
* Removed optional arguments to `RealmConfiguration.with(...)` and `RealmConfiguration.Builder(...)`. Name and path can now only be set through the builder methods.

### Enhancements
* Add support for [JVM target](https://github.com/realm/realm-kotlin/issues/62) supported platforms are: Linux (since Centos7 x86_64), Windows (since 8.1 x86_64) and Macos (x86_64).
* Added support for marking a field as indexed with `@Index`

### Fixed
* Fixed null pointer exceptions when returning an unmanaged object from `MutableRealm.write/writeBlocking`.
* Fixed premature closing of underlying realm of frozen objects returned from `MutableRealm.write/writeBlocking`. (Issue [#477](https://github.com/realm/realm-kotlin/issues/477))

### Compatibility
* This release is compatible with:
  * Kotlin 1.5.31
  * Coroutines 1.5.2-native-mt
  * AtomicFu 0.16.3

### Internal
* Updated to Realm Core commit: 028626880253a62d1c936eed4ef73af80b64b71
* Updated to Kotlin 1.5.31.


## 0.5.0 (2021-08-20)

### Breaking Changes
* Moved `@PrimaryKey` annotation from `io.realm.PrimaryKey` to `io.realm.annotations.PrimaryKey`.

### Enhancements
* Add support for excluding properties from the Realm schema. This is done by either using JVM `@Transient` or the newly added `@io.realm.kotlin.Ignore` annotation. (Issue [#278](https://github.com/realm/realm-kotlin/issues/278)).
* Add support for encrypted Realms. Encryption can be enabled by passing a 64-byte encryption key to the configuration builder. (Issue [#227](https://github.com/realm/realm-kotlin/issues/227))
* Add support for `RealmList` notifications using Kotlin `Flow`s. (Issue [#359](https://github.com/realm/realm-kotlin/issues/359))
* Unmanaged `RealmObject`s can now be added directly to `RealmList`s without having to copy them to Realm beforehand.

### Fixed
* Throw exception when violating primary key uniqueness constraint when importing objects with `copyToRealm`.
* Fix crash caused by premature release of frozen versions (`java.lang.RuntimeException: [18]: Access to invalidated Results objects`)
* Fix optimizations bypassing our custom getter and setter from within a class (Issue [#375](https://github.com/realm/realm-kotlin/issues/375)).

### Compatibility
* This release is compatible with Kotlin 1.5.21 and Coroutines 1.5.0.

### Internal
* Updated to Kotlin 1.5.21.
* Updated Gradle to 7.1.1.
* Updated Android Gradle Plugin to 4.1.0.
* Updated to Android Build Tools 30.0.2.
* Updated to targetSdk 30 for Android.
* Now uses Java 11 to build the project.


## 0.4.1 (2021-07-16)

### Breaking Changes
* None.

### Enhancements
* None.

### Fixed
* Throw exception when violating primary key uniqueness constraint when importing objects with `copyToRealm`.
* Fix crash caused by premature release of frozen versions (`java.lang.RuntimeException: [18]: Access to invalidated Results objects`)

### Compatibility
* This release is compatible with Kotlin 1.5.10 and Coroutines 1.5.0.

### Internal
* None.


## 0.4.0 (2021-07-13)

This release contains a big departure in the architectural design of how Realm is currently implemented. At a high level it moves from "Thread-confined, Live Objects" to "Frozen Objects". The reasons for this shift are discussed [here](https://docs.google.com/document/d/1bGfjbKLD6DSBpTiVwyorSBcMqkUQWedAmmS_VAhL8QU/edit#heading=h.fzlh39twuifc).

At a high level this has a number of implications:

    1. Only one Realm instance (per `RealmConfiguration`) is needed across the entire application.
    2. The only reason for closing the Realm instance is if the Realm file itself needs to be deleted or compacted.
    3. Realm objects can be freely moved and read across threads.
    4. Changes to objects can only be observed through Kotlin Flows. Standard change listener support will come in a future release.
    5. In order to modify Realm Objects, they need to be "live". It is possible to convert a frozen object to a live object inside a
       write transaction using the `MutableRealm.findLatest(obj)` API. Live objects are not accessible outside write transactions.

This new architecture is intended to make it easier to consume and work with Realm, but at the same time, it also introduces a few caveats:

    1. Storing a strong reference to a Realm Object can cause an issue known as "Version pinning". Realm tracks the "distance" between the oldest known version and the latest. So if you store a reference for too long, when other writes are happening, Realm might run out of native memory and crash, or it can lead to an increased file size. It is possible to detect this problem by setting `RealmConfiguration.Builder.maxNumberOfActiveVersions()`. It can be worked around by copying the data out of the Realm and store that instead.

    2. With multiple versions being accessible across threads, it is possible to accidentally compare data from different versions. This could be a potential problem for certain business logic if two objects do not agree on a particular state. If you suspect this is an issue, a `version()` method has been added to all Realm Objects, so it can be inspected for debugging. Previously, Realms thread-confined objects guaranteed this would not happen.

    3. Since the threading model has changed, there is no longer a guarantee that running the same query twice in a row will return the same result. E.g. if a background write is executed between them, the result might change. Previously, this would have resulted in the same result as the Realm state for a particular thread would only update as part of the event loop.


### Breaking Changes
* The Realm instance itself is now thread safe and can be accessed from any thread.
* Objects queried outside write transactions are now frozen by default and can be freely read from any thread.
* As a consequence of the above, when a change listener fires, the changed data can only be observed in the new object received, not in the original, which was possible before this release.
* Removed `Realm.open(configuration: RealmConfiguration)`. Use the interchangeable `Realm(configuration: RealmConfiguration)`-constructor instead.
* Removed all `MutableRealm.create(...)`-variants. Use `MutableRealm.copyToRealm(instance: T): T` instead.

### Enhancements
* A `version()` method has been added to `Realm`, `RealmResults` and `RealmObject`. This returns the version of the data contained. New versions are obtained by observing changes to the object.
* `Realm.observe()`, `RealmResults.observe()` and `RealmObject.observe()` have been added and expose a Flow of updates to the object.
* Add support for suspending writes executed on the Realm Write Dispatcher with `suspend fun <R> write(block: MutableRealm.() -> R): R`
* Add support for setting background write and notification dispatchers with `RealmConfigruation.Builder.notificationDispatcher(dispatcher: CoroutineDispatcher)` and `RealmConfiguration.Builder.writeDispatcher(dispatcher: CoroutineDispatcher)`
* Add support for retrieving the latest version of an object inside a write transaction with `<T : RealmObject> MutableRealm.findLatests(obj: T?): T?`

### Fixed
* None.

### Compatibility
* This release is compatible with Kotlin 1.5.10 and Coroutines 1.5.0.

### Internal
* Updated `com.gradle.plugin-publish` to 0.15.0.
* Updated to Realm Core commit: 4cf63d689ba099057345f122265cbb880a8eb19d.
* Updated to Android NDK: 22.1.7171670.
* Introduced usage of `kotlinx.atomicfu`: 0.16.1.


## 0.3.2 (2021-07-06)

### Breaking Changes
* None.

### Enhancements
* None.

### Fixed
* [Bug](https://github.com/realm/realm-kotlin/issues/334) in `copyToRealm` causing a `RealmList` not to be saved as part of the model.

### Compatibility
* This release is compatible with Kotlin 1.5.10 and Coroutines 1.5.0.

### Internal
* None.


## 0.3.1 (2021-07-02)

### Breaking Changes
* None.

### Enhancements
* None.

### Fixed
* Android Release build variant (AAR) was stripped from all classes due to presence of `isMinifyEnabled` flag in the library module. The flag is removed now.


### Compatibility
* This release is compatible with Kotlin 1.5.10 and Coroutines 1.5.0.

### Internal
* None.


## 0.3.0 (2021-07-01)

### Breaking Changes
* None.

### Enhancements
* [Support Apple Release builds](https://github.com/realm/realm-kotlin/issues/142).
* Enabling [shrinker](https://github.com/realm/realm-kotlin/issues/293) for Android Release builds.
* Added support for `RealmList` as supported field in model classes. A `RealmList` is used to model one-to-many relationships in a Realm object.
* Schema migration is handled automatically when adding or removing a property or class to the model without specifying a `schemaVersion`.
If a class or column is renamed you need to set a greater `schemaVersion` to migrate the Realm (note: currently renaming will not copy data to the new column). Alternatively `deleteRealmIfMigrationNeeded` could be set to (without setting `schemaVersion`) to delete the Realm file if an automatic migration is not possible. Fixes [#284](https://github.com/realm/realm-kotlin/issues/284).

### Fixed
* None.

### Compatibility
* This release is compatible with Kotlin 1.5.10 and Coroutines 1.5.0.

### Internal
* None.


## 0.2.0 (2021-06-09)

### Breaking Changes
* The Realm Kotlin Gradle plugin has changed name from `realm-kotlin` to `io.realm.kotlin` to align with Gradle Plugin Portal requirements.

### Enhancements
* The Realm Kotlin Gradle plugin is now available on Gradle Plugin Portal and can be used with the Plugin DSL and `gradlePluginPortal()` as the buildscript repository. A minimal setup of using this approach can be found [here](https://plugins.gradle.org/plugin/io.realm.kotlin).

### Fixed
* None.

### Compatibility
* This release is compatible with Kotlin 1.5.10 and Coroutines 1.5.0.

### Internal
* Updated to Realm Core commit: ed9fbb907e0b5e97e0e2d5b8efdc0951b2eb980c.


## 0.1.0 (2021-05-07)

This is the first public Alpha release of the Realm Kotlin SDK for Android and Kotlin Multiplatform.

A minimal setup for including this library looks like this:

```
// Top-level build.gradle file
buildscript {
    repositories {
        mavenCentral()
    }
    dependencies {
        classpath("io.realm.kotlin:gradle-plugin:0.1.0")
    }
}

allprojects {
    repositories {
    	mavenCentral()
    }
}

// Project build.gradle file
// Only include multiplatform if building a multiplatform project.
plugins {
	kotlin("multiplatform")
	id("com.android.library")
	id("realm-kotlin")
}
```

See the [README](https://github.com/realm/realm-kotlin#readme) for more information.

Please report any issues [here](https://github.com/realm/realm-kotlin/issues/new).<|MERGE_RESOLUTION|>--- conflicted
+++ resolved
@@ -7,11 +7,8 @@
 * Add support for `Realm.copyFromRealm()`. All RealmObjects, RealmResults, RealmList and RealmSets now also have a `copyFromRealm()` extension method.
 
 ### Fixed
-<<<<<<< HEAD
 * `RealmUUID` did not calculate the correct `hashCode`, so putting it in a `HashSet` resulted in duplicates.
-=======
 * JVM apps on Mac and Linux would use a native file built in debug mode, making it slower than needed. The correct native binary built in release mode is now used. Windows was not affected. (Isse [#1124](https://github.com/realm/realm-kotlin/pull/1124))
->>>>>>> 040cb7f6
 
 ### Compatibility
 * This release is compatible with the following Kotlin releases:
