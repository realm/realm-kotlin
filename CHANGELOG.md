## 1.2.0 (YYYY-MM-DD)

### Breaking Changes
* None.

### Enhancements
<<<<<<< HEAD
* Added support for `MutableRealmInt` in model classes. The new type behaves like a reference to a `Long`, but also supports `increment` and `decrement` methods. These methods implement a conflict-free replicated data type, whose value will converge even when changed across distributed devices with poor connections.
=======
* [Sync] Support for `User.linkCredentials()`.
* [Sync] Support for `User.identities`, which will return all login types available to the user.
* [Sync] `User.id` as a replacement for `User.identity`. `User.identity` has been marked as deprecated.
>>>>>>> 57346869

### Fixed
* None.

### Compatibility
* This release is compatible with:
  * Kotlin 1.6.10 and above.
  * Coroutines 1.6.0-native-mt. Also compatible with Coroutines 1.6.0 but requires enabling of the new memory model and disabling of freezing, see https://github.com/realm/realm-kotlin#kotlin-memory-model-and-coroutine-compatibility for details on that.
  * AtomicFu 0.17.0.
* Minimum Gradle version: 6.1.1.
* Minimum Android Gradle Plugin version: 4.0.0.
* Minimum Android SDK: 16.

### Internal
* Updated to Realm Core 12.6.0, commit ac0245fae32f190d94519ad478a0b094b84ece86.

## 1.1.0 (2022-08-23)

### Breaking Changes
* None.

### Enhancements
* Added support for `RealmSet` in model classes. `RealmSet` is a collection of unique elements. See the class documentation for more details.
* Added support for `UUID` through a new property type: `RealmUUID`.
* Support for `Realm.writeCopyTo(configuration)`.
* [Sync] Add support for `User.delete()`, making it possible to delete user data on the server side (Issue [#491](https://github.com/realm/realm-kotlin/issues/491)).
* [Sync] It is now possible to create multiple anonymous users by specifying `Credentials.anonymous(reuseExisting = false)` when logging in to an App.

### Fixed
* `Realm.deleteRealm(config)` would throw an exception if the file didn't exist.
* Returning deleted objects from `Realm.write` and `Realm.writeBlocking` threw a non-sensical `NullPointerException`. Returning such a value is not allowed and now throws an `IllegalStateException`. (Issue [#965](https://github.com/realm/realm-kotlin/issues/965))
* [Sync] AppErrors and SyncErrors with unmapped category or error codes caused a crash. (Issue [951] (https://github.com/realm/realm-kotlin/pull/951))

### Compatibility
* This release is compatible with:
  * Kotlin 1.6.10 and above.
  * Coroutines 1.6.0-native-mt. Also compatible with Coroutines 1.6.0 but requires enabling of the new memory model and disabling of freezing, see https://github.com/realm/realm-kotlin#kotlin-memory-model-and-coroutine-compatibility for details on that.
  * AtomicFu 0.17.0.
* Minimum Gradle version: 6.1.1.  
* Minimum Android Gradle Plugin version: 4.0.0.
* Minimum Android SDK: 16.

### Internal
* Updated to Realm Core 12.5.1, commit 6f6a0f415bd33cf2ced4467e36a47f7c84f0a1d7.
* Updated to Gradle 7.5.1.
* Updated to Android Gradle Plugin 7.2.2.
* Updated to CMake 3.22.1
* Updated to Android targetSdk 33.
* Updated to Android compileSdkVersion 33.
* Updated to Android Build Tools 33.0.0.
* Updated to Android NDK 23.2.8568313.


## 1.0.2 (2022-08-05)

### Breaking Changes
* None.

### Enhancements
* None.

### Fixed
* Missing proguard configuration for `CoreErrorUtils`. (Issue [#942](https://github.com/realm/realm-kotlin/issues/942))
* [Sync] Embedded Objects could not be added to the schema for `SyncConfiguration`s. (Issue [#945](https://github.com/realm/realm-kotlin/issues/945)).

### Compatibility
* This release is compatible with:
  * Kotlin 1.6.10 and above.
  * Coroutines 1.6.0-native-mt. Also compatible with Coroutines 1.6.0 but requires enabling of the new memory model and disabling of freezing, see https://github.com/realm/realm-kotlin#kotlin-memory-model-and-coroutine-compatibility for details on that.
  * AtomicFu 0.17.0.
* Minimum Gradle version: 6.1.1.  
* Minimum Android Gradle Plugin version: 4.0.0.
* Minimum Android SDK: 16.

### Internal
* None.


## 1.0.1 (2022-07-07)

### Breaking Changes
* None.

### Enhancements
* Added support for `ByteArray`. ([#584](https://github.com/realm/realm-kotlin/issues/584))

### Fixed
* Fixed JVM memory leak when passing string to C-API. (Issue [#890](https://github.com/realm/realm-kotlin/issues/890))
* Fixed crash present on release-mode apps using Sync due to missing Proguard exception for `ResponseCallback`.
* The compiler plugin did not set the generic parameter correctly for an internal field inside model classes. This could result in other libraries that operated on the source code throwing an error of the type: `undeclared type variable: T`. (Issue [#901](https://github.com/realm/realm-kotlin/issues/901))
* String read from a realm was mistakenly treated as zero-terminated, resulting in strings with `\0`-characters to be truncated when read. Inserting data worked correctly. (Issue [#911](https://github.com/realm/realm-kotlin/issues/911))
* [Sync] Fix internal ordering of `EmailPasswordAuth.resetPassword(...)` arguments. (Issue [#885](https://github.com/realm/realm-kotlin/issues/885))
* [Sync] Sync error events not requiring a Client Reset incorrectly assumed they had to include a path to a recovery Realm file. (Issue [#895](https://github.com/realm/realm-kotlin/issues/895))

### Compatibility
* This release is compatible with:
  * Kotlin 1.6.10 and above.
  * Coroutines 1.6.0-native-mt. Also compatible with Coroutines 1.6.0 but requires enabling of the new memory model and disabling of freezing, see https://github.com/realm/realm-kotlin#kotlin-memory-model-and-coroutine-compatibility for details on that.
  * AtomicFu 0.17.0.
* Minimum Gradle version: 6.1.1.  
* Minimum Android Gradle Plugin version: 4.0.0.
* Minimum Android SDK: 16.

### Internal
* None.


## 1.0.0 (2022-06-07)

### Breaking Changes
* Move all classes from package `io.realm` to `io.realm.kotlin`. This allows Realm Java and Realm Kotlin to be included in the same app without having class name conflicts. *WARNING:* While both libraries can be configured to open the same file, doing so concurrently is currently not supported and can lead to corrupted realm files.
* Updated default behavior for implicit import APIs (realm objects setters and list add/insert/set-operations) to update existing objects with similar primary key instead of throwing. (Issue [#849](https://github.com/realm/realm-kotlin/issues/849))
* Introduced `BaseRealmObject` as base interface of `RealmObject` and `DynamicRealmObject` to prepare for future embedded object support.
  * Most APIs accepts `BaseRealmObject` instead of `RealmObject`.
  * `DynamicRealmObject` no longer implements `RealmObject` but only `BaseRealmObject`
  * Besides the changes of base class of `DynamicRealmObject`, this should not require and code changes.
* Moved all modeling defining types to `io.realm.kotlin.types`
  * Moved `BaseRealmObject`, `RealmObject`, `EmbeddedObject`, `RealmList`, `RealmInstant` and `ObjectId` from `io.realm` to `io.realm.kotlin.types`
* Moved `RealmResults` from `io.realm` to `io.realm.kotlin.query`
* Reworked API for dynamic objects.
  * Support for unmanaged dynamic objects through `DynamicMutableRealmObject.create()`.
  * Replaced `DynamicMutableRealm.create()` with `DynamicMutableRealm.copyToRealm()` similar to `MutableRealm.copyToRealm()`.
* Moved `io.realm.MutableRealm.UpdatePolicy` to top-level class `io.realm.kotlin.UpdatePolicy` as it now also applies to `DynamicMutableRealm.copyToRealm()`.
* Deleted `Queryable`-interface and removed it from `RealmResults`.
* Moved extension methods on `BaseRealmObject`, `MutableRealm`, `TypedRealm`, `Realm` and `Iterable` from `io.realm` to `io.realm.kotlin.ext`
* Moved `io.realm.MutableRealm.UpdatePolicy` to top-level class `io.realm.UpdatePolicy` as it now also applies to `DynamicMutableRealm.copyToRealm()`
* All exceptions from Realm now has `RealmException` as their base class instead of `RealmCoreException` or `Exception`.
* Aligned factory methods naming. (Issue [#835](https://github.com/realm/realm-kotlin/issues/835))
  * Renamed `RealmConfiguration.with(...)` to `RealmConfiguration.create(...)`
  * Renamed `SyncConfiguration.with(...)` to `SyncConfiguration.create(...)`
  * Renamed `RealmInstant.fromEpochSeconds(...)` to `RealmInstant.from(...)`
* Reduced `DynamicMutableRealm` APIs (`copyToRealm()` and `findLatest()`) to only allow import and lookup of `DynamicRealmObject`s.

### Enhancements
* [Sync] Support for Flexible Sync through `Realm.subscriptions`. (Issue [#824](https://github.com/realm/realm-kotlin/pull/824))
* [Sync] Added support for `ObjectId` ([#652](https://github.com/realm/realm-kotlin/issues/652)). `ObjectId` can be used as a primary key in model definition.
* [Sync] Support for `SyncConfiguration.Builder.InitialData()`. (Issue [#422](https://github.com/realm/realm-kotlin/issues/422))
* [Sync] Support for `SyncConfiguration.Builder.initialSubscriptions()`. (Issue [#831](https://github.com/realm/realm-kotlin/issues/831))
* [Sync] Support for `SyncConfiguration.Builder.waitForInitialRemoteData()`. (Issue [#821](https://github.com/realm/realm-kotlin/issues/821))
* [Sync] Support for accessing and controlling the session state through `SyncSession.state`, `SyncSession.pause()` and `SyncSession.resume()`.
* [Sync] Added `SyncConfiguration.syncClientResetStrategy` which enables support for client reset via `DiscardUnsyncedChangesStrategy` for partition-based realms and `ManuallyRecoverUnsyncedChangesStrategy` for Flexible Sync realms.
* [Sync] Support `ObjectId` as a partition key.
* Support for embedded objects. (Issue [#551](https://github.com/realm/realm-kotlin/issues/551))
* Support for `RealmConfiguration.Builder.initialData()`. (Issue [#579](https://github.com/realm/realm-kotlin/issues/579))
* Preparing the compiler plugin to be compatible with Kotlin `1.7.0-RC`. (Issue [#843](https://github.com/realm/realm-kotlin/issues/843))
* Added `AppConfiguration.create(...)` as convenience method for `AppConfiguration.Builder(...).build()` (Issue [#835](https://github.com/realm/realm-kotlin/issues/835))

### Fixed
* Fix missing symbol (`___bid_IDEC_glbround`) on Apple silicon
* Creating a `RealmConfiguration` off the main thread on Kotlin Native could crash with `IncorrectDereferenceException`. (Issue [#799](https://github.com/realm/realm-kotlin/issues/799))
* Compiler error when using cyclic references in compiled module. (Issue [#339](https://github.com/realm/realm-kotlin/issues/339))

### Compatibility
* This release is compatible with:
  * Kotlin 1.6.10 and above.
  * Coroutines 1.6.0-native-mt. Also compatible with Coroutines 1.6.0 but requires enabling of the new memory model and disabling of freezing, see https://github.com/realm/realm-kotlin#kotlin-memory-model-and-coroutine-compatibility for details on that.
  * AtomicFu 0.17.0.
* Minimum Gradle version: 6.1.1.  
* Minimum Android Gradle Plugin version: 4.0.0.
* Minimum Android SDK: 16.

### Internal
* Updated to Realm Core 12.1.0, commit f8f6b3730e32dcc5b6564ebbfa5626a640cdb52a.


## 0.11.1 (2022-05-05)

### Breaking Changes
* None.

### Enhancements
* None.

### Fixed
* Fix crash in list notification listener (Issue [#827](https://github.com/realm/realm-kotlin/issues/827), since 0.11.0)

### Compatibility
* This release is compatible with:
  * Kotlin 1.6.10 and above.
  * Coroutines 1.6.0-native-mt. Also compatible with Coroutines 1.6.0 but requires enabling of the new memory model and disabling of freezing, see https://github.com/realm/realm-kotlin#kotlin-memory-model-and-coroutine-compatibility for details on that.
  * AtomicFu 0.17.0.
* Minimum Gradle version: 6.1.1.  
* Minimum Android Gradle Plugin version: 4.0.0.
* Minimum Android SDK: 16.

### Internal
* None.


## 0.11.0 (2022-04-29)

### Breaking Changes
* [Sync] `SyncConfiguration` and `SyncSession` have been moved to `io.realm.mongodb.sync`.
* [Sync] `EmailPasswordAuth` has been movedto `io.realm.mongodb.auth`.
* [Sync] Improved exception hierarchy for App and Sync exceptions. All sync/app exceptions now use `io.realm.mongodb.exceptions.AppException` as their top-level exception type. Many methods have more specialized exceptions for common errors that can be caught and reacted to. See `AppException` documentation for more details.
* [Sync] `SyncConfiguration.directory` is no longer available.
* [Sync] Removed `SyncConfiguration.partitionValue` as it exposed internal implementation details. It will be reintroduced at a later date.

### Enhancements
* [Sync] `EmailPasswordAuth` has been extended with support for: `confirmUser()`, `resendConfirmationEmail()`, `retryCustomConfirmation()`, `sendResetPasswordEmail()` and `resetPassword()`.
* [Sync] Support for new types of `Credentials`: `apiKey`, `apple`, `facebook`, `google` and `jwt`.
* [Sync] Support for the extension property `Realm.syncSession`, which returns the sync session associated with the realm.
* [Sync] Support for `SyncSession.downloadAllServerChanges()` and `SyncSession.uploadAllLocalChanges()`.
* [Sync] Support for `App.allUsers()`.
* [Sync] Support for `SyncConfiguration.with()`.
* [Sync] Support for `null` and `Integer` (along side already existing `String` and `Long`) partition values when using Partion-based Sync.
* [Sync] Support for `User.remove()`.
* [Sync] `AppConfiguration.syncRootDirectory` has been added to allow users to set the root folder containing all files used for data synchronization between the device and MongoDB Realm. (Issue [#795](https://github.com/realm/realm-kotlin/issues/795))
* Encrypted Realms now use OpenSSL 1.1.1n, up from v1.1.1g.

### Fixed
* Fix duplication of list object references when importing existing objects with `copyToRealm(..., updatePolicy = UpdatePolicy.ALL)` (Issue [#805](https://github.com/realm/realm-kotlin/issues/805))
* Bug in the encryption layer that could result in corrupted Realm files. (Realm Core Issue [#5360](https://github.com/realm/realm-core/issues/5360), since 0.10.0)

### Compatibility
* This release is compatible with:
  * Kotlin 1.6.10 and above.
  * Coroutines 1.6.0-native-mt. Also compatible with Coroutines 1.6.0 but requires enabling of the new memory model and disabling of freezing, see https://github.com/realm/realm-kotlin#kotlin-memory-model-and-coroutine-compatibility for details on that.
  * AtomicFu 0.17.0.
* Minimum Gradle version: 6.1.1.  
* Minimum Android Gradle Plugin version: 4.0.0.
* Minimum Android SDK: 16.

### Internal
* Updated to Realm Core 11.15.0, commit 9544b48e52c49e0267c3424b0b92c2f5efd5e2b9.
* Updated to Ktor 1.6.8.
* Updated to Ktlint 0.45.2.
* Rename internal synthetic variables prefix to `io_realm_kotlin_`, so deprecated prefix `$realm$` is avoided.
* Using latest Kotlin version (EAP) for the `kmm-sample` app to test compatibility with the latest/upcoming Kotlin version.


## 0.10.2 (2022-04-01)

### Breaking Changes
* None.

### Enhancements
* None.

### Fixed
* Fix query syntax errors of seemingly correct query (Issue [#683](https://github.com/realm/realm-kotlin/issues/683))
* Fix error when importing lists with existing objects through `copyToRealm` with `UpdatePolicy.ALL` (Issue [#771](https://github.com/realm/realm-kotlin/issues/771))

### Compatibility
* This release is compatible with:
  * Kotlin 1.6.10.
  * Coroutines 1.6.0-native-mt. Also compatible with Coroutines 1.6.0 but requires enabling of the new memory model and disabling of freezing, see https://github.com/realm/realm-kotlin#kotlin-memory-model-and-coroutine-compatibility for details on that.
  * AtomicFu 0.17.0.
* Minimum Gradle version: 6.1.1.  
* Minimum Android Gradle Plugin version: 4.0.0.
* Minimum Android SDK: 16.

### Internal
* None.

## 0.10.1 (2022-03-24)

### Breaking Changes
* None.

### Enhancements
* Reducing the binary size for Android dependency. (Issue [#216](https://github.com/realm/realm-kotlin/issues/216)).
* Using static c++ runtime library (stl) for Android. (Issue [#694](https://github.com/realm/realm-kotlin/issues/694)).

### Fixed
* Fix assignments to `RealmList`-properties on managed objects (Issue [#718](https://github.com/realm/realm-kotlin/issues/718))
* `iosSimulatorArm64` and `iosX64` cinterop dependencies were compiled with unnecessary additional architectures, causing a fat framework to fail with (Issue [#722](https://github.com/realm/realm-kotlin/issues/722))

### Compatibility
* This release is compatible with:
  * Kotlin 1.6.10.
  * Coroutines 1.6.0-native-mt. Also compatible with Coroutines 1.6.0 but requires enabling of the new memory model and disabling of freezing, see https://github.com/realm/realm-kotlin#kotlin-memory-model-and-coroutine-compatibility for details on that.
  * AtomicFu 0.17.0.
* Minimum Gradle version: 6.1.1.  
* Minimum Android Gradle Plugin version: 4.0.0.
* Minimum Android SDK: 16.

### Internal
* None.


## 0.10.0 (2022-03-04)

### Breaking Changes
* `RealmConfiguration.Builder.path()` has been replaced by `RealmConfiguration.Builder.directory()`, which can be combined with `RealmConfiguration.Builder.name()` to form the full path. (Issue [#346](https://github.com/realm/realm-kotlin/issues/346))
* `Realm.observe()` and `RealmObject.observe()` have been renamed to `asFlow()`.
* `RealmObject.asFlow` will throw `UnsupportedOperationException` instead of `IllegalStateException` if called on a live or dynamic object in a write transaction or in a migration.
* `RealmObject.asFlow` will throw `UnsupportedOperationException` instead of `IllegalStateException` if called on a live or dynamic object in a write transaction or in a migration.
* Removed `RealmObject.delete()` and `RealmResults.delete()`. All objects, objects specified by queries and results must be delete through `MutableRealm.delete(...)` and `DynamicMutableRealm.delete(...).
* Removed default empty schema argument for `RealmConfiguration.Builder(schema = ... )` and `SyncConfiguration.Builder(..., schema= ... )` as all configuraitons require a non-empty schema.
* Removed `RealmConfiguration.Builder.schema()`. `RealmConfiguration.Builder(schema = ...)` should be used instead.

### Enhancements
* Add support for Gradle Configuration Cache.
* Improved exception message when attempting to delete frozen objects. (Issue [#616](https://github.com/realm/realm-kotlin/issues/616))
* Added `RealmConfiguration.Builder.compactOnLaunch()`, which can be used to control if a Realm file should be compacted when opened.
* A better error message if a data class was used as model classes. (Issue [#684](https://github.com/realm/realm-kotlin/issues/684))
* A better error message if the Realm plugin was not applied to the module containing model classes. (Issue [#676](https://github.com/realm/realm-kotlin/issues/676))
* A better error message if a class is used that is not part of the schema. (Issue [#680](https://github.com/realm/realm-kotlin/issues/680))
* Add support for fine-grained notification on Realm instances. `Realm.asFlow()` yields `RealmChange` that represent the `InitialRealm` or `UpdatedRealm` states.
* Add support for fine-grained notification on Realm objects. `RealmObject.asFlow()` yields `ObjectChange` that represent the `InitialObject`, `UpdatedObject` or `DeletedObject` states.
* Add support for fine-grained notification on Realm lists. `RealmList.asFlow()` yields `ListChange` that represent the `InitialList`, `UpdatedList` or `DeletedList` states.
* Add support for fine-grained notifications on Realm query results. `RealmResults.asFlow()` yields `ResultsChange` that represent the `InitialResults` or `UpdatedResults` states.
* Add support for fine-grained notifications on `RealmSingleQuery`. `RealmSingleQuery.asFlow()` yields `SingleQueryChange` that represent the `PendingObject`, `InitialObject`, `UpdatedObject` or `DeletedObject` states.
* Add support for data migration as part of an automatic schema upgrade through `RealmConfiguration.Builder.migration(RealmMigration)` (Issue [#87](https://github.com/realm/realm-kotlin/issues/87))
* Added ability to delete objects specified by a `RealmQuery` or `RealmResults` through `MutableRealm.delete(...)` and `DynamicMutableRealm.delete(...).
* Add support for updating existing objects through `copyToRealm`. This requires them having a primary key. (Issue [#564](https://github.com/realm/realm-kotlin/issues/564))
* Added `Realm.deleteRealm(RealmConfiguration)` function that deletes the Realm files from the filesystem (Issue [#95](https://github.com/realm/realm-kotlin/issues/95)).


### Fixed
* Intermittent `ConcurrentModificationException` when running parallel builds. (Issue [#626](https://github.com/realm/realm-kotlin/issues/626))
* Refactor the compiler plugin to use API's compatible with Kotlin `1.6.20`. (Issue ([#619](https://github.com/realm/realm-kotlin/issues/619)).
* `RealmConfiguration.path` should report the full Realm path. (Issue ([#605](https://github.com/realm/realm-kotlin/issues/605)).
* Support multiple constructors in model definition (one zero arg constructor is required though). (Issue ([#184](https://github.com/realm/realm-kotlin/issues/184)).
* Boolean argument substitution in queries on iOS/macOS would crash the query. (Issue [#691](https://github.com/realm/realm-kotlin/issues/691))
* Support 32-bit Android (x86 and armeabi-v7a). (Issue ([#109](https://github.com/realm/realm-kotlin/issues/109)).
* Make updates of primary key properties throw IllegalStateException (Issue [#353](https://github.com/realm/realm-kotlin/issues/353))


### Compatibility
* This release is compatible with:
  * Kotlin 1.6.10.
  * Coroutines 1.6.0-native-mt. Also compatible with Coroutines 1.6.0 but requires enabling of the new memory model and disabling of freezing, see https://github.com/realm/realm-kotlin#kotlin-memory-model-and-coroutine-compatibility for details on that.
  * AtomicFu 0.17.0.
* Minimum Gradle version: 6.1.1.  
* Minimum Android Gradle Plugin version: 4.0.0.
* Minimum Android SDK: 16.

### Internal
* Downgraded to Gradle 7.2 as a work-around for https://youtrack.jetbrains.com/issue/KT-51325.
* Updated to Realm Core 11.10.0, commit: ad2b6aeb1fd58135a2d9bf463011e26f934390ea.


## 0.9.0 (2022-01-28)

### Breaking Changes
* `RealmResults.observe()` and `RealmList.observe()` have been renamed to `asFlow()`.
* Querying via `Realm.objects(...)` is no longer supported. Use `Realm.query(...)` instead.

### Enhancements
* Added API for inspecting the schema of the realm with `BaseRealm.schema()` ([#238](https://github.com/realm/realm-kotlin/issues/238)).
* Added support for `RealmQuery` through `Realm.query(...)` ([#84](https://github.com/realm/realm-kotlin/issues/84)).
* Added source code link to model definition compiler errors. ([#173](https://github.com/realm/realm-kotlin/issues/173))
* Support Kotlin's new memory model. Enabled in consuming project with the following gradle properties `kotlin.native.binary.memoryModel=experimental`.
* Add support for JVM on M1 (in case we're running outside Rosetta compatibility mode, example when using Azul JVM which is compiled against `aarch64`) [#629](https://github.com/realm/realm-kotlin/issues/629).

### Fixed
* Sync on jvm targets on Windows/Linux crashes with unavailable scheduler ([#655](https://github.com/realm/realm-kotlin/issues/655)).

### Compatibility
* This release is compatible with:
  * Kotlin 1.6.10.
  * Coroutines 1.6.0-native-mt. Also compatible with Coroutines 1.6.0 but requires enabling of the new memory model and disabling of freezing, see https://github.com/realm/realm-kotlin#kotlin-memory-model-and-coroutine-compatibility for details on that.
  * AtomicFu 0.17.0.
* Minimum Gradle version: 6.1.1.  
* Minimum Android Gradle Plugin version: 4.0.0.
* Minimum Android SDK: 16.

### Internal
* Updated to Gradle 7.3.3.
* Updated to Android Gradle Plugin 7.1.0.
* Updated to AndroidX JUnit 1.1.3.
* Updated to AndroidX Test 1.4.0.


## 0.8.2 (2022-01-20)

### Breaking Changes
* None.

### Enhancements
* None.

### Fixed
* The `library-base` module would try to initialize a number of `library-sync` classes for JNI lookups. These and `RealmObjectCompanion` were not being excluded from Proguard obfuscation causing release builds to crash when initializing JNI [#643](https://github.com/realm/realm-kotlin/issues/643).

### Compatibility
* This release is compatible with:
  * Kotlin 1.6.10.
  * Coroutines 1.5.2-native-mt.
  * AtomicFu 0.17.0.
* Minimum Gradle version: 6.1.1.
* Minimum Android Gradle Plugin version: 4.0.0.
* Minimum Android SDK: 16.

### Internal
* None.


## 0.8.1 (2022-01-18)

### Breaking Changes
* None.

### Enhancements
* None.

### Fixed
* Using a custom module name to fix [#621](https://github.com/realm/realm-kotlin/issues/621).
* Synchronously process project configurations to avoid exceptions when running parallel builds [#626](https://github.com/realm/realm-kotlin/issues/626).
* Update to Kotlin 1.6.10. The `Compatibility` entry for 0.8.0 stating that the project had been updated to Kotlin 1.6.10 was not correct [#640](https://github.com/realm/realm-kotlin/issues/640).

### Compatibility
* This release is compatible with:
  * Kotlin 1.6.10.
  * Coroutines 1.5.2-native-mt.
  * AtomicFu 0.17.0.
* Minimum Gradle version: 6.1.1.  
* Minimum Android Gradle Plugin version: 4.0.0.
* Minimum Android SDK: 16.

### Internal
* Updated to Kotlin 1.6.10.


## 0.8.0 (2021-12-17)

### Breaking Changes
* Reworked configuration hierarchy:
  * Separated common parts of `RealmConfiguraion` and `SyncConfiguration` into `io.realm.Configuration` to avoid polluting the base configuration with local-only options.
  * Changed `Realm.open(RealmConfiguration)` to accept new base configuration with `Realm.open(Configuration)`.
  * Removed option to build `SyncConfiguration`s with `deleteRealmIfMigrationNeeded` option.

### Enhancements
* [Sync] Added support for `User.logOut()` ([#245](https://github.com/realm/realm-kotlin/issues/245)).
* Added support for dates through a new property type: `RealmInstant`.
* Allow to pass schema as a variable containing the involved `KClass`es and build configurations non-fluently ([#389](https://github.com/realm/realm-kotlin/issues/389)).
* Added M1 support for `library-base` variant ([#483](https://github.com/realm/realm-kotlin/issues/483)).

### Fixed
* Gradle metadata for pure Android projects. Now using `io.realm.kotlin:library-base:<VERSION>` should work correctly.
* Compiler plugin symbol lookup happens only on Sourset using Realm ([#544](https://github.com/realm/realm-kotlin/issues/544)).
* Fixed migration exception when opening a synced realm that is already stored in the backend for the first time ([#601](https://github.com/realm/realm-kotlin/issues/604)).

### Compatibility
* This release is compatible with:
  * Kotlin 1.6.10.
  * Coroutines 1.5.2-native-mt.
  * AtomicFu 0.17.0.
* Minimum Gradle version: 6.1.1.  
* Minimum Android Gradle Plugin version: 4.0.0.
* Minimum Android SDK: 16.

### Internal
* Updated to Ktor 1.6.5.
* Updated to AndroidX Startup 1.1.0.
* Updated to Gradle 7.2.
* Updated to Android Gradle Plugin 7.1.0-beta05.
* Updated to NDK 23.1.7779620.
* Updated to Android targetSdk 31.
* Updated to Android compileSdk 31.
* Updated to Android Build Tools 31.0.0.
* Updated to Ktlint version 0.43.0.
* Updated to Ktlint Gradle Plugin 10.2.0.
* Updated to Kotlin Serialization 1.3.0.
* Updated to Detekt 1.19.0-RC1.
* Updated to Dokka 1.6.0.
* Updated to AtomicFu 0.17.0.
* Updated to Realm Core 11.7.0, commit: 5903577608d202ad88f375c1bb2ceedb831f6d7b.


## 0.7.0 (2021-10-31)

### Breaking Changes
* None.

### Enhancements
* Basic MongoDB Realm sync support:
  * Enabled by using library dependency `io.realm.kotlin:library-sync:<VERSION>`
  * Build `AppConfiguration`s through `AppConfiguration.Builder(appId).build()`
  * Linking your app with a MongoDB Realm App through `App.create(appConfiguration)`
  * Log in to a MongoDB Realm App through `App.login(credentials)`. Currently only supports `Credentials.anonymous()` and `Credentials.emailPassword(...)`
  * Create `SyncConfiguration`s through `SyncConfiguration.Builder(user, partitionValue, schema).build()`
  * Create synchronized realm by `Realm.open(syncConfiguration)`

### Fixed
* None.

### Compatibility
* This release is compatible with:
  * Kotlin 1.5.31
  * Coroutines 1.5.2-native-mt
  * AtomicFu 0.16.3

### Internal
* Updated to Realm Core commit: ecfc1bbb734a8520d08f04f12f083641309799b3
* Updated to Ktor 1.6.4.


## 0.6.0 (2021-10-15)

### Breaking Changes
* Rename library dependency from `io.realm.kotlin:library:<VERSION>` to `io.realm.kotlin:library-base:<VERSION>`
* Abstracted public API into interfaces. The interfaces have kept the name of the previous classes so only differences are:
  - Opening a realm: `Realm(configuration)` has changed to `Realm.open(configuration)`
  - Easy construction of simple configurations: `RealmConfiguration(schema = ...)` has changed to `RealmConfiguration.with(schema = ...)`
  - Instantiating a `RealmList` is now done through `realmListOf(...)` or by `Iterable<T>.toRealmList()`
* Make argument to `findLatest` non-nullable: `MutableRealm.findLatest(obj: T?): T?` has changed to `MutableRealm.findLatest(obj: T): T?`
* Allow query arguments to be `null`: `RealmResult.query(query: String = "TRUEPREDICATE", vararg args: Any): RealmResults<T>` has change to `RealmResult.query(query: String = "TRUEPREDICATE", vararg args: Any?): RealmResults<T>`
* Moved `objects(KClass<T>)` and `<reified T> objects()` methods from `BaseRealm` to `TypedRealm`
* Changed `RealmObject.version` into method `RealmObject.version()`.
* Replaced `RuntimeException`s by the explicit exceptions: `IllegalArgumentException`, `IllegalStateException` and `IndexOutOfBoundsException`.
* Throw `Error` an unrecoverable Realm problem happen in the underlying storage engine.
* Removed optional arguments to `RealmConfiguration.with(...)` and `RealmConfiguration.Builder(...)`. Name and path can now only be set through the builder methods.

### Enhancements
* Add support for [JVM target](https://github.com/realm/realm-kotlin/issues/62) supported platforms are: Linux (since Centos7 x86_64), Windows (since 8.1 x86_64) and Macos (x86_64).
* Added support for marking a field as indexed with `@Index`

### Fixed
* Fixed null pointer exceptions when returning an unmanaged object from `MutableRealm.write/writeBlocking`.
* Fixed premature closing of underlying realm of frozen objects returned from `MutableRealm.write/writeBlocking`. (Issue [#477](https://github.com/realm/realm-kotlin/issues/477))

### Compatibility
* This release is compatible with:
  * Kotlin 1.5.31
  * Coroutines 1.5.2-native-mt
  * AtomicFu 0.16.3

### Internal
* Updated to Realm Core commit: 028626880253a62d1c936eed4ef73af80b64b71
* Updated to Kotlin 1.5.31.


## 0.5.0 (2021-08-20)

### Breaking Changes
* Moved `@PrimaryKey` annotation from `io.realm.PrimaryKey` to `io.realm.annotations.PrimaryKey`.

### Enhancements
* Add support for excluding properties from the Realm schema. This is done by either using JVM `@Transient` or the newly added `@io.realm.kotlin.Ignore` annotation. (Issue [#278](https://github.com/realm/realm-kotlin/issues/278)).
* Add support for encrypted Realms. Encryption can be enabled by passing a 64-byte encryption key to the configuration builder. (Issue [#227](https://github.com/realm/realm-kotlin/issues/227))
* Add support for `RealmList` notifications using Kotlin `Flow`s. (Issue [#359](https://github.com/realm/realm-kotlin/issues/359))
* Unmanaged `RealmObject`s can now be added directly to `RealmList`s without having to copy them to Realm beforehand.

### Fixed
* Throw exception when violating primary key uniqueness constraint when importing objects with `copyToRealm`.
* Fix crash caused by premature release of frozen versions (`java.lang.RuntimeException: [18]: Access to invalidated Results objects`)
* Fix optimizations bypassing our custom getter and setter from within a class (Issue [#375](https://github.com/realm/realm-kotlin/issues/375)).

### Compatibility
* This release is compatible with Kotlin 1.5.21 and Coroutines 1.5.0.

### Internal
* Updated to Kotlin 1.5.21.
* Updated Gradle to 7.1.1.
* Updated Android Gradle Plugin to 4.1.0.
* Updated to Android Build Tools 30.0.2.
* Updated to targetSdk 30 for Android.
* Now uses Java 11 to build the project.


## 0.4.1 (2021-07-16)

### Breaking Changes
* None.

### Enhancements
* None.

### Fixed
* Throw exception when violating primary key uniqueness constraint when importing objects with `copyToRealm`.
* Fix crash caused by premature release of frozen versions (`java.lang.RuntimeException: [18]: Access to invalidated Results objects`)

### Compatibility
* This release is compatible with Kotlin 1.5.10 and Coroutines 1.5.0.

### Internal
* None.


## 0.4.0 (2021-07-13)

This release contains a big departure in the architectural design of how Realm is currently implemented. At a high level it moves from "Thread-confined, Live Objects" to "Frozen Objects". The reasons for this shift are discussed [here](https://docs.google.com/document/d/1bGfjbKLD6DSBpTiVwyorSBcMqkUQWedAmmS_VAhL8QU/edit#heading=h.fzlh39twuifc).

At a high level this has a number of implications:

    1. Only one Realm instance (per `RealmConfiguration`) is needed across the entire application.
    2. The only reason for closing the Realm instance is if the Realm file itself needs to be deleted or compacted.
    3. Realm objects can be freely moved and read across threads.
    4. Changes to objects can only be observed through Kotlin Flows. Standard change listener support will come in a future release.
    5. In order to modify Realm Objects, they need to be "live". It is possible to convert a frozen object to a live object inside a
       write transaction using the `MutableRealm.findLatest(obj)` API. Live objects are not accessible outside write transactions.

This new architecture is intended to make it easier to consume and work with Realm, but at the same time, it also introduces a few caveats:

    1. Storing a strong reference to a Realm Object can cause an issue known as "Version pinning". Realm tracks the "distance" between the oldest known version and the latest. So if you store a reference for too long, when other writes are happening, Realm might run out of native memory and crash, or it can lead to an increased file size. It is possible to detect this problem by setting `RealmConfiguration.Builder.maxNumberOfActiveVersions()`. It can be worked around by copying the data out of the Realm and store that instead.

    2. With multiple versions being accessible across threads, it is possible to accidentally compare data from different versions. This could be a potential problem for certain business logic if two objects do not agree on a particular state. If you suspect this is an issue, a `version()` method has been added to all Realm Objects, so it can be inspected for debugging. Previously, Realms thread-confined objects guaranteed this would not happen.

    3. Since the threading model has changed, there is no longer a guarantee that running the same query twice in a row will return the same result. E.g. if a background write is executed between them, the result might change. Previously, this would have resulted in the same result as the Realm state for a particular thread would only update as part of the event loop.


### Breaking Changes
* The Realm instance itself is now thread safe and can be accessed from any thread.
* Objects queried outside write transactions are now frozen by default and can be freely read from any thread.
* As a consequence of the above, when a change listener fires, the changed data can only be observed in the new object received, not in the original, which was possible before this release.
* Removed `Realm.open(configuration: RealmConfiguration)`. Use the interchangeable `Realm(configuration: RealmConfiguration)`-constructor instead.
* Removed all `MutableRealm.create(...)`-variants. Use `MutableRealm.copyToRealm(instance: T): T` instead.

### Enhancements
* A `version()` method has been added to `Realm`, `RealmResults` and `RealmObject`. This returns the version of the data contained. New versions are obtained by observing changes to the object.
* `Realm.observe()`, `RealmResults.observe()` and `RealmObject.observe()` have been added and expose a Flow of updates to the object.
* Add support for suspending writes executed on the Realm Write Dispatcher with `suspend fun <R> write(block: MutableRealm.() -> R): R`
* Add support for setting background write and notification dispatchers with `RealmConfigruation.Builder.notificationDispatcher(dispatcher: CoroutineDispatcher)` and `RealmConfiguration.Builder.writeDispatcher(dispatcher: CoroutineDispatcher)`
* Add support for retrieving the latest version of an object inside a write transaction with `<T : RealmObject> MutableRealm.findLatests(obj: T?): T?`

### Fixed
* None.

### Compatibility
* This release is compatible with Kotlin 1.5.10 and Coroutines 1.5.0.

### Internal
* Updated `com.gradle.plugin-publish` to 0.15.0.
* Updated to Realm Core commit: 4cf63d689ba099057345f122265cbb880a8eb19d.
* Updated to Android NDK: 22.1.7171670.
* Introduced usage of `kotlinx.atomicfu`: 0.16.1.


## 0.3.2 (2021-07-06)

### Breaking Changes
* None.

### Enhancements
* None.

### Fixed
* [Bug](https://github.com/realm/realm-kotlin/issues/334) in `copyToRealm` causing a `RealmList` not to be saved as part of the model.

### Compatibility
* This release is compatible with Kotlin 1.5.10 and Coroutines 1.5.0.

### Internal
* None.


## 0.3.1 (2021-07-02)

### Breaking Changes
* None.

### Enhancements
* None.

### Fixed
* Android Release build variant (AAR) was stripped from all classes due to presence of `isMinifyEnabled` flag in the library module. The flag is removed now.


### Compatibility
* This release is compatible with Kotlin 1.5.10 and Coroutines 1.5.0.

### Internal
* None.


## 0.3.0 (2021-07-01)

### Breaking Changes
* None.

### Enhancements
* [Support Apple Release builds](https://github.com/realm/realm-kotlin/issues/142).
* Enabling [shrinker](https://github.com/realm/realm-kotlin/issues/293) for Android Release builds.
* Added support for `RealmList` as supported field in model classes. A `RealmList` is used to model one-to-many relationships in a Realm object.
* Schema migration is handled automatically when adding or removing a property or class to the model without specifying a `schemaVersion`.
If a class or column is renamed you need to set a greater `schemaVersion` to migrate the Realm (note: currently renaming will not copy data to the new column). Alternatively `deleteRealmIfMigrationNeeded` could be set to (without setting `schemaVersion`) to delete the Realm file if an automatic migration is not possible. Fixes [#284](https://github.com/realm/realm-kotlin/issues/284).

### Fixed
* None.

### Compatibility
* This release is compatible with Kotlin 1.5.10 and Coroutines 1.5.0.

### Internal
* None.


## 0.2.0 (2021-06-09)

### Breaking Changes
* The Realm Kotlin Gradle plugin has changed name from `realm-kotlin` to `io.realm.kotlin` to align with Gradle Plugin Portal requirements.

### Enhancements
* The Realm Kotlin Gradle plugin is now available on Gradle Plugin Portal and can be used with the Plugin DSL and `gradlePluginPortal()` as the buildscript repository. A minimal setup of using this approach can be found [here](https://plugins.gradle.org/plugin/io.realm.kotlin).

### Fixed
* None.

### Compatibility
* This release is compatible with Kotlin 1.5.10 and Coroutines 1.5.0.

### Internal
* Updated to Realm Core commit: ed9fbb907e0b5e97e0e2d5b8efdc0951b2eb980c.


## 0.1.0 (2021-05-07)

This is the first public Alpha release of the Realm Kotlin SDK for Android and Kotlin Multiplatform.

A minimal setup for including this library looks like this:

```
// Top-level build.gradle file
buildscript {
    repositories {
        mavenCentral()
    }
    dependencies {
        classpath("io.realm.kotlin:gradle-plugin:0.1.0")
    }
}

allprojects {
    repositories {
    	mavenCentral()
    }
}

// Project build.gradle file
// Only include multiplatform if building a multiplatform project.
plugins {
	kotlin("multiplatform")
	id("com.android.library")
	id("realm-kotlin")
}
```

See the [README](https://github.com/realm/realm-kotlin#readme) for more information.

Please report any issues [here](https://github.com/realm/realm-kotlin/issues/new).<|MERGE_RESOLUTION|>--- conflicted
+++ resolved
@@ -4,13 +4,10 @@
 * None.
 
 ### Enhancements
-<<<<<<< HEAD
 * Added support for `MutableRealmInt` in model classes. The new type behaves like a reference to a `Long`, but also supports `increment` and `decrement` methods. These methods implement a conflict-free replicated data type, whose value will converge even when changed across distributed devices with poor connections.
-=======
 * [Sync] Support for `User.linkCredentials()`.
 * [Sync] Support for `User.identities`, which will return all login types available to the user.
 * [Sync] `User.id` as a replacement for `User.identity`. `User.identity` has been marked as deprecated.
->>>>>>> 57346869
 
 ### Fixed
 * None.
