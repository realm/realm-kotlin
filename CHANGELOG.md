## 0.11.0 (YYYY-MM-DD)

### Breaking Changes
<<<<<<< HEAD
* `SyncConfiguration.directory` is no longer available and `AppConfiguration.syncRootDirectory` has been added instead to allow users to set the root folder containing all files used while synchronizing data between the device and MongoDB Realm. (Issue [#795](https://github.com/realm/realm-kotlin/issues/795))
=======
* [Sync] `SyncConfiguration` and `SyncSession` has been moved to `io.realm.mongodb.sync`.
* [Sync] `EmailPasswordAuth` has been movedto `io.realm.mongodb.auth`.
* [Sync] Improved exception hiearchy for App and Sync exceptions. All sync/app exceptions now use `io.realm.mongodb.exceptions.AppException` as their top-level exception type. Many methods have more specialized exceptions for common errors that can be caught and reacted to. See `AppException` documentation for more details.
>>>>>>> 3a0b3908

### Enhancements
* [Sync] `EmailPasswordAuth` has been extended with support for: `confirmUser()`, `resendConfirmationEmail()`, `retryCustomConfirmation()`, `sendResetPasswordEmail()` and `resetPassword()`.
* [Sync] Support for new types of `Credentials`: `apiKey`, `apple`, `facebook`, `google` and `jwt`.
* [Sync] Support for the extension property `Realm.syncSession`, which returns the sync session associated with the realm.
* [Sync] Support for `SyncSession.downloadAllServerChanges()` and `SyncSession.uploadAllLocalChanges()`.
* [Sync] Support for `App.allUsers()`.
* [Sync] Support for `User.remove()`.

### Fixed
* Using latest Kotlin version (EAP) for the `kmm-sample` app to test compatibility with the latest/upcoming Kotlin version.
* Fix duplication of list object references when importing existing objects with `copyToRealm(..., updatePolicy = UpdatePolicy.ALL)` (Issue [#805](https://github.com/realm/realm-kotlin/issues/805))

### Compatibility
* This release is compatible with:
  * Kotlin 1.6.10.
  * Coroutines 1.6.0-native-mt. Also compatible with Coroutines 1.6.0 but requires enabling of the new memory model and disabling of freezing, see https://github.com/realm/realm-kotlin#kotlin-memory-model-and-coroutine-compatibility for details on that.
  * AtomicFu 0.17.0.
* Minimum Gradle version: 6.1.1.  
* Minimum Android Gradle Plugin version: 4.0.0.
* Minimum Android SDK: 16.

### Internal
* Updated to Realm Core 11.13.0, commit 48d04faa31af63e507500b7e71abb9b4da8d14a1.
* Updated to Ktor 1.6.8.
* Updated to Ktlint 0.45.2.
* Rename internal synthetic variables prefix to `io_realm_kotlin_`, so deprecated prefix `$realm$` is avoided.


## 0.10.2 (2022-04-01)

### Breaking Changes
* None.

### Enhancements
* None.

### Fixed
* Fix query syntax errors of seemingly correct query (Issue [#683](https://github.com/realm/realm-kotlin/issues/683))
* Fix error when importing lists with existing objects through `copyToRealm` with `UpdatePolicy.ALL` (Issue [#771](https://github.com/realm/realm-kotlin/issues/771))

### Compatibility
* This release is compatible with:
  * Kotlin 1.6.10.
  * Coroutines 1.6.0-native-mt. Also compatible with Coroutines 1.6.0 but requires enabling of the new memory model and disabling of freezing, see https://github.com/realm/realm-kotlin#kotlin-memory-model-and-coroutine-compatibility for details on that.
  * AtomicFu 0.17.0.
* Minimum Gradle version: 6.1.1.  
* Minimum Android Gradle Plugin version: 4.0.0.
* Minimum Android SDK: 16.

### Internal
* None.

## 0.10.1 (2022-03-24)

### Breaking Changes
* None.

### Enhancements
* Reducing the binary size for Android dependency. (Issue [#216](https://github.com/realm/realm-kotlin/issues/216)).
* Using static c++ runtime library (stl) for Android. (Issue [#694](https://github.com/realm/realm-kotlin/issues/694)).

### Fixed
* Fix assignments to `RealmList`-properties on managed objects (Issue [#718](https://github.com/realm/realm-kotlin/issues/718))
* `iosSimulatorArm64` and `iosX64` cinterop dependencies were compiled with unnecessary additional architectures, causing a fat framework to fail with (Issue [#722](https://github.com/realm/realm-kotlin/issues/722))

### Compatibility
* This release is compatible with:
  * Kotlin 1.6.10.
  * Coroutines 1.6.0-native-mt. Also compatible with Coroutines 1.6.0 but requires enabling of the new memory model and disabling of freezing, see https://github.com/realm/realm-kotlin#kotlin-memory-model-and-coroutine-compatibility for details on that.
  * AtomicFu 0.17.0.
* Minimum Gradle version: 6.1.1.  
* Minimum Android Gradle Plugin version: 4.0.0.
* Minimum Android SDK: 16.

### Internal
* None.


## 0.10.0 (2022-03-04)

### Breaking Changes
* `RealmConfiguration.Builder.path()` has been replaced by `RealmConfiguration.Builder.directory()`, which can be combined with `RealmConfiguration.Builder.name()` to form the full path. (Issue [#346](https://github.com/realm/realm-kotlin/issues/346))
* `Realm.observe()` and `RealmObject.observe()` have been renamed to `asFlow()`.
* `RealmObject.asFlow` will throw `UnsupportedOperationException` instead of `IllegalStateException` if called on a live or dynamic object in a write transaction or in a migration.
* `RealmObject.asFlow` will throw `UnsupportedOperationException` instead of `IllegalStateException` if called on a live or dynamic object in a write transaction or in a migration.
* Removed `RealmObject.delete()` and `RealmResults.delete()`. All objects, objects specified by queries and results must be delete through `MutableRealm.delete(...)` and `DynamicMutableRealm.delete(...).
* Removed default empty schema argument for `RealmConfiguration.Builder(schema = ... )` and `SyncConfiguration.Builder(..., schema= ... )` as all configuraitons require a non-empty schema.
* Removed `RealmConfiguration.Builder.schema()`. `RealmConfiguration.Builder(schema = ...)` should be used instead.

### Enhancements
* Add support for Gradle Configuration Cache.
* Improved exception message when attempting to delete frozen objects. (Issue [#616](https://github.com/realm/realm-kotlin/issues/616))
* Added `RealmConfiguration.Builder.compactOnLaunch()`, which can be used to control if a Realm file should be compacted when opened.
* A better error message if a data class was used as model classes. (Issue [#684](https://github.com/realm/realm-kotlin/issues/684))
* A better error message if the Realm plugin was not applied to the module containing model classes. (Issue [#676](https://github.com/realm/realm-kotlin/issues/676))
* A better error message if a class is used that is not part of the schema. (Issue [#680](https://github.com/realm/realm-kotlin/issues/680))
* Add support for fine-grained notification on Realm instances. `Realm.asFlow()` yields `RealmChange` that represent the `InitialRealm` or `UpdatedRealm` states.
* Add support for fine-grained notification on Realm objects. `RealmObject.asFlow()` yields `ObjectChange` that represent the `InitialObject`, `UpdatedObject` or `DeletedObject` states.
* Add support for fine-grained notification on Realm lists. `RealmList.asFlow()` yields `ListChange` that represent the `InitialList`, `UpdatedList` or `DeletedList` states.
* Add support for fine-grained notifications on Realm query results. `RealmResults.asFlow()` yields `ResultsChange` that represent the `InitialResults` or `UpdatedResults` states.
* Add support for fine-grained notifications on `RealmSingleQuery`. `RealmSingleQuery.asFlow()` yields `SingleQueryChange` that represent the `PendingObject`, `InitialObject`, `UpdatedObject` or `DeletedObject` states.
* Add support for data migration as part of an automatic schema upgrade through `RealmConfiguration.Builder.migration(RealmMigration)` (Issue [#87](https://github.com/realm/realm-kotlin/issues/87))
* Added ability to delete objects specified by a `RealmQuery` or `RealmResults` through `MutableRealm.delete(...)` and `DynamicMutableRealm.delete(...).
* Add support for updating existing objects through `copyToRealm`. This requires them having a primary key. (Issue [#564](https://github.com/realm/realm-kotlin/issues/564))
* Added `Realm.deleteRealm(RealmConfiguration)` function that deletes the Realm files from the filesystem (Issue [#95](https://github.com/realm/realm-kotlin/issues/95)).


### Fixed
* Intermittent `ConcurrentModificationException` when running parallel builds. (Issue [#626](https://github.com/realm/realm-kotlin/issues/626))
* Refactor the compiler plugin to use API's compatible with Kotlin `1.6.20`. (Issue ([#619](https://github.com/realm/realm-kotlin/issues/619)).
* `RealmConfiguration.path` should report the full Realm path. (Issue ([#605](https://github.com/realm/realm-kotlin/issues/605)).
* Support multiple constructors in model definition (one zero arg constructor is required though). (Issue ([#184](https://github.com/realm/realm-kotlin/issues/184)).
* Boolean argument substitution in queries on iOS/macOS would crash the query. (Issue [#691](https://github.com/realm/realm-kotlin/issues/691))
* Support 32-bit Android (x86 and armeabi-v7a). (Issue ([#109](https://github.com/realm/realm-kotlin/issues/109)).
* Make updates of primary key properties throw IllegalStateException (Issue [#353](https://github.com/realm/realm-kotlin/issues/353))


### Compatibility
* This release is compatible with:
  * Kotlin 1.6.10.
  * Coroutines 1.6.0-native-mt. Also compatible with Coroutines 1.6.0 but requires enabling of the new memory model and disabling of freezing, see https://github.com/realm/realm-kotlin#kotlin-memory-model-and-coroutine-compatibility for details on that.
  * AtomicFu 0.17.0.
* Minimum Gradle version: 6.1.1.  
* Minimum Android Gradle Plugin version: 4.0.0.
* Minimum Android SDK: 16.

### Internal
* Downgraded to Gradle 7.2 as a work-around for https://youtrack.jetbrains.com/issue/KT-51325.
* Updated to Realm Core 11.10.0, commit: ad2b6aeb1fd58135a2d9bf463011e26f934390ea.


## 0.9.0 (2022-01-28)

### Breaking Changes
* `RealmResults.observe()` and `RealmList.observe()` have been renamed to `asFlow()`.
* Querying via `Realm.objects(...)` is no longer supported. Use `Realm.query(...)` instead.

### Enhancements
* Added API for inspecting the schema of the realm with `BaseRealm.schema()` ([#238](https://github.com/realm/realm-kotlin/issues/238)).
* Added support for `RealmQuery` through `Realm.query(...)` ([#84](https://github.com/realm/realm-kotlin/issues/84)).
* Added source code link to model definition compiler errors. ([#173](https://github.com/realm/realm-kotlin/issues/173))
* Support Kotlin's new memory model. Enabled in consuming project with the following gradle properties `kotlin.native.binary.memoryModel=experimental`.
* Add support for JVM on M1 (in case we're running outside Rosetta compatibility mode, example when using Azul JVM which is compiled against `aarch64`) [#629](https://github.com/realm/realm-kotlin/issues/629).

### Fixed
* Sync on jvm targets on Windows/Linux crashes with unavailable scheduler ([#655](https://github.com/realm/realm-kotlin/issues/655)).

### Compatibility
* This release is compatible with:
  * Kotlin 1.6.10.
  * Coroutines 1.6.0-native-mt. Also compatible with Coroutines 1.6.0 but requires enabling of the new memory model and disabling of freezing, see https://github.com/realm/realm-kotlin#kotlin-memory-model-and-coroutine-compatibility for details on that.
  * AtomicFu 0.17.0.
* Minimum Gradle version: 6.1.1.  
* Minimum Android Gradle Plugin version: 4.0.0.
* Minimum Android SDK: 16.

### Internal
* Updated to Gradle 7.3.3.
* Updated to Android Gradle Plugin 7.1.0.
* Updated to AndroidX JUnit 1.1.3.
* Updated to AndroidX Test 1.4.0.


## 0.8.2 (2022-01-20)

### Breaking Changes
* None.

### Enhancements
* None.

### Fixed
* The `library-base` module would try to initialize a number of `library-sync` classes for JNI lookups. These and `RealmObjectCompanion` were not being excluded from Proguard obfuscation causing release builds to crash when initializing JNI [#643](https://github.com/realm/realm-kotlin/issues/643).

### Compatibility
* This release is compatible with:
  * Kotlin 1.6.10.
  * Coroutines 1.5.2-native-mt.
  * AtomicFu 0.17.0.
* Minimum Gradle version: 6.1.1.
* Minimum Android Gradle Plugin version: 4.0.0.
* Minimum Android SDK: 16.

### Internal
* None.


## 0.8.1 (2022-01-18)

### Breaking Changes
* None.

### Enhancements
* None.

### Fixed
* Using a custom module name to fix [#621](https://github.com/realm/realm-kotlin/issues/621).
* Synchronously process project configurations to avoid exceptions when running parallel builds [#626](https://github.com/realm/realm-kotlin/issues/626).
* Update to Kotlin 1.6.10. The `Compatibility` entry for 0.8.0 stating that the project had been updated to Kotlin 1.6.10 was not correct [#640](https://github.com/realm/realm-kotlin/issues/640).

### Compatibility
* This release is compatible with:
  * Kotlin 1.6.10.
  * Coroutines 1.5.2-native-mt.
  * AtomicFu 0.17.0.
* Minimum Gradle version: 6.1.1.  
* Minimum Android Gradle Plugin version: 4.0.0.
* Minimum Android SDK: 16.

### Internal
* Updated to Kotlin 1.6.10.


## 0.8.0 (2021-12-17)

### Breaking Changes
* Reworked configuration hierarchy:
  * Separated common parts of `RealmConfiguraion` and `SyncConfiguration` into `io.realm.Configuration` to avoid polluting the base configuration with local-only options.
  * Changed `Realm.open(RealmConfiguration)` to accept new base configuration with `Realm.open(Configuration)`.
  * Removed option to build `SyncConfiguration`s with `deleteRealmIfMigrationNeeded` option.

### Enhancements
* [Sync] Added support for `User.logOut()` ([#245](https://github.com/realm/realm-kotlin/issues/245)).
* Added support for dates through a new property type: `RealmInstant`.
* Allow to pass schema as a variable containing the involved `KClass`es and build configurations non-fluently ([#389](https://github.com/realm/realm-kotlin/issues/389)).
* Added M1 support for `library-base` variant ([#483](https://github.com/realm/realm-kotlin/issues/483)).

### Fixed
* Gradle metadata for pure Android projects. Now using `io.realm.kotlin:library-base:<VERSION>` should work correctly.
* Compiler plugin symbol lookup happens only on Sourset using Realm ([#544](https://github.com/realm/realm-kotlin/issues/544)).
* Fixed migration exception when opening a synced realm that is already stored in the backend for the first time ([#601](https://github.com/realm/realm-kotlin/issues/604)).

### Compatibility
* This release is compatible with:
  * Kotlin 1.6.10.
  * Coroutines 1.5.2-native-mt.
  * AtomicFu 0.17.0.
* Minimum Gradle version: 6.1.1.  
* Minimum Android Gradle Plugin version: 4.0.0.
* Minimum Android SDK: 16.

### Internal
* Updated to Ktor 1.6.5.
* Updated to AndroidX Startup 1.1.0.
* Updated to Gradle 7.2.
* Updated to Android Gradle Plugin 7.1.0-beta05.
* Updated to NDK 23.1.7779620.
* Updated to Android targetSdk 31.
* Updated to Android compileSdk 31.
* Updated to Android Build Tools 31.0.0.
* Updated to Ktlint version 0.43.0.
* Updated to Ktlint Gradle Plugin 10.2.0.
* Updated to Kotlin Serialization 1.3.0.
* Updated to Detekt 1.19.0-RC1.
* Updated to Dokka 1.6.0.
* Updated to AtomicFu 0.17.0.
* Updated to Realm Core 11.7.0, commit: 5903577608d202ad88f375c1bb2ceedb831f6d7b.


## 0.7.0 (2021-10-31)

### Breaking Changes
* None.

### Enhancements
* Basic MongoDB Realm sync support:
  * Enabled by using library dependency `io.realm.kotlin:library-sync:<VERSION>`
  * Build `AppConfiguration`s through `AppConfiguration.Builder(appId).build()`
  * Linking your app with a MongoDB Realm App through `App.create(appConfiguration)`
  * Log in to a MongoDB Realm App through `App.login(credentials)`. Currently only supports `Credentials.anonymous()` and `Credentials.emailPassword(...)`
  * Create `SyncConfiguration`s through `SyncConfiguration.Builder(user, partitionValue, schema).build()`
  * Create synchronized realm by `Realm.open(syncConfiguration)`

### Fixed
* None.

### Compatibility
* This release is compatible with:
  * Kotlin 1.5.31
  * Coroutines 1.5.2-native-mt
  * AtomicFu 0.16.3

### Internal
* Updated to Realm Core commit: ecfc1bbb734a8520d08f04f12f083641309799b3
* Updated to Ktor 1.6.4.


## 0.6.0 (2021-10-15)

### Breaking Changes
* Rename library dependency from `io.realm.kotlin:library:<VERSION>` to `io.realm.kotlin:library-base:<VERSION>`
* Abstracted public API into interfaces. The interfaces have kept the name of the previous classes so only differences are:
  - Opening a realm: `Realm(configuration)` has changed to `Realm.open(configuration)`
  - Easy construction of simple configurations: `RealmConfiguration(schema = ...)` has changed to `RealmConfiguration.with(schema = ...)`
  - Instantiating a `RealmList` is now done through `realmListOf(...)` or by `Iterable<T>.toRealmList()`
* Make argument to `findLatest` non-nullable: `MutableRealm.findLatest(obj: T?): T?` has changed to `MutableRealm.findLatest(obj: T): T?`
* Allow query arguments to be `null`: `RealmResult.query(query: String = "TRUEPREDICATE", vararg args: Any): RealmResults<T>` has change to `RealmResult.query(query: String = "TRUEPREDICATE", vararg args: Any?): RealmResults<T>`
* Moved `objects(KClass<T>)` and `<reified T> objects()` methods from `BaseRealm` to `TypedRealm`
* Changed `RealmObject.version` into method `RealmObject.version()`.
* Replaced `RuntimeException`s by the explicit exceptions: `IllegalArgumentException`, `IllegalStateException` and `IndexOutOfBoundsException`.
* Throw `Error` an unrecoverable Realm problem happen in the underlying storage engine.
* Removed optional arguments to `RealmConfiguration.with(...)` and `RealmConfiguration.Builder(...)`. Name and path can now only be set through the builder methods.

### Enhancements
* Add support for [JVM target](https://github.com/realm/realm-kotlin/issues/62) supported platforms are: Linux (since Centos7 x86_64), Windows (since 8.1 x86_64) and Macos (x86_64).
* Added support for marking a field as indexed with `@Index`

### Fixed
* Fixed null pointer exceptions when returning an unmanaged object from `MutableRealm.write/writeBlocking`.
* Fixed premature closing of underlying realm of frozen objects returned from `MutableRealm.write/writeBlocking`. (Issue [#477](https://github.com/realm/realm-kotlin/issues/477))

### Compatibility
* This release is compatible with:
  * Kotlin 1.5.31
  * Coroutines 1.5.2-native-mt
  * AtomicFu 0.16.3

### Internal
* Updated to Realm Core commit: 028626880253a62d1c936eed4ef73af80b64b71
* Updated to Kotlin 1.5.31.


## 0.5.0 (2021-08-20)

### Breaking Changes
* Moved `@PrimaryKey` annotation from `io.realm.PrimaryKey` to `io.realm.annotations.PrimaryKey`.

### Enhancements
* Add support for excluding properties from the Realm schema. This is done by either using JVM `@Transient` or the newly added `@io.realm.kotlin.Ignore` annotation. (Issue [#278](https://github.com/realm/realm-kotlin/issues/278)).
* Add support for encrypted Realms. Encryption can be enabled by passing a 64-byte encryption key to the configuration builder. (Issue [#227](https://github.com/realm/realm-kotlin/issues/227))
* Add support for `RealmList` notifications using Kotlin `Flow`s. (Issue [#359](https://github.com/realm/realm-kotlin/issues/359))
* Unmanaged `RealmObject`s can now be added directly to `RealmList`s without having to copy them to Realm beforehand.

### Fixed
* Throw exception when violating primary key uniqueness constraint when importing objects with `copyToRealm`.
* Fix crash caused by premature release of frozen versions (`java.lang.RuntimeException: [18]: Access to invalidated Results objects`)
* Fix optimizations bypassing our custom getter and setter from within a class (Issue [#375](https://github.com/realm/realm-kotlin/issues/375)).

### Compatibility
* This release is compatible with Kotlin 1.5.21 and Coroutines 1.5.0.

### Internal
* Updated to Kotlin 1.5.21.
* Updated Gradle to 7.1.1.
* Updated Android Gradle Plugin to 4.1.0.
* Updated to Android Build Tools 30.0.2.
* Updated to targetSdk 30 for Android.
* Now uses Java 11 to build the project.


## 0.4.1 (2021-07-16)

### Breaking Changes
* None.

### Enhancements
* None.

### Fixed
* Throw exception when violating primary key uniqueness constraint when importing objects with `copyToRealm`.
* Fix crash caused by premature release of frozen versions (`java.lang.RuntimeException: [18]: Access to invalidated Results objects`)

### Compatibility
* This release is compatible with Kotlin 1.5.10 and Coroutines 1.5.0.

### Internal
* None.


## 0.4.0 (2021-07-13)

This release contains a big departure in the architectural design of how Realm is currently implemented. At a high level it moves from "Thread-confined, Live Objects" to "Frozen Objects". The reasons for this shift are discussed [here](https://docs.google.com/document/d/1bGfjbKLD6DSBpTiVwyorSBcMqkUQWedAmmS_VAhL8QU/edit#heading=h.fzlh39twuifc).

At a high level this has a number of implications:

    1. Only one Realm instance (per `RealmConfiguration`) is needed across the entire application.
    2. The only reason for closing the Realm instance is if the Realm file itself needs to be deleted or compacted.
    3. Realm objects can be freely moved and read across threads.
    4. Changes to objects can only be observed through Kotlin Flows. Standard change listener support will come in a future release.
    5. In order to modify Realm Objects, they need to be "live". It is possible to convert a frozen object to a live object inside a
       write transaction using the `MutableRealm.findLatest(obj)` API. Live objects are not accessible outside write transactions.

This new architecture is intended to make it easier to consume and work with Realm, but at the same time, it also introduces a few caveats:

    1. Storing a strong reference to a Realm Object can cause an issue known as "Version pinning". Realm tracks the "distance" between the oldest known version and the latest. So if you store a reference for too long, when other writes are happening, Realm might run out of native memory and crash, or it can lead to an increased file size. It is possible to detect this problem by setting `RealmConfiguration.Builder.maxNumberOfActiveVersions()`. It can be worked around by copying the data out of the Realm and store that instead.

    2. With multiple versions being accessible across threads, it is possible to accidentally compare data from different versions. This could be a potential problem for certain business logic if two objects do not agree on a particular state. If you suspect this is an issue, a `version()` method has been added to all Realm Objects, so it can be inspected for debugging. Previously, Realms thread-confined objects guaranteed this would not happen.

    3. Since the threading model has changed, there is no longer a guarantee that running the same query twice in a row will return the same result. E.g. if a background write is executed between them, the result might change. Previously, this would have resulted in the same result as the Realm state for a particular thread would only update as part of the event loop.


### Breaking Changes
* The Realm instance itself is now thread safe and can be accessed from any thread.
* Objects queried outside write transactions are now frozen by default and can be freely read from any thread.
* As a consequence of the above, when a change listener fires, the changed data can only be observed in the new object received, not in the original, which was possible before this release.
* Removed `Realm.open(configuration: RealmConfiguration)`. Use the interchangeable `Realm(configuration: RealmConfiguration)`-constructor instead.
* Removed all `MutableRealm.create(...)`-variants. Use `MutableRealm.copyToRealm(instance: T): T` instead.

### Enhancements
* A `version()` method has been added to `Realm`, `RealmResults` and `RealmObject`. This returns the version of the data contained. New versions are obtained by observing changes to the object.
* `Realm.observe()`, `RealmResults.observe()` and `RealmObject.observe()` have been added and expose a Flow of updates to the object.
* Add support for suspending writes executed on the Realm Write Dispatcher with `suspend fun <R> write(block: MutableRealm.() -> R): R`
* Add support for setting background write and notification dispatchers with `RealmConfigruation.Builder.notificationDispatcher(dispatcher: CoroutineDispatcher)` and `RealmConfiguration.Builder.writeDispatcher(dispatcher: CoroutineDispatcher)`
* Add support for retrieving the latest version of an object inside a write transaction with `<T : RealmObject> MutableRealm.findLatests(obj: T?): T?`

### Fixed
* None.

### Compatibility
* This release is compatible with Kotlin 1.5.10 and Coroutines 1.5.0.

### Internal
* Updated `com.gradle.plugin-publish` to 0.15.0.
* Updated to Realm Core commit: 4cf63d689ba099057345f122265cbb880a8eb19d.
* Updated to Android NDK: 22.1.7171670.
* Introduced usage of `kotlinx.atomicfu`: 0.16.1.


## 0.3.2 (2021-07-06)

### Breaking Changes
* None.

### Enhancements
* None.

### Fixed
* [Bug](https://github.com/realm/realm-kotlin/issues/334) in `copyToRealm` causing a `RealmList` not to be saved as part of the model.

### Compatibility
* This release is compatible with Kotlin 1.5.10 and Coroutines 1.5.0.

### Internal
* None.


## 0.3.1 (2021-07-02)

### Breaking Changes
* None.

### Enhancements
* None.

### Fixed
* Android Release build variant (AAR) was stripped from all classes due to presence of `isMinifyEnabled` flag in the library module. The flag is removed now.


### Compatibility
* This release is compatible with Kotlin 1.5.10 and Coroutines 1.5.0.

### Internal
* None.


## 0.3.0 (2021-07-01)

### Breaking Changes
* None.

### Enhancements
* [Support Apple Release builds](https://github.com/realm/realm-kotlin/issues/142).
* Enabling [shrinker](https://github.com/realm/realm-kotlin/issues/293) for Android Release builds.
* Added support for `RealmList` as supported field in model classes. A `RealmList` is used to model one-to-many relationships in a Realm object.
* Schema migration is handled automatically when adding or removing a property or class to the model without specifying a `schemaVersion`.
If a class or column is renamed you need to set a greater `schemaVersion` to migrate the Realm (note: currently renaming will not copy data to the new column). Alternatively `deleteRealmIfMigrationNeeded` could be set to (without setting `schemaVersion`) to delete the Realm file if an automatic migration is not possible. Fixes [#284](https://github.com/realm/realm-kotlin/issues/284).

### Fixed
* None.

### Compatibility
* This release is compatible with Kotlin 1.5.10 and Coroutines 1.5.0.

### Internal
* None.


## 0.2.0 (2021-06-09)

### Breaking Changes
* The Realm Kotlin Gradle plugin has changed name from `realm-kotlin` to `io.realm.kotlin` to align with Gradle Plugin Portal requirements.

### Enhancements
* The Realm Kotlin Gradle plugin is now available on Gradle Plugin Portal and can be used with the Plugin DSL and `gradlePluginPortal()` as the buildscript repository. A minimal setup of using this approach can be found [here](https://plugins.gradle.org/plugin/io.realm.kotlin).

### Fixed
* None.

### Compatibility
* This release is compatible with Kotlin 1.5.10 and Coroutines 1.5.0.

### Internal
* Updated to Realm Core commit: ed9fbb907e0b5e97e0e2d5b8efdc0951b2eb980c.


## 0.1.0 (2021-05-07)

This is the first public Alpha release of the Realm Kotlin SDK for Android and Kotlin Multiplatform.

A minimal setup for including this library looks like this:

```
// Top-level build.gradle file
buildscript {
    repositories {
        mavenCentral()
    }
    dependencies {
        classpath("io.realm.kotlin:gradle-plugin:0.1.0")
    }
}

allprojects {
    repositories {
    	mavenCentral()
    }
}

// Project build.gradle file
// Only include multiplatform if building a multiplatform project.
plugins {
	kotlin("multiplatform")
	id("com.android.library")
	id("realm-kotlin")
}
```

See the [README](https://github.com/realm/realm-kotlin#readme) for more information.

Please report any issues [here](https://github.com/realm/realm-kotlin/issues/new).<|MERGE_RESOLUTION|>--- conflicted
+++ resolved
@@ -1,13 +1,10 @@
 ## 0.11.0 (YYYY-MM-DD)
 
 ### Breaking Changes
-<<<<<<< HEAD
-* `SyncConfiguration.directory` is no longer available and `AppConfiguration.syncRootDirectory` has been added instead to allow users to set the root folder containing all files used while synchronizing data between the device and MongoDB Realm. (Issue [#795](https://github.com/realm/realm-kotlin/issues/795))
-=======
 * [Sync] `SyncConfiguration` and `SyncSession` has been moved to `io.realm.mongodb.sync`.
 * [Sync] `EmailPasswordAuth` has been movedto `io.realm.mongodb.auth`.
 * [Sync] Improved exception hiearchy for App and Sync exceptions. All sync/app exceptions now use `io.realm.mongodb.exceptions.AppException` as their top-level exception type. Many methods have more specialized exceptions for common errors that can be caught and reacted to. See `AppException` documentation for more details.
->>>>>>> 3a0b3908
+* [Sync] `SyncConfiguration.directory` is no longer available and `AppConfiguration.syncRootDirectory` has been added instead to allow users to set the root folder containing all files used for data synchronization between the device and MongoDB Realm. (Issue [#795](https://github.com/realm/realm-kotlin/issues/795))
 
 ### Enhancements
 * [Sync] `EmailPasswordAuth` has been extended with support for: `confirmUser()`, `resendConfirmationEmail()`, `retryCustomConfirmation()`, `sendResetPasswordEmail()` and `resetPassword()`.
