--- conflicted
+++ resolved
@@ -4,11 +4,8 @@
 * None.
 
 ### Enhancements
-<<<<<<< HEAD
+* Running Android Unit tests on the JVM is now supported instead of throwing `java.lang.NullPointerException`. This includes both pure Android projects (in the `/test` directory) and common tests in Multiplatform projects.
 * [Sync] Support for `RealmQuery.subscribe()` and `RealmResults.subscribe()` as an easy way to create subscriptions in the background while continuing to use the query result. This API is experimental. (Issue [#1363](https://github.com/realm/realm-kotlin/issues/1363))
-=======
-* Running Android Unit tests on the JVM is now supported instead of throwing `java.lang.NullPointerException`. This includes both pure Android projects (in the `/test` directory) and common tests in Multiplatform projects.
->>>>>>> 057daa75
 
 ### Fixed
 * None
