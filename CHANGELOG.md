<<<<<<< HEAD
## 0.x.0 (YYYY-MM-DD)
=======
## 0.3.0 (YYYY-MM-DD)
>>>>>>> 24ea6867

### Breaking Changes
* Frozen architecture: Not fully in place yet.

### Enhancements
* Add support for suspending writes executed on the Realm Write Dispatcher with `suspend fun <R> write(block: MutableRealm.() -> R): R`

### Fixed
* None.

### Compatibility
<<<<<<< HEAD
* This release is compatible with Kotlin 1.5.10 and Coroutines 1.5.0.

### Internal
* Updated to Android NDK: 22.1.7171670


## 0.3.0 (YYYY-MM-DD)

### Breaking Changes
* None.

### Enhancements
* None.

### Fixed
* None.

### Compatibility
* This release is compatible with Kotlin 1.5.10 and Coroutines 1.5.0.

### Internal
* None.
=======
* This release is compatible with Kotlin 1.5.10 and Coroutines 1.5.0-native-mt
  - 

### Internal
* Updated to Android NDK: 22.1.7171670
* Introduced usage of `kotlinx.atomicfu`: 0.16.1
>>>>>>> 24ea6867


## 0.2.0 (2021-06-09)

### Breaking Changes
* The Realm Kotlin Gradle plugin has changed name from `realm-kotlin` to `io.realm.kotlin` to align with Gradle Plugin Portal requirements.

### Enhancements
* The Realm Kotlin Gradle plugin is now available on Gradle Plugin Portal and can be used with the Plugin DSL and `gradlePluginPortal()` as the buildscript repository. A minimal setup of using this approach can be found [here](https://plugins.gradle.org/plugin/io.realm.kotlin).

### Fixed
* None.

### Compatibility 
* This release is compatible with Kotlin 1.5.10 and Coroutines 1.5.0.

### Internal
* Updated to Realm Core commit: ed9fbb907e0b5e97e0e2d5b8efdc0951b2eb980c.


## 0.1.0 (2021-05-07)

This is the first public Alpha release of the Realm Kotlin SDK for Android and Kotlin Multiplatform.

A minimal setup for including this library looks like this:

```
// Top-level build.gradle file
buildscript {
    repositories {
        mavenCentral()
    }
    dependencies {
        classpath("io.realm.kotlin:gradle-plugin:0.1.0")
    }
}

allprojects {
    repositories {
    	mavenCentral()
    }
}

// Project build.gradle file
// Only include multiplatform if building a multiplatform project.
plugins {
	kotlin("multiplatform")
	id("com.android.library")
	id("realm-kotlin")
}
```

See the [README](https://github.com/realm/realm-kotlin#readme) for more information.

Please report any issues [here](https://github.com/realm/realm-kotlin/issues/new). <|MERGE_RESOLUTION|>--- conflicted
+++ resolved
@@ -1,8 +1,4 @@
-<<<<<<< HEAD
-## 0.x.0 (YYYY-MM-DD)
-=======
 ## 0.3.0 (YYYY-MM-DD)
->>>>>>> 24ea6867
 
 ### Breaking Changes
 * Frozen architecture: Not fully in place yet.
@@ -14,37 +10,12 @@
 * None.
 
 ### Compatibility
-<<<<<<< HEAD
-* This release is compatible with Kotlin 1.5.10 and Coroutines 1.5.0.
-
-### Internal
-* Updated to Android NDK: 22.1.7171670
-
-
-## 0.3.0 (YYYY-MM-DD)
-
-### Breaking Changes
-* None.
-
-### Enhancements
-* None.
-
-### Fixed
-* None.
-
-### Compatibility
-* This release is compatible with Kotlin 1.5.10 and Coroutines 1.5.0.
-
-### Internal
-* None.
-=======
 * This release is compatible with Kotlin 1.5.10 and Coroutines 1.5.0-native-mt
-  - 
+  -
 
 ### Internal
 * Updated to Android NDK: 22.1.7171670
 * Introduced usage of `kotlinx.atomicfu`: 0.16.1
->>>>>>> 24ea6867
 
 
 ## 0.2.0 (2021-06-09)
