## 1.7.0 (YYYY-MM-DD)

### Breaking Changes
* None.

### Enhancements
* Upgrade OpenSSL from 3.0.7 to 3.0.8.
* Add support for querying on RealmSets containing objects with `RealmSet.query(...)`.  (Issue [#1037](https://github.com/realm/realm-kotlin/issues/1258))
* [Sync] Add support for setting App Services connection identifiers through `AppConfiguration.appName` and `AppConfiguration.appVersion`, making it easier to identify connections in the server logs. (Issue (#407)[https://github.com/realm/realm-kotlin/issues/407])
* [Sync] Added `RecoverUnsyncedChangesStrategy`, an alternative automatic client reset strategy that tries to automatically recover any unsynced data from the client.
* [Sync] Added `RecoverOrDiscardUnsyncedChangesStrategy`, an alternative automatic client reset strategy that tries to automatically recover any unsynced data from the client, and discards any unsynced data if recovery is not possible. This is now the default policy.
 
### Fixed
* Accessing an invalidated `RealmResults` now throws an `IllegalStateException` instead of a `RealmException`. (Issue [#1188](https://github.com/realm/realm-kotlin/pull/1188))
* Opening a Realm with a wrong encryption key or corrupted now throws an `IllegalStateException` instead of a `IllegalArgumentException`. (Issue [#1188](https://github.com/realm/realm-kotlin/pull/1188))
* Trying to convert to a Flexible Sync Realm with Flexible Sync disabled throws a `IllegalStateException` instead of a `IllegalArgumentException`. (Issue [#1188](https://github.com/realm/realm-kotlin/pull/1188))
* Fix missing initial flow events when registering for events while updating the realm. (Issue [#1151](https://github.com/realm/realm-kotlin/issues/1151))
* Emit deletion events and terminate flow when registering for notifications on outdated entities instead of throwing. (Issue [#1233](https://github.com/realm/realm-kotlin/issues/1233))
* [Sync] Close the thread associated with the Device Sync connection when closing the Realm. (Issue (https://github.com/realm/realm-kotlin/issues/1290)[#1290])

### Compatibility
* File format: Generates Realms with file format v23.
* Realm Studio 13.0.0 or above is required to open Realms created by this version.
* This release is compatible with the following Kotlin releases:
  * Kotlin 1.7.20 and above.
  * Ktor 2.1.2 and above.
  * Coroutines 1.6.4 and above.
  * AtomicFu 0.18.3 and above.
  * The new memory model only. See https://github.com/realm/realm-kotlin#kotlin-memory-model-and-coroutine-compatibility
* Minimum Gradle version: 6.7.1.
* Minimum Android Gradle Plugin version: 4.0.0.
* Minimum Android SDK: 16.

### Internal
* Updated to Realm Core 13.5.0, commit 37cc58865648f343f7d6e538d45980e7f2351211.


## 1.6.2 (YYYY-MM-DD)

### Breaking Changes
* None.

### Enhancements
* None.

### Fixed
* Compatibility with Realm Java when using the `io.realm.RealmObject` abstract class. (Issue [#1278](https://github.com/realm/realm-kotlin/issues/1278))
* Compiler error when multiple fields have `@PersistedName`-annotations that match they Kotlin name. (Issue [#1240](https://github.com/realm/realm-kotlin/issues/1240))
<<<<<<< HEAD
* RealmUUID would throw an `ClassCastException` when comparing with an object instance of a different type. (Issue [#1288](https://github.com/realm/realm-kotlin/issues/1288))
=======
* Compiler error when using Kotlin 1.8.0 and Compose for desktop 1.3.0. (Issue [#1296](https://github.com/realm/realm-kotlin/issues/1296))
>>>>>>> cc4845cb

### Compatibility
* File format: Generates Realms with file format v23.
* Realm Studio 13.0.0 or above is required to open Realms created by this version.
* This release is compatible with the following Kotlin releases:
  * Kotlin 1.7.20 and above.
  * Ktor 2.1.2 and above.
  * Coroutines 1.6.4 and above.
  * AtomicFu 0.18.3 and above.
  * The new memory model only. See https://github.com/realm/realm-kotlin#kotlin-memory-model-and-coroutine-compatibility
* Minimum Gradle version: 6.7.1.
* Minimum Android Gradle Plugin version: 4.0.0.
* Minimum Android SDK: 16.

### Internal
* None.


## 1.6.1 (2023-02-02)

### Breaking Changes
* None.

### Enhancements
* None.

### Fixed
* Allow defining properties with the field name as the persisted name. ([#1240](https://github.com/realm/realm-kotlin/issues/1240))
* Fix compilation error when accessing Realm Kotlin model classes from Java code. ([#1256](https://github.com/realm/realm-kotlin/issues/1256))

### Compatibility
* File format: Generates Realms with file format v23.
* Realm Studio 13.0.0 or above is required to open Realms created by this version.
* This release is compatible with the following Kotlin releases:
  * Kotlin 1.7.20 and above.
  * Ktor 2.1.2 and above.
  * Coroutines 1.6.4 and above.
  * AtomicFu 0.18.3 and above.
  * The new memory model only. See https://github.com/realm/realm-kotlin#kotlin-memory-model-and-coroutine-compatibility
* Minimum Gradle version: 6.7.1.
* Minimum Android Gradle Plugin version: 4.0.0.
* Minimum Android SDK: 16.

### Internal
* None.


## 1.6.0 (2023-01-25)

This release will bump the Realm file format from version 22 to 23. Opening a file with an older format will automatically upgrade it. Downgrading to a previous file format is not possible.

### Breaking Changes
* None.

### Enhancements
* OpenSSL has been upgraded from from 1.1.1n to 3.0.7.
* Added support for `RealmAny` as supported field in model classes. A `RealmAny` is used to represent a polymorphic Realm value or Realm Object, is indexable but cannot be used as a primary key.
* Add support for `Decimal128` as supported field in model classes. (Issue [#653](https://github.com/realm/realm-kotlin/issues/653))
* Realm will now use a lot less memory and disk space when different versions of realm objects are used. ([Core Issue #5440](https://github.com/realm/realm-core/pull/5440))
* Realm will now continuously track and reduce the size of the Realm file when it is in use rather that only when opening the file with `Configuration.compactOnLaunch` enabled. ([Core Issue #5754](https://github.com/realm/realm-core/issues/5754))
* Add support for `Realm.copyFromRealm()`. All RealmObjects, RealmResults, RealmList and RealmSets now also have a `copyFromRealm()` extension method.
* Add support for querying on RealmLists containing objects with `RealmList.query(...)`.  (Issue [#1037](https://github.com/realm/realm-kotlin/issues/1037))
* Add better error messages when inheriting `RealmObject` with unsupported class types. (Issue [#1086](https://github.com/realm/realm-kotlin/issues/1086))
* Added support for reverse relationships on Embedded objects through the `EmbeddedRealmObject.parent()` extension function. (Issue [#1141](https://github.com/realm/realm-kotlin/pull/1141))
* Added support for reverse relationships through the `backlinks` delegate on `EmbeddedObjects`. See the function documentation for more details. (Issue [#1134](https://github.com/realm/realm-kotlin/issues/1134))
* Added support for `@PersistedName` annotations for mapping a Kotlin field name to the underlying field name persisted in the Realm. (Issue [#590](https://github.com/realm/realm-kotlin/issues/590))
* [Sync] `App.close()` have been added so it is possible to close underlying ressources used by the app instance.
* [Sync] Add support for progress listeners with `SyncSession.progressAsFlow(...)`. (Issue [#428](https://github.com/realm/realm-kotlin/issues/428))lin/issues/1086))
* [Sync] `Realm.writeCopyTo(syncConfig)` now support copying a Flexible Sync Realm to another Flexible Sync Realm. 
* [Sync] Added support for App functions, see documentation for more details. (Issue [#1110](https://github.com/realm/realm-kotlin/pull/1110))
* [Sync] Added support for custom App Services Function authentication. (Issue [#741](https://github.com/realm/realm-kotlin/issues/741))
* [Sync] Add support for accessing user auth profile metadata and custom data through the extension functions 'User.profileAsBsonDocument()' and 'User.customDataAsBsonDocument()'. (Issue [#750](https://github.com/realm/realm-kotlin/pull/750))
* [Sync] Add support for `App.callResetPasswordFunction` (Issue [#744](https://github.com/realm/realm-kotlin/issues/744))
* [Sync] Add support for connection state and connection state change listerners with `SyncSession.connectionState` and `SyncSession.connectionStateAsFlow(). (Issue [#429](https://github.com/realm/realm-kotlin/issues/429))

### Fixed
* Fix missing `Realm.asFlow()`-events from remote updates on synced realms. (Issue [#1070](https://github.com/realm/realm-kotlin/issues/1070))
* Windows binaries for JVM did not statically link the C++ runtime, which could lead to crashes if it wasn't preinstalled. (Issue [#1211](https://github.com/realm/realm-kotlin/pull/1211))
* Internal dispatcher threads would leak when closing Realms. (Issue [#818](https://github.com/realm/realm-kotlin/issues/818))
* Realm finalizer thread would prevent JVM main thread from exiting. (Issue [#818](https://github.com/realm/realm-kotlin/issues/818))
* `RealmUUID` did not calculate the correct `hashCode`, so putting it in a `HashSet` resulted in duplicates.
* JVM apps on Mac and Linux would use a native file built in debug mode, making it slower than needed. The correct native binary built in release mode is now used. Windows was not affected. (Issue [#1124](https://github.com/realm/realm-kotlin/pull/1124))
* `RealmUUID.random()` would generate the same values when an app was re-launched from Android Studio during development. (Issue [#1123](https://github.com/realm/realm-kotlin/pull/1123)) 
* Complete flows with an IllegalStateException instead of crashing when notifications cannot be delivered due to insufficient channel capacity (Issue [#1147](https://github.com/realm/realm-kotlin/issues/1147))
* Prevent "Cannot listen for changes on a deleted Realm reference"-exceptions when notifier is not up-to-date with newest updates from write transaction.
* [Sync] Custom loggers now correctly see both normal and sync events. Before, sync events were just logged directly to LogCat/StdOut.
* [Sync] When a `SyncSession` was paused using `SyncSession.pause()`, it would sometimes automatically resume the session. `SyncSession.State.PAUSED` has been added, making it explicit when a session is paused. (Core Issue [#6085](https://github.com/realm/realm-core/issues/6085))

### Compatibility
* File format: Generates Realms with file format v23.
* Realm Studio 13.0.0 or above is required to open Realms created by this version.
* This release is compatible with the following Kotlin releases:
  * Kotlin 1.7.20 and above.
  * Ktor 2.1.2 and above.
  * Coroutines 1.6.4 and above.
  * AtomicFu 0.18.3 and above.
  * The new memory model only. See https://github.com/realm/realm-kotlin#kotlin-memory-model-and-coroutine-compatibility
* Minimum Gradle version: 6.7.1.
* Minimum Android Gradle Plugin version: 4.0.0.
* Minimum Android SDK: 16.

### Internal
* Updated to Realm Core 13.2.0, commit 5a119d8cb2eaac60c298532af2c9ae789af0c9e6.
* Updated to require Swig 4.1.0.
* Updated AndroidxStartup to 1.1.1.
* Updated to Kbson 0.2.0.
* `io.realm.kotlin.types.ObjectId` now delegates all responsibility to `org.mongodb.kbson.ObjectId` while maintaining the interface.
* Added JVM test wrapper as a workaround for https://youtrack.jetbrains.com/issue/KT-54634
* Use Relinker when loading native libs on Android.


## 1.5.2 (2023-01-10)

### Breaking Changes
* None.

### Enhancements
* None.

### Fixed
* Fixed various proguard issues. (Issue [#1150](https://github.com/realm/realm-kotlin/issues/1150))
* Fixed bug when creating `RealmInstant` instaces with `RealmInstant.now()` in Kotlin Native. (Issue [#1182](https://github.com/realm/realm-kotlin/issues/1182))
* Allow `@Index` on `Boolean` fields. (Issue [#1193](https://github.com/realm/realm-kotlin/issues/1193))
* Fixed issue with spaces in realm file path on iOS (Issue [#1194](https://github.com/realm/realm-kotlin/issues/1194))

### Compatibility
* This release is compatible with the following Kotlin releases:
  * Kotlin 1.7.20 and above.
  * Ktor 2.1.2 and above.
  * Coroutines 1.6.4 and above.
  * AtomicFu 0.18.3 and above.
  * The new memory model only. See https://github.com/realm/realm-kotlin#kotlin-memory-model-and-coroutine-compatibility
* Minimum Gradle version: 6.7.1.
* Minimum Android Gradle Plugin version: 4.0.0.
* Minimum Android SDK: 16.

### Internal
* Updated to Gradle 7.6.


## 1.5.1 (2022-12-12)

### Breaking Changes
* None.

### Enhancements
* None.

### Fixed
* Fixed problem with KBSON using reservered keywords in Swift. (Issue [#1153](https://github.com/realm/realm-kotlin/issues/))
* Fixed database corruption and encryption issues on apple platforms. (Issue [#5076](https://github.com/realm/realm-js/issues/5076))
* Fixed 1.8.0-Beta/RC compatibility. (Issue [#1159](https://github.com/realm/realm-kotlin/issues/1159)
* [Sync] Bootstraps will not be applied in a single write transaction - they will be applied 1MB of changesets at a time. (Issue [#5999](https://github.com/realm/realm-core/pull/5999)).
* [Sync] Fixed a race condition which could result in operation cancelled errors being delivered to `Realm.open` rather than the actual sync error which caused things to fail. (Issue [#5968](https://github.com/realm/realm-core/pull/5968)).

### Compatibility
* This release is compatible with the following Kotlin releases:
  * Kotlin 1.7.20 and above.
  * Ktor 2.1.2 and above.
  * Coroutines 1.6.4 and above.
  * AtomicFu 0.18.3 and above.
  * The new memory model only. See https://github.com/realm/realm-kotlin#kotlin-memory-model-and-coroutine-compatibility
* Minimum Gradle version: 6.7.1.
* Minimum Android Gradle Plugin version: 4.0.0.
* Minimum Android SDK: 16.

### Internal
* Updated to Realm Core 12.12.0, commit 292f534a8ae687a86d799b14e06a94985e49c3c6.
* Updated to KBSON 0.2.0
* Updated to require Swig 4.1.0.


## 1.5.0 (2022-11-11)

### Breaking Changes
* None.

### Enhancements
* Fixed error when using Realm object as query argument. Issue[#1098](https://github.com/realm/realm-kotlin/issues/1098)
* Realm will now use `System.loadLibrary()` first when loading native code on JVM, adding support for 3rd party JVM installers. If this fails, it will fallback to the current method of extracting and loading the native library from the JAR file. (Issue [#1105](https://github.com/realm/realm-kotlin/issues/1105)).
* Added support for in-memory Realms.
* Added support for reverse relationships through the `backlinks` delegate. See the function documentation for more details. (Issue [#1021](https://github.com/realm/realm-kotlin/pull/1021))
* Added support for `BsonObjectId` and its typealias `org.mongodb.kbson.ObjectId` as a replacement for `ObjectId`. `io.realm.kotlin.types.ObjectId` is still functional but has been marked as deprecated.
* [Sync] Added support for `BsonObjectId` as partition value.
* [Sync] Exposed `configuration` and `user` on `SyncSession`. (Issue [#431](https://github.com/realm/realm-kotlin/issues/431))
* [Sync] Added support for encrypting the user metadata used by Sync. (Issue [#413](https://github.com/realm/realm-kotlin/issues/413))
* [Sync] Added support for API key authentication. (Issue [#432](https://github.com/realm/realm-kotlin/issues/432))

### Fixed
* Close underlying realm if it is no longer referenced by any Kotlin object. (Issue [#671](https://github.com/realm/realm-kotlin/issues/671))
* Fixes crash during migration if Proguard was enabled. (Issue [#1106](https://github.com/realm/realm-kotlin/issues/1106))
* Adds missing Proguard rules for Embedded objects. (Issue [#1106](https://github.com/realm/realm-kotlin/issues/1107))

### Compatibility
* This release is compatible with the following Kotlin releases:
  * Kotlin 1.7.20 and above.
  * Ktor 2.1.2 and above.
  * Coroutines 1.6.4 and above.
  * AtomicFu 0.18.3 and above.
  * The new memory model only. See https://github.com/realm/realm-kotlin#kotlin-memory-model-and-coroutine-compatibility
* Minimum Gradle version: 6.7.1.
* Minimum Android Gradle Plugin version: 4.0.0.
* Minimum Android SDK: 16.

### Internal
* Added dependency Kbson 0.1.0.
* Updated to use hierarchical multi platform project structure.
* Updated to Realm Core 12.11.0, commit 3d5ff9b5e47c5664c4c5611cdfd22fd15e451b55.
* Updated to Detekt 1.22.0-RC2.


## 1.4.0 (2022-10-17)

### Breaking Changes
* Minimum Kotlin version has been raised from 1.6.10 to 1.7.20.
* Support for the original (old) memory model on Kotlin Native has been dropped. Only the new Kotlin Native memory model is supported.  
* Minimum Gradle version has been raised from 6.1.1 to 6.7.1.
* Minimum Ktor version has been raised from 1.6.8 to 2.1.2.

### Enhancements
* [Sync] The sync variant `io.realm.kotlin:library-sync:1.4.0`, now support Apple Silicon targets, ie. `macosArm64()`, `iosArm64()` and `iosSimulatorArm64`.

### Fixed
* [Sync] Using the SyncSession after receiving changes from the server would sometimes crash. Issue [#1068](https://github.com/realm/realm-kotlin/issues/1068)

### Compatibility
* This release is compatible with the following Kotlin releases:
  * Kotlin 1.7.20 and above.
  * Ktor 2.1.2 and above.
  * Coroutines 1.6.4 and above.
  * AtomicFu 0.18.3 and above.
  * The new memory model only. See https://github.com/realm/realm-kotlin#kotlin-memory-model-and-coroutine-compatibility
* Minimum Gradle version: 6.7.1.
* Minimum Android Gradle Plugin version: 4.0.0.
* Minimum Android SDK: 16.

### Internal
* Updated to Kotlin 1.7.20.
* Updated to Coroutines 1.6.4.
* Updated to AtomicFu 0.18.3.
* Updated to Kotlin Serialization 1.4.0.
* Updated to KotlinX DateTime 0.4.0.
* Updated to okio 3.2.0.
* Ktor now uses the OkHttp engine on Android/JVM.
* Ktor now uses the Darwin engine on Native.


## 1.3.0 (2022-10-10)

### Breaking Changes
* None.

### Enhancements
* Support for `MutableRealm.deleteAll()`.
* Support for `MutableRealm.delete(KClass)`.
* Support for `DynamicMutableRealm.deleteAll()`.
* Support for `DynamicMutableRealm.delete(className)`.
* Support for `RealmInstant.now()`
* [Sync] Support for `User.getProviderType()`.
* [Sync] Support for `User.getAccessToken()`.
* [Sync] Support for `User.getRefreshToken()`.
* [Sync] Support for `User.getDeviceId()`.

### Fixed
* [Sync] Using `SyncConfiguration.Builder.waitForInitialRemoteDataOpen()` is now much faster if the server realm contains a lot of data. Issue [])_

### Compatibility
* This release is compatible with:
  * Kotlin 1.6.10 - 1.7.10. 1.7.20 support is tracked here: https://github.com/realm/realm-kotlin/issues/1024
  * Ktor 1.6.8. Ktor 2 support is tracked here: https://github.com/realm/realm-kotlin/issues/788
  * Coroutines 1.6.0-native-mt. Also compatible with Coroutines 1.6.0 but requires enabling of the new memory model and disabling of freezing, see https://github.com/realm/realm-kotlin#kotlin-memory-model-and-coroutine-compatibility for details on that.
  * AtomicFu 0.17.0 and above.
* Minimum Gradle version: 6.1.1.
* Minimum Android Gradle Plugin version: 4.0.0.
* Minimum Android SDK: 16.

### Internal
* None.


## 1.2.0 (2022-09-30)

### Breaking Changes
* `RealmResults.query()` now returns a `RealmQuery` instead of a `RealmResults`.

### Enhancements
* Added support for `MutableRealmInt` in model classes. The new type behaves like a reference to a `Long`, but also supports `increment` and `decrement` methods. These methods implement a conflict-free replicated data type, whose value will converge even when changed across distributed devices with poor connections.
* [Sync] Support for `User.linkCredentials()`.
* [Sync] Support for `User.identities`, which will return all login types available to the user.
* [Sync] `User.id` as a replacement for `User.identity`. `User.identity` has been marked as deprecated.

### Fixed
* Classes using `RealmObject` or `EmbeddedRealmObject` as a generics type would be modified by the compiler plugin causing compilation errors. (Issue [981] (https://github.com/realm/realm-kotlin/issues/981))
* Ordering not respected for `RealmQuery.first()`. (Issue [#953](https://github.com/realm/realm-kotlin/issues/953))
* Sub-querying on a RealmResults ignored the original filter. (Issue [#998](https://github.com/realm/realm-kotlin/pull/998))
* `RealmResults.query()` semantic returning `RealmResults` was wrong, the return type should be a `RealmQuery`. (Issue [#1013](https://github.com/realm/realm-kotlin/pull/1013))
* Crash when logging messages with formatting specifiers. (Issue [#1034](https://github.com/realm/realm-kotlin/issues/1034))

### Compatibility
* This release is compatible with:
  * Kotlin 1.6.10 - 1.7.10. 1.7.20 support is tracked here: https://github.com/realm/realm-kotlin/issues/1024
  * Ktor 1.6.8. Ktor 2 support is tracked here: https://github.com/realm/realm-kotlin/issues/788
  * Coroutines 1.6.0-native-mt. Also compatible with Coroutines 1.6.0 but requires enabling of the new memory model and disabling of freezing, see https://github.com/realm/realm-kotlin#kotlin-memory-model-and-coroutine-compatibility for details on that.
  * AtomicFu 0.17.0 and above.
* Minimum Gradle version: 6.1.1.
* Minimum Android Gradle Plugin version: 4.0.0.
* Minimum Android SDK: 16.

### Internal
* Updated to Realm Core 12.7.0, commit 18abbb4e9dc268620fa499923a92921bf26db8c6.
* Updated to Kotlin Compile Testing 1.4.9.


## 1.1.0 (2022-08-23)

### Breaking Changes
* None.

### Enhancements
* Added support for `RealmSet` in model classes. `RealmSet` is a collection of unique elements. See the class documentation for more details.
* Added support for `UUID` through a new property type: `RealmUUID`.
* Support for `Realm.writeCopyTo(configuration)`.
* [Sync] Add support for `User.delete()`, making it possible to delete user data on the server side (Issue [#491](https://github.com/realm/realm-kotlin/issues/491)).
* [Sync] It is now possible to create multiple anonymous users by specifying `Credentials.anonymous(reuseExisting = false)` when logging in to an App.

### Fixed
* `Realm.deleteRealm(config)` would throw an exception if the file didn't exist.
* Returning deleted objects from `Realm.write` and `Realm.writeBlocking` threw a non-sensical `NullPointerException`. Returning such a value is not allowed and now throws an `IllegalStateException`. (Issue [#965](https://github.com/realm/realm-kotlin/issues/965))
* [Sync] AppErrors and SyncErrors with unmapped category or error codes caused a crash. (Issue [951] (https://github.com/realm/realm-kotlin/pull/951))

### Compatibility
* This release is compatible with:
  * Kotlin 1.6.10 and above.
  * Coroutines 1.6.0-native-mt. Also compatible with Coroutines 1.6.0 but requires enabling of the new memory model and disabling of freezing, see https://github.com/realm/realm-kotlin#kotlin-memory-model-and-coroutine-compatibility for details on that.
  * AtomicFu 0.17.0.
* Minimum Gradle version: 6.1.1.  
* Minimum Android Gradle Plugin version: 4.0.0.
* Minimum Android SDK: 16.

### Internal
* Updated to Realm Core 12.5.1, commit 6f6a0f415bd33cf2ced4467e36a47f7c84f0a1d7.
* Updated to Gradle 7.5.1.
* Updated to Android Gradle Plugin 7.2.2.
* Updated to CMake 3.22.1
* Updated to Android targetSdk 33.
* Updated to Android compileSdkVersion 33.
* Updated to Android Build Tools 33.0.0.
* Updated to Android NDK 23.2.8568313.


## 1.0.2 (2022-08-05)

### Breaking Changes
* None.

### Enhancements
* None.

### Fixed
* Missing proguard configuration for `CoreErrorUtils`. (Issue [#942](https://github.com/realm/realm-kotlin/issues/942))
* [Sync] Embedded Objects could not be added to the schema for `SyncConfiguration`s. (Issue [#945](https://github.com/realm/realm-kotlin/issues/945)).

### Compatibility
* This release is compatible with:
  * Kotlin 1.6.10 and above.
  * Coroutines 1.6.0-native-mt. Also compatible with Coroutines 1.6.0 but requires enabling of the new memory model and disabling of freezing, see https://github.com/realm/realm-kotlin#kotlin-memory-model-and-coroutine-compatibility for details on that.
  * AtomicFu 0.17.0.
* Minimum Gradle version: 6.1.1.  
* Minimum Android Gradle Plugin version: 4.0.0.
* Minimum Android SDK: 16.

### Internal
* None.


## 1.0.1 (2022-07-07)

### Breaking Changes
* None.

### Enhancements
* Added support for `ByteArray`. ([#584](https://github.com/realm/realm-kotlin/issues/584))

### Fixed
* Fixed JVM memory leak when passing string to C-API. (Issue [#890](https://github.com/realm/realm-kotlin/issues/890))
* Fixed crash present on release-mode apps using Sync due to missing Proguard exception for `ResponseCallback`.
* The compiler plugin did not set the generic parameter correctly for an internal field inside model classes. This could result in other libraries that operated on the source code throwing an error of the type: `undeclared type variable: T`. (Issue [#901](https://github.com/realm/realm-kotlin/issues/901))
* String read from a realm was mistakenly treated as zero-terminated, resulting in strings with `\0`-characters to be truncated when read. Inserting data worked correctly. (Issue [#911](https://github.com/realm/realm-kotlin/issues/911))
* [Sync] Fix internal ordering of `EmailPasswordAuth.resetPassword(...)` arguments. (Issue [#885](https://github.com/realm/realm-kotlin/issues/885))
* [Sync] Sync error events not requiring a Client Reset incorrectly assumed they had to include a path to a recovery Realm file. (Issue [#895](https://github.com/realm/realm-kotlin/issues/895))

### Compatibility
* This release is compatible with:
  * Kotlin 1.6.10 and above.
  * Coroutines 1.6.0-native-mt. Also compatible with Coroutines 1.6.0 but requires enabling of the new memory model and disabling of freezing, see https://github.com/realm/realm-kotlin#kotlin-memory-model-and-coroutine-compatibility for details on that.
  * AtomicFu 0.17.0.
* Minimum Gradle version: 6.1.1.  
* Minimum Android Gradle Plugin version: 4.0.0.
* Minimum Android SDK: 16.

### Internal
* None.


## 1.0.0 (2022-06-07)

### Breaking Changes
* Move all classes from package `io.realm` to `io.realm.kotlin`. This allows Realm Java and Realm Kotlin to be included in the same app without having class name conflicts. *WARNING:* While both libraries can be configured to open the same file, doing so concurrently is currently not supported and can lead to corrupted realm files.
* Updated default behavior for implicit import APIs (realm objects setters and list add/insert/set-operations) to update existing objects with similar primary key instead of throwing. (Issue [#849](https://github.com/realm/realm-kotlin/issues/849))
* Introduced `BaseRealmObject` as base interface of `RealmObject` and `DynamicRealmObject` to prepare for future embedded object support.
  * Most APIs accepts `BaseRealmObject` instead of `RealmObject`.
  * `DynamicRealmObject` no longer implements `RealmObject` but only `BaseRealmObject`
  * Besides the changes of base class of `DynamicRealmObject`, this should not require and code changes.
* Moved all modeling defining types to `io.realm.kotlin.types`
  * Moved `BaseRealmObject`, `RealmObject`, `EmbeddedObject`, `RealmList`, `RealmInstant` and `ObjectId` from `io.realm` to `io.realm.kotlin.types`
* Moved `RealmResults` from `io.realm` to `io.realm.kotlin.query`
* Reworked API for dynamic objects.
  * Support for unmanaged dynamic objects through `DynamicMutableRealmObject.create()`.
  * Replaced `DynamicMutableRealm.create()` with `DynamicMutableRealm.copyToRealm()` similar to `MutableRealm.copyToRealm()`.
* Moved `io.realm.MutableRealm.UpdatePolicy` to top-level class `io.realm.kotlin.UpdatePolicy` as it now also applies to `DynamicMutableRealm.copyToRealm()`.
* Deleted `Queryable`-interface and removed it from `RealmResults`.
* Moved extension methods on `BaseRealmObject`, `MutableRealm`, `TypedRealm`, `Realm` and `Iterable` from `io.realm` to `io.realm.kotlin.ext`
* Moved `io.realm.MutableRealm.UpdatePolicy` to top-level class `io.realm.UpdatePolicy` as it now also applies to `DynamicMutableRealm.copyToRealm()`
* All exceptions from Realm now has `RealmException` as their base class instead of `RealmCoreException` or `Exception`.
* Aligned factory methods naming. (Issue [#835](https://github.com/realm/realm-kotlin/issues/835))
  * Renamed `RealmConfiguration.with(...)` to `RealmConfiguration.create(...)`
  * Renamed `SyncConfiguration.with(...)` to `SyncConfiguration.create(...)`
  * Renamed `RealmInstant.fromEpochSeconds(...)` to `RealmInstant.from(...)`
* Reduced `DynamicMutableRealm` APIs (`copyToRealm()` and `findLatest()`) to only allow import and lookup of `DynamicRealmObject`s.

### Enhancements
* [Sync] Support for Flexible Sync through `Realm.subscriptions`. (Issue [#824](https://github.com/realm/realm-kotlin/pull/824))
* [Sync] Added support for `ObjectId` ([#652](https://github.com/realm/realm-kotlin/issues/652)). `ObjectId` can be used as a primary key in model definition.
* [Sync] Support for `SyncConfiguration.Builder.InitialData()`. (Issue [#422](https://github.com/realm/realm-kotlin/issues/422))
* [Sync] Support for `SyncConfiguration.Builder.initialSubscriptions()`. (Issue [#831](https://github.com/realm/realm-kotlin/issues/831))
* [Sync] Support for `SyncConfiguration.Builder.waitForInitialRemoteData()`. (Issue [#821](https://github.com/realm/realm-kotlin/issues/821))
* [Sync] Support for accessing and controlling the session state through `SyncSession.state`, `SyncSession.pause()` and `SyncSession.resume()`.
* [Sync] Added `SyncConfiguration.syncClientResetStrategy` which enables support for client reset via `DiscardUnsyncedChangesStrategy` for partition-based realms and `ManuallyRecoverUnsyncedChangesStrategy` for Flexible Sync realms.
* [Sync] Support `ObjectId` as a partition key.
* Support for embedded objects. (Issue [#551](https://github.com/realm/realm-kotlin/issues/551))
* Support for `RealmConfiguration.Builder.initialData()`. (Issue [#579](https://github.com/realm/realm-kotlin/issues/579))
* Preparing the compiler plugin to be compatible with Kotlin `1.7.0-RC`. (Issue [#843](https://github.com/realm/realm-kotlin/issues/843))
* Added `AppConfiguration.create(...)` as convenience method for `AppConfiguration.Builder(...).build()` (Issue [#835](https://github.com/realm/realm-kotlin/issues/835))

### Fixed
* Fix missing symbol (`___bid_IDEC_glbround`) on Apple silicon
* Creating a `RealmConfiguration` off the main thread on Kotlin Native could crash with `IncorrectDereferenceException`. (Issue [#799](https://github.com/realm/realm-kotlin/issues/799))
* Compiler error when using cyclic references in compiled module. (Issue [#339](https://github.com/realm/realm-kotlin/issues/339))

### Compatibility
* This release is compatible with:
  * Kotlin 1.6.10 and above.
  * Coroutines 1.6.0-native-mt. Also compatible with Coroutines 1.6.0 but requires enabling of the new memory model and disabling of freezing, see https://github.com/realm/realm-kotlin#kotlin-memory-model-and-coroutine-compatibility for details on that.
  * AtomicFu 0.17.0.
* Minimum Gradle version: 6.1.1.  
* Minimum Android Gradle Plugin version: 4.0.0.
* Minimum Android SDK: 16.

### Internal
* Updated to Realm Core 12.1.0, commit f8f6b3730e32dcc5b6564ebbfa5626a640cdb52a.


## 0.11.1 (2022-05-05)

### Breaking Changes
* None.

### Enhancements
* None.

### Fixed
* Fix crash in list notification listener (Issue [#827](https://github.com/realm/realm-kotlin/issues/827), since 0.11.0)

### Compatibility
* This release is compatible with:
  * Kotlin 1.6.10 and above.
  * Coroutines 1.6.0-native-mt. Also compatible with Coroutines 1.6.0 but requires enabling of the new memory model and disabling of freezing, see https://github.com/realm/realm-kotlin#kotlin-memory-model-and-coroutine-compatibility for details on that.
  * AtomicFu 0.17.0.
* Minimum Gradle version: 6.1.1.  
* Minimum Android Gradle Plugin version: 4.0.0.
* Minimum Android SDK: 16.

### Internal
* None.


## 0.11.0 (2022-04-29)

### Breaking Changes
* [Sync] `SyncConfiguration` and `SyncSession` have been moved to `io.realm.mongodb.sync`.
* [Sync] `EmailPasswordAuth` has been movedto `io.realm.mongodb.auth`.
* [Sync] Improved exception hierarchy for App and Sync exceptions. All sync/app exceptions now use `io.realm.mongodb.exceptions.AppException` as their top-level exception type. Many methods have more specialized exceptions for common errors that can be caught and reacted to. See `AppException` documentation for more details.
* [Sync] `SyncConfiguration.directory` is no longer available.
* [Sync] Removed `SyncConfiguration.partitionValue` as it exposed internal implementation details. It will be reintroduced at a later date.

### Enhancements
* [Sync] `EmailPasswordAuth` has been extended with support for: `confirmUser()`, `resendConfirmationEmail()`, `retryCustomConfirmation()`, `sendResetPasswordEmail()` and `resetPassword()`.
* [Sync] Support for new types of `Credentials`: `apiKey`, `apple`, `facebook`, `google` and `jwt`.
* [Sync] Support for the extension property `Realm.syncSession`, which returns the sync session associated with the realm.
* [Sync] Support for `SyncSession.downloadAllServerChanges()` and `SyncSession.uploadAllLocalChanges()`.
* [Sync] Support for `App.allUsers()`.
* [Sync] Support for `SyncConfiguration.with()`.
* [Sync] Support for `null` and `Integer` (along side already existing `String` and `Long`) partition values when using Partion-based Sync.
* [Sync] Support for `User.remove()`.
* [Sync] `AppConfiguration.syncRootDirectory` has been added to allow users to set the root folder containing all files used for data synchronization between the device and MongoDB Realm. (Issue [#795](https://github.com/realm/realm-kotlin/issues/795))
* Encrypted Realms now use OpenSSL 1.1.1n, up from v1.1.1g.

### Fixed
* Fix duplication of list object references when importing existing objects with `copyToRealm(..., updatePolicy = UpdatePolicy.ALL)` (Issue [#805](https://github.com/realm/realm-kotlin/issues/805))
* Bug in the encryption layer that could result in corrupted Realm files. (Realm Core Issue [#5360](https://github.com/realm/realm-core/issues/5360), since 0.10.0)

### Compatibility
* This release is compatible with:
  * Kotlin 1.6.10 and above.
  * Coroutines 1.6.0-native-mt. Also compatible with Coroutines 1.6.0 but requires enabling of the new memory model and disabling of freezing, see https://github.com/realm/realm-kotlin#kotlin-memory-model-and-coroutine-compatibility for details on that.
  * AtomicFu 0.17.0.
* Minimum Gradle version: 6.1.1.  
* Minimum Android Gradle Plugin version: 4.0.0.
* Minimum Android SDK: 16.

### Internal
* Updated to Realm Core 11.15.0, commit 9544b48e52c49e0267c3424b0b92c2f5efd5e2b9.
* Updated to Ktor 1.6.8.
* Updated to Ktlint 0.45.2.
* Rename internal synthetic variables prefix to `io_realm_kotlin_`, so deprecated prefix `$realm$` is avoided.
* Using latest Kotlin version (EAP) for the `kmm-sample` app to test compatibility with the latest/upcoming Kotlin version.


## 0.10.2 (2022-04-01)

### Breaking Changes
* None.

### Enhancements
* None.

### Fixed
* Fix query syntax errors of seemingly correct query (Issue [#683](https://github.com/realm/realm-kotlin/issues/683))
* Fix error when importing lists with existing objects through `copyToRealm` with `UpdatePolicy.ALL` (Issue [#771](https://github.com/realm/realm-kotlin/issues/771))

### Compatibility
* This release is compatible with:
  * Kotlin 1.6.10.
  * Coroutines 1.6.0-native-mt. Also compatible with Coroutines 1.6.0 but requires enabling of the new memory model and disabling of freezing, see https://github.com/realm/realm-kotlin#kotlin-memory-model-and-coroutine-compatibility for details on that.
  * AtomicFu 0.17.0.
* Minimum Gradle version: 6.1.1.  
* Minimum Android Gradle Plugin version: 4.0.0.
* Minimum Android SDK: 16.

### Internal
* None.

## 0.10.1 (2022-03-24)

### Breaking Changes
* None.

### Enhancements
* Reducing the binary size for Android dependency. (Issue [#216](https://github.com/realm/realm-kotlin/issues/216)).
* Using static c++ runtime library (stl) for Android. (Issue [#694](https://github.com/realm/realm-kotlin/issues/694)).

### Fixed
* Fix assignments to `RealmList`-properties on managed objects (Issue [#718](https://github.com/realm/realm-kotlin/issues/718))
* `iosSimulatorArm64` and `iosX64` cinterop dependencies were compiled with unnecessary additional architectures, causing a fat framework to fail with (Issue [#722](https://github.com/realm/realm-kotlin/issues/722))

### Compatibility
* This release is compatible with:
  * Kotlin 1.6.10.
  * Coroutines 1.6.0-native-mt. Also compatible with Coroutines 1.6.0 but requires enabling of the new memory model and disabling of freezing, see https://github.com/realm/realm-kotlin#kotlin-memory-model-and-coroutine-compatibility for details on that.
  * AtomicFu 0.17.0.
* Minimum Gradle version: 6.1.1.  
* Minimum Android Gradle Plugin version: 4.0.0.
* Minimum Android SDK: 16.

### Internal
* None.


## 0.10.0 (2022-03-04)

### Breaking Changes
* `RealmConfiguration.Builder.path()` has been replaced by `RealmConfiguration.Builder.directory()`, which can be combined with `RealmConfiguration.Builder.name()` to form the full path. (Issue [#346](https://github.com/realm/realm-kotlin/issues/346))
* `Realm.observe()` and `RealmObject.observe()` have been renamed to `asFlow()`.
* `RealmObject.asFlow` will throw `UnsupportedOperationException` instead of `IllegalStateException` if called on a live or dynamic object in a write transaction or in a migration.
* `RealmObject.asFlow` will throw `UnsupportedOperationException` instead of `IllegalStateException` if called on a live or dynamic object in a write transaction or in a migration.
* Removed `RealmObject.delete()` and `RealmResults.delete()`. All objects, objects specified by queries and results must be delete through `MutableRealm.delete(...)` and `DynamicMutableRealm.delete(...).
* Removed default empty schema argument for `RealmConfiguration.Builder(schema = ... )` and `SyncConfiguration.Builder(..., schema= ... )` as all configuraitons require a non-empty schema.
* Removed `RealmConfiguration.Builder.schema()`. `RealmConfiguration.Builder(schema = ...)` should be used instead.

### Enhancements
* Add support for Gradle Configuration Cache.
* Improved exception message when attempting to delete frozen objects. (Issue [#616](https://github.com/realm/realm-kotlin/issues/616))
* Added `RealmConfiguration.Builder.compactOnLaunch()`, which can be used to control if a Realm file should be compacted when opened.
* A better error message if a data class was used as model classes. (Issue [#684](https://github.com/realm/realm-kotlin/issues/684))
* A better error message if the Realm plugin was not applied to the module containing model classes. (Issue [#676](https://github.com/realm/realm-kotlin/issues/676))
* A better error message if a class is used that is not part of the schema. (Issue [#680](https://github.com/realm/realm-kotlin/issues/680))
* Add support for fine-grained notification on Realm instances. `Realm.asFlow()` yields `RealmChange` that represent the `InitialRealm` or `UpdatedRealm` states.
* Add support for fine-grained notification on Realm objects. `RealmObject.asFlow()` yields `ObjectChange` that represent the `InitialObject`, `UpdatedObject` or `DeletedObject` states.
* Add support for fine-grained notification on Realm lists. `RealmList.asFlow()` yields `ListChange` that represent the `InitialList`, `UpdatedList` or `DeletedList` states.
* Add support for fine-grained notifications on Realm query results. `RealmResults.asFlow()` yields `ResultsChange` that represent the `InitialResults` or `UpdatedResults` states.
* Add support for fine-grained notifications on `RealmSingleQuery`. `RealmSingleQuery.asFlow()` yields `SingleQueryChange` that represent the `PendingObject`, `InitialObject`, `UpdatedObject` or `DeletedObject` states.
* Add support for data migration as part of an automatic schema upgrade through `RealmConfiguration.Builder.migration(RealmMigration)` (Issue [#87](https://github.com/realm/realm-kotlin/issues/87))
* Added ability to delete objects specified by a `RealmQuery` or `RealmResults` through `MutableRealm.delete(...)` and `DynamicMutableRealm.delete(...).
* Add support for updating existing objects through `copyToRealm`. This requires them having a primary key. (Issue [#564](https://github.com/realm/realm-kotlin/issues/564))
* Added `Realm.deleteRealm(RealmConfiguration)` function that deletes the Realm files from the filesystem (Issue [#95](https://github.com/realm/realm-kotlin/issues/95)).


### Fixed
* Intermittent `ConcurrentModificationException` when running parallel builds. (Issue [#626](https://github.com/realm/realm-kotlin/issues/626))
* Refactor the compiler plugin to use API's compatible with Kotlin `1.6.20`. (Issue ([#619](https://github.com/realm/realm-kotlin/issues/619)).
* `RealmConfiguration.path` should report the full Realm path. (Issue ([#605](https://github.com/realm/realm-kotlin/issues/605)).
* Support multiple constructors in model definition (one zero arg constructor is required though). (Issue ([#184](https://github.com/realm/realm-kotlin/issues/184)).
* Boolean argument substitution in queries on iOS/macOS would crash the query. (Issue [#691](https://github.com/realm/realm-kotlin/issues/691))
* Support 32-bit Android (x86 and armeabi-v7a). (Issue ([#109](https://github.com/realm/realm-kotlin/issues/109)).
* Make updates of primary key properties throw IllegalStateException (Issue [#353](https://github.com/realm/realm-kotlin/issues/353))


### Compatibility
* This release is compatible with:
  * Kotlin 1.6.10.
  * Coroutines 1.6.0-native-mt. Also compatible with Coroutines 1.6.0 but requires enabling of the new memory model and disabling of freezing, see https://github.com/realm/realm-kotlin#kotlin-memory-model-and-coroutine-compatibility for details on that.
  * AtomicFu 0.17.0.
* Minimum Gradle version: 6.1.1.  
* Minimum Android Gradle Plugin version: 4.0.0.
* Minimum Android SDK: 16.

### Internal
* Downgraded to Gradle 7.2 as a work-around for https://youtrack.jetbrains.com/issue/KT-51325.
* Updated to Realm Core 11.10.0, commit: ad2b6aeb1fd58135a2d9bf463011e26f934390ea.


## 0.9.0 (2022-01-28)

### Breaking Changes
* `RealmResults.observe()` and `RealmList.observe()` have been renamed to `asFlow()`.
* Querying via `Realm.objects(...)` is no longer supported. Use `Realm.query(...)` instead.

### Enhancements
* Added API for inspecting the schema of the realm with `BaseRealm.schema()` ([#238](https://github.com/realm/realm-kotlin/issues/238)).
* Added support for `RealmQuery` through `Realm.query(...)` ([#84](https://github.com/realm/realm-kotlin/issues/84)).
* Added source code link to model definition compiler errors. ([#173](https://github.com/realm/realm-kotlin/issues/173))
* Support Kotlin's new memory model. Enabled in consuming project with the following gradle properties `kotlin.native.binary.memoryModel=experimental`.
* Add support for JVM on M1 (in case we're running outside Rosetta compatibility mode, example when using Azul JVM which is compiled against `aarch64`) [#629](https://github.com/realm/realm-kotlin/issues/629).

### Fixed
* Sync on jvm targets on Windows/Linux crashes with unavailable scheduler ([#655](https://github.com/realm/realm-kotlin/issues/655)).

### Compatibility
* This release is compatible with:
  * Kotlin 1.6.10.
  * Coroutines 1.6.0-native-mt. Also compatible with Coroutines 1.6.0 but requires enabling of the new memory model and disabling of freezing, see https://github.com/realm/realm-kotlin#kotlin-memory-model-and-coroutine-compatibility for details on that.
  * AtomicFu 0.17.0.
* Minimum Gradle version: 6.1.1.  
* Minimum Android Gradle Plugin version: 4.0.0.
* Minimum Android SDK: 16.

### Internal
* Updated to Gradle 7.3.3.
* Updated to Android Gradle Plugin 7.1.0.
* Updated to AndroidX JUnit 1.1.3.
* Updated to AndroidX Test 1.4.0.


## 0.8.2 (2022-01-20)

### Breaking Changes
* None.

### Enhancements
* None.

### Fixed
* The `library-base` module would try to initialize a number of `library-sync` classes for JNI lookups. These and `RealmObjectCompanion` were not being excluded from Proguard obfuscation causing release builds to crash when initializing JNI [#643](https://github.com/realm/realm-kotlin/issues/643).

### Compatibility
* This release is compatible with:
  * Kotlin 1.6.10.
  * Coroutines 1.5.2-native-mt.
  * AtomicFu 0.17.0.
* Minimum Gradle version: 6.1.1.
* Minimum Android Gradle Plugin version: 4.0.0.
* Minimum Android SDK: 16.

### Internal
* None.


## 0.8.1 (2022-01-18)

### Breaking Changes
* None.

### Enhancements
* None.

### Fixed
* Using a custom module name to fix [#621](https://github.com/realm/realm-kotlin/issues/621).
* Synchronously process project configurations to avoid exceptions when running parallel builds [#626](https://github.com/realm/realm-kotlin/issues/626).
* Update to Kotlin 1.6.10. The `Compatibility` entry for 0.8.0 stating that the project had been updated to Kotlin 1.6.10 was not correct [#640](https://github.com/realm/realm-kotlin/issues/640).

### Compatibility
* This release is compatible with:
  * Kotlin 1.6.10.
  * Coroutines 1.5.2-native-mt.
  * AtomicFu 0.17.0.
* Minimum Gradle version: 6.1.1.  
* Minimum Android Gradle Plugin version: 4.0.0.
* Minimum Android SDK: 16.

### Internal
* Updated to Kotlin 1.6.10.


## 0.8.0 (2021-12-17)

### Breaking Changes
* Reworked configuration hierarchy:
  * Separated common parts of `RealmConfiguraion` and `SyncConfiguration` into `io.realm.Configuration` to avoid polluting the base configuration with local-only options.
  * Changed `Realm.open(RealmConfiguration)` to accept new base configuration with `Realm.open(Configuration)`.
  * Removed option to build `SyncConfiguration`s with `deleteRealmIfMigrationNeeded` option.

### Enhancements
* [Sync] Added support for `User.logOut()` ([#245](https://github.com/realm/realm-kotlin/issues/245)).
* Added support for dates through a new property type: `RealmInstant`.
* Allow to pass schema as a variable containing the involved `KClass`es and build configurations non-fluently ([#389](https://github.com/realm/realm-kotlin/issues/389)).
* Added M1 support for `library-base` variant ([#483](https://github.com/realm/realm-kotlin/issues/483)).

### Fixed
* Gradle metadata for pure Android projects. Now using `io.realm.kotlin:library-base:<VERSION>` should work correctly.
* Compiler plugin symbol lookup happens only on Sourset using Realm ([#544](https://github.com/realm/realm-kotlin/issues/544)).
* Fixed migration exception when opening a synced realm that is already stored in the backend for the first time ([#601](https://github.com/realm/realm-kotlin/issues/604)).

### Compatibility
* This release is compatible with:
  * Kotlin 1.6.10.
  * Coroutines 1.5.2-native-mt.
  * AtomicFu 0.17.0.
* Minimum Gradle version: 6.1.1.  
* Minimum Android Gradle Plugin version: 4.0.0.
* Minimum Android SDK: 16.

### Internal
* Updated to Ktor 1.6.5.
* Updated to AndroidX Startup 1.1.0.
* Updated to Gradle 7.2.
* Updated to Android Gradle Plugin 7.1.0-beta05.
* Updated to NDK 23.1.7779620.
* Updated to Android targetSdk 31.
* Updated to Android compileSdk 31.
* Updated to Android Build Tools 31.0.0.
* Updated to Ktlint version 0.43.0.
* Updated to Ktlint Gradle Plugin 10.2.0.
* Updated to Kotlin Serialization 1.3.0.
* Updated to Detekt 1.19.0-RC1.
* Updated to Dokka 1.6.0.
* Updated to AtomicFu 0.17.0.
* Updated to Realm Core 11.7.0, commit: 5903577608d202ad88f375c1bb2ceedb831f6d7b.


## 0.7.0 (2021-10-31)

### Breaking Changes
* None.

### Enhancements
* Basic MongoDB Realm sync support:
  * Enabled by using library dependency `io.realm.kotlin:library-sync:<VERSION>`
  * Build `AppConfiguration`s through `AppConfiguration.Builder(appId).build()`
  * Linking your app with a MongoDB Realm App through `App.create(appConfiguration)`
  * Log in to a MongoDB Realm App through `App.login(credentials)`. Currently only supports `Credentials.anonymous()` and `Credentials.emailPassword(...)`
  * Create `SyncConfiguration`s through `SyncConfiguration.Builder(user, partitionValue, schema).build()`
  * Create synchronized realm by `Realm.open(syncConfiguration)`

### Fixed
* None.

### Compatibility
* This release is compatible with:
  * Kotlin 1.5.31
  * Coroutines 1.5.2-native-mt
  * AtomicFu 0.16.3

### Internal
* Updated to Realm Core commit: ecfc1bbb734a8520d08f04f12f083641309799b3
* Updated to Ktor 1.6.4.


## 0.6.0 (2021-10-15)

### Breaking Changes
* Rename library dependency from `io.realm.kotlin:library:<VERSION>` to `io.realm.kotlin:library-base:<VERSION>`
* Abstracted public API into interfaces. The interfaces have kept the name of the previous classes so only differences are:
  - Opening a realm: `Realm(configuration)` has changed to `Realm.open(configuration)`
  - Easy construction of simple configurations: `RealmConfiguration(schema = ...)` has changed to `RealmConfiguration.with(schema = ...)`
  - Instantiating a `RealmList` is now done through `realmListOf(...)` or by `Iterable<T>.toRealmList()`
* Make argument to `findLatest` non-nullable: `MutableRealm.findLatest(obj: T?): T?` has changed to `MutableRealm.findLatest(obj: T): T?`
* Allow query arguments to be `null`: `RealmResult.query(query: String = "TRUEPREDICATE", vararg args: Any): RealmResults<T>` has change to `RealmResult.query(query: String = "TRUEPREDICATE", vararg args: Any?): RealmResults<T>`
* Moved `objects(KClass<T>)` and `<reified T> objects()` methods from `BaseRealm` to `TypedRealm`
* Changed `RealmObject.version` into method `RealmObject.version()`.
* Replaced `RuntimeException`s by the explicit exceptions: `IllegalArgumentException`, `IllegalStateException` and `IndexOutOfBoundsException`.
* Throw `Error` an unrecoverable Realm problem happen in the underlying storage engine.
* Removed optional arguments to `RealmConfiguration.with(...)` and `RealmConfiguration.Builder(...)`. Name and path can now only be set through the builder methods.

### Enhancements
* Add support for [JVM target](https://github.com/realm/realm-kotlin/issues/62) supported platforms are: Linux (since Centos7 x86_64), Windows (since 8.1 x86_64) and Macos (x86_64).
* Added support for marking a field as indexed with `@Index`

### Fixed
* Fixed null pointer exceptions when returning an unmanaged object from `MutableRealm.write/writeBlocking`.
* Fixed premature closing of underlying realm of frozen objects returned from `MutableRealm.write/writeBlocking`. (Issue [#477](https://github.com/realm/realm-kotlin/issues/477))

### Compatibility
* This release is compatible with:
  * Kotlin 1.5.31
  * Coroutines 1.5.2-native-mt
  * AtomicFu 0.16.3

### Internal
* Updated to Realm Core commit: 028626880253a62d1c936eed4ef73af80b64b71
* Updated to Kotlin 1.5.31.


## 0.5.0 (2021-08-20)

### Breaking Changes
* Moved `@PrimaryKey` annotation from `io.realm.PrimaryKey` to `io.realm.annotations.PrimaryKey`.

### Enhancements
* Add support for excluding properties from the Realm schema. This is done by either using JVM `@Transient` or the newly added `@io.realm.kotlin.Ignore` annotation. (Issue [#278](https://github.com/realm/realm-kotlin/issues/278)).
* Add support for encrypted Realms. Encryption can be enabled by passing a 64-byte encryption key to the configuration builder. (Issue [#227](https://github.com/realm/realm-kotlin/issues/227))
* Add support for `RealmList` notifications using Kotlin `Flow`s. (Issue [#359](https://github.com/realm/realm-kotlin/issues/359))
* Unmanaged `RealmObject`s can now be added directly to `RealmList`s without having to copy them to Realm beforehand.

### Fixed
* Throw exception when violating primary key uniqueness constraint when importing objects with `copyToRealm`.
* Fix crash caused by premature release of frozen versions (`java.lang.RuntimeException: [18]: Access to invalidated Results objects`)
* Fix optimizations bypassing our custom getter and setter from within a class (Issue [#375](https://github.com/realm/realm-kotlin/issues/375)).

### Compatibility
* This release is compatible with Kotlin 1.5.21 and Coroutines 1.5.0.

### Internal
* Updated to Kotlin 1.5.21.
* Updated Gradle to 7.1.1.
* Updated Android Gradle Plugin to 4.1.0.
* Updated to Android Build Tools 30.0.2.
* Updated to targetSdk 30 for Android.
* Now uses Java 11 to build the project.


## 0.4.1 (2021-07-16)

### Breaking Changes
* None.

### Enhancements
* None.

### Fixed
* Throw exception when violating primary key uniqueness constraint when importing objects with `copyToRealm`.
* Fix crash caused by premature release of frozen versions (`java.lang.RuntimeException: [18]: Access to invalidated Results objects`)

### Compatibility
* This release is compatible with Kotlin 1.5.10 and Coroutines 1.5.0.

### Internal
* None.


## 0.4.0 (2021-07-13)

This release contains a big departure in the architectural design of how Realm is currently implemented. At a high level it moves from "Thread-confined, Live Objects" to "Frozen Objects". The reasons for this shift are discussed [here](https://docs.google.com/document/d/1bGfjbKLD6DSBpTiVwyorSBcMqkUQWedAmmS_VAhL8QU/edit#heading=h.fzlh39twuifc).

At a high level this has a number of implications:

    1. Only one Realm instance (per `RealmConfiguration`) is needed across the entire application.
    2. The only reason for closing the Realm instance is if the Realm file itself needs to be deleted or compacted.
    3. Realm objects can be freely moved and read across threads.
    4. Changes to objects can only be observed through Kotlin Flows. Standard change listener support will come in a future release.
    5. In order to modify Realm Objects, they need to be "live". It is possible to convert a frozen object to a live object inside a
       write transaction using the `MutableRealm.findLatest(obj)` API. Live objects are not accessible outside write transactions.

This new architecture is intended to make it easier to consume and work with Realm, but at the same time, it also introduces a few caveats:

    1. Storing a strong reference to a Realm Object can cause an issue known as "Version pinning". Realm tracks the "distance" between the oldest known version and the latest. So if you store a reference for too long, when other writes are happening, Realm might run out of native memory and crash, or it can lead to an increased file size. It is possible to detect this problem by setting `RealmConfiguration.Builder.maxNumberOfActiveVersions()`. It can be worked around by copying the data out of the Realm and store that instead.

    2. With multiple versions being accessible across threads, it is possible to accidentally compare data from different versions. This could be a potential problem for certain business logic if two objects do not agree on a particular state. If you suspect this is an issue, a `version()` method has been added to all Realm Objects, so it can be inspected for debugging. Previously, Realms thread-confined objects guaranteed this would not happen.

    3. Since the threading model has changed, there is no longer a guarantee that running the same query twice in a row will return the same result. E.g. if a background write is executed between them, the result might change. Previously, this would have resulted in the same result as the Realm state for a particular thread would only update as part of the event loop.


### Breaking Changes
* The Realm instance itself is now thread safe and can be accessed from any thread.
* Objects queried outside write transactions are now frozen by default and can be freely read from any thread.
* As a consequence of the above, when a change listener fires, the changed data can only be observed in the new object received, not in the original, which was possible before this release.
* Removed `Realm.open(configuration: RealmConfiguration)`. Use the interchangeable `Realm(configuration: RealmConfiguration)`-constructor instead.
* Removed all `MutableRealm.create(...)`-variants. Use `MutableRealm.copyToRealm(instance: T): T` instead.

### Enhancements
* A `version()` method has been added to `Realm`, `RealmResults` and `RealmObject`. This returns the version of the data contained. New versions are obtained by observing changes to the object.
* `Realm.observe()`, `RealmResults.observe()` and `RealmObject.observe()` have been added and expose a Flow of updates to the object.
* Add support for suspending writes executed on the Realm Write Dispatcher with `suspend fun <R> write(block: MutableRealm.() -> R): R`
* Add support for setting background write and notification dispatchers with `RealmConfigruation.Builder.notificationDispatcher(dispatcher: CoroutineDispatcher)` and `RealmConfiguration.Builder.writeDispatcher(dispatcher: CoroutineDispatcher)`
* Add support for retrieving the latest version of an object inside a write transaction with `<T : RealmObject> MutableRealm.findLatests(obj: T?): T?`

### Fixed
* None.

### Compatibility
* This release is compatible with Kotlin 1.5.10 and Coroutines 1.5.0.

### Internal
* Updated `com.gradle.plugin-publish` to 0.15.0.
* Updated to Realm Core commit: 4cf63d689ba099057345f122265cbb880a8eb19d.
* Updated to Android NDK: 22.1.7171670.
* Introduced usage of `kotlinx.atomicfu`: 0.16.1.


## 0.3.2 (2021-07-06)

### Breaking Changes
* None.

### Enhancements
* None.

### Fixed
* [Bug](https://github.com/realm/realm-kotlin/issues/334) in `copyToRealm` causing a `RealmList` not to be saved as part of the model.

### Compatibility
* This release is compatible with Kotlin 1.5.10 and Coroutines 1.5.0.

### Internal
* None.


## 0.3.1 (2021-07-02)

### Breaking Changes
* None.

### Enhancements
* None.

### Fixed
* Android Release build variant (AAR) was stripped from all classes due to presence of `isMinifyEnabled` flag in the library module. The flag is removed now.


### Compatibility
* This release is compatible with Kotlin 1.5.10 and Coroutines 1.5.0.

### Internal
* None.


## 0.3.0 (2021-07-01)

### Breaking Changes
* None.

### Enhancements
* [Support Apple Release builds](https://github.com/realm/realm-kotlin/issues/142).
* Enabling [shrinker](https://github.com/realm/realm-kotlin/issues/293) for Android Release builds.
* Added support for `RealmList` as supported field in model classes. A `RealmList` is used to model one-to-many relationships in a Realm object.
* Schema migration is handled automatically when adding or removing a property or class to the model without specifying a `schemaVersion`.
If a class or column is renamed you need to set a greater `schemaVersion` to migrate the Realm (note: currently renaming will not copy data to the new column). Alternatively `deleteRealmIfMigrationNeeded` could be set to (without setting `schemaVersion`) to delete the Realm file if an automatic migration is not possible. Fixes [#284](https://github.com/realm/realm-kotlin/issues/284).

### Fixed
* None.

### Compatibility
* This release is compatible with Kotlin 1.5.10 and Coroutines 1.5.0.

### Internal
* None.


## 0.2.0 (2021-06-09)

### Breaking Changes
* The Realm Kotlin Gradle plugin has changed name from `realm-kotlin` to `io.realm.kotlin` to align with Gradle Plugin Portal requirements.

### Enhancements
* The Realm Kotlin Gradle plugin is now available on Gradle Plugin Portal and can be used with the Plugin DSL and `gradlePluginPortal()` as the buildscript repository. A minimal setup of using this approach can be found [here](https://plugins.gradle.org/plugin/io.realm.kotlin).

### Fixed
* None.

### Compatibility
* This release is compatible with Kotlin 1.5.10 and Coroutines 1.5.0.

### Internal
* Updated to Realm Core commit: ed9fbb907e0b5e97e0e2d5b8efdc0951b2eb980c.


## 0.1.0 (2021-05-07)

This is the first public Alpha release of the Realm Kotlin SDK for Android and Kotlin Multiplatform.

A minimal setup for including this library looks like this:

```
// Top-level build.gradle file
buildscript {
    repositories {
        mavenCentral()
    }
    dependencies {
        classpath("io.realm.kotlin:gradle-plugin:0.1.0")
    }
}

allprojects {
    repositories {
    	mavenCentral()
    }
}

// Project build.gradle file
// Only include multiplatform if building a multiplatform project.
plugins {
	kotlin("multiplatform")
	id("com.android.library")
	id("realm-kotlin")
}
```

See the [README](https://github.com/realm/realm-kotlin#readme) for more information.

Please report any issues [here](https://github.com/realm/realm-kotlin/issues/new).<|MERGE_RESOLUTION|>--- conflicted
+++ resolved
@@ -46,11 +46,8 @@
 ### Fixed
 * Compatibility with Realm Java when using the `io.realm.RealmObject` abstract class. (Issue [#1278](https://github.com/realm/realm-kotlin/issues/1278))
 * Compiler error when multiple fields have `@PersistedName`-annotations that match they Kotlin name. (Issue [#1240](https://github.com/realm/realm-kotlin/issues/1240))
-<<<<<<< HEAD
 * RealmUUID would throw an `ClassCastException` when comparing with an object instance of a different type. (Issue [#1288](https://github.com/realm/realm-kotlin/issues/1288))
-=======
 * Compiler error when using Kotlin 1.8.0 and Compose for desktop 1.3.0. (Issue [#1296](https://github.com/realm/realm-kotlin/issues/1296))
->>>>>>> cc4845cb
 
 ### Compatibility
 * File format: Generates Realms with file format v23.
