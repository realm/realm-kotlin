--- conflicted
+++ resolved
@@ -1,41 +1,10 @@
 ## 1.9.0-SNAPSHOT (YYYY-MM-DD)
-<<<<<<< HEAD
-
-### Breaking Changes
-* None.
-
-### Enhancements
-* Added support for simple Full-text search using `@FullText` on `String` properties. Read the documentation on `@FullText` before using this. (Issue []())
-
-### Fixed
-* None.
-
-### Compatibility
-* File format: Generates Realms with file format v23.
-* Realm Studio 13.0.0 or above is required to open Realms created by this version.
-* This release is compatible with the following Kotlin releases:
-  * Kotlin 1.7.20 and above.
-  * Ktor 2.1.2 and above.
-  * Coroutines 1.6.4 and above.
-  * AtomicFu 0.18.3 and above.
-  * The new memory model only. See https://github.com/realm/realm-kotlin#kotlin-memory-model-and-coroutine-compatibility
-* Minimum Gradle version: 6.7.1.
-* Minimum Android Gradle Plugin version: 4.0.0.
-* Minimum Android SDK: 16.
-
-### Internal
-* None.
-
-
-## 1.8.0-SNAPSHOT (YYYY-MM-DD)
-=======
->>>>>>> d8a137c7
-
-### Breaking Changes
-* None.
-
-### Enhancements
-* None.
+
+### Breaking Changes
+* None.
+
+### Enhancements
+* Support for simple token full-text search using `@FullText` on `String` properties. Read the documentation on `@FullText` for more info. (Issue [#1368](https://github.com/realm/realm-kotlin/pull/1368))
 
 ### Fixed
 * None.
