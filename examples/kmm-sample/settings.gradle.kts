--- conflicted
+++ resolved
@@ -3,11 +3,7 @@
 // been built and deployed to a local filesystem
 // maven repo. We cannot reference `Realm.ciBuild`
 // from buildSrc here.
-<<<<<<< HEAD
-if (System.getenv("CI") == null) {
-=======
 if (System.getenv("JENKINS_HOME") == null && System.getenv("CI") == null) {
->>>>>>> 75b35dc9
     includeBuild("../../packages")
 }
 
