buildscript {
    repositories {
        jcenter()
    }
}

val subprojects = listOf("packages", "test", "examples/kmm-sample")
fun taskName(subdir: String): String {
    return subdir.split("/", "-").map { it.capitalize() }.joinToString(separator = "")
}

tasks.register("ktlintCheck") {
    description = "Runs ktlintCheck on all projects."
    group = "Verification"
    dependsOn(subprojects.map { "ktlintCheck${taskName(it)}" })
}

tasks.register("ktlintFormat") {
    description = "Runs ktlintFormat on all projects."
    group = "Formatting"
    dependsOn(subprojects.map { "ktlintFormat${taskName(it)}" })
}

tasks.register("detekt") {
    description = "Runs detekt on all projects."
    group = "Verification"
    dependsOn(subprojects.map { "detekt${taskName(it)}" })
}

<<<<<<< HEAD
subprojects.forEach { subdir ->
    tasks.register<Exec>("ktlintCheck${taskName(subdir)}") {
        description = "Run ktlintCheck on /$subdir project"
        workingDir = file("${rootDir}/$subdir")
        commandLine = listOf("./gradlew", "ktlintCheck")
    }
    tasks.register<Exec>("ktlintFormat${taskName(subdir)}") {
        description = "Run ktlintFormat on /$subdir project"
        workingDir = file("${rootDir}/$subdir")
        commandLine = listOf("./gradlew", "ktlintFormat")
    }
    tasks.register<Exec>("detekt${taskName(subdir)}") {
        description = "Run detekt on /$subdir project"
        workingDir = file("${rootDir}/$subdir")
        commandLine = listOf("./gradlew", "detekt")
    }
=======
tasks.register<Exec>("detektPackages") {
    description = "Run detekt on /packages project"
    workingDir = file("${rootDir}/packages")
    commandLine = listOf("./gradlew", "detekt")
}

tasks.register<Exec>("detektTest") {
    description = "Run detekt on /test project"
    workingDir = file("${rootDir}/test")
    commandLine = listOf("./gradlew", "detekt")
}

tasks.register<Exec>("ojoUpload") {
    description = "Publish all Realm SNAPSHOT artifacts to OJO"
    group = "Publishing"
    workingDir = file("${rootDir}/packages")
    commandLine = listOf("./gradlew", "artifactoryPublish")
>>>>>>> d5ca33b8
}<|MERGE_RESOLUTION|>--- conflicted
+++ resolved
@@ -27,7 +27,6 @@
     dependsOn(subprojects.map { "detekt${taskName(it)}" })
 }
 
-<<<<<<< HEAD
 subprojects.forEach { subdir ->
     tasks.register<Exec>("ktlintCheck${taskName(subdir)}") {
         description = "Run ktlintCheck on /$subdir project"
@@ -44,17 +43,6 @@
         workingDir = file("${rootDir}/$subdir")
         commandLine = listOf("./gradlew", "detekt")
     }
-=======
-tasks.register<Exec>("detektPackages") {
-    description = "Run detekt on /packages project"
-    workingDir = file("${rootDir}/packages")
-    commandLine = listOf("./gradlew", "detekt")
-}
-
-tasks.register<Exec>("detektTest") {
-    description = "Run detekt on /test project"
-    workingDir = file("${rootDir}/test")
-    commandLine = listOf("./gradlew", "detekt")
 }
 
 tasks.register<Exec>("ojoUpload") {
@@ -62,5 +50,4 @@
     group = "Publishing"
     workingDir = file("${rootDir}/packages")
     commandLine = listOf("./gradlew", "artifactoryPublish")
->>>>>>> d5ca33b8
 }