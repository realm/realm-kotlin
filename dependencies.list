# Version of MongoDB Realm used by integration tests
# See https://github.com/realm/ci/packages/147854 for available versions
<<<<<<< HEAD
MONGODB_REALM_SERVER=2023-10-11
=======
MONGODB_REALM_SERVER=2023-10-10
>>>>>>> e19b1d1b

# `BAAS` and `BAAS-UI` projects commit hashes matching MONGODB_REALM_SERVER image version
# note that the MONGODB_REALM_SERVER image is a nightly build, find the matching commits
# for that date within the following repositories:
# https://github.com/10gen/baas/
# https://github.com/10gen/baas-ui/
REALM_BAAS_GIT_HASH=8246fc548763eb908b8090df864e9924e3330a0d
REALM_BAAS_UI_GIT_HASH=8a1843be2bf24f2faa705c5470a5bdd8d954f7ea<|MERGE_RESOLUTION|>--- conflicted
+++ resolved
@@ -1,10 +1,6 @@
 # Version of MongoDB Realm used by integration tests
 # See https://github.com/realm/ci/packages/147854 for available versions
-<<<<<<< HEAD
-MONGODB_REALM_SERVER=2023-10-11
-=======
 MONGODB_REALM_SERVER=2023-10-10
->>>>>>> e19b1d1b
 
 # `BAAS` and `BAAS-UI` projects commit hashes matching MONGODB_REALM_SERVER image version
 # note that the MONGODB_REALM_SERVER image is a nightly build, find the matching commits
