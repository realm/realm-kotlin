/*
 * Copyright 2020 Realm Inc.
 *
 * Licensed under the Apache License, Version 2.0 (the "License");
 * you may not use this file except in compliance with the License.
 * You may obtain a copy of the License at
 *
 * http://www.apache.org/licenses/LICENSE-2.0
 *
 * Unless required by applicable law or agreed to in writing, software
 * distributed under the License is distributed on an "AS IS" BASIS,
 * WITHOUT WARRANTIES OR CONDITIONS OF ANY KIND, either express or implied.
 * See the License for the specific language governing permissions and
 * limitations under the License.
 */

// For local development, we use composite builds.
// For CI buils, the packages are expected to have
// been built and deployed to a local filesystem
// maven repo.
if (System.getenv("JENKINS_HOME") == null) {
    includeBuild("../packages")
}

pluginManagement {
    repositories {
        gradlePluginPortal()
        google()
    }
<<<<<<< HEAD
}
=======
}

include("base")
include("sync")
>>>>>>> f50fe9ae
<|MERGE_RESOLUTION|>--- conflicted
+++ resolved
@@ -27,11 +27,7 @@
         gradlePluginPortal()
         google()
     }
-<<<<<<< HEAD
-}
-=======
 }
 
 include("base")
-include("sync")
->>>>>>> f50fe9ae
+include("sync")