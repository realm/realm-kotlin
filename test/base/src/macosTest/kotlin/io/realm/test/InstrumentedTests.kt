--- conflicted
+++ resolved
@@ -70,30 +70,18 @@
             val ptr2: COpaquePointerVar = alloc()
 
             // Accessing getters/setters
-<<<<<<< HEAD
-            realmModel.`io_realm_kotlin_IsManaged` = true
-            realmModel.`io_realm_kotlin_ObjectPointer` = CPointerWrapper(ptr1.ptr)
-=======
-            realmModel.`$realm$objectReference` = RealmObjectReference(
+            realmModel.`io_realm_kotlin_objectReference` = RealmObjectReference(
                 type = RealmObject::class,
                 objectPointer = CPointerWrapper(ptr1.ptr),
                 className = "Sample",
                 owner = MockRealmReference(),
                 mediator = MockMediator()
             )
->>>>>>> 9bec7eab
 
             val realmPointer: RealmPointer = CPointerWrapper(ptr2.ptr)
             val configuration = RealmConfiguration.with(schema = setOf(Sample::class))
-<<<<<<< HEAD
-            realmModel.`io_realm_kotlin_ClassName` = "Sample"
 
-            assertEquals(true, realmModel.`io_realm_kotlin_IsManaged`)
-            assertEquals(ptr1.rawPtr.toLong(), (realmModel.`io_realm_kotlin_ObjectPointer` as CPointerWrapper).ptr.toLong())
-            assertEquals("Sample", realmModel.`io_realm_kotlin_ClassName`)
-=======
-
-            realmModel.`$realm$objectReference`?.run {
+            realmModel.`io_realm_kotlin_objectReference`?.run {
                 assertNotNull(this)
                 assertEquals(ptr1.rawPtr.toLong(), (objectPointer as CPointerWrapper).ptr.toLong())
                 assertEquals("Sample", className)
@@ -130,7 +118,6 @@
         }
         override fun createInstanceOf(clazz: KClass<out RealmObject>): RealmObjectInternal {
             TODO("Not yet implemented")
->>>>>>> 9bec7eab
         }
     }
 }