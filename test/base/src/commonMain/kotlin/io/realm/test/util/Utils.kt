--- conflicted
+++ resolved
@@ -60,8 +60,6 @@
         this.close()
     }
 }
-<<<<<<< HEAD
-=======
 // Expose a try-with-resource pattern for Realms, but with support for Coroutines
 suspend fun Realm.useInContext(action: suspend (Realm) -> Unit) {
     try {
@@ -70,7 +68,6 @@
         this.close()
     }
 }
->>>>>>> 9da39ac8
 
 // Convert Kotlinx-datatime Instant to RealmInstant
 fun Instant.toRealmInstant(): RealmInstant {
