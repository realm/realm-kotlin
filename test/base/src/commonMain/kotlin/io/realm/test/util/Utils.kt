/*
 * Copyright 2021 Realm Inc.
 *
 * Licensed under the Apache License, Version 2.0 (the "License");
 * you may not use this file except in compliance with the License.
 * You may obtain a copy of the License at
 *
 * http://www.apache.org/licenses/LICENSE-2.0
 *
 * Unless required by applicable law or agreed to in writing, software
 * distributed under the License is distributed on an "AS IS" BASIS,
 * WITHOUT WARRANTIES OR CONDITIONS OF ANY KIND, either express
 * or implied.
 * See the License for the specific language governing permissions and
 * limitations under the License.
 */

package io.realm.test.util

import io.realm.Realm
import io.realm.RealmObject
import io.realm.test.platform.PlatformUtils

// Platform independent helper methods
object Utils {

    fun createRandomString(length: Int): String {
        val allowedChars = ('A'..'Z') + ('a'..'z') + ('0'..'9')
        return (1..length)
            .map { allowedChars.random() }
            .joinToString("")
    }

    fun printlntid(message: String) {
        println("<" + PlatformUtils.threadId() + "> $message")
    }
}

/**
 * Helper method for easily updating a single object. The updated object will be returned.
 * This method control its own write transaction, so cannot be called inside a write transaction
 */
suspend fun <T : RealmObject> T.update(block: T.() -> Unit): T {
    @Suppress("invisible_reference", "invisible_member")
<<<<<<< HEAD
    val realm = ((this as io.realm.internal.RealmObjectInternal).`io_realm_kotlin_Owner`!!).owner as Realm
=======
    val realm = ((this as io.realm.internal.RealmObjectInternal).`$realm$objectReference`!!.owner).owner as Realm
>>>>>>> 9bec7eab
    return realm.write {
        val liveObject: T = findLatest(this@update)!!
        block(liveObject)
        liveObject
    }
}

// Expose a try-with-resource pattern for Realms
fun Realm.use(action: (Realm) -> Unit) {
    try {
        action(this)
    } finally {
        this.close()
    }
}<|MERGE_RESOLUTION|>--- conflicted
+++ resolved
@@ -42,11 +42,7 @@
  */
 suspend fun <T : RealmObject> T.update(block: T.() -> Unit): T {
     @Suppress("invisible_reference", "invisible_member")
-<<<<<<< HEAD
-    val realm = ((this as io.realm.internal.RealmObjectInternal).`io_realm_kotlin_Owner`!!).owner as Realm
-=======
-    val realm = ((this as io.realm.internal.RealmObjectInternal).`$realm$objectReference`!!.owner).owner as Realm
->>>>>>> 9bec7eab
+    val realm = ((this as io.realm.internal.RealmObjectInternal).`io_realm_kotlin_objectReference`!!.owner).owner as Realm
     return realm.write {
         val liveObject: T = findLatest(this@update)!!
         block(liveObject)
