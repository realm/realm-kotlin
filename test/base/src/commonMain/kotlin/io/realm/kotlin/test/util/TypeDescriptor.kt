/*
 * Copyright 2021 Realm Inc.
 * Licensed under the Apache License, Version 2.0 (the "License");
 * you may not use this file except in compliance with the License.
 * You may obtain a copy of the License at
 * http://www.apache.org/licenses/LICENSE-2.0
 * Unless required by applicable law or agreed to in writing, software
 * distributed under the License is distributed on an "AS IS" BASIS,
 * WITHOUT WARRANTIES OR CONDITIONS OF ANY KIND, either express
 * or implied.
 * See the License for the specific language governing permissions and
 * limitations under the License.
 *
 */

package io.realm.kotlin.test.util

import io.realm.kotlin.internal.interop.CollectionType
import io.realm.kotlin.internal.interop.PropertyType
import io.realm.kotlin.types.ObjectId
import io.realm.kotlin.types.RealmInstant
import io.realm.kotlin.types.RealmObject
import kotlin.reflect.KClass
import kotlin.reflect.KClassifier
import kotlin.reflect.KMutableProperty1
import kotlin.reflect.KType

public object TypeDescriptor {

    // Core field types with their support level
    @Suppress("LongParameterList")
    enum class CoreFieldType(
        val type: PropertyType,
        val nullable: Boolean, // TODO this doesn't contain enough info for lists
        val nonNullable: Boolean, // TODO this doesn't contain enough info for lists
        val listSupport: Boolean,
        val setSupport: Boolean,
        val primaryKeySupport: Boolean,
        val indexSupport: Boolean,
        val canBeNull: Set<CollectionType>, // favor using this over "nullable"
        val canBeNotNull: Set<CollectionType> // favor using this over "nonNullable"
    ) {
        INT(
            type = PropertyType.RLM_PROPERTY_TYPE_INT,
            nullable = true,
            nonNullable = true,
            listSupport = true,
            setSupport = true,
            primaryKeySupport = true,
            indexSupport = true,
            canBeNull = nullabilityForAll,
            canBeNotNull = nullabilityForAll
        ),
        BOOL(
            type = PropertyType.RLM_PROPERTY_TYPE_BOOL,
            nullable = true,
            nonNullable = true,
            listSupport = true,
            setSupport = true,
            primaryKeySupport = false,
            indexSupport = false,
            canBeNull = nullabilityForAll,
            canBeNotNull = nullabilityForAll
        ),
        STRING(
            type = PropertyType.RLM_PROPERTY_TYPE_STRING,
            nullable = true,
            nonNullable = true,
            listSupport = true,
            setSupport = true,
            primaryKeySupport = true,
            indexSupport = true,
            canBeNull = nullabilityForAll,
            canBeNotNull = nullabilityForAll
        ),
        OBJECT(
            type = PropertyType.RLM_PROPERTY_TYPE_OBJECT,
            nullable = true,
            nonNullable = false,
            listSupport = true,
            setSupport = true,
            primaryKeySupport = false,
            indexSupport = false,
            canBeNull = nullabilityForAll.toMutableSet().apply {
                remove(CollectionType.RLM_COLLECTION_TYPE_LIST)
                remove(CollectionType.RLM_COLLECTION_TYPE_SET)
            },
            canBeNotNull = nullabilityForAll
        ),
        FLOAT(
            type = PropertyType.RLM_PROPERTY_TYPE_FLOAT,
            nullable = true,
            nonNullable = true,
            listSupport = true,
            setSupport = true,
            primaryKeySupport = false,
            indexSupport = false,
            canBeNull = nullabilityForAll,
            canBeNotNull = nullabilityForAll
        ),
        DOUBLE(
            type = PropertyType.RLM_PROPERTY_TYPE_DOUBLE,
            nullable = true,
            nonNullable = true,
            listSupport = true,
            setSupport = true,
            primaryKeySupport = false,
            indexSupport = false,
            canBeNull = nullabilityForAll,
            canBeNotNull = nullabilityForAll
        ),
        TIMESTAMP(
            type = PropertyType.RLM_PROPERTY_TYPE_TIMESTAMP,
            nullable = true,
            nonNullable = true,
            listSupport = true,
            setSupport = true,
            primaryKeySupport = false,
            indexSupport = true,
            canBeNull = nullabilityForAll,
            canBeNotNull = nullabilityForAll
        ),
        OBJECT_ID(
            type = PropertyType.RLM_PROPERTY_TYPE_OBJECT_ID,
            nullable = true,
            nonNullable = true,
            listSupport = true,
            setSupport = true,
            primaryKeySupport = true,
            indexSupport = true,
            canBeNull = nullabilityForAll,
            canBeNotNull = nullabilityForAll
        ),
        BINARY(
            type = PropertyType.RLM_PROPERTY_TYPE_BINARY,
            nullable = true,
            nonNullable = true,
            listSupport = true,
            primaryKeySupport = false,
            indexSupport = false,
            canBeNull = nullabilityForAll,
            canBeNotNull = nullabilityForAll
        );
    }

    private val nullabilityForAll: Set<CollectionType> = setOf(
        CollectionType.RLM_COLLECTION_TYPE_NONE,
        CollectionType.RLM_COLLECTION_TYPE_LIST,
        CollectionType.RLM_COLLECTION_TYPE_SET,
        CollectionType.RLM_COLLECTION_TYPE_DICTIONARY
    )

    // Classifiers for types that can be used in aggregate queries
    val aggregateClassifiers: Map<KClassifier, CoreFieldType> = mapOf(
        Byte::class to CoreFieldType.INT,
        Char::class to CoreFieldType.INT,
        Short::class to CoreFieldType.INT,
        Int::class to CoreFieldType.INT,
        Long::class to CoreFieldType.INT,
        Float::class to CoreFieldType.FLOAT,
        Double::class to CoreFieldType.DOUBLE
    )

    // Kotlin classifier to Core field type mappings
    val classifiers: Map<KClassifier, CoreFieldType> = aggregateClassifiers + mapOf(
        Boolean::class to CoreFieldType.BOOL,
        String::class to CoreFieldType.STRING,
        RealmInstant::class to CoreFieldType.TIMESTAMP,
        ObjectId::class to CoreFieldType.OBJECT_ID,
        ByteArray::class to CoreFieldType.BINARY,
        RealmObject::class to CoreFieldType.OBJECT
    )

    // Element type is the type of the element of either a singular field or the container element type.
    // Basically just a clone of KType but with the ability to create them from input parameters at
    // runtime as KClassifier.createType is not available for Kotlin Native.
    data class ElementType(val classifier: KClassifier, val nullable: Boolean) {
        val realmFieldType = classifiers[classifier] ?: throw TODO("$classifier")

        override fun toString(): String {
            return "RType(${"${(classifier as KClass<*>).simpleName}"}${if (nullable) "?" else ""})"
        }
    }

    // Utility method to generate cartesian product of classifiers and nullability values according
    // to the support level of the underlying core field type specified in CoreFieldType.
<<<<<<< HEAD
    fun elementTypes(classifiers: Collection<KClassifier>): MutableSet<ElementType> =
        classifiers.fold(mutableSetOf()) { acc, classifier ->
=======
    fun elementTypes(
        classifiers: Collection<KClassifier>,
    ): MutableSet<ElementType> {
        return classifiers.fold(
            mutableSetOf()
        ) { acc, classifier ->
>>>>>>> b579e0fb
            val realmFieldType = TypeDescriptor.classifiers[classifier]
                ?: error("Unmapped classifier $classifier")
            if (realmFieldType.nullable) {
                acc.add(ElementType(classifier, true))
            }
            if (realmFieldType.nonNullable) {
                acc.add(ElementType(classifier, false))
            }
            acc
        }
<<<<<<< HEAD

    fun elementTypesForList(classifiers: Collection<KClassifier>): MutableSet<ElementType> =
        classifiers.fold(mutableSetOf()) { acc, classifier ->
=======
    }

    fun elementTypesForList(
        classifiers: Collection<KClassifier>,
    ): MutableSet<ElementType> {
        return classifiers.fold(
            mutableSetOf()
        ) { acc, classifier ->
>>>>>>> b579e0fb
            val realmFieldType = TypeDescriptor.classifiers[classifier]
                ?: error("Unmapped classifier $classifier")
            if (realmFieldType.canBeNull.contains(CollectionType.RLM_COLLECTION_TYPE_LIST)) {
                acc.add(ElementType(classifier, true))
            }
            if (realmFieldType.canBeNotNull.contains(CollectionType.RLM_COLLECTION_TYPE_LIST)) {
                acc.add(ElementType(classifier, false))
            }
            acc
        }
<<<<<<< HEAD

    fun elementTypesForSet(classifiers: Collection<KClassifier>): MutableSet<ElementType> =
        classifiers.fold(mutableSetOf()) { acc, classifier ->
            val realmFieldType = TypeDescriptor.classifiers[classifier]
                ?: error("Unmapped classifier $classifier")
            if (realmFieldType.canBeNull.contains(CollectionType.RLM_COLLECTION_TYPE_SET)) {
                acc.add(ElementType(classifier, true))
            }
            if (realmFieldType.canBeNotNull.contains(CollectionType.RLM_COLLECTION_TYPE_SET)) {
                acc.add(ElementType(classifier, false))
            }
            acc
        }
=======
    }
>>>>>>> b579e0fb

    // Convenience variables holding collections of the various supported types
    val elementClassifiers: Set<KClassifier> = classifiers.keys
    val elementTypes = elementTypes(elementClassifiers)
    val elementTypesForList = elementTypesForList(elementClassifiers)
    val elementTypesForSet = elementTypesForSet(elementClassifiers)

    // Convenience variables holding collection of various groups of Realm field types
    val allSingularFieldTypes = elementTypes.map {
        RealmFieldType(CollectionType.RLM_COLLECTION_TYPE_NONE, it)
    }
    val allListFieldTypes = elementTypesForList.filter { it.realmFieldType.listSupport }
        .map { RealmFieldType(CollectionType.RLM_COLLECTION_TYPE_LIST, it) }
    val allSetFieldTypes = elementTypesForSet.filter { it.realmFieldType.setSupport }
        .map { RealmFieldType(CollectionType.RLM_COLLECTION_TYPE_SET, it) }
    // TODO Dict
    val allFieldTypes: List<RealmFieldType> = allSingularFieldTypes + allListFieldTypes
    val allPrimaryKeyFieldTypes = allFieldTypes.filter { it.isPrimaryKeySupported }

    // Realm field type represents the type of a given user specified field in the RealmObject
    data class RealmFieldType(
        val collectionType: CollectionType,
        val elementType: ElementType
    ) {
        val isPrimaryKeySupported: Boolean =
            collectionType == CollectionType.RLM_COLLECTION_TYPE_NONE && elementType.realmFieldType.primaryKeySupport
        val isIndexingSupported: Boolean =
            collectionType == CollectionType.RLM_COLLECTION_TYPE_NONE && elementType.realmFieldType.indexSupport

        // Utility method to generate Kotlin code for the specific field
        fun toKotlinLiteral(): String {
            val element =
                (elementType.classifier as KClass<*>).simpleName + (if (elementType.nullable) "?" else "")
            return when (collectionType) {
                CollectionType.RLM_COLLECTION_TYPE_NONE -> element
                CollectionType.RLM_COLLECTION_TYPE_LIST -> "List<$element>"
                CollectionType.RLM_COLLECTION_TYPE_SET -> TODO()
                CollectionType.RLM_COLLECTION_TYPE_DICTIONARY -> TODO()
                else -> throw IllegalArgumentException("Wrong collection type: $collectionType")
            }
        }

        override fun toString(): String {
            return "RType(collectionType=$collectionType, elementType=$elementType)"
        }
    }

    // Convenience methods to easily derive Realm field information from Kotlin types.
    fun KType.rType(): RealmFieldType {
        val elementType = elementType(this)
        return RealmFieldType(
            collectionType(this),
            ElementType(elementType.classifier!!, elementType.isMarkedNullable)
        )
    }

    fun KMutableProperty1<*, *>.rType(): RealmFieldType {
        // FIXME returnType isn't available in Common, we should create our custom type:
        //  https://kotlinlang.org/api/latest/jvm/stdlib/kotlin.reflect/-k-callable/
        //  This only works if you specifically run Android or MacOS tests, running `assemble` crashes.
        return this.returnType.rType()
    }

    // Convenience class to easily derive information about a Realm field directly from the property.
    // It is unclear if we can derive sufficient information without access to annotations at runtime,
    // but alternatively we can maybe query information from the schema and key cache infrastructure.
    class RealmFieldDescriptor(val property: KMutableProperty1<*, *>) {
        val rType by lazy { property.rType() }

        val isElementNullable: Boolean = rType.elementType.nullable

        // TODO Annotations are not available at runtime on Kotlin native
        // val isPrimariKey: Boolean =
        //    rType.isPrimaryKeySupported && property.annotations.isNotEmpty() && property.annotations[0] is PrimaryKey

        // TODO Public/internal name. We cannot pull the public name for when obfuscated
    }

    private fun collectionType(type: KType): CollectionType {
        return when (type.classifier) {
            Set::class -> CollectionType.RLM_COLLECTION_TYPE_SET
            List::class -> CollectionType.RLM_COLLECTION_TYPE_LIST
            Map::class -> CollectionType.RLM_COLLECTION_TYPE_DICTIONARY
            else -> CollectionType.RLM_COLLECTION_TYPE_NONE
        }
    }

    private fun elementType(type: KType) = when (val collectionType = collectionType(type)) {
        CollectionType.RLM_COLLECTION_TYPE_NONE ->
            type
        CollectionType.RLM_COLLECTION_TYPE_SET,
        CollectionType.RLM_COLLECTION_TYPE_LIST ->
            type.arguments[0].type!!
        CollectionType.RLM_COLLECTION_TYPE_DICTIONARY ->
            type.arguments[1].type!!
        else -> throw IllegalArgumentException("Wrong collection type: $collectionType")
    }
}<|MERGE_RESOLUTION|>--- conflicted
+++ resolved
@@ -136,6 +136,7 @@
             nullable = true,
             nonNullable = true,
             listSupport = true,
+            setSupport = true,
             primaryKeySupport = false,
             indexSupport = false,
             canBeNull = nullabilityForAll,
@@ -184,17 +185,8 @@
 
     // Utility method to generate cartesian product of classifiers and nullability values according
     // to the support level of the underlying core field type specified in CoreFieldType.
-<<<<<<< HEAD
     fun elementTypes(classifiers: Collection<KClassifier>): MutableSet<ElementType> =
         classifiers.fold(mutableSetOf()) { acc, classifier ->
-=======
-    fun elementTypes(
-        classifiers: Collection<KClassifier>,
-    ): MutableSet<ElementType> {
-        return classifiers.fold(
-            mutableSetOf()
-        ) { acc, classifier ->
->>>>>>> b579e0fb
             val realmFieldType = TypeDescriptor.classifiers[classifier]
                 ?: error("Unmapped classifier $classifier")
             if (realmFieldType.nullable) {
@@ -205,20 +197,9 @@
             }
             acc
         }
-<<<<<<< HEAD
 
     fun elementTypesForList(classifiers: Collection<KClassifier>): MutableSet<ElementType> =
         classifiers.fold(mutableSetOf()) { acc, classifier ->
-=======
-    }
-
-    fun elementTypesForList(
-        classifiers: Collection<KClassifier>,
-    ): MutableSet<ElementType> {
-        return classifiers.fold(
-            mutableSetOf()
-        ) { acc, classifier ->
->>>>>>> b579e0fb
             val realmFieldType = TypeDescriptor.classifiers[classifier]
                 ?: error("Unmapped classifier $classifier")
             if (realmFieldType.canBeNull.contains(CollectionType.RLM_COLLECTION_TYPE_LIST)) {
@@ -229,7 +210,6 @@
             }
             acc
         }
-<<<<<<< HEAD
 
     fun elementTypesForSet(classifiers: Collection<KClassifier>): MutableSet<ElementType> =
         classifiers.fold(mutableSetOf()) { acc, classifier ->
@@ -243,9 +223,6 @@
             }
             acc
         }
-=======
-    }
->>>>>>> b579e0fb
 
     // Convenience variables holding collections of the various supported types
     val elementClassifiers: Set<KClassifier> = classifiers.keys
