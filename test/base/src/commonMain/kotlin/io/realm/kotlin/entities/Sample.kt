/*
 * Copyright 2020 Realm Inc.
 *
 * Licensed under the Apache License, Version 2.0 (the "License");
 * you may not use this file except in compliance with the License.
 * You may obtain a copy of the License at
 *
 * http://www.apache.org/licenses/LICENSE-2.0
 *
 * Unless required by applicable law or agreed to in writing, software
 * distributed under the License is distributed on an "AS IS" BASIS,
 * WITHOUT WARRANTIES OR CONDITIONS OF ANY KIND, either express
 * or implied.
 * See the License for the specific language governing permissions and
 * limitations under the License.
 */

package io.realm.kotlin.entities

import io.realm.kotlin.ext.realmListOf
import io.realm.kotlin.ext.realmSetOf
import io.realm.kotlin.types.ObjectId
import io.realm.kotlin.types.RealmInstant
import io.realm.kotlin.types.RealmList
import io.realm.kotlin.types.RealmObject
<<<<<<< HEAD
import io.realm.kotlin.types.RealmSet
=======
import io.realm.kotlin.types.RealmUUID
>>>>>>> 94fc80f8

class Sample : RealmObject {
    var stringField: String = "Realm"
    var byteField: Byte = 0xA
    var charField: Char = 'a'
    var shortField: Short = 17
    var intField: Int = 42
    var longField: Long = 256
    var booleanField: Boolean = true
    var floatField: Float = 3.14f
    var doubleField: Double = 1.19840122
    var timestampField: RealmInstant = RealmInstant.from(100, 1000)
    var objectIdField: ObjectId = ObjectId.from("507f1f77bcf86cd799439011")
    var uuidField: RealmUUID = RealmUUID.from("46423f1b-ce3e-4a7e-812f-004cf9c42d76")
    var binaryField: ByteArray = byteArrayOf(42)

    var nullableStringField: String? = null
    var nullableByteField: Byte? = null
    var nullableCharField: Char? = null
    var nullableShortField: Short? = null
    var nullableIntField: Int? = null
    var nullableLongField: Long? = null
    var nullableBooleanField: Boolean? = null
    var nullableFloatField: Float? = null
    var nullableDoubleField: Double? = null
    var nullableTimestampField: RealmInstant? = null
    var nullableObjectIdField: ObjectId? = null
    var nullableUUIDField: RealmUUID? = null
    var nullableBinaryField: ByteArray? = null
    var nullableObject: Sample? = null

    var stringListField: RealmList<String> = realmListOf()
    var byteListField: RealmList<Byte> = realmListOf()
    var charListField: RealmList<Char> = realmListOf()
    var shortListField: RealmList<Short> = realmListOf()
    var intListField: RealmList<Int> = realmListOf()
    var longListField: RealmList<Long> = realmListOf()
    var booleanListField: RealmList<Boolean> = realmListOf()
    var floatListField: RealmList<Float> = realmListOf()
    var doubleListField: RealmList<Double> = realmListOf()
    var timestampListField: RealmList<RealmInstant> = realmListOf()
    var objectIdListField: RealmList<ObjectId> = realmListOf()
    var uuidListField: RealmList<RealmUUID> = realmListOf()
    var binaryListField: RealmList<ByteArray> = realmListOf()
    var objectListField: RealmList<Sample> = realmListOf()

    var nullableStringListField: RealmList<String?> = realmListOf()
    var nullableByteListField: RealmList<Byte?> = realmListOf()
    var nullableCharListField: RealmList<Char?> = realmListOf()
    var nullableShortListField: RealmList<Short?> = realmListOf()
    var nullableIntListField: RealmList<Int?> = realmListOf()
    var nullableLongListField: RealmList<Long?> = realmListOf()
    var nullableBooleanListField: RealmList<Boolean?> = realmListOf()
    var nullableFloatListField: RealmList<Float?> = realmListOf()
    var nullableDoubleListField: RealmList<Double?> = realmListOf()
    var nullableTimestampListField: RealmList<RealmInstant?> = realmListOf()
    var nullableObjectIdListField: RealmList<ObjectId?> = realmListOf()
    var nullableUUIDListField: RealmList<RealmUUID?> = realmListOf()
    var nullableBinaryListField: RealmList<ByteArray?> = realmListOf()

    var stringSetField: RealmSet<String> = realmSetOf()
    var byteSetField: RealmSet<Byte> = realmSetOf()
    var charSetField: RealmSet<Char> = realmSetOf()
    var shortSetField: RealmSet<Short> = realmSetOf()
    var intSetField: RealmSet<Int> = realmSetOf()
    var longSetField: RealmSet<Long> = realmSetOf()
    var booleanSetField: RealmSet<Boolean> = realmSetOf()
    var floatSetField: RealmSet<Float> = realmSetOf()
    var doubleSetField: RealmSet<Double> = realmSetOf()
    var timestampSetField: RealmSet<RealmInstant> = realmSetOf()
    var objectIdSetField: RealmSet<ObjectId> = realmSetOf()
    var binarySetField: RealmSet<ByteArray> = realmSetOf()
    var objectSetField: RealmSet<Sample> = realmSetOf()

    var nullableStringSetField: RealmSet<String?> = realmSetOf()
    var nullableByteSetField: RealmSet<Byte?> = realmSetOf()
    var nullableCharSetField: RealmSet<Char?> = realmSetOf()
    var nullableShortSetField: RealmSet<Short?> = realmSetOf()
    var nullableIntSetField: RealmSet<Int?> = realmSetOf()
    var nullableLongSetField: RealmSet<Long?> = realmSetOf()
    var nullableBooleanSetField: RealmSet<Boolean?> = realmSetOf()
    var nullableFloatSetField: RealmSet<Float?> = realmSetOf()
    var nullableDoubleSetField: RealmSet<Double?> = realmSetOf()
    var nullableTimestampSetField: RealmSet<RealmInstant?> = realmSetOf()
    var nullableObjectIdSetField: RealmSet<ObjectId?> = realmSetOf()
    var nullableBinarySetField: RealmSet<ByteArray?> = realmSetOf()

    // For verification that references inside class is also using our modified accessors and are
    // not optimized to use the backing field directly.
    fun stringFieldGetter(): String {
        return stringField
    }
    fun stringFieldSetter(s: String) {
        stringField = s
    }
}<|MERGE_RESOLUTION|>--- conflicted
+++ resolved
@@ -23,11 +23,8 @@
 import io.realm.kotlin.types.RealmInstant
 import io.realm.kotlin.types.RealmList
 import io.realm.kotlin.types.RealmObject
-<<<<<<< HEAD
 import io.realm.kotlin.types.RealmSet
-=======
 import io.realm.kotlin.types.RealmUUID
->>>>>>> 94fc80f8
 
 class Sample : RealmObject {
     var stringField: String = "Realm"
@@ -99,6 +96,7 @@
     var doubleSetField: RealmSet<Double> = realmSetOf()
     var timestampSetField: RealmSet<RealmInstant> = realmSetOf()
     var objectIdSetField: RealmSet<ObjectId> = realmSetOf()
+    var uuidSetField: RealmSet<RealmUUID> = realmSetOf()
     var binarySetField: RealmSet<ByteArray> = realmSetOf()
     var objectSetField: RealmSet<Sample> = realmSetOf()
 
@@ -113,6 +111,7 @@
     var nullableDoubleSetField: RealmSet<Double?> = realmSetOf()
     var nullableTimestampSetField: RealmSet<RealmInstant?> = realmSetOf()
     var nullableObjectIdSetField: RealmSet<ObjectId?> = realmSetOf()
+    var nullableUUIDSetField: RealmSet<RealmUUID?> = realmSetOf()
     var nullableBinarySetField: RealmSet<ByteArray?> = realmSetOf()
 
     // For verification that references inside class is also using our modified accessors and are
