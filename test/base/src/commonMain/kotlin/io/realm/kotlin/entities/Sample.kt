--- conflicted
+++ resolved
@@ -36,11 +36,8 @@
     var doubleField: Double = 1.19840122
     var timestampField: RealmInstant = RealmInstant.from(100, 1000)
     var objectIdField: ObjectId = ObjectId.from("507f1f77bcf86cd799439011")
-<<<<<<< HEAD
     var uuidField: RealmUUID = RealmUUID.from("46423f1b-ce3e-4a7e-812f-004cf9c42d76")
-=======
     var binaryField: ByteArray = byteArrayOf(42)
->>>>>>> 4d47a7e6
 
     var nullableStringField: String? = null
     var nullableByteField: Byte? = null
@@ -53,11 +50,8 @@
     var nullableDoubleField: Double? = null
     var nullableTimestampField: RealmInstant? = null
     var nullableObjectIdField: ObjectId? = null
-<<<<<<< HEAD
     var nullableUUIDField: RealmUUID? = null
-=======
     var nullableBinaryField: ByteArray? = null
->>>>>>> 4d47a7e6
     var nullableObject: Sample? = null
 
     var stringListField: RealmList<String> = realmListOf()
@@ -71,11 +65,8 @@
     var doubleListField: RealmList<Double> = realmListOf()
     var timestampListField: RealmList<RealmInstant> = realmListOf()
     var objectIdListField: RealmList<ObjectId> = realmListOf()
-<<<<<<< HEAD
     var uuidListField: RealmList<RealmUUID> = realmListOf()
-=======
     var binaryListField: RealmList<ByteArray> = realmListOf()
->>>>>>> 4d47a7e6
     var objectListField: RealmList<Sample> = realmListOf()
 
     var nullableStringListField: RealmList<String?> = realmListOf()
@@ -89,11 +80,8 @@
     var nullableDoubleListField: RealmList<Double?> = realmListOf()
     var nullableTimestampListField: RealmList<RealmInstant?> = realmListOf()
     var nullableObjectIdListField: RealmList<ObjectId?> = realmListOf()
-<<<<<<< HEAD
     var nullableUUIDListField: RealmList<RealmUUID?> = realmListOf()
-=======
     var nullableBinaryListField: RealmList<ByteArray?> = realmListOf()
->>>>>>> 4d47a7e6
 
     // For verification that references inside class is also using our modified accessors and are
     // not optimized to use the backing field directly.
