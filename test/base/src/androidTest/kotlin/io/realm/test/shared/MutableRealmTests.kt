--- conflicted
+++ resolved
@@ -18,14 +18,8 @@
 import io.realm.MutableRealm
 import io.realm.Realm
 import io.realm.RealmConfiguration
-<<<<<<< HEAD
-import io.realm.RealmInstant
-import io.realm.delete
-import io.realm.entities.SampleWithPrimaryKey
-=======
 import io.realm.RealmResults
 import io.realm.entities.Sample
->>>>>>> e683fb26
 import io.realm.entities.StringPropertyWithPrimaryKey
 import io.realm.entities.link.Child
 import io.realm.entities.link.Parent
@@ -61,11 +55,8 @@
                 Parent::class,
                 Child::class,
                 StringPropertyWithPrimaryKey::class,
-<<<<<<< HEAD
+                Sample::class,
                 SampleWithPrimaryKey::class
-=======
-                Sample::class
->>>>>>> e683fb26
             )
         ).path("$tmpDir/default.realm").build()
         realm = Realm.open(configuration)
