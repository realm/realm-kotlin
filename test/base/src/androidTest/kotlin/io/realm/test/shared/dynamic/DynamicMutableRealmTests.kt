@file:Suppress("invisible_member", "invisible_reference")
/*
 * Copyright 2022 Realm Inc.
 *
 * Licensed under the Apache License, Version 2.0 (the "License");
 * you may not use this file except in compliance with the License.
 * You may obtain a copy of the License at
 *
 * http://www.apache.org/licenses/LICENSE-2.0
 *
 * Unless required by applicable law or agreed to in writing, software
 * distributed under the License is distributed on an "AS IS" BASIS,
 * WITHOUT WARRANTIES OR CONDITIONS OF ANY KIND, either express or implied.
 * See the License for the specific language governing permissions and
 * limitations under the License.
 */

package io.realm.test.shared.dynamic

import io.realm.MutableRealm
import io.realm.RealmConfiguration
import io.realm.RealmResults
import io.realm.dynamic.DynamicMutableRealm
import io.realm.dynamic.DynamicMutableRealmObject
import io.realm.dynamic.getNullableValue
import io.realm.dynamic.getValue
import io.realm.dynamic.getValueList
import io.realm.entities.Sample
<<<<<<< HEAD
import io.realm.entities.embedded.EmbeddedChild
import io.realm.entities.embedded.EmbeddedInnerChild
import io.realm.entities.embedded.EmbeddedParent
=======
import io.realm.entities.SampleWithPrimaryKey
>>>>>>> 515bf4eb
import io.realm.entities.primarykey.PrimaryKeyString
import io.realm.entities.primarykey.PrimaryKeyStringNullable
import io.realm.internal.InternalConfiguration
import io.realm.isManaged
import io.realm.isValid
import io.realm.query.RealmQuery
import io.realm.query.RealmSingleQuery
import io.realm.realmListOf
import io.realm.test.StandaloneDynamicMutableRealm
import io.realm.test.assertFailsWithMessage
import io.realm.test.platform.PlatformUtils
import kotlin.test.AfterTest
import kotlin.test.BeforeTest
import kotlin.test.Test
import kotlin.test.assertEquals
import kotlin.test.assertFailsWith
import kotlin.test.assertFalse
import kotlin.test.assertNotEquals
import kotlin.test.assertNotNull
import kotlin.test.assertNull
import kotlin.test.assertTrue

class DynamicMutableRealmTests {
    private lateinit var tmpDir: String
    private lateinit var configuration: RealmConfiguration
    private lateinit var dynamicMutableRealm: DynamicMutableRealm

    @BeforeTest
    fun setup() {
        tmpDir = PlatformUtils.createTempDir()
        configuration =
            RealmConfiguration.Builder(
                schema = setOf(
                    Sample::class,
                    PrimaryKeyString::class,
                    PrimaryKeyStringNullable::class,
<<<<<<< HEAD
                    EmbeddedParent::class,
                    EmbeddedChild::class,
                    EmbeddedInnerChild::class,
=======
                    SampleWithPrimaryKey::class
>>>>>>> 515bf4eb
                )
            )
                .directory(tmpDir).build()

        dynamicMutableRealm =
            StandaloneDynamicMutableRealm(configuration as InternalConfiguration).apply {
                beginTransaction()
            }
    }

    @AfterTest
    fun tearDown() {
        if (this::dynamicMutableRealm.isInitialized && !dynamicMutableRealm.isClosed()) {
            (dynamicMutableRealm as StandaloneDynamicMutableRealm).close()
        }
        PlatformUtils.deleteTempDir(tmpDir)
    }

    // TODO Add test for all BaseRealm methods

    @Test
    fun copyToRealm() {
        val obj = DynamicMutableRealmObject.create("Sample")
        val dynamicMutableObject = dynamicMutableRealm.copyToRealm(obj)
        assertFalse { obj.isManaged() }
        assertTrue { dynamicMutableObject.isValid() }
        assertTrue { dynamicMutableObject.isManaged() }
    }

    // TODO Add variants for each type
    @Test
    fun copyToRealm_withPrimaryKey() {
        val dynamicMutableObject =
            dynamicMutableRealm.copyToRealm(DynamicMutableRealmObject.create("PrimaryKeyString", "primaryKey" to "PRIMARY_KEY"))
        assertTrue { dynamicMutableObject.isValid() }
        assertEquals("PRIMARY_KEY", dynamicMutableObject.getValue("primaryKey"))
    }

    // TODO Add variants for each type
    @Test
    fun copyToRealm_withPrimaryKey_null() {
        val dynamicMutableObject = dynamicMutableRealm.copyToRealm(DynamicMutableRealmObject.create("PrimaryKeyStringNullable", "primaryKey" to null))
        assertTrue { dynamicMutableObject.isValid() }
        assertNull(dynamicMutableObject.getNullableValue<String>("primaryKey"))
    }

    @Test
    fun copyToRealm_tree() {
        val child = DynamicMutableRealmObject.create("Sample", "stringField" to "CHILD")
        val obj = DynamicMutableRealmObject.create(
            "Sample",
            "stringField" to "PARENT",
            "stringListField" to realmListOf("1", "2", "3"),
            "nullableObject" to child,
            "objectListField" to realmListOf(child, child, child),
        )
        dynamicMutableRealm.copyToRealm(obj)

        dynamicMutableRealm.query("Sample", "stringField = 'PARENT'").find().single().run {
            assertEquals(listOf("1", "2", "3"), getValueList("stringListField"))
            assertEquals("CHILD", getObject("nullableObject")!!.getValue("stringField"))
            getObjectList("objectListField").run {
                assertEquals(3, size)
                forEach { assertEquals("CHILD", it.getValue("stringField")) }
            }
        }
        val managedChildren = dynamicMutableRealm.query("Sample", "stringField = 'CHILD'").find()
        assertEquals(1, managedChildren.size)
    }

    @Test
    fun copyToRealm_withManagedDynamicObject() {
        val child = dynamicMutableRealm.copyToRealm(
            DynamicMutableRealmObject.create(
                "Sample",
                "stringField" to "CHILD",
            )
        )
        dynamicMutableRealm.copyToRealm(
            DynamicMutableRealmObject.create(
                "Sample",
                "stringField" to "PARENT",
                "nullableObject" to child
            )
        )
        dynamicMutableRealm.query("Sample", "stringField = 'PARENT'").find().single().run {
            getObject("nullableObject")!!.run {
                assertEquals("CHILD", getValue("stringField"))
            }
        }
    }

    @Test
    fun copyToRealm_withUnmanagedTypedObject() {
        val child = Sample().apply { stringField = "CHILD" }
        dynamicMutableRealm.copyToRealm(
            DynamicMutableRealmObject.create(
                "Sample",
                "stringField" to "PARENT",
                "nullableObject" to child
            )
        )
        dynamicMutableRealm.query("Sample", "stringField = 'PARENT'").find().single().run {
            getObject("nullableObject")!!.run {
                assertEquals("CHILD", getValue("stringField"))
            }
        }
    }

    @Test
    fun copyToRealm_updatePolicy_all() {
        val child = DynamicMutableRealmObject.create(
            "SampleWithPrimaryKey",
            "primaryKey" to 1L,
            "stringField" to "INITIAL_VALUE",
        )
        val parent = DynamicMutableRealmObject.create(
            "SampleWithPrimaryKey",
            "primaryKey" to 2L,
            "stringField" to "INITIAL_VALUE",
            "nullableObject" to child
        )
        dynamicMutableRealm.copyToRealm(parent)

        parent.set("stringField", "UPDATED_VALUE")
        child.set("stringField", "UPDATED_VALUE")

        dynamicMutableRealm.copyToRealm(parent, MutableRealm.UpdatePolicy.ALL)

        dynamicMutableRealm.query("SampleWithPrimaryKey").find().run {
            assertEquals(2, size)
            forEach { assertEquals("UPDATED_VALUE", it.getValue("stringField")) }
        }
    }

    @Test
    fun copyToRealm_updatePolicy_error_throwsOnDuplicatePrimaryKey() {
        val child = DynamicMutableRealmObject.create(
            "SampleWithPrimaryKey",
            "primaryKey" to 1L,
            "stringField" to "INITIAL_VALUE",
        )
        val parent = DynamicMutableRealmObject.create(
            "SampleWithPrimaryKey",
            "primaryKey" to 1L,
            "stringField" to "INITIAL_VALUE",
            "nullableObject" to child
        )
        assertFailsWithMessage<IllegalArgumentException>("Object with this primary key already exists") {
            dynamicMutableRealm.copyToRealm(parent)
        }
        dynamicMutableRealm.query("SampleWithPrimaryKey").find().none()
    }

    @Test
    fun copyToRealm_throwsOnUnknownClass() {
        val obj = DynamicMutableRealmObject.create("UNKNOWN_CLASS")
        assertFailsWithMessage<IllegalArgumentException>("Schema does not contain a class named 'UNKNOWN_CLASS'") {
            dynamicMutableRealm.copyToRealm(obj)
        }
    }

    @Test
    fun copyToRealm_throwsOnUnknownProperty() {
        val obj = DynamicMutableRealmObject.create("Sample", "UNKNOWN_PROPERTY" to "DONT_CARE")
        assertFailsWithMessage<IllegalArgumentException>("Schema for type 'Sample' doesn't contain a property named 'UNKNOWN_PROPERTY'") {
            dynamicMutableRealm.copyToRealm(obj)
        }
    }

    @Test
    fun copyToRealm_throwsOnPropertyOfWrongType() {
        val obj = DynamicMutableRealmObject.create("Sample", "stringField" to 42)
        assertFailsWithMessage<IllegalArgumentException>("Property 'Sample.stringField' of type 'class kotlin.String' cannot be assigned with value '42' of type 'class kotlin.Int'") {
            dynamicMutableRealm.copyToRealm(obj)
        }
    }

    @Test
    fun copyToRealm_throwsOnAbsentPrimaryKey() {
        val obj = DynamicMutableRealmObject.create("PrimaryKeyString")
        assertFailsWithMessage<IllegalArgumentException>("Cannot create object of type 'PrimaryKeyString' without primary key property 'primaryKey'") {
            dynamicMutableRealm.copyToRealm(obj)
        }
    }

    @Test
    fun copyToRealm_throwsOnNullPrimaryKey() {
        val obj = DynamicMutableRealmObject.create("PrimaryKeyString", "primaryKey" to null)
        assertFailsWithMessage<IllegalArgumentException>("Property 'primaryKey' of class 'PrimaryKeyString' cannot be NULL") {
            dynamicMutableRealm.copyToRealm(obj)
        }
    }

    @Test
    fun copyToRealm_throwsWithWrongPrimaryKeyType() {
        val obj = DynamicMutableRealmObject.create("PrimaryKeyString", mapOf("primaryKey" to 42))
        assertFailsWithMessage<IllegalArgumentException>("Wrong primary key type for 'PrimaryKeyString'") {
            dynamicMutableRealm.copyToRealm(obj)
        }
    }

    @Test
    fun copyToRealm_throwsOnTopLevelEmbeddedObject() {
        val obj = DynamicMutableRealmObject.create("EmbeddedChild")
        // FIXME Expected an exception of class java.lang.IllegalArgumentException to be thrown, but was java.lang.RuntimeException: Failed to create object of type 'EmbeddedChild': RealmCoreException([40]: Wrong kind of table
        assertFailsWithMessage<IllegalArgumentException>("asdf") {
            dynamicMutableRealm.copyToRealm(obj)
        }
    }

    @Test
    fun createEmbedded_child() {
        val obj = DynamicMutableRealmObject.create("EmbeddedParent", "child" to DynamicMutableRealmObject.create("EmbeddedChild"))
        dynamicMutableRealm.copyToRealm(obj)
        dynamicMutableRealm.query("EmbeddedChild").find().single().also {
            assertEquals("EmbeddedChild", it.type)
        }
    }

    @Test
    fun createEmbedded_listElement() {
        val obj = DynamicMutableRealmObject.create(
            "EmbeddedParent",
            "childList" to realmListOf(DynamicMutableRealmObject.create("EmbeddedChild", "id" to "child1"), DynamicMutableRealmObject.create("EmbeddedChild", "id" to "child2"))
        )
        dynamicMutableRealm.copyToRealm(obj)
        dynamicMutableRealm.query("EmbeddedParent").find().single().run {
            getObjectList("childList").run {
                assertEquals(2, size)
                assertEquals("child1", get(0).getNullableValue("id"))
                assertEquals("child2", get(1).getNullableValue("id"))
            }
        }
        dynamicMutableRealm.query("EmbeddedChild").find().run {
            assertEquals(2, size)
        }
    }

    @Test
    fun query_returnsDynamicMutableObject() {
        dynamicMutableRealm.copyToRealm(DynamicMutableRealmObject.create("Sample"))
        val o1 = dynamicMutableRealm.query("Sample").find().first()
        o1.set("stringField", "value")
    }

    @Test
    fun query_failsOnUnknownClass() {
        assertFailsWithMessage<IllegalArgumentException>("Schema does not contain a class named 'UNKNOWN_CLASS'") {
            dynamicMutableRealm.query("UNKNOWN_CLASS")
        }
    }

    @Test
    fun findLatest() {
        val o1 = dynamicMutableRealm.copyToRealm(DynamicMutableRealmObject.create("Sample"))
            .set("stringField" to "NEW_VALUE")

        val o2 = dynamicMutableRealm.findLatest(o1)
        assertNotNull(o2)
        assertEquals("NEW_VALUE", o2.getValue("stringField"))
    }

    @Test
    fun findLatest_deleted() {
        dynamicMutableRealm.run {
            val o1 = copyToRealm(DynamicMutableRealmObject.create("Sample"))
            delete(o1)
            val o2 = findLatest(o1)
            assertNull(o2)
        }
    }

    @Test
    fun findLatest_identityForLiveObject() {
        val instance = dynamicMutableRealm.copyToRealm(DynamicMutableRealmObject.create("Sample"))
        val latest = dynamicMutableRealm.findLatest(instance)
        assert(instance === latest)
    }

    @Test
    fun findLatest_unmanagedThrows() {
        assertFailsWith<IllegalArgumentException> {
            dynamicMutableRealm.findLatest(DynamicMutableRealmObject.create("Sample"))
        }
        assertFailsWith<IllegalArgumentException> {
            dynamicMutableRealm.findLatest(Sample())
        }
    }

    @Test
    fun delete_realmObject() {
        dynamicMutableRealm.run {
            val liveObject = copyToRealm(DynamicMutableRealmObject.create("Sample"))
            assertEquals(1, query("Sample").count().find())
            delete(liveObject)
            assertEquals(0, query("Sample").count().find())
        }
    }

    @Test
    fun delete_realmList() {
        dynamicMutableRealm.run {
            val liveObject = copyToRealm(DynamicMutableRealmObject.create("Sample")).apply {
                set("stringField", "PARENT")
                getObjectList("objectListField").run {
                    add(DynamicMutableRealmObject.create("Sample"))
                    add(DynamicMutableRealmObject.create("Sample"))
                    add(DynamicMutableRealmObject.create("Sample"))
                }
                getValueList<String>("stringListField").run {
                    add("ELEMENT1")
                    add("ELEMENT2")
                }
            }

            assertEquals(4, query("Sample").count().find())
            liveObject.getObjectList("objectListField").run {
                assertEquals(3, size)
                delete(this)
                assertEquals(0, size)
            }
            liveObject.getValueList<String>("stringListField").run {
                assertEquals(2, size)
                delete(this)
                assertEquals(0, size)
            }
            assertEquals(1, query("Sample").count().find())
        }
    }

    @Test
    fun delete_realmQuery() {
        dynamicMutableRealm.run {
            for (i in 0..9) {
                copyToRealm(DynamicMutableRealmObject.create("Sample")).set("intField", i % 2L)
            }
            assertEquals(10, query("Sample").count().find())
            val deleteable: RealmQuery<DynamicMutableRealmObject> = query("Sample", "intField = 1")
            delete(deleteable)
            val samples: RealmResults<DynamicMutableRealmObject> = query("Sample").find()
            assertEquals(5, samples.size)
            for (sample in samples) {
                assertEquals(0, sample.getValue<Long>("intField"))
            }
        }
    }

    @Test
    fun delete_realmSingleQuery() {
        dynamicMutableRealm.run {
            for (i in 0..3) {
                copyToRealm(DynamicMutableRealmObject.create("Sample")).set("intField", i.toLong())
            }
            assertEquals(4, query("Sample").count().find())
            val deleteable: RealmSingleQuery<DynamicMutableRealmObject> = query("Sample", "intField = 1").first()
            delete(deleteable)
            val samples: RealmResults<DynamicMutableRealmObject> = query("Sample").find()
            assertEquals(3, samples.size)
            for (sample in samples) {
                assertNotEquals(1, sample.getValue<Long>("intField"))
            }
        }
    }

    @Test
    fun delete_realmResults() {
        dynamicMutableRealm.run {
            for (i in 0..9) {
                copyToRealm(DynamicMutableRealmObject.create("Sample")).set("intField", i % 2L)
            }
            assertEquals(10, query("Sample").count().find())
            val deleteable: RealmResults<DynamicMutableRealmObject> = query("Sample", "intField = 1").find()
            delete(deleteable)
            val samples: RealmResults<DynamicMutableRealmObject> = query("Sample").find()
            assertEquals(5, samples.size)
            for (sample in samples) {
                assertEquals(0, sample.getValue<Long>("intField"))
            }
        }
    }

    @Test
    fun delete_deletedObjectThrows() {
        dynamicMutableRealm.run {
            val liveObject = copyToRealm(DynamicMutableRealmObject.create("Sample"))
            assertEquals(1, query("Sample").count().find())
            delete(liveObject)
            assertEquals(0, query("Sample").count().find())
            assertFailsWith<IllegalArgumentException> {
                delete(liveObject)
            }
        }
    }

    @Test
    fun delete_unmanagedObjectsThrows() {
        dynamicMutableRealm.run {
            assertFailsWith<IllegalArgumentException> {
                delete(Sample())
            }
        }
    }
}<|MERGE_RESOLUTION|>--- conflicted
+++ resolved
@@ -26,13 +26,10 @@
 import io.realm.dynamic.getValue
 import io.realm.dynamic.getValueList
 import io.realm.entities.Sample
-<<<<<<< HEAD
+import io.realm.entities.SampleWithPrimaryKey
 import io.realm.entities.embedded.EmbeddedChild
 import io.realm.entities.embedded.EmbeddedInnerChild
 import io.realm.entities.embedded.EmbeddedParent
-=======
-import io.realm.entities.SampleWithPrimaryKey
->>>>>>> 515bf4eb
 import io.realm.entities.primarykey.PrimaryKeyString
 import io.realm.entities.primarykey.PrimaryKeyStringNullable
 import io.realm.internal.InternalConfiguration
@@ -69,13 +66,11 @@
                     Sample::class,
                     PrimaryKeyString::class,
                     PrimaryKeyStringNullable::class,
-<<<<<<< HEAD
+                    SampleWithPrimaryKey::class,
+                    PrimaryKeyStringNullable::class,
                     EmbeddedParent::class,
                     EmbeddedChild::class,
                     EmbeddedInnerChild::class,
-=======
-                    SampleWithPrimaryKey::class
->>>>>>> 515bf4eb
                 )
             )
                 .directory(tmpDir).build()
