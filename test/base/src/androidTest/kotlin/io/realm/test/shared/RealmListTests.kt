/*
 * Copyright 2021 Realm Inc.
 *
 * Licensed under the Apache License, Version 2.0 (the "License");
 * you may not use this file except in compliance with the License.
 * You may obtain a copy of the License at
 *
 * http://www.apache.org/licenses/LICENSE-2.0
 *
 * Unless required by applicable law or agreed to in writing, software
 * distributed under the License is distributed on an "AS IS" BASIS,
 * WITHOUT WARRANTIES OR CONDITIONS OF ANY KIND, either express or implied.
 * See the License for the specific language governing permissions and
 * limitations under the License.
 */

package io.realm.test.shared

import io.realm.MutableRealm
import io.realm.Realm
import io.realm.RealmConfiguration
import io.realm.RealmInstant
import io.realm.RealmList
import io.realm.RealmObject
import io.realm.RealmResults
import io.realm.entities.list.Level1
import io.realm.entities.list.Level2
import io.realm.entities.list.Level3
import io.realm.entities.list.RealmListContainer
import io.realm.query
import io.realm.query.find
import io.realm.realmListOf
import io.realm.test.platform.PlatformUtils
import io.realm.test.util.TypeDescriptor
import io.realm.toRealmList
import kotlin.reflect.KClassifier
import kotlin.reflect.KMutableProperty1
import kotlin.test.AfterTest
import kotlin.test.BeforeTest
import kotlin.test.Ignore
import kotlin.test.Test
import kotlin.test.assertContentEquals
import kotlin.test.assertEquals
import kotlin.test.assertFailsWith
import kotlin.test.assertFalse
import kotlin.test.assertNotNull
import kotlin.test.assertTrue

class RealmListTests {

    private val descriptors = TypeDescriptor.allListFieldTypes

    private lateinit var tmpDir: String
    private lateinit var realm: Realm

    @BeforeTest
    fun setup() {
        tmpDir = PlatformUtils.createTempDir()
        val configuration = RealmConfiguration.Builder(
            schema = setOf(RealmListContainer::class, Level1::class, Level2::class, Level3::class)
        ).path("$tmpDir/default.realm").build()
        realm = Realm.open(configuration)
    }

    @AfterTest
    fun tearDown() {
        if (this::realm.isInitialized && !realm.isClosed()) {
            realm.close()
        }
        PlatformUtils.deleteTempDir(tmpDir)
    }

    @Test
    fun realmListInitializer_realmListOf() {
        val realmListFromArgsEmpty: RealmList<String> = realmListOf<String>()
        assertTrue(realmListFromArgsEmpty.isEmpty())

        val realmListFromArgs: RealmList<String> = realmListOf("1", "2")
        assertContentEquals(listOf("1", "2"), realmListFromArgs)
    }

    @Test
    fun realmListInitializer_toRealmList() {
        val realmListFromEmptyCollection = emptyList<String>().toRealmList()
        assertTrue(realmListFromEmptyCollection.isEmpty())

        val realmListFromSingleElementList = listOf<String>("1").toRealmList()
        assertContentEquals(listOf("1"), realmListFromSingleElementList)
        val realmListFromSingleElementSet = setOf<String>("1").toRealmList()
        assertContentEquals(listOf("1"), realmListFromSingleElementList)

        val realmListFromMultiElementCollection = setOf<String>("1", "2").toRealmList()
        assertContentEquals(listOf("1", "2"), realmListFromMultiElementCollection)

        val realmListFromIterator = IntRange(0, 2).toRealmList()
        assertContentEquals(listOf(0, 1, 2), realmListFromIterator)
    }

    @Test
    fun nestedObjectTest() {
        realm.writeBlocking {
            val level1_1 = Level1().apply { name = "l1_1" }
            val level1_2 = Level1().apply { name = "l1_2" }
            val level2_1 = Level2().apply { name = "l2_1" }
            val level2_2 = Level2().apply { name = "l2_2" }
            val level3_1 = Level3().apply { name = "l3_1" }
            val level3_2 = Level3().apply { name = "l3_2" }

            level1_1.list.add(level2_1)
            level1_2.list.addAll(listOf(level2_1, level2_2))

            level2_1.list.add(level3_1)
            level2_2.list.addAll(listOf(level3_1, level3_2))

            level3_1.list.add(level1_1)
            level3_2.list.addAll(listOf(level1_1, level1_2))

            copyToRealm(level1_2) // this includes the graph of all 6 objects
        }

        val objectsL1: RealmResults<Level1> = realm.query<Level1>()
            .query("""name BEGINSWITH "l" SORT(name ASC)""")
            .find()
        val objectsL2: RealmResults<Level2> = realm.query<Level2>()
            .query("""name BEGINSWITH "l" SORT(name ASC)""")
            .find()
        val objectsL3: RealmResults<Level3> = realm.query<Level3>()
            .query("""name BEGINSWITH "l" SORT(name ASC)""")
            .find()

        assertEquals(2, objectsL1.count())
        assertEquals(2, objectsL2.count())
        assertEquals(2, objectsL3.count())

        // Checking insertion order is honoured
        assertEquals("l1_1", objectsL1[0].name)
        assertEquals(1, objectsL1[0].list.size)
        assertEquals("l2_1", objectsL1[0].list[0].name)

        assertEquals("l1_2", objectsL1[1].name)
        assertEquals(2, objectsL1[1].list.size)
        assertEquals("l2_1", objectsL1[1].list[0].name)
        assertEquals("l2_2", objectsL1[1].list[1].name)

        assertEquals("l2_1", objectsL2[0].name)
        assertEquals(1, objectsL2[0].list.size)
        assertEquals("l3_1", objectsL2[0].list[0].name)

        assertEquals("l2_2", objectsL2[1].name)
        assertEquals(2, objectsL2[1].list.size)
        assertEquals("l3_1", objectsL2[1].list[0].name)
        assertEquals("l3_2", objectsL2[1].list[1].name)

        assertEquals("l3_1", objectsL3[0].name)
        assertEquals(1, objectsL3[0].list.size)
        assertEquals("l1_1", objectsL3[0].list[0].name)

        assertEquals("l3_2", objectsL3[1].name)
        assertEquals(2, objectsL3[1].list.size)
        assertEquals("l1_1", objectsL3[1].list[0].name)
        assertEquals("l1_2", objectsL3[1].list[1].name)

        // Following circular links
        assertEquals("l1_1", objectsL1[0].name)
        assertEquals(1, objectsL1[0].list.size)
        assertEquals("l2_1", objectsL1[0].list[0].name)
        assertEquals(1, objectsL1[0].list[0].list.size)
        assertEquals("l3_1", objectsL1[0].list[0].list[0].name)
        assertEquals("l1_1", objectsL1[0].list[0].list[0].list[0].name)
    }

    @Test
    fun copyToRealm() {
        for (tester in managedTesters) {
            tester.copyToRealm()
        }
    }

    @Test
    fun get() {
        for (tester in managedTesters) {
            tester.get()
        }
    }

    @Test
    fun getFailsIfClosed() {
        // No need to be exhaustive
        managedTesters[0].getFailsIfClosed(getCloseableRealm())
    }

    @Test
    fun addWithIndex() {
        for (tester in managedTesters) {
            tester.addWithIndex()
        }
    }

    @Test
    @Ignore // FIXME Realm cannot be closed inside a write. Rewrite once we can pass a List out again
    fun addWithIndexFailsIfClosed() {
        // No need to be exhaustive
        managedTesters[0].addWithIndexFailsIfClosed(getCloseableRealm())
    }

    @Test
    fun addAllWithIndex() {
        for (tester in managedTesters) {
            tester.addAllWithIndex()
        }
    }

    @Test
    @Ignore // FIXME Realm cannot be closed inside a write. Rewrite once we can pass a List out again
    fun addAllWithIndexFailsIfClosed() {
        // No need to be exhaustive
        managedTesters[0].addAllWithIndexFailsIfClosed(getCloseableRealm())
    }

    @Test
    fun clear() {
        for (tester in managedTesters) {
            tester.clear()
        }
    }

    @Test
    @Ignore // FIXME Realm cannot be closed inside a write. Rewrite once we can pass a List out again
    fun clearFailsIfClosed() {
        // No need to be exhaustive
        managedTesters[0].clearFailsIfClosed(getCloseableRealm())
    }

    @Test
    fun removeAt() {
        for (tester in managedTesters) {
            tester.removeAt()
        }
    }

    @Test
    @Ignore // FIXME Realm cannot be closed inside a write. Rewrite once we can pass a List out again
    fun removeAtFailsIfClosed() {
        // No need to be exhaustive
        managedTesters[0].removeAtFailsIfClosed(getCloseableRealm())
    }

    @Test
    fun set() {
        for (tester in managedTesters) {
            tester.set()
        }
    }

    @Test
    @Ignore // FIXME Realm cannot be closed inside a write. Rewrite once we can pass a List out again
    fun setFailsIfClosed() {
        // No need to be exhaustive
        managedTesters[0].setFailsIfClosed(getCloseableRealm())
    }

    @Test
    fun unmanaged() {
        // No need to be exhaustive here, just checking delegation works
        val list = realmListOf<RealmListContainer>()
        assertTrue(list.isEmpty())
        list.add(RealmListContainer().apply { stringField = "Dummy" })
        assertEquals(1, list.size)
    }

    private fun getCloseableRealm(): Realm =
        RealmConfiguration.Builder(schema = setOf(RealmListContainer::class))
            .path("$tmpDir/closeable.realm").build().let { Realm.open(it) }

    // TODO investigate how to add properties/values directly so that it works for multiplatform
    @Suppress("UNCHECKED_CAST", "ComplexMethod")
    private fun <T> getDataSetForClassifier(
        classifier: KClassifier,
        nullable: Boolean
    ): List<T> = when (classifier) {
        Byte::class -> if (nullable) NULLABLE_BYTE_VALUES else BYTE_VALUES
        Char::class -> if (nullable) NULLABLE_CHAR_VALUES else CHAR_VALUES
        Short::class -> if (nullable) NULLABLE_SHORT_VALUES else SHORT_VALUES
        Int::class -> if (nullable) NULLABLE_INT_VALUES else INT_VALUES
        Long::class -> if (nullable) NULLABLE_LONG_VALUES else LONG_VALUES
        Boolean::class -> if (nullable) NULLABLE_BOOLEAN_VALUES else BOOLEAN_VALUES
        Float::class -> if (nullable) NULLABLE_FLOAT_VALUES else FLOAT_VALUES
        Double::class -> if (nullable) NULLABLE_DOUBLE_VALUES else DOUBLE_VALUES
        String::class -> if (nullable) NULLABLE_STRING_VALUES else STRING_VALUES
        RealmInstant::class -> if (nullable) NULLABLE_TIMESTAMP_VALUES else TIMESTAMP_VALUES
        RealmObject::class -> OBJECT_VALUES
        else -> throw IllegalArgumentException("Wrong classifier: '$classifier'")
    } as List<T>

    private fun getTypeSafety(classifier: KClassifier, nullable: Boolean): TypeSafetyManager<*> {
        return if (nullable) {
            NullableList(
                classifier = classifier,
                property = RealmListContainer.nullableProperties[classifier]!!,
                dataSet = getDataSetForClassifier(classifier, true)
            )
        } else {
            NonNullableList(
                classifier = classifier,
                property = RealmListContainer.nonNullableProperties[classifier]!!,
                dataSet = getDataSetForClassifier(classifier, false)
            )
        }
    }

    private val managedTesters: List<ListApiTester> by lazy {
        descriptors.map {
            val elementType = it.elementType
            when (val classifier = elementType.classifier) {
                RealmObject::class -> ManagedRealmObjectListTester(
                    realm = realm,
                    typeSafetyManager = NonNullableList(
                        classifier = classifier,
                        property = RealmListContainer::objectListField,
                        dataSet = OBJECT_VALUES
                    )
                )
                else -> ManagedGenericListTester(
                    realm = realm,
                    typeSafetyManager = getTypeSafety(classifier, elementType.nullable)
                )
            }
        }
    }
}

// ----------------------------------------------
// API dimension
// ----------------------------------------------

internal interface ListApiTester {

    override fun toString(): String
    fun copyToRealm()
    fun get()
    fun getFailsIfClosed(realm: Realm)
    fun addWithIndex()
    fun addWithIndexFailsIfClosed(realm: Realm)
    fun addAllWithIndex()
    fun addAllWithIndexFailsIfClosed(realm: Realm)
    fun clear()
    fun clearFailsIfClosed(realm: Realm)
    fun removeAt()
    fun removeAtFailsIfClosed(realm: Realm)
    fun set()
    fun setFailsIfClosed(realm: Realm)

    // All the other functions are not tested since we rely on implementations from parent classes.

    /**
     * This method acts as an assertion error catcher in case one of the classifiers we use for
     * testing fails, ensuring the error message can easily be identified in the log.
     *
     * Assertions should be wrapped around this function, e.g.:
     * ```
     * override fun specificTest() {
     *     errorCatcher {
     *         // Write your test logic here
     *     }
     * }
     * ```
     *
     * @param block lambda with the actual test logic to be run
     */
    fun errorCatcher(block: () -> Unit) {
        try {
            block()
        } catch (e: AssertionError) {
            throw AssertionError("'${toString()}' failed - ${e.message}")
        }
    }
}

// ----------------------------------------------------------
// Type safety (nullability and dataset matching) dimension
// ----------------------------------------------------------

internal interface TypeSafetyManager<T> {
    val classifier: KClassifier
    val property: KMutableProperty1<RealmListContainer, RealmList<T>>
    val dataSet: List<T>

    override fun toString(): String // Default implementation not allowed as it comes from "Any"
    fun createContainerAndGetList(realm: MutableRealm? = null): RealmList<T>
    fun getInitialDataSet(): List<T>

    fun createPrePopulatedContainer(dataSet: List<T>): RealmListContainer =
        RealmListContainer().also {
            property.get(it).apply { addAll(dataSet) }
        }

    fun getList(container: RealmListContainer): RealmList<T> = property.get(container)
}

internal class NullableList<T>(
    override val classifier: KClassifier,
    override val property: KMutableProperty1<RealmListContainer, RealmList<T?>>,
    override val dataSet: List<T?>
) : TypeSafetyManager<T?> {

    override fun toString(): String = property.name

    override fun createContainerAndGetList(realm: MutableRealm?): RealmList<T?> {
        val container = RealmListContainer().let {
            realm?.copyToRealm(it) ?: it
        }
        return property.get(container).also { list ->
            assertNotNull(list)
            assertTrue(list.isEmpty())
        }
    }

    override fun getInitialDataSet(): List<T?> = dataSet
}

internal class NonNullableList<T>(
    override val classifier: KClassifier,
    override val property: KMutableProperty1<RealmListContainer, RealmList<T>>,
    override val dataSet: List<T>
) : TypeSafetyManager<T> {

    override fun toString(): String = property.name

    override fun createContainerAndGetList(realm: MutableRealm?): RealmList<T> {
        val container = RealmListContainer().let {
            realm?.copyToRealm(it) ?: it
        }
        return property.get(container).also { list ->
            assertNotNull(list)
            assertTrue(list.isEmpty())
        }
    }

    override fun getInitialDataSet(): List<T> = dataSet
}

// ----------------------------------------------
// Mode dimension
// ----------------------------------------------

internal interface ManagedList {
    val realm: Realm
}

// ----------------------------------------------
// RealmList - managed
// ----------------------------------------------

/**
 * An API test's flow is as follows:
 * 1 - Create a managed RealmListContainer.
 * 2 - Add data to the container's specific RealmList<T> that is being processed.
 * 3 - Assert stuff inside the write transaction during the population process.
 * 4 - Assert stuff outside the write transaction, launch a query and check all is good.
 * 5 - Cleanup.
 *
 * A typical implementation would look like:
 *
 *  override fun yourApiMethod() {
 *      val dataSet = typeSafetyManager.getInitialDataSet()
 *
 *      // Abstract assertions that can be repeated inside and outside the transaction
 *      val assertions = { list: RealmList<T> ->
 *          // ...
 *      }
 *
 *      // Create container and populate list
 *      errorCatcher {
 *          realm.writeBlocking {
 *              val list = ...
 *
 *              // Assertions after population
 *              assertions(list)
 *          }
 *      }
 *
 *      // Assert again outside the transaction and cleanup
 *      assertListAndCleanup { list -> assertions(list) }
 *  }
 */
internal abstract class ManagedListTester<T>(
    override val realm: Realm,
    private val typeSafetyManager: TypeSafetyManager<T>
) : ManagedList, ListApiTester {

    /**
     * Asserts content equality for two given objects. This is needed to evaluate the contents of
     * two RealmObjects.
     */
    abstract fun assertElementsAreEqual(expected: T, actual: T)

    override fun toString(): String = "Managed-$typeSafetyManager"

    override fun copyToRealm() {
        val dataSet = typeSafetyManager.getInitialDataSet()

        val assertions = { container: RealmListContainer ->
            dataSet.forEachIndexed { index, t ->
                assertElementsAreEqual(t, typeSafetyManager.getList(container)[index])
            }
        }

        errorCatcher {
            val container = typeSafetyManager.createPrePopulatedContainer(dataSet)

            realm.writeBlocking {
                val managedContainer = copyToRealm(container)
                assertions(managedContainer)
            }
        }

        assertContainerAndCleanup { container -> assertions(container) }
    }

    override fun get() {
        val dataSet = typeSafetyManager.getInitialDataSet()
        val assertions = { list: RealmList<T> ->
            // Fails when using invalid indices
            assertFailsWith<IndexOutOfBoundsException> {
                list[-1]
            }
            assertFailsWith<IndexOutOfBoundsException> {
                list[123]
            }

            dataSet.forEachIndexed { index, t ->
                assertElementsAreEqual(t, list[index])
            }
        }

        errorCatcher {
            realm.writeBlocking {
                val list = typeSafetyManager.createContainerAndGetList(this)
                list.addAll(dataSet)
                assertions(list)
            }
        }

        assertListAndCleanup { list -> assertions(list) }
    }

    override fun getFailsIfClosed(realm: Realm) {
        errorCatcher {
            val dataSet = typeSafetyManager.getInitialDataSet()
            realm.writeBlocking {
                typeSafetyManager.createContainerAndGetList(this)
                    .addAll(dataSet)
            }

            val list = realm.query<RealmListContainer>()
                .first()
                .find { listContainer ->
                    assertNotNull(listContainer)
                    typeSafetyManager.getList(listContainer)
                }

            realm.close()

            assertFailsWith<IllegalStateException> {
                list[0]
            }
        }
    }

    override fun addWithIndex() {
        val dataSet: List<T> = typeSafetyManager.getInitialDataSet()
        val assertions = { list: RealmList<T> ->
            // Iterate the reversed dataset since we added each element at the beginning
            dataSet.reversed().forEachIndexed { index, e ->
                assertElementsAreEqual(e, list[index])
            }
            // Fails when using invalid indices
            assertFailsWith<IndexOutOfBoundsException> {
                list.add(-1, typeSafetyManager.getInitialDataSet()[0])
            }
            assertFailsWith<IndexOutOfBoundsException> {
                list.add(123, typeSafetyManager.getInitialDataSet()[0])
            }
        }

        errorCatcher {
            realm.writeBlocking {
                val list = typeSafetyManager.createContainerAndGetList(this)
                dataSet.forEachIndexed { index, e ->
                    assertEquals(index, list.size)
                    list.add(0, e)
                    assertEquals(index + 1, list.size)
                    assertElementsAreEqual(e, list[0])
                }

                assertions(list)
            }
        }

        assertListAndCleanup { list -> assertions(list) }
    }

    override fun addWithIndexFailsIfClosed(realm: Realm) {
        errorCatcher {
            val dataSet = typeSafetyManager.getInitialDataSet()
            realm.writeBlocking {
                val list = typeSafetyManager.createContainerAndGetList(this)

                realm.close()

                assertFailsWith<IllegalStateException> {
                    list.add(0, dataSet[0])
                }
            }
        }
    }

    override fun addAllWithIndex() {
        val dataSet = typeSafetyManager.getInitialDataSet()
        val assertions = { list: RealmList<T> ->
            assertEquals(dataSet.size * 2, list.size)

            // Build a list that looks like "1, 1, 2, 3, 2, 3"
            val newDataSet = dataSet.let {
                it.toMutableList().apply { addAll(1, it) }
            }

            for (i in 0 until list.size) {
                assertElementsAreEqual(newDataSet[i], list[i])
            }

            // Fails when using invalid indices
            assertFailsWith<IndexOutOfBoundsException> {
                list.addAll(-1, dataSet)
            }
            assertFailsWith<IndexOutOfBoundsException> {
                list.addAll(123, dataSet)
            }
        }

        errorCatcher {
            realm.writeBlocking {
                mutableListOf<String>()
                val list = typeSafetyManager.createContainerAndGetList(this)

                // Fails when using wrong indices
                assertFailsWith<IndexOutOfBoundsException> {
                    list.addAll(-1, listOf())
                }
                assertFailsWith<IndexOutOfBoundsException> {
                    list.addAll(123, listOf())
                }

                // Returns false when list does not change
                assertFalse(list.addAll(0, listOf()))

                // Returns true when list changes - first add produces "1, 2, 3"
                // Second add produces "1, 1, 2, 3, 2, 3"
                assertTrue(list.addAll(0, dataSet))
                assertTrue(list.addAll(1, dataSet))

                assertions(list)
            }
        }

        assertListAndCleanup { list -> assertions(list) }
    }

    override fun addAllWithIndexFailsIfClosed(realm: Realm) {
        errorCatcher {
            val dataSet = typeSafetyManager.getInitialDataSet()
            realm.writeBlocking {
                val list = typeSafetyManager.createContainerAndGetList(this)

                realm.close()

                assertFailsWith<IllegalStateException> {
                    list.addAll(0, dataSet)
                }
            }
        }
    }

    override fun clear() {
        val dataSet = typeSafetyManager.getInitialDataSet()
        val assertions = { list: RealmList<T> ->
            assertTrue(list.isEmpty())
        }

        errorCatcher {
            realm.writeBlocking {
                val list = typeSafetyManager.createContainerAndGetList(this)
                assertTrue(list.addAll(dataSet))

                assertEquals(dataSet.size, list.size)
                list.clear()

                assertions(list)
            }
        }

        assertListAndCleanup { list -> assertions(list) }
    }

    override fun clearFailsIfClosed(realm: Realm) {
        errorCatcher {
            val dataSet = typeSafetyManager.getInitialDataSet()
            realm.writeBlocking {
                val list = typeSafetyManager.createContainerAndGetList(this)
                list.addAll(dataSet)

                realm.close()

                assertFailsWith<IllegalStateException> {
                    list.clear()
                }
            }
        }
    }

    override fun removeAt() {
        val dataSet = typeSafetyManager.getInitialDataSet()
        val assertions = { list: RealmList<T> ->
            assertTrue(list.isEmpty())
        }

        errorCatcher {
            realm.writeBlocking {
                val list = typeSafetyManager.createContainerAndGetList(this)

                // Fails when using invalid indices
                assertFailsWith<IndexOutOfBoundsException> {
                    list.removeAt(0)
                }

                list.add(dataSet[0])

                // Fails when using invalid indices
                assertFailsWith<IndexOutOfBoundsException> {
                    list.removeAt(-1)
                }
                assertFailsWith<IndexOutOfBoundsException> {
                    list.removeAt(123)
                }

                assertElementsAreEqual(dataSet[0], list.removeAt(0))
                assertions(list)
            }
        }

        assertListAndCleanup { list -> assertions(list) }
    }

    override fun removeAtFailsIfClosed(realm: Realm) {
        errorCatcher {
            val dataSet = typeSafetyManager.getInitialDataSet()
            realm.writeBlocking {
                val list = typeSafetyManager.createContainerAndGetList(this)
                list.addAll(dataSet)

                realm.close()

                assertFailsWith<IllegalStateException> {
                    list.removeAt(0)
                }
            }
        }
    }

    override fun set() {
        val dataSet = typeSafetyManager.getInitialDataSet()
        val assertions = { list: RealmList<T> ->
            assertEquals(1, list.size)
        }

        errorCatcher {
            realm.writeBlocking {
                val list = typeSafetyManager.createContainerAndGetList(this)

                // Add something so that we can call set on an index
                list.add(dataSet[0])

                val previousElement = list.set(0, dataSet[1])
                assertEquals(1, list.size)
                assertElementsAreEqual(dataSet[0], previousElement)

                // Fails when using invalid indices
                assertFailsWith<IndexOutOfBoundsException> {
                    list[-1] = dataSet[0]
                }
                assertFailsWith<IndexOutOfBoundsException> {
                    list[123] = dataSet[0]
                }

                assertions(list)
            }
        }

        assertListAndCleanup { list -> assertions(list) }
    }

    override fun setFailsIfClosed(realm: Realm) {
        errorCatcher {
            val dataSet = typeSafetyManager.getInitialDataSet()
            realm.writeBlocking {
                val list = typeSafetyManager.createContainerAndGetList(this)
                list.addAll(dataSet)

                realm.close()

                assertFailsWith<IllegalStateException> {
                    list[0] = dataSet[0]
                }
            }
        }
    }

    // Retrieves the list again but this time from Realm to check the getter is called correctly
    private fun assertListAndCleanup(assertion: (RealmList<T>) -> Unit) {
        realm.writeBlocking {
            val container = this.query<RealmListContainer>()
                .first()
                .find()
            assertNotNull(container)
            val list = typeSafetyManager.getList(container)

            // Assert
            errorCatcher {
                assertion(list)
            }

            // Clean up
            delete(findLatest(container)!!)
        }
    }

    private fun assertContainerAndCleanup(assertion: (RealmListContainer) -> Unit) {
        val container = realm.query<RealmListContainer>()
            .first()
            .find()
        assertNotNull(container)

        // Assert
        errorCatcher {
            assertion(container)
        }

        // Clean up
        realm.writeBlocking {
            delete(findLatest(container)!!)
        }
    }
}

/**
 * No special needs for managed, generic testers. Elements can be compared painlessly and need not
 * be copied to Realm when calling RealmList API methods.
 */
internal class ManagedGenericListTester<T>(
    realm: Realm,
    typeSafetyManager: TypeSafetyManager<T>
) : ManagedListTester<T>(realm, typeSafetyManager) {
    override fun assertElementsAreEqual(expected: T, actual: T) = assertEquals(expected, actual)
}

/**
 * Managed and unmanaged RealmObjects cannot be compared directly. They also need to become managed
 * before we use them as input for RealmList API methods.
 */
internal class ManagedRealmObjectListTester(
    realm: Realm,
    typeSafetyManager: TypeSafetyManager<RealmListContainer>
) : ManagedListTester<RealmListContainer>(realm, typeSafetyManager) {
    override fun assertElementsAreEqual(expected: RealmListContainer, actual: RealmListContainer) =
        assertEquals(expected.stringField, actual.stringField)
}

// -----------------------------------
// Data used to initialize structures
// -----------------------------------

internal val CHAR_VALUES = listOf('a', 'b')
internal val STRING_VALUES = listOf("ABC", "BCD")
internal val INT_VALUES = listOf(1, 2)
internal val LONG_VALUES = listOf<Long>(1, 2)
internal val SHORT_VALUES = listOf<Short>(1, 2)
internal val BYTE_VALUES = listOf<Byte>(1, 2)
internal val FLOAT_VALUES = listOf(1F, 2F)
internal val DOUBLE_VALUES = listOf(1.0, 2.0)
internal val BOOLEAN_VALUES = listOf(true, false)
internal val TIMESTAMP_VALUES =
    listOf(RealmInstant.fromEpochSeconds(0, 0), RealmInstant.fromEpochSeconds(42, 420))
internal val OBJECT_VALUES = listOf(
    RealmListContainer().apply { stringField = "A" },
    RealmListContainer().apply { stringField = "B" }
)

<<<<<<< HEAD
internal val NULLABLE_CHAR_VALUES = listOf('a', 'b', null)
internal val NULLABLE_STRING_VALUES = listOf("ABC", "BCD", null)
internal val NULLABLE_INT_VALUES = listOf(1, 2, null)
internal val NULLABLE_LONG_VALUES = listOf<Long?>(1, 2, null)
internal val NULLABLE_SHORT_VALUES = listOf<Short?>(1, 2, null)
internal val NULLABLE_BYTE_VALUES = listOf<Byte?>(1, 2, null)
internal val NULLABLE_FLOAT_VALUES = listOf(1F, 2F, null)
internal val NULLABLE_DOUBLE_VALUES = listOf(1.0, 2.0, null)
internal val NULLABLE_BOOLEAN_VALUES = listOf(true, false, null)
internal val NULLABLE_TIMESTAMP_VALUES =
    listOf(RealmInstant.fromEpochSeconds(0, 0), RealmInstant.fromEpochSeconds(42, 420), null)
=======
internal val NULLABLE_CHAR_VALUES = CHAR_VALUES + null
internal val NULLABLE_STRING_VALUES = STRING_VALUES + null
internal val NULLABLE_INT_VALUES = INT_VALUES + null
internal val NULLABLE_LONG_VALUES = LONG_VALUES + null
internal val NULLABLE_SHORT_VALUES = SHORT_VALUES + null
internal val NULLABLE_BYTE_VALUES = BYTE_VALUES + null
internal val NULLABLE_FLOAT_VALUES = FLOAT_VALUES + null
internal val NULLABLE_DOUBLE_VALUES = DOUBLE_VALUES + null
internal val NULLABLE_BOOLEAN_VALUES = BOOLEAN_VALUES + null
internal val NULLABLE_TIMESTAMP_VALUES = TIMESTAMP_VALUES + null
>>>>>>> adfebd72
<|MERGE_RESOLUTION|>--- conflicted
+++ resolved
@@ -895,19 +895,6 @@
     RealmListContainer().apply { stringField = "B" }
 )
 
-<<<<<<< HEAD
-internal val NULLABLE_CHAR_VALUES = listOf('a', 'b', null)
-internal val NULLABLE_STRING_VALUES = listOf("ABC", "BCD", null)
-internal val NULLABLE_INT_VALUES = listOf(1, 2, null)
-internal val NULLABLE_LONG_VALUES = listOf<Long?>(1, 2, null)
-internal val NULLABLE_SHORT_VALUES = listOf<Short?>(1, 2, null)
-internal val NULLABLE_BYTE_VALUES = listOf<Byte?>(1, 2, null)
-internal val NULLABLE_FLOAT_VALUES = listOf(1F, 2F, null)
-internal val NULLABLE_DOUBLE_VALUES = listOf(1.0, 2.0, null)
-internal val NULLABLE_BOOLEAN_VALUES = listOf(true, false, null)
-internal val NULLABLE_TIMESTAMP_VALUES =
-    listOf(RealmInstant.fromEpochSeconds(0, 0), RealmInstant.fromEpochSeconds(42, 420), null)
-=======
 internal val NULLABLE_CHAR_VALUES = CHAR_VALUES + null
 internal val NULLABLE_STRING_VALUES = STRING_VALUES + null
 internal val NULLABLE_INT_VALUES = INT_VALUES + null
@@ -917,5 +904,4 @@
 internal val NULLABLE_FLOAT_VALUES = FLOAT_VALUES + null
 internal val NULLABLE_DOUBLE_VALUES = DOUBLE_VALUES + null
 internal val NULLABLE_BOOLEAN_VALUES = BOOLEAN_VALUES + null
-internal val NULLABLE_TIMESTAMP_VALUES = TIMESTAMP_VALUES + null
->>>>>>> adfebd72
+internal val NULLABLE_TIMESTAMP_VALUES = TIMESTAMP_VALUES + null