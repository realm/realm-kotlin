/*
 * Copyright 2022 Realm Inc.
 *
 * Licensed under the Apache License, Version 2.0 (the "License");
 * you may not use this file except in compliance with the License.
 * You may obtain a copy of the License at
 *
 * http://www.apache.org/licenses/LICENSE-2.0
 *
 * Unless required by applicable law or agreed to in writing, software
 * distributed under the License is distributed on an "AS IS" BASIS,
 * WITHOUT WARRANTIES OR CONDITIONS OF ANY KIND, either express or implied.
 * See the License for the specific language governing permissions and
 * limitations under the License.
 */

@file:Suppress("invisible_member", "invisible_reference")
/*
 * Copyright 2022 Realm Inc.
 *
 * Licensed under the Apache License, Version 2.0 (the "License");
 * you may not use this file except in compliance with the License.
 * You may obtain a copy of the License at
 *
 * http://www.apache.org/licenses/LICENSE-2.0
 *
 * Unless required by applicable law or agreed to in writing, software
 * distributed under the License is distributed on an "AS IS" BASIS,
 * WITHOUT WARRANTIES OR CONDITIONS OF ANY KIND, either express or implied.
 * See the License for the specific language governing permissions and
 * limitations under the License.
 */

package io.realm.test.shared.dynamic

import io.realm.RealmConfiguration
import io.realm.RealmInstant
import io.realm.dynamic.DynamicMutableRealm
import io.realm.dynamic.DynamicMutableRealmObject
import io.realm.dynamic.DynamicRealmObject
import io.realm.dynamic.getNullableValue
import io.realm.dynamic.getNullableValueList
import io.realm.dynamic.getValue
import io.realm.dynamic.getValueList
import io.realm.entities.Sample
import io.realm.entities.embedded.embeddedSchema
import io.realm.entities.primarykey.PrimaryKeyString
import io.realm.entities.primarykey.PrimaryKeyStringNullable
import io.realm.internal.InternalConfiguration
import io.realm.realmListOf
import io.realm.schema.ListPropertyType
import io.realm.schema.RealmClass
import io.realm.schema.RealmProperty
import io.realm.schema.RealmPropertyType
import io.realm.schema.RealmSchema
import io.realm.schema.RealmStorageType
import io.realm.schema.ValuePropertyType
import io.realm.test.StandaloneDynamicMutableRealm
import io.realm.test.assertFailsWithMessage
import io.realm.test.platform.PlatformUtils
import kotlinx.coroutines.test.runTest
import kotlin.test.AfterTest
import kotlin.test.BeforeTest
import kotlin.test.Test
import kotlin.test.assertEquals
import kotlin.test.assertNotNull

class DynamicMutableRealmObjectTests {

    private lateinit var tmpDir: String
    private lateinit var configuration: RealmConfiguration
    private lateinit var dynamicMutableRealm: DynamicMutableRealm

    @BeforeTest
    fun setup() {
        tmpDir = PlatformUtils.createTempDir()
        configuration = RealmConfiguration.Builder(schema = setOf(Sample::class, PrimaryKeyString::class, PrimaryKeyStringNullable::class) + embeddedSchema)
            .directory(tmpDir)
            .build()

        // We use a StandaloneDynamicMutableRealm that allows us to manage the write transaction
        // which is not possible on the public DynamicMutableRealm.
        dynamicMutableRealm = StandaloneDynamicMutableRealm(configuration as InternalConfiguration).apply {
            beginTransaction()
        }
    }

    @AfterTest
    fun tearDown() {
        if (this::dynamicMutableRealm.isInitialized && !dynamicMutableRealm.isClosed()) {
            (dynamicMutableRealm as StandaloneDynamicMutableRealm).close()
        }
        PlatformUtils.deleteTempDir(tmpDir)
    }

    @Test
    fun get_returnsDynamicMutableObject() {
        val parent = dynamicMutableRealm.copyToRealm(
            DynamicMutableRealmObject.create(
                "Sample",
                "stringField" to "PARENT",
                "nullableObject" to DynamicMutableRealmObject.create("Sample", "stringField" to "CHILD")
            )
        )
        val child: DynamicMutableRealmObject? = parent.getObject("nullableObject")
        assertNotNull(child)
        child.set("stringField", "UPDATED_CHILD")
    }

    @Test
    @Suppress("LongMethod", "ComplexMethod")
    fun set_allTypes() = runTest {
        val dynamicSample: DynamicMutableRealmObject = dynamicMutableRealm.copyToRealm(DynamicMutableRealmObject.create("Sample"))
        assertNotNull(dynamicSample)

        val schema: RealmSchema = dynamicMutableRealm.schema()
        val sampleDescriptor: RealmClass = schema["Sample"]!!

        val properties: Collection<RealmProperty> = sampleDescriptor.properties
        for (property: RealmProperty in properties) {
            val name: String = property.name
            val type: RealmPropertyType = property.type
            when (type) {
                is ValuePropertyType -> {
                    if (type.isNullable) {
                        when (type.storageType) {
                            RealmStorageType.BOOL -> {
                                dynamicSample.set(name, true)
                                assertEquals(true, dynamicSample.getNullableValue(name))
                                dynamicSample.set(name, null)
                                assertEquals(null, dynamicSample.getNullableValue<Boolean>(name))
                            }
                            RealmStorageType.INT -> {
                                dynamicSample.set(name, 42L)
                                assertEquals(42L, dynamicSample.getNullableValue(name))
                                dynamicSample.set(name, null)
                                assertEquals(null, dynamicSample.getNullableValue<Long>(name))
                            }
                            RealmStorageType.STRING -> {
                                dynamicSample.set(name, "STRING")
                                assertEquals("STRING", dynamicSample.getNullableValue(name))
                                dynamicSample.set(name, null)
                                assertEquals(null, dynamicSample.getNullableValue<String>(name))
                            }
                            RealmStorageType.OBJECT -> {
                                dynamicSample.set(name, Sample())
                                val nullableObject = dynamicSample.getObject(name)
                                assertNotNull(nullableObject)
                                assertEquals("Realm", nullableObject.getValue("stringField"))
                                dynamicSample.set(name, null)
                                assertEquals(null, dynamicSample.getObject(name))
                            }
                            RealmStorageType.FLOAT -> {
                                dynamicSample.set(name, 4.2f)
                                assertEquals(4.2f, dynamicSample.getNullableValue(name))
                                dynamicSample.set(name, null)
                                assertEquals(null, dynamicSample.getNullableValue<Float>(name))
                            }
                            RealmStorageType.DOUBLE -> {
                                dynamicSample.set(name, 4.2)
                                assertEquals(4.2, dynamicSample.getNullableValue(name))
                                dynamicSample.set(name, null)
                                assertEquals(null, dynamicSample.getNullableValue<Double>(name))
                            }
                            RealmStorageType.TIMESTAMP -> {
                                val value = RealmInstant.fromEpochSeconds(100, 100)
                                dynamicSample.set(name, value)
                                assertEquals(value, dynamicSample.getNullableValue(name))
                                dynamicSample.set(name, null)
                                assertEquals(null, dynamicSample.getNullableValue<RealmInstant>(name))
                            }
                            else -> error("Model contains untested properties: $property")
                        }
                    } else {
                        when (type.storageType) {
                            RealmStorageType.BOOL -> {
                                dynamicSample.set(name, true)
                                assertEquals(true, dynamicSample.getValue(name))
                            }
                            RealmStorageType.INT -> {
                                dynamicSample.set(name, 42L)
                                assertEquals(42L, dynamicSample.getValue(name))
                            }
                            RealmStorageType.STRING -> {
                                dynamicSample.set(name, "STRING")
                                assertEquals("STRING", dynamicSample.getValue(name))
                            }
                            RealmStorageType.FLOAT -> {
                                dynamicSample.set(name, 4.2f)
                                assertEquals(4.2f, dynamicSample.getValue(name))
                            }
                            RealmStorageType.DOUBLE -> {
                                dynamicSample.set(name, 4.2)
                                assertEquals(4.2, dynamicSample.getValue(name))
                            }
                            RealmStorageType.TIMESTAMP -> {
                                val value = RealmInstant.fromEpochSeconds(100, 100)
                                dynamicSample.set(name, value)
                                assertEquals(value, dynamicSample.getValue(name))
                            }
                            else -> error("Model contains untested properties: $property")
                        }
                    }
                }
                is ListPropertyType -> {
                    if (type.isNullable) {
                        when (type.storageType) {
                            RealmStorageType.BOOL -> {
                                val value = true
                                dynamicSample.getNullableValueList<Boolean>(property.name).add(value)
                                dynamicSample.getNullableValueList<Boolean>(property.name).add(null)
                                val listOfNullable = dynamicSample.getNullableValueList(property.name, Boolean::class)
                                assertEquals(value, listOfNullable[0])
                                assertEquals(null, listOfNullable[1])
                            }
                            RealmStorageType.INT -> {
                                val value: Long = when (property.name) {
                                    "nullableByteListField" -> defaultSample.byteField.toLong()
                                    "nullableCharListField" -> defaultSample.charField.code.toLong()
                                    "nullableShortListField" -> defaultSample.shortField.toLong()
                                    "nullableIntListField" -> defaultSample.intField.toLong()
                                    "nullableLongListField" -> defaultSample.longField
                                    else -> error("Unexpected integral field ${property.name}")
                                }
                                dynamicSample.getNullableValueList<Long>(property.name).add(value)
                                dynamicSample.getNullableValueList<Long>(property.name).add(null)
                                val listOfNullable = dynamicSample.getNullableValueList(property.name, Long::class)
                                assertEquals(value, listOfNullable[0])
                                assertEquals(null, listOfNullable[1])
                            }
                            RealmStorageType.STRING -> {
                                val value = "NEW_ELEMENT"
                                dynamicSample.getNullableValueList<String>(property.name).add(value)
                                dynamicSample.getNullableValueList<String>(property.name).add(null)
                                val listOfNullable = dynamicSample.getNullableValueList(property.name, String::class)
                                assertEquals(value, listOfNullable[0])
                                assertEquals(null, listOfNullable[1])
                            }
                            RealmStorageType.FLOAT -> {
                                val value = 1.234f
                                dynamicSample.getNullableValueList<Float>(property.name).add(value)
                                dynamicSample.getNullableValueList<Float>(property.name).add(null)
                                val listOfNullable = dynamicSample.getNullableValueList(property.name, Float::class)
                                assertEquals(value, listOfNullable[0])
                                assertEquals(null, listOfNullable[1])
                            }
                            RealmStorageType.DOUBLE -> {
                                val value = 1.234
                                dynamicSample.getNullableValueList<Double>(property.name).add(value)
                                dynamicSample.getNullableValueList<Double>(property.name).add(null)
                                val listOfNullable = dynamicSample.getNullableValueList(property.name, Double::class)
                                assertEquals(value, listOfNullable[0])
                                assertEquals(null, listOfNullable[1])
                            }
                            RealmStorageType.TIMESTAMP -> {
                                val value = RealmInstant.fromEpochSeconds(100, 100)
                                dynamicSample.getNullableValueList<RealmInstant>(property.name).add(value)
                                dynamicSample.getNullableValueList<RealmInstant>(property.name).add(null)
                                val listOfNullable = dynamicSample.getNullableValueList(property.name, RealmInstant::class)
                                assertEquals(value, listOfNullable[0])
                                assertEquals(null, listOfNullable[1])
                            }
                            else -> error("Model contains untested properties: $property")
                        }
                    } else {
                        when (type.storageType) {
                            RealmStorageType.BOOL -> {
                                val value = true
                                dynamicSample.getValueList<Boolean>(property.name).add(value)
                                assertEquals(value, dynamicSample.getValueList(property.name, Boolean::class)[0])
                            }
                            RealmStorageType.INT -> {
                                val value: Long = when (property.name) {
                                    "byteListField" -> defaultSample.byteField.toLong()
                                    "charListField" -> defaultSample.charField.code.toLong()
                                    "shortListField" -> defaultSample.shortField.toLong()
                                    "intListField" -> defaultSample.intField.toLong()
                                    "longListField" -> defaultSample.longField
                                    else -> error("Unexpected integral field ${property.name}")
                                }
                                dynamicSample.getValueList<Long>(property.name).add(value)
                                assertEquals(value, dynamicSample.getValueList(property.name, Long::class)[0])
                            }
                            RealmStorageType.STRING -> {
                                val value = "NEW_ELEMENT"
                                dynamicSample.getValueList<String>(property.name).add(value)
                                assertEquals(value, dynamicSample.getValueList(property.name, String::class)[0])
                            }
                            RealmStorageType.FLOAT -> {
                                val value = 1.234f
                                dynamicSample.getValueList<Float>(property.name).add(value)
                                assertEquals(value, dynamicSample.getValueList(property.name, Float::class)[0])
                            }
                            RealmStorageType.DOUBLE -> {
                                val value = 1.234
                                dynamicSample.getValueList<Double>(property.name).add(value)
                                assertEquals(value, dynamicSample.getValueList(property.name, Double::class)[0])
                            }
                            RealmStorageType.TIMESTAMP -> {
                                val value = RealmInstant.fromEpochSeconds(100, 100)
                                dynamicSample.getValueList<RealmInstant>(property.name).add(value)
                                assertEquals(value, dynamicSample.getValueList(property.name, RealmInstant::class)[0])
                            }
                            RealmStorageType.OBJECT -> {
                                val value = dynamicMutableRealm.copyToRealm(DynamicMutableRealmObject.create("Sample")).set("stringField", "NEW_OBJECT")
                                dynamicSample.getValueList<DynamicRealmObject>(property.name).add(value)
                                assertEquals("NEW_OBJECT", dynamicSample.getValueList(property.name, DynamicRealmObject::class)[0].getValue("stringField"))
                            }
                            else -> error("Model contains untested properties: $property")
                        }
                    }
                }
            }
            // TODO There is currently nothing that assert that we have tested all type
            // assertTrue("Untested types: $untested") { untested.isEmpty() }
        }
    }

    @Test
    fun get_returnsDynamicMutableObject() {
        val parent = dynamicMutableRealm.copyToRealm(
            DynamicMutableRealmObject.create(
                "Sample",
                "stringField" to "PARENT",
                "nullableObject" to DynamicMutableRealmObject.create("Sample", "stringField" to "CHILD")
            )
        )
        val child: DynamicMutableRealmObject? = parent.getObject("nullableObject")
        assertNotNull(child)
        child.set("stringField", "UPDATED_CHILD")
    }

    @Test
    fun set_detectsDuplicates() {
        val child = DynamicMutableRealmObject.create(
            "Sample",
            "stringField" to "child"
        )
        val intermediate = DynamicMutableRealmObject.create(
            "Sample",
            "stringField" to "intermedidate",
            "nullableObject" to child,
            "objectListField" to realmListOf(child, child)
        )
        val parent = dynamicMutableRealm.copyToRealm(DynamicMutableRealmObject.create("Sample"))
        parent.set("nullableObject", intermediate)

        dynamicMutableRealm.query("Sample").find().run {
            assertEquals(3, size)
        }
    }
<<<<<<< HEAD
=======

    @Test
    fun set_embeddedObject() {
        val parent = dynamicMutableRealm.copyToRealm(DynamicMutableRealmObject.create("EmbeddedParent"))
        parent.set("child", DynamicMutableRealmObject.create("EmbeddedChild", "id" to "child1"))
        dynamicMutableRealm.query("EmbeddedParent").find().single().run {
            assertEquals("child1", getObject("child")!!.getNullableValue("id"))
        }
    }

    @Test
    fun set_overwriteEmbeddedObject() {
        val parent = dynamicMutableRealm.copyToRealm(DynamicMutableRealmObject.create("EmbeddedParent"))
        parent.set("child", DynamicMutableRealmObject.create("EmbeddedChild", "id" to "child1"))
        parent.set("child", DynamicMutableRealmObject.create("EmbeddedChild", "id" to "child2"))
        dynamicMutableRealm.query("EmbeddedParent").find().single().run {
            assertEquals("child2", getObject("child")!!.getNullableValue("id"))
        }
        dynamicMutableRealm.query("EmbeddedChild").find().single().run {
            assertEquals("child2", getNullableValue("id"))
        }
    }
>>>>>>> 1a043118

    @Test
    fun set_throwsWithWrongType_stringInt() {
        val sample = dynamicMutableRealm.copyToRealm(DynamicMutableRealmObject.create("Sample"))
        assertFailsWithMessage<IllegalArgumentException>("Property 'Sample.stringField' of type 'class kotlin.String' cannot be assigned with value '42' of type 'class kotlin.Int'") {
            sample.set("stringField", 42)
        }
    }

    @Test
    fun set_throwsWithWrongType_longInt() {
        val sample = dynamicMutableRealm.copyToRealm(DynamicMutableRealmObject.create("Sample"))
        assertFailsWithMessage<IllegalArgumentException>("Property 'Sample.intField' of type 'class kotlin.Long' cannot be assigned with value '42' of type 'class kotlin.Int'") {
            sample.set("intField", 42)
        }
    }

    @Test
    fun set_throwsOnNullForRequiredField() {
        val o = dynamicMutableRealm.copyToRealm(DynamicMutableRealmObject.create("Sample"))
        assertFailsWithMessage<IllegalArgumentException>("Property 'Sample.stringField' of type 'class kotlin.String' cannot be assigned with value 'null' of type 'class java.lang.Void?'") {
            o.set("stringField", null)
        }
    }

    // This tests the current behavior of actually being able to update a primary key attribute on
    // a dynamic realm as it is required for migrations and that is the only place we actually
    // expose dynamic realms right now
    @Test
    fun set_primaryKey() {
        val o = dynamicMutableRealm.copyToRealm(DynamicMutableRealmObject.create("PrimaryKeyString", mapOf("primaryKey" to "PRIMARY_KEY")))
        o.set("primaryKey", "UPDATED_PRIMARY_KEY")
        assertEquals("UPDATED_PRIMARY_KEY", o.getValue("primaryKey"))
    }

    @Test
    fun list_add_embeddedObject() {
        val parent =
            dynamicMutableRealm.copyToRealm(DynamicMutableRealmObject.create("EmbeddedParent"))
        parent.getObjectList("childList").add(
            DynamicMutableRealmObject.create(
                "EmbeddedChild",
                "subTree" to DynamicMutableRealmObject.create("EmbeddedParent", "id" to "subParent")
            )
        )

        dynamicMutableRealm.query("EmbeddedChild").find().single().run {
            assertEquals("subParent", getObject("subTree")!!.getNullableValue("id"))
        }
    }

    @Test
    fun list_add_detectsDuplicates() {
        val child = DynamicMutableRealmObject.create(
            "Sample",
            "stringField" to "child"
        )
        val intermediate = DynamicMutableRealmObject.create(
            "Sample",
            "stringField" to "intermedidate",
            "nullableObject" to child,
            "objectListField" to realmListOf(child, child)
        )
        val parent = dynamicMutableRealm.copyToRealm(DynamicMutableRealmObject.create("Sample"))
        parent.getObjectList("objectListField").add(intermediate)

        dynamicMutableRealm.query("Sample").find().run {
            assertEquals(3, size)
        }
    }

    @Test
    fun list_addWithIndex_detectsDuplicates() {
        val child = DynamicMutableRealmObject.create(
            "Sample",
            "stringField" to "child"
        )
        val intermediate = DynamicMutableRealmObject.create(
            "Sample",
            "stringField" to "intermedidate",
            "nullableObject" to child,
            "objectListField" to realmListOf(child, child)
        )
        val parent = dynamicMutableRealm.copyToRealm(DynamicMutableRealmObject.create("Sample"))
        parent.getObjectList("objectListField").add(0, intermediate)

        dynamicMutableRealm.query("Sample").find().run {
            assertEquals(3, size)
        }
    }


    @Test
    fun list_addAll_embeddedObject() {
        val parent =
            dynamicMutableRealm.copyToRealm(DynamicMutableRealmObject.create("EmbeddedParent", "id" to "parent"))
        val child = DynamicMutableRealmObject.create(
            "EmbeddedChild",
            "subTree" to DynamicMutableRealmObject.create("EmbeddedParent", "id" to "subParent")
        )
        parent.getObjectList("childList").addAll(listOf(child, child))

        dynamicMutableRealm.query("EmbeddedChild").find().run {
            assertEquals(2, size)
            assertEquals("subParent", get(0).getObject("subTree")!!.getNullableValue("id"))
            assertEquals("subParent", get(1).getObject("subTree")!!.getNullableValue("id"))
        }
    }


    @Test
    fun list_addAll_detectsDuplicates() {
        val child = DynamicMutableRealmObject.create(
            "Sample",
            "stringField" to "child"
        )
        val intermediate = DynamicMutableRealmObject.create(
            "Sample",
            "stringField" to "intermedidate",
            "nullableObject" to child,
            "objectListField" to realmListOf(child, child)
        )
        val parent = dynamicMutableRealm.copyToRealm(DynamicMutableRealmObject.create("Sample"))
        parent.getObjectList("objectListField").addAll(listOf(intermediate, intermediate))

        dynamicMutableRealm.query("Sample").find().run {
            assertEquals(3, size)
        }
    }

    @Test
    fun list_addAllWithIndex_detectsDuplicates() {
        val child = DynamicMutableRealmObject.create(
            "Sample",
            "stringField" to "child"
        )
        val intermediate = DynamicMutableRealmObject.create(
            "Sample",
            "stringField" to "intermedidate",
            "nullableObject" to child,
            "objectListField" to realmListOf(child, child)
        )
        val parent = dynamicMutableRealm.copyToRealm(DynamicMutableRealmObject.create("Sample"))
        parent.getObjectList("objectListField").addAll(0, listOf(intermediate, intermediate))

        dynamicMutableRealm.query("Sample").find().run {
            assertEquals(3, size)
        }
    }

    @Test
    fun list_set_detectsDuplicates() {
        val child1 = DynamicMutableRealmObject.create(
            "Sample",
            "stringField" to "child1"
        )
        val child2 = DynamicMutableRealmObject.create(
            "Sample",
            "stringField" to "child2"
        )
        val intermediate = DynamicMutableRealmObject.create(
            "Sample",
            "stringField" to "intermedidate",
            "nullableObject" to child2,
            "objectListField" to realmListOf(child2, child2)
        )
        val parent = dynamicMutableRealm.copyToRealm(DynamicMutableRealmObject.create("Sample"))
        parent.getObjectList("objectListField").run {
            add(child1)
            set(0, intermediate)
        }
        dynamicMutableRealm.query("Sample").find().run {
            assertEquals(4, size)
        }
    }
}<|MERGE_RESOLUTION|>--- conflicted
+++ resolved
@@ -349,8 +349,6 @@
             assertEquals(3, size)
         }
     }
-<<<<<<< HEAD
-=======
 
     @Test
     fun set_embeddedObject() {
@@ -373,7 +371,6 @@
             assertEquals("child2", getNullableValue("id"))
         }
     }
->>>>>>> 1a043118
 
     @Test
     fun set_throwsWithWrongType_stringInt() {
