--- conflicted
+++ resolved
@@ -333,10 +333,6 @@
         dynamicMutableRealm.query("Sample").find().run {
             assertEquals(3, size)
         }
-<<<<<<< HEAD
-    }
-=======
->>>>>>> 504901b8
     }
 
     @Test
