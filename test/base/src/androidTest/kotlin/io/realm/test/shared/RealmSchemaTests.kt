/*
 * Copyright 2021 Realm Inc.
 *
 * Licensed under the Apache License, Version 2.0 (the "License");
 * you may not use this file except in compliance with the License.
 * You may obtain a copy of the License at
 *
 * http://www.apache.org/licenses/LICENSE-2.0
 *
 * Unless required by applicable law or agreed to in writing, software
 * distributed under the License is distributed on an "AS IS" BASIS,
 * WITHOUT WARRANTIES OR CONDITIONS OF ANY KIND, either express or implied.
 * See the License for the specific language governing permissions and
 * limitations under the License.
 */

package io.realm.test.shared

import io.realm.Realm
import io.realm.RealmConfiguration
import io.realm.RealmResults
import io.realm.entities.MultipleConstructors
import io.realm.entities.Sample
import io.realm.entities.schema.SchemaVariations
import io.realm.internal.interop.PropertyType
import io.realm.internal.platform.runBlocking
import io.realm.internal.schema.RealmClassImpl
<<<<<<< HEAD
import io.realm.log.LogLevel
=======
import io.realm.query
>>>>>>> 618ac347
import io.realm.schema.ListPropertyType
import io.realm.schema.RealmPropertyType
import io.realm.schema.RealmStorageType
import io.realm.schema.ValuePropertyType
import io.realm.test.platform.PlatformUtils
import kotlin.test.AfterTest
import kotlin.test.BeforeTest
import kotlin.test.Test
import kotlin.test.assertEquals
import kotlin.test.assertFalse
import kotlin.test.assertIs
import kotlin.test.assertNull
import kotlin.test.assertTrue
import kotlin.test.fail

private val SCHEMA_VARIATION_CLASS_NAME = SchemaVariations::class.simpleName!!

/**
 * Test of public schema API.
 *
 * This test suite doesn't exhaust all modeling features, but should have full coverage of the
 * schema API code paths.
 */
public class RealmSchemaTests {

    private lateinit var tmpDir: String
    private lateinit var realm: Realm

    @BeforeTest
    fun setup() {
        tmpDir = PlatformUtils.createTempDir()
        val configuration =
            RealmConfiguration.Builder(schema = setOf(SchemaVariations::class, Sample::class))
                .log(LogLevel.DEBUG)
                .path("$tmpDir/default.realm").build()
        realm = Realm.open(configuration)
    }

    @AfterTest
    fun tearDown() {
        if (!realm.isClosed()) {
            realm.close()
        }
        PlatformUtils.deleteTempDir(tmpDir)
    }

    @Test
    fun realmClass() {
        val schema = realm.schema()

        assertEquals(2, schema.classes.size)

        val schemaVariationsDescriptor = schema[SCHEMA_VARIATION_CLASS_NAME]
            ?: fail("Couldn't find class")
        assertEquals(SCHEMA_VARIATION_CLASS_NAME, schemaVariationsDescriptor.name)
        assertEquals("string", schemaVariationsDescriptor.primaryKey?.name)

        val sampleName = "Sample"
        val sampleDescriptor = schema[sampleName] ?: fail("Couldn't find class")
        assertEquals(sampleName, sampleDescriptor.name)
        assertNull(sampleDescriptor.primaryKey)
    }

    @Test
    fun realmClass_notFound() {
        val schema = realm.schema()
        assertNull(schema["non-existing_class"])
    }

    @Test
    fun realmProperty() {
        val schema = realm.schema()

        val schemaVariationsDescriptor = schema[SCHEMA_VARIATION_CLASS_NAME]
            ?: fail("Couldn't find class")

        schemaVariationsDescriptor["string"]!!.run {
            assertEquals("string", name)
            type.run {
                assertIs<ValuePropertyType>(this)
                assertEquals(RealmStorageType.STRING, storageType)
                assertFalse(isNullable)
                assertTrue(isPrimaryKey)
                assertFalse(isIndexed)
            }
            assertFalse(isNullable)
        }
        schemaVariationsDescriptor["nullableString"]!!.run {
            assertEquals("nullableString", name)
            type.run {
                assertIs<ValuePropertyType>(this)
                assertEquals(RealmStorageType.STRING, storageType)
                assertTrue(isNullable)
                assertFalse(isPrimaryKey)
                assertTrue(isIndexed)
            }
            assertTrue(isNullable)
        }
        schemaVariationsDescriptor["stringList"]!!.run {
            assertEquals("stringList", name)
            type.run {
                assertIs<ListPropertyType>(this)
                assertEquals(RealmStorageType.STRING, storageType)
                assertFalse(this.isNullable)
            }
            assertFalse(isNullable)
        }
        schemaVariationsDescriptor["nullableStringList"]!!.run {
            assertEquals("nullableStringList", name)
            type.run {
                assertIs<ListPropertyType>(this)
                assertEquals(RealmStorageType.STRING, storageType)
                assertTrue(this.isNullable)
            }
            assertFalse(isNullable)
        }
    }

    @Test
    fun realmProperty_notFound() {
        val schema = realm.schema()
        val schemaVariationDescriptor = schema[SCHEMA_VARIATION_CLASS_NAME]!!
        assertNull(schemaVariationDescriptor["non-existing-property"])
    }

    // This test is just showing how we could use the public Schema API to perform exhaustive tests.
    // It overlaps with the TypeDescriptor infrastructure, so we should probably just update the
    // type descriptor infrastructure to use this information or make the various TypeDescriptor
    // properties available through the public schema API, ex.
    //
    // class ValuePropertyType {
    //     companion object {
    //         val supportedStorageTypes: Set<RealmStorageTypes> = setOf( ....)
    //     }
    // }
    @Test
    @Suppress("NestedBlockDepth")
    fun schema_optionCoverage() {
        // Property options
        @Suppress("invisible_member")
        val propertyTypeMap =
            RealmPropertyType.subTypes.map { it to RealmStorageType.values().toMutableSet() }.toMap()
                .toMutableMap()

        val schema = realm.schema()

        // Verify properties of SchemaVariations
        val classDescriptor = schema["SchemaVariations"] ?: fail("Couldn't find class")
        assertEquals("SchemaVariations", classDescriptor.name)
        for (property in classDescriptor.properties) {
            property.type.run {
                propertyTypeMap.getValue(this::class).remove(this.storageType)
            }
        }

        assertTrue(
            propertyTypeMap.none
            { (_, v) -> v.isNotEmpty() },
            "Field types not exhausted: $propertyTypeMap"
        )
    }

    @Test
<<<<<<< HEAD
=======
    fun multipleConstructors() {
        val config = RealmConfiguration
            .Builder(schema = setOf(MultipleConstructors::class))
            .path("$tmpDir/default.realm").build()
        val realm = Realm.open(config)

        val firstCtor = MultipleConstructors() // this uses all defaults: "John", "Doe", 42
        val secondCtor = MultipleConstructors(foreName = "Thanos") // Thanos, Doe, 42
        val thirdCtor = MultipleConstructors(firstName = "Jack", lastName = "Reacher")
        val fourthCtor = MultipleConstructors("Lee", "Child", 67)

        realm.writeBlocking {
            this.copyToRealm(firstCtor)
            this.copyToRealm(secondCtor)
            this.copyToRealm(thirdCtor)
            this.copyToRealm(fourthCtor)
        }

        val people: RealmResults<MultipleConstructors> = realm.query<MultipleConstructors>().sort("firstName").find()
        assertEquals(4, people.size)

        assertEquals("Jack", people[0].firstName)
        assertEquals("Reacher", people[0].lastName)
        assertEquals(42, people[0].age)

        assertEquals("John", people[1].firstName)
        assertEquals("Doe", people[1].lastName)
        assertEquals(42, people[1].age)

        assertEquals("Lee", people[2].firstName)
        assertEquals("Child", people[2].lastName)
        assertEquals(67, people[2].age)

        assertEquals("Thanos", people[3].firstName)
        assertEquals("Doe", people[3].lastName)
        assertEquals(42, people[3].age)

        realm.close()
    }

    @Test
>>>>>>> 618ac347
    @Suppress("invisible_reference", "invisible_member")
    // We don't have any way to verify that the schema is actually changed since we cannot open
    // realms in dynamic mode, hence schema will only get it's (anyway stable!?) keys updated and
    // not see any new classes/properties. Thus only verifying that we have an updated key cache
    // instance
    fun schemaChanged() = runBlocking {
        val schema = realm.schema() as io.realm.internal.schema.RealmSchemaImpl
        val schemaVariationsDescriptor: RealmClassImpl = schema["SchemaVariations"]!!
        val sampleDescriptor: RealmClassImpl = schema["Sample"]!!

        // Get an object from the initial schema
        val sample1 = realm.write {
            copyToRealm(Sample())
        }
        // And grab the class metadata instance
        val classCache = (sample1 as io.realm.internal.RealmObjectInternal).`$realm$metadata`

        val sample2 = realm.write {
            copyToRealm(Sample())
        }

        // Assert that this is the same for subsequent objects of the same type
        assertTrue(classCache === (sample2 as io.realm.internal.RealmObjectInternal).`$realm$metadata`)

        // Update the schema
        (realm as io.realm.internal.RealmImpl).updateSchema(
            io.realm.internal.schema.RealmSchemaImpl(
                listOf(
                    schemaVariationsDescriptor,
                    sampleDescriptor,
                    RealmClassImpl(
                        io.realm.internal.interop.ClassInfo("NEW_CLASS", numProperties = 1),
                        listOf(io.realm.internal.interop.PropertyInfo("NEW_PROPERTY", type = PropertyType.RLM_PROPERTY_TYPE_STRING))
                    )
                )
            )
        )

        // And verify that new objects have a new class meta data instance
        val sample3 = realm.write {
            copyToRealm(Sample())
        }
        assertFalse(classCache === (sample3 as io.realm.internal.RealmObjectInternal).`$realm$metadata`)
        // and that the old frozen objects still have the original class meta data instance
        assertTrue(classCache === (sample1 as io.realm.internal.RealmObjectInternal).`$realm$metadata`)
        assertTrue(classCache === (sample2 as io.realm.internal.RealmObjectInternal).`$realm$metadata`)
    }
}<|MERGE_RESOLUTION|>--- conflicted
+++ resolved
@@ -25,11 +25,8 @@
 import io.realm.internal.interop.PropertyType
 import io.realm.internal.platform.runBlocking
 import io.realm.internal.schema.RealmClassImpl
-<<<<<<< HEAD
 import io.realm.log.LogLevel
-=======
 import io.realm.query
->>>>>>> 618ac347
 import io.realm.schema.ListPropertyType
 import io.realm.schema.RealmPropertyType
 import io.realm.schema.RealmStorageType
@@ -193,8 +190,6 @@
     }
 
     @Test
-<<<<<<< HEAD
-=======
     fun multipleConstructors() {
         val config = RealmConfiguration
             .Builder(schema = setOf(MultipleConstructors::class))
@@ -236,7 +231,6 @@
     }
 
     @Test
->>>>>>> 618ac347
     @Suppress("invisible_reference", "invisible_member")
     // We don't have any way to verify that the schema is actually changed since we cannot open
     // realms in dynamic mode, hence schema will only get it's (anyway stable!?) keys updated and
