--- conflicted
+++ resolved
@@ -22,14 +22,11 @@
 import io.realm.entities.MultipleConstructors
 import io.realm.entities.Sample
 import io.realm.entities.schema.SchemaVariations
-<<<<<<< HEAD
 import io.realm.internal.interop.PropertyType
 import io.realm.internal.platform.runBlocking
 import io.realm.internal.schema.RealmClassImpl
 import io.realm.log.LogLevel
-=======
 import io.realm.query
->>>>>>> 4284e7da
 import io.realm.schema.ListPropertyType
 import io.realm.schema.RealmPropertyType
 import io.realm.schema.RealmStorageType
@@ -192,7 +189,47 @@
     }
 
     @Test
-<<<<<<< HEAD
+    fun multipleConstructors() {
+        val config = RealmConfiguration
+            .Builder(schema = setOf(MultipleConstructors::class))
+            .path("$tmpDir/default.realm").build()
+        val realm = Realm.open(config)
+
+        val firstCtor = MultipleConstructors() // this uses all defaults: "John", "Doe", 42
+        val secondCtor = MultipleConstructors(foreName = "Thanos") // Thanos, Doe, 42
+        val thirdCtor = MultipleConstructors(firstName = "Jack", lastName = "Reacher")
+        val fourthCtor = MultipleConstructors("Lee", "Child", 67)
+
+        realm.writeBlocking {
+            this.copyToRealm(firstCtor)
+            this.copyToRealm(secondCtor)
+            this.copyToRealm(thirdCtor)
+            this.copyToRealm(fourthCtor)
+        }
+
+        val people: RealmResults<MultipleConstructors> = realm.query<MultipleConstructors>().sort("firstName").find()
+        assertEquals(4, people.size)
+
+        assertEquals("Jack", people[0].firstName)
+        assertEquals("Reacher", people[0].lastName)
+        assertEquals(42, people[0].age)
+
+        assertEquals("John", people[1].firstName)
+        assertEquals("Doe", people[1].lastName)
+        assertEquals(42, people[1].age)
+
+        assertEquals("Lee", people[2].firstName)
+        assertEquals("Child", people[2].lastName)
+        assertEquals(67, people[2].age)
+
+        assertEquals("Thanos", people[3].firstName)
+        assertEquals("Doe", people[3].lastName)
+        assertEquals(42, people[3].age)
+
+        realm.close()
+    }
+
+    @Test
     @Suppress("invisible_reference", "invisible_member")
     // We don't have any way to verify that the schema is actually changed since we cannot open
     // realms in dynamic mode, hence schema will only get it's (anyway stable!?) keys updated and
@@ -239,45 +276,5 @@
         // and that the old frozen objects still have the original class meta data instance
         assertTrue(classCache === (sample1 as io.realm.internal.RealmObjectInternal).`$realm$metadata`)
         assertTrue(classCache === (sample2 as io.realm.internal.RealmObjectInternal).`$realm$metadata`)
-=======
-    fun multipleConstructors() {
-        val config = RealmConfiguration
-            .Builder(schema = setOf(MultipleConstructors::class))
-            .path("$tmpDir/default.realm").build()
-        val realm = Realm.open(config)
-
-        val firstCtor = MultipleConstructors() // this uses all defaults: "John", "Doe", 42
-        val secondCtor = MultipleConstructors(foreName = "Thanos") // Thanos, Doe, 42
-        val thirdCtor = MultipleConstructors(firstName = "Jack", lastName = "Reacher")
-        val fourthCtor = MultipleConstructors("Lee", "Child", 67)
-
-        realm.writeBlocking {
-            this.copyToRealm(firstCtor)
-            this.copyToRealm(secondCtor)
-            this.copyToRealm(thirdCtor)
-            this.copyToRealm(fourthCtor)
-        }
-
-        val people: RealmResults<MultipleConstructors> = realm.query<MultipleConstructors>().sort("firstName").find()
-        assertEquals(4, people.size)
-
-        assertEquals("Jack", people[0].firstName)
-        assertEquals("Reacher", people[0].lastName)
-        assertEquals(42, people[0].age)
-
-        assertEquals("John", people[1].firstName)
-        assertEquals("Doe", people[1].lastName)
-        assertEquals(42, people[1].age)
-
-        assertEquals("Lee", people[2].firstName)
-        assertEquals("Child", people[2].lastName)
-        assertEquals(67, people[2].age)
-
-        assertEquals("Thanos", people[3].firstName)
-        assertEquals("Doe", people[3].lastName)
-        assertEquals(42, people[3].age)
-
-        realm.close()
->>>>>>> 4284e7da
     }
 }