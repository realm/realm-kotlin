--- conflicted
+++ resolved
@@ -1057,14 +1057,6 @@
         for (propertyDescriptor in allPropertyDescriptors) {
             assertions(propertyDescriptor)
         }
-<<<<<<< HEAD
-
-//        // Iterate over nullable properties containing both null and non-null values
-//        for (nullablePropertyDescriptor in nullablePropertyDescriptors) {
-//            assertions(nullablePropertyDescriptor)
-//        }
-=======
->>>>>>> 85fb817e
     }
 
     @Test
@@ -1127,19 +1119,6 @@
         for (propertyDescriptor in allPropertyDescriptors) {
             assertions(propertyDescriptor)
         }
-<<<<<<< HEAD
-
-//        // Iterate over non-nullable properties only
-//        for (propertyDescriptor in propertyDescriptors) {
-//            assertions(propertyDescriptor)
-//        }
-//
-//        // Iterate over nullable properties containing both null and non-null values
-//        for (nullablePropertyDescriptor in nullablePropertyDescriptors) {
-//            assertions(nullablePropertyDescriptor)
-//        }
-=======
->>>>>>> 85fb817e
     }
 
     @Test
@@ -1260,19 +1239,6 @@
         for (propertyDescriptor in allPropertyDescriptors) {
             assertions(propertyDescriptor)
         }
-<<<<<<< HEAD
-
-//        // Iterate over non-nullable properties only
-//        for (propertyDescriptor in propertyDescriptors) {
-//            assertions(propertyDescriptor)
-//        }
-//
-//        // Iterate over nullable properties containing both null and non-null values
-//        for (nullablePropertyDescriptor in nullablePropertyDescriptors) {
-//            assertions(nullablePropertyDescriptor)
-//        }
-=======
->>>>>>> 85fb817e
     }
 
     @Test
@@ -1335,19 +1301,6 @@
         for (propertyDescriptor in allPropertyDescriptors) {
             assertions(propertyDescriptor)
         }
-<<<<<<< HEAD
-
-//        // Iterate over non-nullable properties only
-//        for (propertyDescriptor in propertyDescriptors) {
-//            assertions(propertyDescriptor)
-//        }
-//
-//        // Iterate over nullable properties containing both null and non-null values
-//        for (nullablePropertyDescriptor in nullablePropertyDescriptors) {
-//            assertions(nullablePropertyDescriptor)
-//        }
-=======
->>>>>>> 85fb817e
     }
 
     @Test
