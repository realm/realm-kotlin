/*
 * Copyright 2021 Realm Inc.
 *
 * Licensed under the Apache License, Version 2.0 (the "License");
 * you may not use this file except in compliance with the License.
 * You may obtain a copy of the License at
 *
 * http://www.apache.org/licenses/LICENSE-2.0
 *
 * Unless required by applicable law or agreed to in writing, software
 * distributed under the License is distributed on an "AS IS" BASIS,
 * WITHOUT WARRANTIES OR CONDITIONS OF ANY KIND, either express or implied.
 * See the License for the specific language governing permissions and
 * limitations under the License.
 */

package io.realm.kotlin.test.shared

import io.realm.kotlin.MutableRealm
import io.realm.kotlin.Realm
import io.realm.kotlin.RealmConfiguration
import io.realm.kotlin.entities.Sample
import io.realm.kotlin.entities.SampleWithPrimaryKey
import io.realm.kotlin.entities.list.Level1
import io.realm.kotlin.entities.list.Level2
import io.realm.kotlin.entities.list.Level3
import io.realm.kotlin.entities.list.RealmListContainer
import io.realm.kotlin.entities.list.listTestSchema
import io.realm.kotlin.ext.query
import io.realm.kotlin.ext.realmListOf
import io.realm.kotlin.ext.toRealmList
import io.realm.kotlin.query.RealmResults
import io.realm.kotlin.query.find
import io.realm.kotlin.test.platform.PlatformUtils
import io.realm.kotlin.test.util.TypeDescriptor
import io.realm.kotlin.types.ObjectId
import io.realm.kotlin.types.RealmInstant
import io.realm.kotlin.types.RealmList
import io.realm.kotlin.types.RealmObject
import io.realm.kotlin.types.RealmUUID
import kotlinx.coroutines.async
import kotlinx.coroutines.flow.takeWhile
import kotlinx.coroutines.runBlocking
import kotlin.reflect.KClassifier
import kotlin.reflect.KMutableProperty1
import kotlin.test.AfterTest
import kotlin.test.BeforeTest
import kotlin.test.Ignore
import kotlin.test.Test
import kotlin.test.assertContentEquals
import kotlin.test.assertEquals
import kotlin.test.assertFailsWith
import kotlin.test.assertFalse
import kotlin.test.assertNotNull
import kotlin.test.assertTrue

class RealmListTests {

    private val descriptors = TypeDescriptor.allListFieldTypes

    private lateinit var tmpDir: String
    private lateinit var realm: Realm

    @BeforeTest
    fun setup() {
        tmpDir = PlatformUtils.createTempDir()
        val configuration = RealmConfiguration.Builder(
            schema = listTestSchema + setOf(Level1::class, Level2::class, Level3::class, Sample::class, SampleWithPrimaryKey::class)
        ).directory(tmpDir).build()
        realm = Realm.open(configuration)
    }

    @AfterTest
    fun tearDown() {
        if (this::realm.isInitialized && !realm.isClosed()) {
            realm.close()
        }
        PlatformUtils.deleteTempDir(tmpDir)
    }

    @Test
    fun realmListInitializer_realmListOf() {
        val realmListFromArgsEmpty: RealmList<String> = realmListOf()
        assertTrue(realmListFromArgsEmpty.isEmpty())

        val realmListFromArgs: RealmList<String> = realmListOf("1", "2")
        assertContentEquals(listOf("1", "2"), realmListFromArgs)
    }

    @Test
    fun realmListInitializer_toRealmList() {
        val realmListFromEmptyCollection = emptyList<String>().toRealmList()
        assertTrue(realmListFromEmptyCollection.isEmpty())

        val realmListFromSingleElementList = listOf("1").toRealmList()
        assertContentEquals(listOf("1"), realmListFromSingleElementList)
        val realmListFromSingleElementSet = setOf("1").toRealmList()
        assertContentEquals(listOf("1"), realmListFromSingleElementSet)

        val realmListFromMultiElementCollection = setOf("1", "2").toRealmList()
        assertContentEquals(listOf("1", "2"), realmListFromMultiElementCollection)

        val realmListFromIterator = (0..2).toRealmList()
        assertContentEquals(listOf(0, 1, 2), realmListFromIterator)
    }

    @Test
    fun nestedObjectTest() {
        realm.writeBlocking {
            val level1_1 = Level1().apply { name = "l1_1" }
            val level1_2 = Level1().apply { name = "l1_2" }
            val level2_1 = Level2().apply { name = "l2_1" }
            val level2_2 = Level2().apply { name = "l2_2" }
            val level3_1 = Level3().apply { name = "l3_1" }
            val level3_2 = Level3().apply { name = "l3_2" }

            level1_1.list.add(level2_1)
            level1_2.list.addAll(listOf(level2_1, level2_2))

            level2_1.list.add(level3_1)
            level2_2.list.addAll(listOf(level3_1, level3_2))

            level3_1.list.add(level1_1)
            level3_2.list.addAll(listOf(level1_1, level1_2))

            copyToRealm(level1_2) // this includes the graph of all 6 objects
        }

        val objectsL1: RealmResults<Level1> = realm.query<Level1>()
            .query("""name BEGINSWITH "l" SORT(name ASC)""")
            .find()
        val objectsL2: RealmResults<Level2> = realm.query<Level2>()
            .query("""name BEGINSWITH "l" SORT(name ASC)""")
            .find()
        val objectsL3: RealmResults<Level3> = realm.query<Level3>()
            .query("""name BEGINSWITH "l" SORT(name ASC)""")
            .find()

        assertEquals(2, objectsL1.count())
        assertEquals(2, objectsL2.count())
        assertEquals(2, objectsL3.count())

        // Checking insertion order is honoured
        assertEquals("l1_1", objectsL1[0].name)
        assertEquals(1, objectsL1[0].list.size)
        assertEquals("l2_1", objectsL1[0].list[0].name)

        assertEquals("l1_2", objectsL1[1].name)
        assertEquals(2, objectsL1[1].list.size)
        assertEquals("l2_1", objectsL1[1].list[0].name)
        assertEquals("l2_2", objectsL1[1].list[1].name)

        assertEquals("l2_1", objectsL2[0].name)
        assertEquals(1, objectsL2[0].list.size)
        assertEquals("l3_1", objectsL2[0].list[0].name)

        assertEquals("l2_2", objectsL2[1].name)
        assertEquals(2, objectsL2[1].list.size)
        assertEquals("l3_1", objectsL2[1].list[0].name)
        assertEquals("l3_2", objectsL2[1].list[1].name)

        assertEquals("l3_1", objectsL3[0].name)
        assertEquals(1, objectsL3[0].list.size)
        assertEquals("l1_1", objectsL3[0].list[0].name)

        assertEquals("l3_2", objectsL3[1].name)
        assertEquals(2, objectsL3[1].list.size)
        assertEquals("l1_1", objectsL3[1].list[0].name)
        assertEquals("l1_2", objectsL3[1].list[1].name)

        // Following circular links
        assertEquals("l1_1", objectsL1[0].name)
        assertEquals(1, objectsL1[0].list.size)
        assertEquals("l2_1", objectsL1[0].list[0].name)
        assertEquals(1, objectsL1[0].list[0].list.size)
        assertEquals("l3_1", objectsL1[0].list[0].list[0].name)
        assertEquals("l1_1", objectsL1[0].list[0].list[0].list[0].name)
    }

    @Test
    fun copyToRealm() {
        for (tester in managedTesters) {
            tester.copyToRealm()
        }
    }

    @Test
    fun get() {
        for (tester in managedTesters) {
            tester.get()
        }
    }

    @Test
    fun getFailsIfClosed() {
        // No need to be exhaustive
        managedTesters[0].getFailsIfClosed(getCloseableRealm())
    }

    @Test
    fun add() {
        for (tester in managedTesters) {
            tester.add()
        }
    }

    @Test
    fun addWithIndex() {
        for (tester in managedTesters) {
            tester.addWithIndex()
        }
    }

    @Test
    @Ignore // FIXME Realm cannot be closed inside a write. Rewrite once we can pass a List out again
    fun addWithIndexFailsIfClosed() {
        // No need to be exhaustive
        managedTesters[0].addWithIndexFailsIfClosed(getCloseableRealm())
    }

    @Test
    fun addAllWithIndex() {
        for (tester in managedTesters) {
            tester.addAllWithIndex()
        }
    }

    @Test
    @Ignore // FIXME Realm cannot be closed inside a write. Rewrite once we can pass a List out again
    fun addAllWithIndexFailsIfClosed() {
        // No need to be exhaustive
        managedTesters[0].addAllWithIndexFailsIfClosed(getCloseableRealm())
    }

    @Test
    fun clear() {
        for (tester in managedTesters) {
            tester.clear()
        }
    }

    @Test
    @Ignore // FIXME Realm cannot be closed inside a write. Rewrite once we can pass a List out again
    fun clearFailsIfClosed() {
        // No need to be exhaustive
        managedTesters[0].clearFailsIfClosed(getCloseableRealm())
    }

    @Test
    fun removeAt() {
        for (tester in managedTesters) {
            tester.removeAt()
        }
    }

    @Test
    @Ignore // FIXME Realm cannot be closed inside a write. Rewrite once we can pass a List out again
    fun removeAtFailsIfClosed() {
        // No need to be exhaustive
        managedTesters[0].removeAtFailsIfClosed(getCloseableRealm())
    }

    @Test
    fun set() {
        for (tester in managedTesters) {
            tester.set()
        }
    }

    @Test
    @Ignore // FIXME Realm cannot be closed inside a write. Rewrite once we can pass a List out again
    fun setFailsIfClosed() {
        // No need to be exhaustive
        managedTesters[0].setFailsIfClosed(getCloseableRealm())
    }

    @Test
    fun assignField() {
        for (tester in managedTesters) {
            tester.assignField()
        }
    }

    @Test
    fun unmanaged() {
        // No need to be exhaustive here, just checking delegation works
        val list = realmListOf<RealmListContainer>()
        assertTrue(list.isEmpty())
        list.add(RealmListContainer().apply { stringField = "Dummy" })
        assertEquals(1, list.size)
    }

    @Test
    fun add_detectsDuplicates() {
        val leaf = Sample().apply { intField = 1 }
        val child = Sample().apply {
            intField = 2
            nullableObject = leaf
            objectListField = realmListOf(leaf, leaf)
        }
        realm.writeBlocking {
            copyToRealm(Sample()).apply {
                objectListField.add(child)
            }
        }
        assertEquals(3, realm.query<Sample>().find().size)
    }

    @Test
    fun addWithIndex_detectsDuplicates() {
        val leaf = Sample().apply { intField = 1 }
        val child = Sample().apply {
            intField = 2
            nullableObject = leaf
            objectListField = realmListOf(leaf, leaf)
        }
        realm.writeBlocking {
            copyToRealm(Sample()).apply {
                objectListField.add(0, child)
            }
        }
        assertEquals(3, realm.query<Sample>().find().size)
    }

    @Test
    fun addAll_detectsDuplicates() {
        val child = RealmListContainer()
        val parent = RealmListContainer()
        realm.writeBlocking {
            copyToRealm(parent).apply { objectListField.addAll(listOf(child, child)) }
        }
        assertEquals(2, realm.query<RealmListContainer>().find().size)
    }

    @Test
    fun assign_updateExistingObjects() {
        val parent = realm.writeBlocking {
            copyToRealm(
                SampleWithPrimaryKey().apply {
                    primaryKey = 2
                    objectListField = realmListOf(
                        SampleWithPrimaryKey().apply {
                            primaryKey = 1
                            stringField = "INIT"
                        }
                    )
                }
            )
        }
        realm.query<SampleWithPrimaryKey>("primaryKey = 1").find().single().run {
            assertEquals("INIT", stringField)
        }

        realm.writeBlocking {
            findLatest(parent)!!.apply {
                objectListField = realmListOf(
                    SampleWithPrimaryKey().apply {
                        primaryKey = 1
                        stringField = "UPDATED"
                    }
                )
            }
        }
        realm.query<SampleWithPrimaryKey>("primaryKey = 1").find().single().run {
            assertEquals("UPDATED", stringField)
        }
    }

    @Test
    fun set_detectsDuplicates() {
        val leaf = Sample().apply { intField = 1 }
        val child = Sample().apply {
            intField = 2
            nullableObject = leaf
            objectListField = realmListOf(leaf, leaf)
        }
        realm.writeBlocking {
            copyToRealm(Sample()).apply {
                // Need to insert an object to be able to update it with set
                objectListField.add(Sample())
                objectListField.set(0, child)
            }
        }
        assertEquals(4, realm.query<Sample>().find().size)
    }

    @Test
    fun listNotifications() = runBlocking {
        val container = realm.writeBlocking { copyToRealm(RealmListContainer()) }
        val collect = async {
            container.objectListField.asFlow()
                .takeWhile { it.list.size < 5 }
                .collect {
                    it.list.forEach {
                        // No-op ... just verifying that we can access each element. See https://github.com/realm/realm-kotlin/issues/827
                    }
                }
        }
        while (!collect.isCompleted) {
            realm.writeBlocking {
                findLatest(container)!!.objectListField.add(RealmListContainer())
            }
        }
    }

    private fun getCloseableRealm(): Realm =
        RealmConfiguration.Builder(schema = listTestSchema)
            .directory(tmpDir)
            .name("closeable.realm")
            .build().let {
                Realm.open(it)
            }

    // TODO investigate how to add properties/values directly so that it works for multiplatform
    @Suppress("UNCHECKED_CAST", "ComplexMethod")
    private fun <T> getDataSetForClassifier(
        classifier: KClassifier,
        nullable: Boolean
    ): List<T> = when (classifier) {
        Byte::class -> if (nullable) NULLABLE_BYTE_VALUES else BYTE_VALUES
        Char::class -> if (nullable) NULLABLE_CHAR_VALUES else CHAR_VALUES
        Short::class -> if (nullable) NULLABLE_SHORT_VALUES else SHORT_VALUES
        Int::class -> if (nullable) NULLABLE_INT_VALUES else INT_VALUES
        Long::class -> if (nullable) NULLABLE_LONG_VALUES else LONG_VALUES
        Boolean::class -> if (nullable) NULLABLE_BOOLEAN_VALUES else BOOLEAN_VALUES
        Float::class -> if (nullable) NULLABLE_FLOAT_VALUES else FLOAT_VALUES
        Double::class -> if (nullable) NULLABLE_DOUBLE_VALUES else DOUBLE_VALUES
        String::class -> if (nullable) NULLABLE_STRING_VALUES else STRING_VALUES
        RealmInstant::class -> if (nullable) NULLABLE_TIMESTAMP_VALUES else TIMESTAMP_VALUES
        ObjectId::class -> if (nullable) NULLABLE_OBJECT_ID_VALUES else OBJECT_ID_VALUES
<<<<<<< HEAD
        RealmUUID::class -> if (nullable) NULLABLE_UUID_VALUES else UUID_VALUES
=======
        ByteArray::class -> if (nullable) NULLABLE_BINARY_VALUES else BINARY_VALUES
>>>>>>> 4d47a7e6
        RealmObject::class -> OBJECT_VALUES
        else -> throw IllegalArgumentException("Wrong classifier: '$classifier'")
    } as List<T>

    private fun getTypeSafety(classifier: KClassifier, nullable: Boolean): TypeSafetyManager<*> =
        when {
            nullable -> NullableList(
                classifier = classifier,
                property = RealmListContainer.nullableProperties[classifier]!!,
                dataSet = getDataSetForClassifier(classifier, true)
            )
            else -> NonNullableList(
                classifier = classifier,
                property = RealmListContainer.nonNullableProperties[classifier]!!,
                dataSet = getDataSetForClassifier(classifier, false)
            )
        }

    private val managedTesters: List<ListApiTester> by lazy {
        descriptors.map {
            val elementType = it.elementType
            when (val classifier = elementType.classifier) {
                RealmObject::class -> ManagedRealmObjectListTester(
                    realm = realm,
                    typeSafetyManager = NonNullableList(
                        classifier = classifier,
                        property = RealmListContainer::objectListField,
                        dataSet = OBJECT_VALUES
                    )
                )
                ByteArray::class -> ManagedByteArrayListTester(
                    realm = realm,
                    typeSafetyManager = getTypeSafety(classifier, elementType.nullable) as TypeSafetyManager<ByteArray?>
                )
                else -> ManagedGenericListTester(
                    realm = realm,
                    typeSafetyManager = getTypeSafety(classifier, elementType.nullable)
                )
            }
        }
    }
}

// ----------------------------------------------
// API dimension
// ----------------------------------------------

internal interface ListApiTester {

    override fun toString(): String
    fun copyToRealm()
    fun get()
    fun getFailsIfClosed(realm: Realm)
    fun add()
    fun addWithIndex()
    fun addWithIndexFailsIfClosed(realm: Realm)
    fun addAllWithIndex()
    fun addAllWithIndexFailsIfClosed(realm: Realm)
    fun clear()
    fun clearFailsIfClosed(realm: Realm)
    fun removeAt()
    fun removeAtFailsIfClosed(realm: Realm)
    fun set()
    fun setFailsIfClosed(realm: Realm)
    fun assignField()

    // All the other functions are not tested since we rely on implementations from parent classes.

    /**
     * This method acts as an assertion error catcher in case one of the classifiers we use for
     * testing fails, ensuring the error message can easily be identified in the log.
     *
     * Assertions should be wrapped around this function, e.g.:
     * ```
     * override fun specificTest() {
     *     errorCatcher {
     *         // Write your test logic here
     *     }
     * }
     * ```
     *
     * @param block lambda with the actual test logic to be run
     */
    fun errorCatcher(block: () -> Unit) {
        try {
            block()
        } catch (e: AssertionError) {
            throw AssertionError("'${toString()}' failed - ${e.message}", e)
        }
    }
}

// ----------------------------------------------------------
// Type safety (nullability and dataset matching) dimension
// ----------------------------------------------------------

internal interface TypeSafetyManager<T> {
    val classifier: KClassifier
    val property: KMutableProperty1<RealmListContainer, RealmList<T>>
    val dataSet: List<T>

    override fun toString(): String // Default implementation not allowed as it comes from "Any"
    fun createContainerAndGetList(realm: MutableRealm? = null): RealmList<T>
    fun getInitialDataSet(): List<T>

    fun createPrePopulatedContainer(dataSet: List<T>): RealmListContainer =
        RealmListContainer().also {
            property.get(it).apply { addAll(dataSet) }
        }

    fun getList(container: RealmListContainer): RealmList<T> = property.get(container)
}

internal class NullableList<T>(
    override val classifier: KClassifier,
    override val property: KMutableProperty1<RealmListContainer, RealmList<T?>>,
    override val dataSet: List<T?>
) : TypeSafetyManager<T?> {

    override fun toString(): String = property.name

    override fun createContainerAndGetList(realm: MutableRealm?): RealmList<T?> {
        val container = RealmListContainer().let {
            realm?.copyToRealm(it) ?: it
        }
        return property.get(container).also { list ->
            assertNotNull(list)
            assertTrue(list.isEmpty())
        }
    }

    override fun getInitialDataSet(): List<T?> = dataSet
}

internal class NonNullableList<T>(
    override val classifier: KClassifier,
    override val property: KMutableProperty1<RealmListContainer, RealmList<T>>,
    override val dataSet: List<T>
) : TypeSafetyManager<T> {

    override fun toString(): String = property.name

    override fun createContainerAndGetList(realm: MutableRealm?): RealmList<T> {
        val container = RealmListContainer().let {
            realm?.copyToRealm(it) ?: it
        }
        return property.get(container).also { list ->
            assertNotNull(list)
            assertTrue(list.isEmpty())
        }
    }

    override fun getInitialDataSet(): List<T> = dataSet
}

// ----------------------------------------------
// Mode dimension
// ----------------------------------------------

internal interface ManagedList {
    val realm: Realm
}

// ----------------------------------------------
// RealmList - managed
// ----------------------------------------------

/**
 * An API test's flow is as follows:
 * 1 - Create a managed RealmListContainer.
 * 2 - Add data to the container's specific RealmList<T> that is being processed.
 * 3 - Assert stuff inside the write transaction during the population process.
 * 4 - Assert stuff outside the write transaction, launch a query and check all is good.
 * 5 - Cleanup.
 *
 * A typical implementation would look like:
 *
 *  override fun yourApiMethod() {
 *      val dataSet = typeSafetyManager.getInitialDataSet()
 *
 *      // Abstract assertions that can be repeated inside and outside the transaction
 *      val assertions = { list: RealmList<T> ->
 *          // ...
 *      }
 *
 *      // Create container and populate list
 *      errorCatcher {
 *          realm.writeBlocking {
 *              val list = ...
 *
 *              // Assertions after population
 *              assertions(list)
 *          }
 *      }
 *
 *      // Assert again outside the transaction and cleanup
 *      assertListAndCleanup { list -> assertions(list) }
 *  }
 */
internal abstract class ManagedListTester<T>(
    override val realm: Realm,
    private val typeSafetyManager: TypeSafetyManager<T>
) : ManagedList, ListApiTester {

    /**
     * Asserts content equality for two given objects. This is needed to evaluate the contents of
     * two RealmObjects.
     */
    abstract fun assertElementsAreEqual(expected: T, actual: T)

    override fun toString(): String = "Managed-$typeSafetyManager"

    override fun copyToRealm() {
        val dataSet = typeSafetyManager.getInitialDataSet()

        val assertions = { container: RealmListContainer ->
            dataSet.forEachIndexed { index, expected ->
                val list = typeSafetyManager.getList(container)
                val actual = list[index]
                assertElementsAreEqual(expected, actual)
            }
        }

        errorCatcher {
            val container = typeSafetyManager.createPrePopulatedContainer(dataSet)

            realm.writeBlocking {
                val managedContainer = copyToRealm(container)
                assertions(managedContainer)
            }
        }

        assertContainerAndCleanup { container -> assertions(container) }
    }

    override fun add() {
        val dataSet: List<T> = typeSafetyManager.getInitialDataSet()

        val assertions = { container: RealmListContainer ->
            val list = typeSafetyManager.getList(container)
            dataSet.forEachIndexed { index, t ->
                assertElementsAreEqual(t, list[index])
            }
        }

        errorCatcher {
            realm.writeBlocking {
                val list = typeSafetyManager.createContainerAndGetList(this)
                dataSet.forEachIndexed { index, e ->
                    assertEquals(index, list.size)
                    list.add(e)
                    assertEquals(index + 1, list.size)
                }
            }
        }
        assertContainerAndCleanup { container -> assertions(container) }
    }

    override fun get() {
        val dataSet = typeSafetyManager.getInitialDataSet()
        val assertions = { list: RealmList<T> ->
            // Fails when using invalid indices
            assertFailsWith<IndexOutOfBoundsException> {
                list[-1]
            }
            assertFailsWith<IndexOutOfBoundsException> {
                list[123]
            }

            dataSet.forEachIndexed { index, t ->
                assertElementsAreEqual(t, list[index])
            }
        }

        errorCatcher {
            realm.writeBlocking {
                val list = typeSafetyManager.createContainerAndGetList(this)
                list.addAll(dataSet)
                assertions(list)
            }
        }

        assertListAndCleanup { list -> assertions(list) }
    }

    override fun getFailsIfClosed(realm: Realm) {
        errorCatcher {
            val dataSet = typeSafetyManager.getInitialDataSet()
            realm.writeBlocking {
                typeSafetyManager.createContainerAndGetList(this)
                    .addAll(dataSet)
            }

            val list = realm.query<RealmListContainer>()
                .first()
                .find { listContainer ->
                    assertNotNull(listContainer)
                    typeSafetyManager.getList(listContainer)
                }

            realm.close()

            assertFailsWith<IllegalStateException> {
                list[0]
            }
        }
    }

    override fun addWithIndex() {
        val dataSet: List<T> = typeSafetyManager.getInitialDataSet()
        val assertions = { list: RealmList<T> ->
            // Iterate the reversed dataset since we added each element at the beginning
            dataSet.reversed().forEachIndexed { index, e ->
                assertElementsAreEqual(e, list[index])
            }
            // Fails when using invalid indices
            assertFailsWith<IndexOutOfBoundsException> {
                list.add(-1, typeSafetyManager.getInitialDataSet()[0])
            }
            assertFailsWith<IndexOutOfBoundsException> {
                list.add(123, typeSafetyManager.getInitialDataSet()[0])
            }
        }

        errorCatcher {
            realm.writeBlocking {
                val list = typeSafetyManager.createContainerAndGetList(this)
                dataSet.forEachIndexed { index, e ->
                    assertEquals(index, list.size)
                    list.add(0, e)
                    assertEquals(index + 1, list.size)
                    assertElementsAreEqual(e, list[0])
                }

                assertions(list)
            }
        }

        assertListAndCleanup { list -> assertions(list) }
    }

    override fun addWithIndexFailsIfClosed(realm: Realm) {
        errorCatcher {
            val dataSet = typeSafetyManager.getInitialDataSet()
            realm.writeBlocking {
                val list = typeSafetyManager.createContainerAndGetList(this)

                realm.close()

                assertFailsWith<IllegalStateException> {
                    list.add(0, dataSet[0])
                }
            }
        }
    }

    override fun addAllWithIndex() {
        val dataSet = typeSafetyManager.getInitialDataSet()
        val assertions = { list: RealmList<T> ->
            assertEquals(dataSet.size * 2, list.size)

            // Build a list that looks like "1, 1, 2, 3, 2, 3"
            val newDataSet = dataSet.let {
                it.toMutableList().apply { addAll(1, it) }
            }

            for (i in 0 until list.size) {
                assertElementsAreEqual(newDataSet[i], list[i])
            }

            // Fails when using invalid indices
            assertFailsWith<IndexOutOfBoundsException> {
                list.addAll(-1, dataSet)
            }
            assertFailsWith<IndexOutOfBoundsException> {
                list.addAll(123, dataSet)
            }
        }

        errorCatcher {
            realm.writeBlocking {
                mutableListOf<String>()
                val list = typeSafetyManager.createContainerAndGetList(this)

                // Fails when using wrong indices
                assertFailsWith<IndexOutOfBoundsException> {
                    list.addAll(-1, listOf())
                }
                assertFailsWith<IndexOutOfBoundsException> {
                    list.addAll(123, listOf())
                }

                // Returns false when list does not change
                assertFalse(list.addAll(0, listOf()))

                // Returns true when list changes - first add produces "1, 2, 3"
                // Second add produces "1, 1, 2, 3, 2, 3"
                assertTrue(list.addAll(0, dataSet))
                assertTrue(list.addAll(1, dataSet))

                assertions(list)
            }
        }

        assertListAndCleanup { list -> assertions(list) }
    }

    override fun addAllWithIndexFailsIfClosed(realm: Realm) {
        errorCatcher {
            val dataSet = typeSafetyManager.getInitialDataSet()
            realm.writeBlocking {
                val list = typeSafetyManager.createContainerAndGetList(this)

                realm.close()

                assertFailsWith<IllegalStateException> {
                    list.addAll(0, dataSet)
                }
            }
        }
    }

    override fun clear() {
        val dataSet = typeSafetyManager.getInitialDataSet()
        val assertions = { list: RealmList<T> ->
            assertTrue(list.isEmpty())
        }

        errorCatcher {
            realm.writeBlocking {
                val list = typeSafetyManager.createContainerAndGetList(this)
                assertTrue(list.addAll(dataSet))

                assertEquals(dataSet.size, list.size)
                list.clear()

                assertions(list)
            }
        }

        assertListAndCleanup { list -> assertions(list) }
    }

    override fun clearFailsIfClosed(realm: Realm) {
        errorCatcher {
            val dataSet = typeSafetyManager.getInitialDataSet()
            realm.writeBlocking {
                val list = typeSafetyManager.createContainerAndGetList(this)
                list.addAll(dataSet)

                realm.close()

                assertFailsWith<IllegalStateException> {
                    list.clear()
                }
            }
        }
    }

    override fun removeAt() {
        val dataSet = typeSafetyManager.getInitialDataSet()
        val assertions = { list: RealmList<T> ->
            assertTrue(list.isEmpty())
        }

        errorCatcher {
            realm.writeBlocking {
                val list = typeSafetyManager.createContainerAndGetList(this)

                // Fails when using invalid indices
                assertFailsWith<IndexOutOfBoundsException> {
                    list.removeAt(0)
                }

                list.add(dataSet[0])

                // Fails when using invalid indices
                assertFailsWith<IndexOutOfBoundsException> {
                    list.removeAt(-1)
                }
                assertFailsWith<IndexOutOfBoundsException> {
                    list.removeAt(123)
                }

                assertElementsAreEqual(dataSet[0], list.removeAt(0))
                assertions(list)
            }
        }

        assertListAndCleanup { list -> assertions(list) }
    }

    override fun removeAtFailsIfClosed(realm: Realm) {
        errorCatcher {
            val dataSet = typeSafetyManager.getInitialDataSet()
            realm.writeBlocking {
                val list = typeSafetyManager.createContainerAndGetList(this)
                list.addAll(dataSet)

                realm.close()

                assertFailsWith<IllegalStateException> {
                    list.removeAt(0)
                }
            }
        }
    }

    override fun set() {
        val dataSet = typeSafetyManager.getInitialDataSet()
        val assertions = { list: RealmList<T> ->
            assertEquals(1, list.size)
        }

        errorCatcher {
            realm.writeBlocking {
                val list = typeSafetyManager.createContainerAndGetList(this)

                // Add something so that we can call set on an index
                list.add(dataSet[0])

                val previousElement = list.set(0, dataSet[1])
                assertEquals(1, list.size)
                assertElementsAreEqual(dataSet[0], previousElement)

                // Fails when using invalid indices
                assertFailsWith<IndexOutOfBoundsException> {
                    list[-1] = dataSet[0]
                }
                assertFailsWith<IndexOutOfBoundsException> {
                    list[123] = dataSet[0]
                }

                assertions(list)
            }
        }

        assertListAndCleanup { list -> assertions(list) }
    }

    override fun setFailsIfClosed(realm: Realm) {
        errorCatcher {
            val dataSet = typeSafetyManager.getInitialDataSet()
            realm.writeBlocking {
                val list = typeSafetyManager.createContainerAndGetList(this)
                list.addAll(dataSet)

                realm.close()

                assertFailsWith<IllegalStateException> {
                    list[0] = dataSet[0]
                }
            }
        }
    }

    override fun assignField() {
        val dataSet = typeSafetyManager.getInitialDataSet()
        val reassignedDataSet = listOf(dataSet[1])

        val assertions = { list: RealmList<T> ->
            assertEquals(1, list.size)
            // We cannot assert equality on RealmObject lists as the object isn't equals to the
            // unmanaged object from before the assignment
            if (list[0] is ByteArray) {
                reassignedDataSet.zip(list)
                    .forEach { (expected, actual) ->
                        assertElementsAreEqual(expected, actual)
                    }
            } else if (list[0] is RealmObject) {
                reassignedDataSet.zip(list)
                    .forEach { (expected, actual) ->
                        assertEquals(
                            (expected as RealmListContainer).stringField,
                            (actual as RealmListContainer).stringField
                        )
                    }
            } else {
                assertContentEquals(reassignedDataSet, list)
            }
        }
        errorCatcher {
            realm.writeBlocking {
                val container = copyToRealm(RealmListContainer())
                val list = typeSafetyManager.property.get(container)
                list.addAll(dataSet)

                val value = reassignedDataSet.toRealmList()
                typeSafetyManager.property.set(container, value)
            }
        }
        assertListAndCleanup { list -> assertions(list) }
    }

    // Retrieves the list again but this time from Realm to check the getter is called correctly
    private fun assertListAndCleanup(assertion: (RealmList<T>) -> Unit) {
        realm.writeBlocking {
            val container = this.query<RealmListContainer>()
                .first()
                .find()
            assertNotNull(container)
            val list = typeSafetyManager.getList(container)

            // Assert
            errorCatcher {
                assertion(list)
            }

            // Clean up
            delete(findLatest(container)!!)
        }
    }

    private fun assertContainerAndCleanup(assertion: (RealmListContainer) -> Unit) {
        val container = realm.query<RealmListContainer>()
            .first()
            .find()
        assertNotNull(container)

        // Assert
        errorCatcher {
            assertion(container)
        }

        // Clean up
        realm.writeBlocking {
            delete(findLatest(container)!!)
        }
    }
}

/**
 * No special needs for managed, generic testers. Elements can be compared painlessly and need not
 * be copied to Realm when calling RealmList API methods.
 */
internal class ManagedGenericListTester<T>(
    realm: Realm,
    typeSafetyManager: TypeSafetyManager<T>
) : ManagedListTester<T>(realm, typeSafetyManager) {
    override fun assertElementsAreEqual(expected: T, actual: T) {
        if (expected is ByteArray) {
            assertContentEquals(expected, actual as ByteArray)
        } else {
            assertEquals(expected, actual)
        }
    }
}

/**
 * Managed and unmanaged RealmObjects cannot be compared directly. They also need to become managed
 * before we use them as input for RealmList API methods.
 */
internal class ManagedRealmObjectListTester(
    realm: Realm,
    typeSafetyManager: TypeSafetyManager<RealmListContainer>
) : ManagedListTester<RealmListContainer>(realm, typeSafetyManager) {
    override fun assertElementsAreEqual(expected: RealmListContainer, actual: RealmListContainer) =
        assertEquals(expected.stringField, actual.stringField)
}

/**
 * Check equality for ByteArrays at a structural level with `assertContentEquals`.
 */
internal class ManagedByteArrayListTester(
    realm: Realm,
    typeSafetyManager: TypeSafetyManager<ByteArray?>
) : ManagedListTester<ByteArray?>(realm, typeSafetyManager) {
    override fun assertElementsAreEqual(expected: ByteArray?, actual: ByteArray?) =
        assertContentEquals(expected, actual)
}

// -----------------------------------
// Data used to initialize structures
// -----------------------------------

internal val CHAR_VALUES = listOf('a', 'b')
internal val STRING_VALUES = listOf("ABC", "BCD")
internal val INT_VALUES = listOf(1, 2)
internal val LONG_VALUES = listOf<Long>(1, 2)
internal val SHORT_VALUES = listOf<Short>(1, 2)
internal val BYTE_VALUES = listOf<Byte>(1, 2)
internal val FLOAT_VALUES = listOf(1F, 2F)
internal val DOUBLE_VALUES = listOf(1.0, 2.0)
internal val BOOLEAN_VALUES = listOf(true, false)
internal val TIMESTAMP_VALUES =
    listOf(RealmInstant.from(0, 0), RealmInstant.from(42, 420))
internal val OBJECT_ID_VALUES =
    listOf(ObjectId.create(), ObjectId.from("507f191e810c19729de860ea"))
internal val UUID_VALUES =
    listOf(RealmUUID.random(), RealmUUID.from("46423f1b-ce3e-4a7e-812f-004cf9c42d76"))

internal val OBJECT_VALUES = listOf(
    RealmListContainer().apply { stringField = "A" },
    RealmListContainer().apply { stringField = "B" }
)
internal val OBJECT_VALUES2 = listOf(
    RealmListContainer().apply { stringField = "C" },
    RealmListContainer().apply { stringField = "D" },
    RealmListContainer().apply { stringField = "E" },
    RealmListContainer().apply { stringField = "F" },
)
internal val OBJECT_VALUES3 = listOf(
    RealmListContainer().apply { stringField = "G" },
    RealmListContainer().apply { stringField = "H" }
)
internal val BINARY_VALUES = listOf(byteArrayOf(22), byteArrayOf(66))

internal val NULLABLE_CHAR_VALUES = CHAR_VALUES + null
internal val NULLABLE_STRING_VALUES = STRING_VALUES + null
internal val NULLABLE_INT_VALUES = INT_VALUES + null
internal val NULLABLE_LONG_VALUES = LONG_VALUES + null
internal val NULLABLE_SHORT_VALUES = SHORT_VALUES + null
internal val NULLABLE_BYTE_VALUES = BYTE_VALUES + null
internal val NULLABLE_FLOAT_VALUES = FLOAT_VALUES + null
internal val NULLABLE_DOUBLE_VALUES = DOUBLE_VALUES + null
internal val NULLABLE_BOOLEAN_VALUES = BOOLEAN_VALUES + null
internal val NULLABLE_TIMESTAMP_VALUES = TIMESTAMP_VALUES + null
internal val NULLABLE_OBJECT_ID_VALUES = OBJECT_ID_VALUES + null
<<<<<<< HEAD
internal val NULLABLE_UUID_VALUES = UUID_VALUES + null
=======
internal val NULLABLE_BINARY_VALUES = BINARY_VALUES + null
>>>>>>> 4d47a7e6
<|MERGE_RESOLUTION|>--- conflicted
+++ resolved
@@ -428,11 +428,8 @@
         String::class -> if (nullable) NULLABLE_STRING_VALUES else STRING_VALUES
         RealmInstant::class -> if (nullable) NULLABLE_TIMESTAMP_VALUES else TIMESTAMP_VALUES
         ObjectId::class -> if (nullable) NULLABLE_OBJECT_ID_VALUES else OBJECT_ID_VALUES
-<<<<<<< HEAD
         RealmUUID::class -> if (nullable) NULLABLE_UUID_VALUES else UUID_VALUES
-=======
         ByteArray::class -> if (nullable) NULLABLE_BINARY_VALUES else BINARY_VALUES
->>>>>>> 4d47a7e6
         RealmObject::class -> OBJECT_VALUES
         else -> throw IllegalArgumentException("Wrong classifier: '$classifier'")
     } as List<T>
@@ -1151,8 +1148,5 @@
 internal val NULLABLE_BOOLEAN_VALUES = BOOLEAN_VALUES + null
 internal val NULLABLE_TIMESTAMP_VALUES = TIMESTAMP_VALUES + null
 internal val NULLABLE_OBJECT_ID_VALUES = OBJECT_ID_VALUES + null
-<<<<<<< HEAD
 internal val NULLABLE_UUID_VALUES = UUID_VALUES + null
-=======
-internal val NULLABLE_BINARY_VALUES = BINARY_VALUES + null
->>>>>>> 4d47a7e6
+internal val NULLABLE_BINARY_VALUES = BINARY_VALUES + null