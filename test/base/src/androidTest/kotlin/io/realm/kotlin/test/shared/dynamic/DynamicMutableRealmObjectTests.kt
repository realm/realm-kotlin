/*
 * Copyright 2022 Realm Inc.
 *
 * Licensed under the Apache License, Version 2.0 (the "License");
 * you may not use this file except in compliance with the License.
 * You may obtain a copy of the License at
 *
 * http://www.apache.org/licenses/LICENSE-2.0
 *
 * Unless required by applicable law or agreed to in writing, software
 * distributed under the License is distributed on an "AS IS" BASIS,
 * WITHOUT WARRANTIES OR CONDITIONS OF ANY KIND, either express or implied.
 * See the License for the specific language governing permissions and
 * limitations under the License.
 */

@file:Suppress("invisible_member", "invisible_reference")

package io.realm.kotlin.test.shared.dynamic

import io.realm.kotlin.RealmConfiguration
import io.realm.kotlin.dynamic.DynamicMutableRealm
import io.realm.kotlin.dynamic.DynamicMutableRealmObject
import io.realm.kotlin.dynamic.DynamicRealmObject
import io.realm.kotlin.dynamic.getNullableValue
import io.realm.kotlin.dynamic.getNullableValueList
import io.realm.kotlin.dynamic.getValue
import io.realm.kotlin.dynamic.getValueList
import io.realm.kotlin.entities.Sample
import io.realm.kotlin.entities.embedded.embeddedSchema
import io.realm.kotlin.entities.embedded.embeddedSchemaWithPrimaryKey
import io.realm.kotlin.entities.primarykey.PrimaryKeyString
import io.realm.kotlin.entities.primarykey.PrimaryKeyStringNullable
import io.realm.kotlin.ext.isManaged
import io.realm.kotlin.ext.realmListOf
import io.realm.kotlin.internal.InternalConfiguration
import io.realm.kotlin.schema.ListPropertyType
import io.realm.kotlin.schema.RealmClass
import io.realm.kotlin.schema.RealmProperty
import io.realm.kotlin.schema.RealmPropertyType
import io.realm.kotlin.schema.RealmSchema
import io.realm.kotlin.schema.RealmStorageType
import io.realm.kotlin.schema.ValuePropertyType
import io.realm.kotlin.test.StandaloneDynamicMutableRealm
import io.realm.kotlin.test.assertFailsWithMessage
import io.realm.kotlin.test.platform.PlatformUtils
import io.realm.kotlin.types.ObjectId
import io.realm.kotlin.types.RealmInstant
import io.realm.kotlin.types.RealmUUID
import kotlinx.coroutines.test.runTest
import kotlin.test.AfterTest
import kotlin.test.BeforeTest
import kotlin.test.Test
import kotlin.test.assertContentEquals
import kotlin.test.assertEquals
import kotlin.test.assertNotNull
import kotlin.test.assertTrue

class DynamicMutableRealmObjectTests {

    private lateinit var tmpDir: String
    private lateinit var configuration: RealmConfiguration
    private lateinit var dynamicMutableRealm: DynamicMutableRealm

    @BeforeTest
    fun setup() {
        tmpDir = PlatformUtils.createTempDir()
        configuration = RealmConfiguration.Builder(schema = setOf(Sample::class, PrimaryKeyString::class, PrimaryKeyStringNullable::class) + embeddedSchema + embeddedSchemaWithPrimaryKey)
            .directory(tmpDir)
            .build()

        // We use a StandaloneDynamicMutableRealm that allows us to manage the write transaction
        // which is not possible on the public DynamicMutableRealm.
        dynamicMutableRealm = StandaloneDynamicMutableRealm(configuration as InternalConfiguration).apply {
            beginTransaction()
        }
    }

    @AfterTest
    fun tearDown() {
        if (this::dynamicMutableRealm.isInitialized && !dynamicMutableRealm.isClosed()) {
            (dynamicMutableRealm as StandaloneDynamicMutableRealm).close()
        }
        PlatformUtils.deleteTempDir(tmpDir)
    }

    @Test
    fun get_returnsDynamicMutableObject() {
        val parent = dynamicMutableRealm.copyToRealm(
            DynamicMutableRealmObject.create(
                "Sample",
                "stringField" to "PARENT",
                "nullableObject" to DynamicMutableRealmObject.create("Sample", "stringField" to "CHILD")
            )
        )
        assertTrue(parent.isManaged())
        val child: DynamicMutableRealmObject? = parent.getObject("nullableObject")
        assertNotNull(child)
        assertTrue(child.isManaged())
        child.set("stringField", "UPDATED_CHILD")
    }

    @Test
    fun create_fromMap() {
        val parent = dynamicMutableRealm.copyToRealm(
            DynamicMutableRealmObject.create(
                "Sample",
                mapOf(
                    "stringField" to "PARENT",
                    "nullableObject" to DynamicMutableRealmObject.create(
                        "Sample",
                        mapOf("stringField" to "CHILD")
                    )
                )
            )
        )
        parent.run {
            assertEquals("PARENT", getValue("stringField"))
            val child: DynamicMutableRealmObject? = parent.getObject("nullableObject")
            assertNotNull(child)
            assertTrue(child.isManaged())
            assertEquals("CHILD", child.getValue("stringField"))
        }
    }

    @Test
    @Suppress("LongMethod", "ComplexMethod")
    fun set_allTypes() = runTest {
        val dynamicSample: DynamicMutableRealmObject = dynamicMutableRealm.copyToRealm(DynamicMutableRealmObject.create("Sample"))
        assertNotNull(dynamicSample)

        val schema: RealmSchema = dynamicMutableRealm.schema()
        val sampleDescriptor: RealmClass = schema["Sample"]!!

        val properties: Collection<RealmProperty> = sampleDescriptor.properties
        for (property: RealmProperty in properties) {
            val name: String = property.name
            val type: RealmPropertyType = property.type
            when (type) {
                is ValuePropertyType -> {
                    if (type.isNullable) {
                        when (type.storageType) {
                            RealmStorageType.BOOL -> {
                                dynamicSample.set(name, true)
                                assertEquals(true, dynamicSample.getNullableValue(name))
                                dynamicSample.set(name, null)
                                assertEquals(null, dynamicSample.getNullableValue<Boolean>(name))
                            }
                            RealmStorageType.INT -> {
                                dynamicSample.set(name, 42L)
                                assertEquals(42L, dynamicSample.getNullableValue(name))
                                dynamicSample.set(name, null)
                                assertEquals(null, dynamicSample.getNullableValue<Long>(name))
                            }
                            RealmStorageType.STRING -> {
                                dynamicSample.set(name, "STRING")
                                assertEquals("STRING", dynamicSample.getNullableValue(name))
                                dynamicSample.set(name, null)
                                assertEquals(null, dynamicSample.getNullableValue<String>(name))
                            }
                            RealmStorageType.OBJECT -> {
                                dynamicSample.set(name, Sample())
                                val nullableObject = dynamicSample.getObject(name)
                                assertNotNull(nullableObject)
                                assertEquals("Realm", nullableObject.getValue("stringField"))
                                dynamicSample.set(name, null)
                                assertEquals(null, dynamicSample.getObject(name))
                            }
                            RealmStorageType.FLOAT -> {
                                dynamicSample.set(name, 4.2f)
                                assertEquals(4.2f, dynamicSample.getNullableValue(name))
                                dynamicSample.set(name, null)
                                assertEquals(null, dynamicSample.getNullableValue<Float>(name))
                            }
                            RealmStorageType.DOUBLE -> {
                                dynamicSample.set(name, 4.2)
                                assertEquals(4.2, dynamicSample.getNullableValue(name))
                                dynamicSample.set(name, null)
                                assertEquals(null, dynamicSample.getNullableValue<Double>(name))
                            }
                            RealmStorageType.TIMESTAMP -> {
                                val value = RealmInstant.from(100, 100)
                                dynamicSample.set(name, value)
                                assertEquals(value, dynamicSample.getNullableValue(name))
                                dynamicSample.set(name, null)
                                assertEquals(null, dynamicSample.getNullableValue<RealmInstant>(name))
                            }
                            RealmStorageType.OBJECT_ID -> {
                                val value = ObjectId.create()
                                dynamicSample.set(name, value)
                                assertEquals(value, dynamicSample.getNullableValue(name))
                                dynamicSample.set(name, null)
                                assertEquals(null, dynamicSample.getNullableValue<ObjectId>(name))
                            }
<<<<<<< HEAD
                            RealmStorageType.UUID -> {
                                val value = RealmUUID.random()
                                dynamicSample.set(name, value)
                                assertEquals(value, dynamicSample.getNullableValue(name))
                                dynamicSample.set(name, null)
                                assertEquals(null, dynamicSample.getNullableValue<RealmUUID>(name))
=======
                            RealmStorageType.BINARY -> {
                                val value = byteArrayOf(42)
                                dynamicSample.set(name, value)
                                assertContentEquals(value, dynamicSample.getNullableValue(name))
                                dynamicSample.set(name, null)
                                assertEquals(null, dynamicSample.getNullableValue<ByteArray>(name))
>>>>>>> 4d47a7e6
                            }
                            else -> error("Model contains untested properties: $property")
                        }
                    } else {
                        when (type.storageType) {
                            RealmStorageType.BOOL -> {
                                dynamicSample.set(name, true)
                                assertEquals(true, dynamicSample.getValue(name))
                            }
                            RealmStorageType.INT -> {
                                dynamicSample.set(name, 42L)
                                assertEquals(42L, dynamicSample.getValue(name))
                            }
                            RealmStorageType.STRING -> {
                                dynamicSample.set(name, "STRING")
                                assertEquals("STRING", dynamicSample.getValue(name))
                            }
                            RealmStorageType.FLOAT -> {
                                dynamicSample.set(name, 4.2f)
                                assertEquals(4.2f, dynamicSample.getValue(name))
                            }
                            RealmStorageType.DOUBLE -> {
                                dynamicSample.set(name, 4.2)
                                assertEquals(4.2, dynamicSample.getValue(name))
                            }
                            RealmStorageType.TIMESTAMP -> {
                                val value = RealmInstant.from(100, 100)
                                dynamicSample.set(name, value)
                                assertEquals(value, dynamicSample.getValue(name))
                            }
                            RealmStorageType.OBJECT_ID -> {
                                val value = ObjectId.create()
                                dynamicSample.set(name, value)
                                assertEquals(value, dynamicSample.getValue(name))
                            }
<<<<<<< HEAD
                            RealmStorageType.UUID -> {
                                val value = RealmUUID.random()
                                dynamicSample.set(name, value)
                                assertEquals(value, dynamicSample.getValue(name))
=======
                            RealmStorageType.BINARY -> {
                                val value = byteArrayOf(42)
                                dynamicSample.set(name, value)
                                assertContentEquals(value, dynamicSample.getValue(name))
>>>>>>> 4d47a7e6
                            }
                            else -> error("Model contains untested properties: $property")
                        }
                    }
                }
                is ListPropertyType -> {
                    if (type.isNullable) {
                        when (type.storageType) {
                            RealmStorageType.BOOL -> {
                                val value = true
                                dynamicSample.getNullableValueList<Boolean>(property.name).add(value)
                                dynamicSample.getNullableValueList<Boolean>(property.name).add(null)
                                val listOfNullable = dynamicSample.getNullableValueList(property.name, Boolean::class)
                                assertEquals(value, listOfNullable[0])
                                assertEquals(null, listOfNullable[1])
                            }
                            RealmStorageType.INT -> {
                                val value: Long = when (property.name) {
                                    "nullableByteListField" -> defaultSample.byteField.toLong()
                                    "nullableCharListField" -> defaultSample.charField.code.toLong()
                                    "nullableShortListField" -> defaultSample.shortField.toLong()
                                    "nullableIntListField" -> defaultSample.intField.toLong()
                                    "nullableLongListField" -> defaultSample.longField
                                    else -> error("Unexpected integral field ${property.name}")
                                }
                                dynamicSample.getNullableValueList<Long>(property.name).add(value)
                                dynamicSample.getNullableValueList<Long>(property.name).add(null)
                                val listOfNullable = dynamicSample.getNullableValueList(property.name, Long::class)
                                assertEquals(value, listOfNullable[0])
                                assertEquals(null, listOfNullable[1])
                            }
                            RealmStorageType.STRING -> {
                                val value = "NEW_ELEMENT"
                                dynamicSample.getNullableValueList<String>(property.name).add(value)
                                dynamicSample.getNullableValueList<String>(property.name).add(null)
                                val listOfNullable = dynamicSample.getNullableValueList(property.name, String::class)
                                assertEquals(value, listOfNullable[0])
                                assertEquals(null, listOfNullable[1])
                            }
                            RealmStorageType.FLOAT -> {
                                val value = 1.234f
                                dynamicSample.getNullableValueList<Float>(property.name).add(value)
                                dynamicSample.getNullableValueList<Float>(property.name).add(null)
                                val listOfNullable = dynamicSample.getNullableValueList(property.name, Float::class)
                                assertEquals(value, listOfNullable[0])
                                assertEquals(null, listOfNullable[1])
                            }
                            RealmStorageType.DOUBLE -> {
                                val value = 1.234
                                dynamicSample.getNullableValueList<Double>(property.name).add(value)
                                dynamicSample.getNullableValueList<Double>(property.name).add(null)
                                val listOfNullable = dynamicSample.getNullableValueList(property.name, Double::class)
                                assertEquals(value, listOfNullable[0])
                                assertEquals(null, listOfNullable[1])
                            }
                            RealmStorageType.TIMESTAMP -> {
                                val value = RealmInstant.from(100, 100)
                                dynamicSample.getNullableValueList<RealmInstant>(property.name).add(value)
                                dynamicSample.getNullableValueList<RealmInstant>(property.name).add(null)
                                val listOfNullable = dynamicSample.getNullableValueList(property.name, RealmInstant::class)
                                assertEquals(value, listOfNullable[0])
                                assertEquals(null, listOfNullable[1])
                            }
                            RealmStorageType.OBJECT_ID -> {
                                val value = ObjectId.create()
                                dynamicSample.getNullableValueList<ObjectId>(property.name).add(value)
                                dynamicSample.getNullableValueList<ObjectId>(property.name).add(null)
                                val listOfNullable = dynamicSample.getNullableValueList(property.name, ObjectId::class)
                                assertEquals(value, listOfNullable[0])
                                assertEquals(null, listOfNullable[1])
                            }
<<<<<<< HEAD
                            RealmStorageType.UUID -> {
                                val value = RealmUUID.random()
                                dynamicSample.getNullableValueList<RealmUUID>(property.name).add(value)
                                dynamicSample.getNullableValueList<RealmUUID>(property.name).add(null)
                                val listOfNullable = dynamicSample.getNullableValueList(property.name, RealmUUID::class)
                                assertEquals(value, listOfNullable[0])
=======
                            RealmStorageType.BINARY -> {
                                val value = byteArrayOf(42)
                                dynamicSample.getNullableValueList<ByteArray>(property.name).add(value)
                                dynamicSample.getNullableValueList<ByteArray>(property.name).add(null)
                                val listOfNullable = dynamicSample.getNullableValueList(property.name, ByteArray::class)
                                assertContentEquals(value, listOfNullable[0])
>>>>>>> 4d47a7e6
                                assertEquals(null, listOfNullable[1])
                            }
                            else -> error("Model contains untested properties: $property")
                        }
                    } else {
                        when (type.storageType) {
                            RealmStorageType.BOOL -> {
                                val value = true
                                dynamicSample.getValueList<Boolean>(property.name).add(value)
                                assertEquals(value, dynamicSample.getValueList(property.name, Boolean::class)[0])
                            }
                            RealmStorageType.INT -> {
                                val value: Long = when (property.name) {
                                    "byteListField" -> defaultSample.byteField.toLong()
                                    "charListField" -> defaultSample.charField.code.toLong()
                                    "shortListField" -> defaultSample.shortField.toLong()
                                    "intListField" -> defaultSample.intField.toLong()
                                    "longListField" -> defaultSample.longField
                                    else -> error("Unexpected integral field ${property.name}")
                                }
                                dynamicSample.getValueList<Long>(property.name).add(value)
                                assertEquals(value, dynamicSample.getValueList(property.name, Long::class)[0])
                            }
                            RealmStorageType.STRING -> {
                                val value = "NEW_ELEMENT"
                                dynamicSample.getValueList<String>(property.name).add(value)
                                assertEquals(value, dynamicSample.getValueList(property.name, String::class)[0])
                            }
                            RealmStorageType.FLOAT -> {
                                val value = 1.234f
                                dynamicSample.getValueList<Float>(property.name).add(value)
                                assertEquals(value, dynamicSample.getValueList(property.name, Float::class)[0])
                            }
                            RealmStorageType.DOUBLE -> {
                                val value = 1.234
                                dynamicSample.getValueList<Double>(property.name).add(value)
                                assertEquals(value, dynamicSample.getValueList(property.name, Double::class)[0])
                            }
                            RealmStorageType.TIMESTAMP -> {
                                val value = RealmInstant.from(100, 100)
                                dynamicSample.getValueList<RealmInstant>(property.name).add(value)
                                assertEquals(value, dynamicSample.getValueList(property.name, RealmInstant::class)[0])
                            }
                            RealmStorageType.OBJECT_ID -> {
                                val value = ObjectId.create()
                                dynamicSample.getValueList<ObjectId>(property.name).add(value)
                                assertEquals(value, dynamicSample.getValueList(property.name, ObjectId::class)[0])
                            }
<<<<<<< HEAD
                            RealmStorageType.UUID -> {
                                val value = RealmUUID.random()
                                dynamicSample.getValueList<RealmUUID>(property.name).add(value)
                                assertEquals(value, dynamicSample.getValueList(property.name, RealmUUID::class)[0])
=======
                            RealmStorageType.BINARY -> {
                                val value = byteArrayOf(42)
                                dynamicSample.getValueList<ByteArray>(property.name).add(value)
                                assertContentEquals(value, dynamicSample.getValueList(property.name, ByteArray::class)[0])
>>>>>>> 4d47a7e6
                            }
                            RealmStorageType.OBJECT -> {
                                val value = dynamicMutableRealm.copyToRealm(DynamicMutableRealmObject.create("Sample")).set("stringField", "NEW_OBJECT")
                                dynamicSample.getValueList<DynamicRealmObject>(property.name).add(value)
                                assertEquals("NEW_OBJECT", dynamicSample.getValueList(property.name, DynamicRealmObject::class)[0].getValue("stringField"))
                            }
                            else -> error("Model contains untested properties: $property")
                        }
                    }
                }
            }
            // TODO There is currently nothing that assert that we have tested all type
            // assertTrue("Untested types: $untested") { untested.isEmpty() }
        }
    }

    @Test
    fun set_detectsDuplicates() {
        val child = DynamicMutableRealmObject.create(
            "Sample",
            "stringField" to "child"
        )
        val intermediate = DynamicMutableRealmObject.create(
            "Sample",
            "stringField" to "intermedidate",
            "nullableObject" to child,
            "objectListField" to realmListOf(child, child)
        )
        val parent = dynamicMutableRealm.copyToRealm(DynamicMutableRealmObject.create("Sample"))
        parent.set("nullableObject", intermediate)

        dynamicMutableRealm.query("Sample").find().run {
            assertEquals(3, size)
        }
    }

    @Test
    fun set_embeddedRealmObject() {
        val parent = dynamicMutableRealm.copyToRealm(DynamicMutableRealmObject.create("EmbeddedParent"))
        parent.set("child", DynamicMutableRealmObject.create("EmbeddedChild", "id" to "child1"))
        dynamicMutableRealm.query("EmbeddedParent").find().single().run {
            assertEquals("child1", getObject("child")!!.getNullableValue("id"))
        }
    }

    @Test
    fun set_overwriteEmbeddedRealmObject() {
        val parent = dynamicMutableRealm.copyToRealm(DynamicMutableRealmObject.create("EmbeddedParent"))
        parent.set("child", DynamicMutableRealmObject.create("EmbeddedChild", "id" to "child1"))
        dynamicMutableRealm.query("EmbeddedParent").find().single().run {
            assertEquals("child1", getObject("child")!!.getNullableValue("id"))
            parent.set("child", DynamicMutableRealmObject.create("EmbeddedChild", "id" to "child2"))
        }
        dynamicMutableRealm.query("EmbeddedChild").find().single().run {
            assertEquals("child2", getNullableValue("id"))
        }
    }

    @Test
    fun set_throwsWithWrongType_stringInt() {
        val sample = dynamicMutableRealm.copyToRealm(DynamicMutableRealmObject.create("Sample"))
        assertFailsWithMessage<IllegalArgumentException>("Property 'Sample.stringField' of type 'class kotlin.String' cannot be assigned with value '42' of type 'class kotlin.Int'") {
            sample.set("stringField", 42)
        }
    }

    @Test
    fun set_throwsWithWrongType_longInt() {
        val sample = dynamicMutableRealm.copyToRealm(DynamicMutableRealmObject.create("Sample"))
        assertFailsWithMessage<IllegalArgumentException>("Property 'Sample.intField' of type 'class kotlin.Long' cannot be assigned with value '42' of type 'class kotlin.Int'") {
            sample.set("intField", 42)
        }
    }

    @Test
    fun set_throwsOnNullForRequiredField() {
        val o = dynamicMutableRealm.copyToRealm(DynamicMutableRealmObject.create("Sample"))
        assertFailsWithMessage<IllegalArgumentException>("Property 'Sample.stringField' of type 'class kotlin.String' cannot be assigned with value 'null'") {
            o.set("stringField", null)
        }
    }

    // This tests the current behavior of actually being able to update a primary key attribute on
    // a dynamic realm as it is required for migrations and that is the only place we actually
    // expose dynamic realms right now
    @Test
    fun set_primaryKey() {
        val o = dynamicMutableRealm.copyToRealm(DynamicMutableRealmObject.create("PrimaryKeyString", mapOf("primaryKey" to "PRIMARY_KEY")))
        o.set("primaryKey", "UPDATED_PRIMARY_KEY")
        assertEquals("UPDATED_PRIMARY_KEY", o.getValue("primaryKey"))
    }

    @Test
    fun set_updatesExistingObjectInTree() {
        val parent = dynamicMutableRealm.copyToRealm(
            DynamicMutableRealmObject.create(
                "EmbeddedParentWithPrimaryKey",
                "id" to 2L,
                "child" to DynamicMutableRealmObject.create(
                    "EmbeddedChildWithPrimaryKeyParent",
                    "subTree" to DynamicMutableRealmObject.create(
                        "EmbeddedParentWithPrimaryKey",
                        "id" to 1L,
                        "name" to "INIT"
                    )
                )
            )
        )
        dynamicMutableRealm.query("EmbeddedParentWithPrimaryKey", "id = 1").find().single().run {
            assertEquals("INIT", getNullableValue("name"))
        }

        dynamicMutableRealm.run {
            findLatest(parent)!!.run {
                set(
                    "child",
                    DynamicMutableRealmObject.create(
                        "EmbeddedParentWithPrimaryKey",
                        "subTree" to DynamicMutableRealmObject.create(
                            "EmbeddedParentWithPrimaryKey",
                            "id" to 1L,
                            "name" to "UPDATED"
                        )
                    )
                )
            }
        }

        dynamicMutableRealm.query("EmbeddedParentWithPrimaryKey", "id = 1").find().single().run {
            assertEquals("UPDATED", getNullableValue("name"))
        }
    }

    @Test
    fun list_add_embeddedRealmObject() {
        val parent =
            dynamicMutableRealm.copyToRealm(DynamicMutableRealmObject.create("EmbeddedParent"))
        parent.getObjectList("children").add(
            DynamicMutableRealmObject.create(
                "EmbeddedChild",
                "subTree" to DynamicMutableRealmObject.create("EmbeddedParent", "id" to "subParent")
            )
        )

        dynamicMutableRealm.query("EmbeddedChild").find().single().run {
            assertEquals("subParent", getObject("subTree")!!.getNullableValue("id"))
        }
    }

    @Test
    fun list_add_detectsDuplicates() {
        val child = DynamicMutableRealmObject.create(
            "Sample",
            "stringField" to "child"
        )
        val intermediate = DynamicMutableRealmObject.create(
            "Sample",
            "stringField" to "intermedidate",
            "nullableObject" to child,
            "objectListField" to realmListOf(child, child)
        )
        val parent = dynamicMutableRealm.copyToRealm(DynamicMutableRealmObject.create("Sample"))
        parent.getObjectList("objectListField").add(intermediate)

        dynamicMutableRealm.query("Sample").find().run {
            assertEquals(3, size)
        }
    }

    @Test
    fun list_addWithIndex_detectsDuplicates() {
        val child = DynamicMutableRealmObject.create(
            "Sample",
            "stringField" to "child"
        )
        val intermediate = DynamicMutableRealmObject.create(
            "Sample",
            "stringField" to "intermedidate",
            "nullableObject" to child,
            "objectListField" to realmListOf(child, child)
        )
        val parent = dynamicMutableRealm.copyToRealm(DynamicMutableRealmObject.create("Sample"))
        parent.getObjectList("objectListField").add(0, intermediate)

        dynamicMutableRealm.query("Sample").find().run {
            assertEquals(3, size)
        }
    }

    @Test
    fun list_addAll_embeddedRealmObject() {
        val parent =
            dynamicMutableRealm.copyToRealm(DynamicMutableRealmObject.create("EmbeddedParent", "id" to "parent"))
        val child = DynamicMutableRealmObject.create(
            "EmbeddedChild",
            "subTree" to DynamicMutableRealmObject.create("EmbeddedParent", "id" to "subParent")
        )
        parent.getObjectList("children").addAll(listOf(child, child))

        dynamicMutableRealm.query("EmbeddedChild").find().run {
            assertEquals(2, size)
            assertEquals("subParent", get(0).getObject("subTree")!!.getNullableValue("id"))
            assertEquals("subParent", get(1).getObject("subTree")!!.getNullableValue("id"))
        }
    }

    @Test
    fun list_addAll_detectsDuplicates() {
        val child = DynamicMutableRealmObject.create(
            "Sample",
            "stringField" to "child"
        )
        val intermediate = DynamicMutableRealmObject.create(
            "Sample",
            "stringField" to "intermedidate",
            "nullableObject" to child,
            "objectListField" to realmListOf(child, child)
        )
        val parent = dynamicMutableRealm.copyToRealm(DynamicMutableRealmObject.create("Sample"))
        parent.getObjectList("objectListField").addAll(listOf(intermediate, intermediate))

        dynamicMutableRealm.query("Sample").find().run {
            assertEquals(3, size)
        }
    }

    @Test
    fun list_addAllWithIndex_detectsDuplicates() {
        val child = DynamicMutableRealmObject.create(
            "Sample",
            "stringField" to "child"
        )
        val intermediate = DynamicMutableRealmObject.create(
            "Sample",
            "stringField" to "intermedidate",
            "nullableObject" to child,
            "objectListField" to realmListOf(child, child)
        )
        val parent = dynamicMutableRealm.copyToRealm(DynamicMutableRealmObject.create("Sample"))
        parent.getObjectList("objectListField").addAll(0, listOf(intermediate, intermediate))

        dynamicMutableRealm.query("Sample").find().run {
            assertEquals(3, size)
        }
    }

    @Test
    fun list_set_detectsDuplicates() {
        val child1 = DynamicMutableRealmObject.create(
            "Sample",
            "stringField" to "child1"
        )
        val child2 = DynamicMutableRealmObject.create(
            "Sample",
            "stringField" to "child2"
        )
        val intermediate = DynamicMutableRealmObject.create(
            "Sample",
            "stringField" to "intermedidate",
            "nullableObject" to child2,
            "objectListField" to realmListOf(child2, child2)
        )
        val parent = dynamicMutableRealm.copyToRealm(DynamicMutableRealmObject.create("Sample"))
        parent.getObjectList("objectListField").run {
            add(child1)
            set(0, intermediate)
        }
        dynamicMutableRealm.query("Sample").find().run {
            assertEquals(4, size)
        }
    }
}<|MERGE_RESOLUTION|>--- conflicted
+++ resolved
@@ -192,21 +192,19 @@
                                 dynamicSample.set(name, null)
                                 assertEquals(null, dynamicSample.getNullableValue<ObjectId>(name))
                             }
-<<<<<<< HEAD
                             RealmStorageType.UUID -> {
                                 val value = RealmUUID.random()
                                 dynamicSample.set(name, value)
                                 assertEquals(value, dynamicSample.getNullableValue(name))
                                 dynamicSample.set(name, null)
                                 assertEquals(null, dynamicSample.getNullableValue<RealmUUID>(name))
-=======
+                            }
                             RealmStorageType.BINARY -> {
                                 val value = byteArrayOf(42)
                                 dynamicSample.set(name, value)
                                 assertContentEquals(value, dynamicSample.getNullableValue(name))
                                 dynamicSample.set(name, null)
                                 assertEquals(null, dynamicSample.getNullableValue<ByteArray>(name))
->>>>>>> 4d47a7e6
                             }
                             else -> error("Model contains untested properties: $property")
                         }
@@ -242,17 +240,15 @@
                                 dynamicSample.set(name, value)
                                 assertEquals(value, dynamicSample.getValue(name))
                             }
-<<<<<<< HEAD
                             RealmStorageType.UUID -> {
                                 val value = RealmUUID.random()
                                 dynamicSample.set(name, value)
                                 assertEquals(value, dynamicSample.getValue(name))
-=======
+                            }
                             RealmStorageType.BINARY -> {
                                 val value = byteArrayOf(42)
                                 dynamicSample.set(name, value)
                                 assertContentEquals(value, dynamicSample.getValue(name))
->>>>>>> 4d47a7e6
                             }
                             else -> error("Model contains untested properties: $property")
                         }
@@ -324,21 +320,20 @@
                                 assertEquals(value, listOfNullable[0])
                                 assertEquals(null, listOfNullable[1])
                             }
-<<<<<<< HEAD
                             RealmStorageType.UUID -> {
                                 val value = RealmUUID.random()
                                 dynamicSample.getNullableValueList<RealmUUID>(property.name).add(value)
                                 dynamicSample.getNullableValueList<RealmUUID>(property.name).add(null)
                                 val listOfNullable = dynamicSample.getNullableValueList(property.name, RealmUUID::class)
                                 assertEquals(value, listOfNullable[0])
-=======
+                                assertEquals(null, listOfNullable[1])
+                            }
                             RealmStorageType.BINARY -> {
                                 val value = byteArrayOf(42)
                                 dynamicSample.getNullableValueList<ByteArray>(property.name).add(value)
                                 dynamicSample.getNullableValueList<ByteArray>(property.name).add(null)
                                 val listOfNullable = dynamicSample.getNullableValueList(property.name, ByteArray::class)
                                 assertContentEquals(value, listOfNullable[0])
->>>>>>> 4d47a7e6
                                 assertEquals(null, listOfNullable[1])
                             }
                             else -> error("Model contains untested properties: $property")
@@ -387,17 +382,15 @@
                                 dynamicSample.getValueList<ObjectId>(property.name).add(value)
                                 assertEquals(value, dynamicSample.getValueList(property.name, ObjectId::class)[0])
                             }
-<<<<<<< HEAD
                             RealmStorageType.UUID -> {
                                 val value = RealmUUID.random()
                                 dynamicSample.getValueList<RealmUUID>(property.name).add(value)
                                 assertEquals(value, dynamicSample.getValueList(property.name, RealmUUID::class)[0])
-=======
+                            }
                             RealmStorageType.BINARY -> {
                                 val value = byteArrayOf(42)
                                 dynamicSample.getValueList<ByteArray>(property.name).add(value)
                                 assertContentEquals(value, dynamicSample.getValueList(property.name, ByteArray::class)[0])
->>>>>>> 4d47a7e6
                             }
                             RealmStorageType.OBJECT -> {
                                 val value = dynamicMutableRealm.copyToRealm(DynamicMutableRealmObject.create("Sample")).set("stringField", "NEW_OBJECT")
