--- conflicted
+++ resolved
@@ -38,44 +38,6 @@
     @Ignore // Until proper Realm tracking is in place
     fun closingRealmDoesNotCancelFlows()
 
-<<<<<<< HEAD
-    // TODO - query: JVM tests fail because of issues with default interface implementations
-//    @Test
-//    fun addChangeListener() {
-//        // FIXME Implement in another PR
-//    }
-//
-//    @Test
-//    fun addChangeListener_emitOnProvidedDispatcher() {
-//        // FIXME Implement in another PR
-//    }
-//
-//    @Test
-//    fun openSameRealmFileWithDifferentDispatchers() {
-//        // FIXME
-//    }
-//
-//    // Verify that the Main dispatcher can be used for both writes and notifications
-//    // It should be considered an anti-pattern in production, but is plausible in tests.
-//    @Test
-//    fun useMainDispatchers() {
-//        // FIXME
-//    }
-//
-//    // Verify that users can use the Main dispatcher for notifications and a background
-//    // dispatcher for writes. This is the closest match to how this currently works
-//    // in Realm Java.
-//    @Test
-//    fun useMainNotifierDispatcherAndBackgroundWriterDispatcher() {
-//        // FIXME
-//    }
-//
-//    // Verify that the special test dispatchers provided by Google also when using Realm.
-//    @Test
-//    fun useTestDispatchers() {
-//        // FIXME
-//    }
-=======
     @Test
     @Ignore
     fun addChangeListener_emitOnProvidedDispatcher() {
@@ -117,5 +79,4 @@
     fun useTestDispatchers() {
         // FIXME
     }
->>>>>>> 0e48b567
 }