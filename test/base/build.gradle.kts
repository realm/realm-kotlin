/*
 * Copyright 2020 Realm Inc.
 *
 * Licensed under the Apache License, Version 2.0 (the "License");
 * you may not use this file except in compliance with the License.
 * You may obtain a copy of the License at
 *
 * http://www.apache.org/licenses/LICENSE-2.0
 *
 * Unless required by applicable law or agreed to in writing, software
 * distributed under the License is distributed on an "AS IS" BASIS,
 * WITHOUT WARRANTIES OR CONDITIONS OF ANY KIND, either express
 * or implied.
 * See the License for the specific language governing permissions and
 * limitations under the License.
 */

import org.jetbrains.kotlin.gradle.plugin.mpp.KotlinNativeTargetWithSimulatorTests

plugins {
    id("org.jetbrains.kotlin.multiplatform")
    id("com.android.library")
    id("io.realm.kotlin")
}

// Common Kotlin configuration
kotlin {
    sourceSets {
        getByName("commonMain") {
            dependencies {
                implementation(kotlin("stdlib-common"))
                implementation("org.jetbrains.kotlinx:kotlinx-coroutines-core:${Versions.coroutines}")
                // FIXME AUTO-SETUP Removed automatic dependency injection to ensure observability of
                //  requirements for now
                implementation("io.realm.kotlin:library-base:${Realm.version}")
                // FIXME API-SCHEMA We currently have some tests that verified injection of
                //  interfaces, uses internal representation for property meta data, etc. Can
                //  probably be replaced when schema information is exposed in the public API
                // Our current compiler plugin tests only runs on JVM, so makes sense to keep them
                // for now, but ideally they should go to the compiler plugin tests.
                implementation("io.realm.kotlin:cinterop:${Realm.version}")
                implementation("org.jetbrains.kotlinx:atomicfu:${Versions.atomicfu}")
<<<<<<< HEAD

                // For filesystem operations
=======
>>>>>>> 0b7c1d04
                implementation("com.squareup.okio:okio:${Versions.okio}")
            }
        }

        getByName("commonTest") {
            dependencies {
                // TODO AtomicFu doesn't work on the test project due to
                //  https://github.com/Kotlin/kotlinx.atomicfu/issues/90#issuecomment-597872907
                implementation("co.touchlab:stately-concurrency:1.1.7")
                implementation(kotlin("test-common"))
                implementation(kotlin("test-annotations-common"))
                implementation("org.jetbrains.kotlinx:kotlinx-coroutines-test:${Versions.coroutines}")
            }
        }
    }

    tasks.withType(org.jetbrains.kotlin.gradle.tasks.KotlinCompile::class.java).all {
        kotlinOptions.jvmTarget = Versions.jvmTarget
        kotlinOptions.freeCompilerArgs += "-Xopt-in=kotlin.RequiresOptIn"
    }
}

// Android configuration
android {
    compileSdkVersion(Versions.Android.compileSdkVersion)
    buildToolsVersion = Versions.Android.buildToolsVersion

    defaultConfig {
        minSdkVersion(Versions.Android.minSdk)
        targetSdkVersion(Versions.Android.targetSdk)
        testInstrumentationRunner = "androidx.test.runner.AndroidJUnitRunner"

        sourceSets {
            getByName("main") {
                manifest.srcFile("src/androidMain/AndroidManifest.xml")
                jniLibs.srcDir("src/androidMain/jniLibs")
                getByName("androidTest") {
                    java.srcDirs("src/androidTest/kotlin")
                }
            }
        }
        ndk {
            abiFilters += setOf("x86_64", "x86", "arm64-v8a", "armeabi-v7a")
        }
    }

    buildTypes {
        getByName("release") {
            isMinifyEnabled = false
            proguardFiles(getDefaultProguardFile("proguard-android-optimize.txt"), "proguard-rules.pro")
        }
    }

    compileOptions {
        sourceCompatibility = JavaVersion.VERSION_1_8
        targetCompatibility = JavaVersion.VERSION_1_8
    }

    // Remove overlapping resources after adding "org.jetbrains.kotlinx:kotlinx-coroutines-test" to
    // avoid errors like "More than one file was found with OS independent path 'META-INF/AL2.0'."
    packagingOptions {
        exclude("META-INF/AL2.0")
        exclude("META-INF/LGPL2.1")
    }
}

kotlin {
    android("android") {
        publishLibraryVariants("release", "debug")
    }
    sourceSets {
        getByName("androidMain") {
            kotlin.srcDir("src/androidMain/kotlin")
            dependencies {
                implementation(kotlin("stdlib"))
                implementation("org.jetbrains.kotlinx:kotlinx-coroutines-android:${Versions.coroutines}")
            }
        }
        getByName("androidTest") {
            dependencies {
                implementation(kotlin("test"))
                implementation(kotlin("test-junit"))
                implementation("junit:junit:${Versions.junit}")
                implementation("androidx.test.ext:junit:${Versions.androidxJunit}")
                implementation("androidx.test:runner:${Versions.androidxTest}")
                implementation("androidx.test:rules:${Versions.androidxTest}")
                implementation("org.jetbrains.kotlinx:kotlinx-coroutines-test:${Versions.coroutines}")
            }
        }
    }
}

kotlin {
    jvm()
    sourceSets {
        getByName("jvmMain") {
            dependencies {
                implementation("org.jetbrains.kotlin:kotlin-compiler-embeddable:${Versions.kotlin}")
                implementation("io.realm.kotlin:plugin-compiler:${Realm.version}")
                implementation("com.github.tschuchortdev:kotlin-compile-testing:${Versions.kotlinCompileTesting}")
            }
        }
        getByName("jvmTest") {
            dependencies {
                implementation(kotlin("test"))
                implementation(kotlin("test-junit"))
            }
        }
    }
}

kotlin {
    iosX64("ios")
    macosX64("macos")
    sourceSets {
        val macosMain by getting
        val macosTest by getting
        getByName("iosMain") {
            kotlin.srcDir("src/macosMain/kotlin")
        }
        getByName("iosTest") {
            kotlin.srcDir("src/macosTest/kotlin")
        }
    }
}

// Needs running emulator
tasks.named("iosTest") {
    val device: String = project.findProperty("iosDevice")?.toString() ?: "iPhone 11 Pro Max"
    dependsOn(kotlin.targets.getByName<KotlinNativeTargetWithSimulatorTests>("ios").binaries.getTest("DEBUG").linkTaskName)
    group = JavaBasePlugin.VERIFICATION_GROUP
    description = "Runs tests for target 'ios' on an iOS simulator"

    doLast {
        val binary = kotlin.targets.getByName<KotlinNativeTargetWithSimulatorTests>("ios").binaries.getTest("DEBUG").outputFile
        exec {
            // use -s (standlone) option to avoid:
            //     An error was encountered processing the command (domain=com.apple.CoreSimulator.SimError, code=405):
            //      Invalid device state
            commandLine("xcrun", "simctl", "spawn", "-s", device, binary.absolutePath)
        }
    }
}<|MERGE_RESOLUTION|>--- conflicted
+++ resolved
@@ -40,11 +40,6 @@
                 // for now, but ideally they should go to the compiler plugin tests.
                 implementation("io.realm.kotlin:cinterop:${Realm.version}")
                 implementation("org.jetbrains.kotlinx:atomicfu:${Versions.atomicfu}")
-<<<<<<< HEAD
-
-                // For filesystem operations
-=======
->>>>>>> 0b7c1d04
                 implementation("com.squareup.okio:okio:${Versions.okio}")
             }
         }
