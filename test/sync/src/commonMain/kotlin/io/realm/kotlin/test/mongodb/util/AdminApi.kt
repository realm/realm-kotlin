--- conflicted
+++ resolved
@@ -107,14 +107,6 @@
     suspend fun changeSyncPermissions(permissions: SyncPermissions, block: () -> Unit)
 
     /**
-<<<<<<< HEAD
-     * Set type of authentication method used for the EmailAuth provider.
-     */
-    suspend fun setAuth(auth: UserConfirmationMode)
-
-    /**
-=======
->>>>>>> 57346869
      * Set whether or not using a reset function is available.
      */
     suspend fun setResetFunction(enabled: Boolean)
@@ -360,37 +352,6 @@
         client.close()
     }
 
-<<<<<<< HEAD
-    override suspend fun setAuth(auth: UserConfirmationMode) {
-        val result: Pair<Boolean, Boolean> = when (auth) {
-            UserConfirmationMode.AUTOMATIC_CONFIRMATION -> Pair(true, false)
-            UserConfirmationMode.CUSTOM_CONFIRMATION -> Pair(false, true)
-            UserConfirmationMode.SEND_EMAIL -> Pair(false, false)
-        }
-        withContext(dispatcher) {
-            val providerId: String = getLocalUserPassProviderId()
-            val url = "$url/groups/$groupId/apps/$appId/auth_providers/$providerId"
-            val configData = JsonObject(
-                mapOf(
-                    "autoConfirm" to JsonPrimitive(result.first),
-                    "runConfirmationFunction" to JsonPrimitive(result.second)
-                )
-            )
-            val configObj = JsonObject(mapOf("config" to configData))
-            sendPatchRequest(url, configObj)
-            client.typedRequest<JsonObject>(Get, url).let {
-                if (it["config"]!!.jsonObject["autoConfirm"]!!.jsonPrimitive.boolean != result.first) {
-                    throw IllegalStateException("Expected: $result, was $it")
-                }
-                if (it["config"]!!.jsonObject["runConfirmationFunction"]!!.jsonPrimitive.boolean != result.second) {
-                    throw IllegalStateException("Expected: $result, was $it")
-                }
-            }
-        }
-    }
-
-=======
->>>>>>> 57346869
     override suspend fun setResetFunction(enabled: Boolean) {
         withContext(dispatcher) {
             val providerId: String = getLocalUserPassProviderId()
@@ -432,20 +393,12 @@
         }
     }
 
-    // Wrap PATCH requests due to previous problems with it. Keep this wrapper until we are
-    // confident all problems have been resolved: https://github.com/realm/realm-kotlin/issues/519.
     private suspend fun sendPatchRequest(url: String, requestBody: JsonObject) {
-<<<<<<< HEAD
-        client.patch(url) {
-            contentType(ContentType.Application.Json)
-            setBody(requestBody)
-=======
         client.request<HttpResponse>(url) {
             method = Post
             parameter("url", url)
             contentType(ContentType.Application.Json)
-            body = requestBody
->>>>>>> 57346869
+            setBody(requestBody)
         }.let {
             if (!it.status.isSuccess()) {
                 throw IllegalStateException("PATCH request failed: $it")
