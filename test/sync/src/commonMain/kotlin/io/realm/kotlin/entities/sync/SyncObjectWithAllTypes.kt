/*
 * Copyright 2022 Realm Inc.
 *
 * Licensed under the Apache License, Version 2.0 (the "License");
 * you may not use this file except in compliance with the License.
 * You may obtain a copy of the License at
 *
 * http://www.apache.org/licenses/LICENSE-2.0
 *
 * Unless required by applicable law or agreed to in writing, software
 * distributed under the License is distributed on an "AS IS" BASIS,
 * WITHOUT WARRANTIES OR CONDITIONS OF ANY KIND, either express or implied.
 * See the License for the specific language governing permissions and
 * limitations under the License.
 */

package io.realm.kotlin.entities.sync

import io.realm.kotlin.ext.realmListOf
import io.realm.kotlin.schema.RealmStorageType
import io.realm.kotlin.types.ObjectId
import io.realm.kotlin.types.RealmInstant
import io.realm.kotlin.types.RealmList
import io.realm.kotlin.types.RealmObject
import io.realm.kotlin.types.RealmUUID
import io.realm.kotlin.types.annotations.PrimaryKey
import kotlin.random.Random

private typealias FieldDataFactory = (SyncObjectWithAllTypes) -> Unit
private typealias FieldValidator = (SyncObjectWithAllTypes) -> Unit

class SyncObjectWithAllTypes : RealmObject {
    @PrimaryKey
    var _id: String = "id-${Random.nextLong()}"

    // Non-nullable types
    var stringField: String = "hello world"
    var byteField: Byte = 0
    var charField: Char = 0.toChar()
    var shortField: Short = 0
    var intField: Int = 0
    var longField: Long = 0
    var booleanField: Boolean = true
    var doubleField: Double = 0.0
    var floatField: Float = 0.0.toFloat()
    var realmInstantField: RealmInstant = RealmInstant.MIN
    var objectIdField: ObjectId = ObjectId.create()
<<<<<<< HEAD
    var realmUUIDField: RealmUUID = RealmUUID.random()
=======
    var binaryField: ByteArray = byteArrayOf(42)
>>>>>>> 3cd88870
    var objectField: SyncObjectWithAllTypes? = null

    // Nullable types
    var stringNullableField: String? = null
    var byteNullableField: Byte? = null
    var charNullableField: Char? = null
    var shortNullableField: Short? = null
    var intNullableField: Int? = null
    var longNullableField: Long? = null
    var booleanNullableField: Boolean? = null
    var doubleNullableField: Double? = null
    var floatNullableField: Float? = null
    var realmInstantNullableField: RealmInstant? = null
    var objectIdNullableField: ObjectId? = null
<<<<<<< HEAD
    var realmUUIDNullableField: RealmUUID? = null
=======
    var binaryNullableField: ByteArray? = null
>>>>>>> 3cd88870
    var objectNullableField: SyncObjectWithAllTypes? = null

    // RealmLists
    var stringRealmList: RealmList<String> = realmListOf("hello world")
    var byteRealmList: RealmList<Byte> = realmListOf(0)
    var charRealmList: RealmList<Char> = realmListOf(0.toChar())
    var shortRealmList: RealmList<Short> = realmListOf(0)
    var intRealmList: RealmList<Int> = realmListOf(0)
    var longRealmList: RealmList<Long> = realmListOf(0)
    var booleanRealmList: RealmList<Boolean> = realmListOf(true)
    var doubleRealmList: RealmList<Double> = realmListOf(0.0)
    var floatRealmList: RealmList<Float> = realmListOf(0.0.toFloat())
    var realmInstantRealmList: RealmList<RealmInstant> = realmListOf(RealmInstant.MIN)
    var objectIdRealmList: RealmList<ObjectId> = realmListOf(ObjectId.create())
<<<<<<< HEAD
    var realmUUIDRealmList: RealmList<RealmUUID> = realmListOf(RealmUUID.random())
=======
    var binaryRealmList: RealmList<ByteArray> = realmListOf(byteArrayOf(42))
>>>>>>> 3cd88870
    var objectRealmList: RealmList<SyncObjectWithAllTypes> = realmListOf()

    // Nullable RealmLists of primitive values, not currently supported by Sync
    // Nullable Object lists, not currently supported by Core

    companion object {

        // Mapping between each Core Field type and functions that can insert data for that type
        // and also verify the value. This can be used to test objects that has been roundtripped
        // through Sync.
        private val mapper: Map<RealmStorageType, Pair<FieldDataFactory, FieldValidator>> =
            mutableMapOf<RealmStorageType, Pair<FieldDataFactory, FieldValidator>>()
                .also { map ->
                    RealmStorageType.values().forEach { type: RealmStorageType ->
                        map[type] = when (type) {
                            RealmStorageType.INT -> {
                                Pair(
                                    { obj: SyncObjectWithAllTypes ->
                                        obj.intField = 42
                                        obj.intNullableField = 42
                                        obj.intRealmList = realmListOf(42)
                                    },
                                    { obj: SyncObjectWithAllTypes ->
                                        assertEquals(42, obj.intField)
                                        assertEquals(42, obj.intNullableField)
                                        assertEquals(42, obj.intRealmList.first())
                                    }
                                )
                            }
                            RealmStorageType.BOOL -> {
                                Pair(
                                    { obj: SyncObjectWithAllTypes ->
                                        obj.booleanField = true
                                        obj.booleanNullableField = true
                                        obj.booleanRealmList = realmListOf(true, false)
                                    },
                                    { obj: SyncObjectWithAllTypes ->
                                        assertEquals(true, obj.booleanField)
                                        assertEquals(true, obj.booleanNullableField)
                                        assertEquals(true, obj.booleanRealmList[0])
                                        assertEquals(false, obj.booleanRealmList[1])
                                    }
                                )
                            }
                            RealmStorageType.STRING -> {
                                Pair(
                                    { obj: SyncObjectWithAllTypes ->
                                        obj.stringField = "Foo"
                                        obj.stringNullableField = "Bar"
                                        obj.stringRealmList = realmListOf("Foo", "")
                                    },
                                    { obj: SyncObjectWithAllTypes ->
                                        assertEquals("Foo", obj.stringField)
                                        assertEquals("Bar", obj.stringNullableField)
                                        assertEquals("Foo", obj.stringRealmList[0])
                                        assertEquals("", obj.stringRealmList[1])
                                    }
                                )
                            }
                            RealmStorageType.OBJECT -> {
                                Pair(
                                    { obj: SyncObjectWithAllTypes ->
                                        obj.objectField = SyncObjectWithAllTypes().apply {
                                            stringField = "child1"
                                        }
                                        obj.objectNullableField = null
                                        obj.objectRealmList =
                                            realmListOf(
                                                SyncObjectWithAllTypes().apply {
                                                    stringField = "child2"
                                                }
                                            )
                                    },
                                    { obj: SyncObjectWithAllTypes ->
                                        assertEquals("child1", obj.objectField!!.stringField)
                                        assertEquals(null, obj.objectNullableField)
                                        assertEquals(
                                            "child2",
                                            obj.objectRealmList.first().stringField
                                        )
                                    }
                                )
                            }
                            RealmStorageType.FLOAT -> {
                                Pair(
                                    { obj: SyncObjectWithAllTypes ->
                                        obj.floatField = 1.23F
                                        obj.floatNullableField = 1.23F
                                        obj.floatRealmList =
                                            realmListOf(1.23F, Float.MIN_VALUE, Float.MAX_VALUE)
                                    },
                                    { obj: SyncObjectWithAllTypes ->
                                        assertEquals(1.23F, obj.floatField)
                                        assertEquals(1.23F, obj.floatNullableField)
                                        assertEquals(1.23F, obj.floatRealmList[0])
                                        assertEquals(Float.MIN_VALUE, obj.floatRealmList[1])
                                        assertEquals(Float.MAX_VALUE, obj.floatRealmList[2])
                                    }
                                )
                            }
                            RealmStorageType.DOUBLE -> {
                                Pair(
                                    { obj: SyncObjectWithAllTypes ->
                                        obj.doubleField = 1.234
                                        obj.doubleNullableField = 1.234
                                        obj.doubleRealmList =
                                            realmListOf(1.234, Double.MIN_VALUE, Double.MAX_VALUE)
                                    },
                                    { obj: SyncObjectWithAllTypes ->
                                        assertEquals(1.234, obj.doubleField)
                                        assertEquals(1.234, obj.doubleNullableField)
                                        assertEquals(1.234, obj.doubleRealmList[0])
                                        assertEquals(Double.MIN_VALUE, obj.doubleRealmList[1])
                                        assertEquals(Double.MAX_VALUE, obj.doubleRealmList[2])
                                    },
                                )
                            }
                            RealmStorageType.TIMESTAMP -> {
                                Pair(
                                    { obj: SyncObjectWithAllTypes ->
                                        obj.realmInstantField = RealmInstant.from(1, 1)
                                        obj.realmInstantNullableField =
                                            RealmInstant.from(-1, -1)
                                        obj.realmInstantRealmList =
                                            realmListOf(RealmInstant.MIN, RealmInstant.MAX)
                                    },
                                    { obj: SyncObjectWithAllTypes ->
                                        assertEquals(
                                            RealmInstant.from(1, 1),
                                            obj.realmInstantField
                                        )
                                        assertEquals(
                                            RealmInstant.from(-1, -1),
                                            obj.realmInstantNullableField
                                        )
                                        assertEquals(RealmInstant.MIN, obj.realmInstantRealmList[0])
                                        assertEquals(RealmInstant.MAX, obj.realmInstantRealmList[1])
                                    },
                                )
                            }
                            RealmStorageType.OBJECT_ID -> {
                                val minObjId = ObjectId.from("000000000000000000000000")
                                val maxObjId = ObjectId.from("ffffffffffffffffffffffff")
                                val randomObjId = ObjectId.from("503f1f77bcf86cd793439011")
                                Pair(
                                    { obj: SyncObjectWithAllTypes ->
                                        obj.objectIdField = randomObjId
                                        obj.objectIdNullableField = randomObjId
                                        obj.objectIdRealmList = realmListOf(minObjId, maxObjId)
                                    },
                                    { obj: SyncObjectWithAllTypes ->
                                        assertEquals(randomObjId, obj.objectIdField)
                                        assertEquals(randomObjId, obj.objectIdNullableField)
                                        assertEquals(minObjId, obj.objectIdRealmList[0])
                                        assertEquals(maxObjId, obj.objectIdRealmList[1])
                                    },
                                )
                            }
                            RealmStorageType.UUID -> {
                                val uuid1 = RealmUUID.random()
                                val uuid2 = RealmUUID.random()
                                val uuid3 = RealmUUID.random()
                                Pair(
                                    { obj: SyncObjectWithAllTypes ->
                                        obj.realmUUIDField = uuid1
                                        obj.realmUUIDNullableField = uuid1
                                        obj.realmUUIDRealmList = realmListOf(uuid2, uuid3)
                                    },
                                    { obj: SyncObjectWithAllTypes ->
                                        assertEquals(uuid1, obj.realmUUIDField)
                                        assertEquals(uuid1, obj.realmUUIDNullableField)
                                        assertEquals(uuid2, obj.realmUUIDRealmList[0])
                                        assertEquals(uuid3, obj.realmUUIDRealmList[1])
                                    },
                                )
                            }
                            RealmStorageType.BINARY -> {
                                Pair(
                                    { obj: SyncObjectWithAllTypes ->
                                        obj.binaryField = byteArrayOf(22)
                                        obj.binaryNullableField = byteArrayOf(22)
                                        obj.binaryRealmList =
                                            realmListOf(
                                                byteArrayOf(22),
                                                byteArrayOf(44, 66),
                                                byteArrayOf(11, 33)
                                            )
                                    },
                                    { obj: SyncObjectWithAllTypes ->
                                        assertContentEquals(byteArrayOf(22), obj.binaryField)
                                        assertContentEquals(byteArrayOf(22), obj.binaryNullableField)
                                        assertContentEquals(byteArrayOf(22), obj.binaryRealmList[0])
                                        assertContentEquals(byteArrayOf(44, 66), obj.binaryRealmList[1])
                                        assertContentEquals(byteArrayOf(11, 33), obj.binaryRealmList[2])
                                    },
                                )
                            }
                            else -> TODO("Missing support for type: $type")
                        }
                    }
                }

        private fun assertEquals(value: Any?, other: Any?) {
            if (value != other) {
                throw IllegalStateException("Values do not match: '$value' vs. '$other'")
            }
        }

        private fun assertContentEquals(value: ByteArray?, other: ByteArray?) {
            value?.forEachIndexed { index, byte ->
                val actual = other?.get(index)
                if (byte != actual) {
                    throw IllegalStateException("Values do not match: '$value' vs. '$other'")
                }
            }
        }

        /**
         * Create an object with sample data for all supported Core field types.
         */
        fun createWithSampleData(primaryKey: String): SyncObjectWithAllTypes {
            return SyncObjectWithAllTypes().also { obj ->
                obj._id = primaryKey
                RealmStorageType.values().forEach { type: RealmStorageType ->
                    val dataFactory: FieldDataFactory = mapper[type]!!.first
                    dataFactory(obj)
                }
            }
        }

        /**
         * Validate that the incoming object has all the expected sample data
         *
         * @return `true` if the object matches.
         * @throws IllegalStateException if the comparison failed.
         */
        fun compareAgainstSampleData(obj: SyncObjectWithAllTypes): Boolean {
            RealmStorageType.values().forEach { type: RealmStorageType ->
                val dataValidator: FieldValidator = mapper[type]!!.second
                dataValidator(obj)
            }
            return true
        }
    }
}<|MERGE_RESOLUTION|>--- conflicted
+++ resolved
@@ -45,11 +45,8 @@
     var floatField: Float = 0.0.toFloat()
     var realmInstantField: RealmInstant = RealmInstant.MIN
     var objectIdField: ObjectId = ObjectId.create()
-<<<<<<< HEAD
     var realmUUIDField: RealmUUID = RealmUUID.random()
-=======
     var binaryField: ByteArray = byteArrayOf(42)
->>>>>>> 3cd88870
     var objectField: SyncObjectWithAllTypes? = null
 
     // Nullable types
@@ -64,11 +61,8 @@
     var floatNullableField: Float? = null
     var realmInstantNullableField: RealmInstant? = null
     var objectIdNullableField: ObjectId? = null
-<<<<<<< HEAD
     var realmUUIDNullableField: RealmUUID? = null
-=======
     var binaryNullableField: ByteArray? = null
->>>>>>> 3cd88870
     var objectNullableField: SyncObjectWithAllTypes? = null
 
     // RealmLists
@@ -83,11 +77,8 @@
     var floatRealmList: RealmList<Float> = realmListOf(0.0.toFloat())
     var realmInstantRealmList: RealmList<RealmInstant> = realmListOf(RealmInstant.MIN)
     var objectIdRealmList: RealmList<ObjectId> = realmListOf(ObjectId.create())
-<<<<<<< HEAD
     var realmUUIDRealmList: RealmList<RealmUUID> = realmListOf(RealmUUID.random())
-=======
     var binaryRealmList: RealmList<ByteArray> = realmListOf(byteArrayOf(42))
->>>>>>> 3cd88870
     var objectRealmList: RealmList<SyncObjectWithAllTypes> = realmListOf()
 
     // Nullable RealmLists of primitive values, not currently supported by Sync
