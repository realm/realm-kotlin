--- conflicted
+++ resolved
@@ -23,11 +23,8 @@
 import io.realm.kotlin.types.RealmInstant
 import io.realm.kotlin.types.RealmList
 import io.realm.kotlin.types.RealmObject
-<<<<<<< HEAD
 import io.realm.kotlin.types.RealmSet
-=======
 import io.realm.kotlin.types.RealmUUID
->>>>>>> 94fc80f8
 import io.realm.kotlin.types.annotations.PrimaryKey
 import kotlin.random.Random
 
@@ -101,6 +98,7 @@
     var floatRealmSet: RealmSet<Float> = realmSetOf(0.0.toFloat())
     var realmInstantRealmSet: RealmSet<RealmInstant> = realmSetOf(RealmInstant.MIN)
     var objectIdRealmSet: RealmSet<ObjectId> = realmSetOf(ObjectId.create())
+    var realmUUIDRealmSet: RealmSet<RealmUUID> = realmSetOf(RealmUUID.random())
     var binaryRealmSet: RealmSet<ByteArray> = realmSetOf(byteArrayOf(42))
     var objectRealmSet: RealmSet<SyncObjectWithAllTypes> = realmSetOf()
 
@@ -305,12 +303,15 @@
                                         obj.realmUUIDField = uuid1
                                         obj.realmUUIDNullableField = uuid1
                                         obj.realmUUIDRealmList = realmListOf(uuid2, uuid3)
+                                        obj.realmUUIDRealmSet = realmSetOf(uuid2, uuid3)
                                     },
                                     { obj: SyncObjectWithAllTypes ->
                                         assertEquals(uuid1, obj.realmUUIDField)
                                         assertEquals(uuid1, obj.realmUUIDNullableField)
                                         assertEquals(uuid2, obj.realmUUIDRealmList[0])
                                         assertEquals(uuid3, obj.realmUUIDRealmList[1])
+                                        assertSetContains(uuid2, obj.realmUUIDRealmSet)
+                                        assertSetContains(uuid3, obj.realmUUIDRealmSet)
                                     },
                                 )
                             }
