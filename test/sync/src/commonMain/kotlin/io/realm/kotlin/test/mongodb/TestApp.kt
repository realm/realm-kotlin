/*
 * Copyright 2021 Realm Inc.
 *
 * Licensed under the Apache License, Version 2.0 (the "License");
 * you may not use this file except in compliance with the License.
 * You may obtain a copy of the License at
 *
 * http://www.apache.org/licenses/LICENSE-2.0
 *
 * Unless required by applicable law or agreed to in writing, software
 * distributed under the License is distributed on an "AS IS" BASIS,
 * WITHOUT WARRANTIES OR CONDITIONS OF ANY KIND, either express or implied.
 * See the License for the specific language governing permissions and
 * limitations under the License.
 */

@file:Suppress("invisible_member", "invisible_reference")

package io.realm.kotlin.test.mongodb

import io.realm.kotlin.internal.interop.RealmInterop
import io.realm.kotlin.internal.platform.runBlocking
import io.realm.kotlin.internal.platform.singleThreadDispatcher
import io.realm.kotlin.log.LogLevel
import io.realm.kotlin.log.RealmLogger
import io.realm.kotlin.mongodb.App
import io.realm.kotlin.mongodb.AppConfiguration
import io.realm.kotlin.mongodb.Credentials
import io.realm.kotlin.mongodb.User
import io.realm.kotlin.test.mongodb.util.AppAdmin
import io.realm.kotlin.test.mongodb.util.AppAdminImpl
import io.realm.kotlin.test.mongodb.util.AppServicesClient
import io.realm.kotlin.test.mongodb.util.TestAppInitializer.initialize
import io.realm.kotlin.test.platform.PlatformUtils
import io.realm.kotlin.test.util.TestHelper
import kotlinx.coroutines.CoroutineDispatcher

const val TEST_APP_PARTITION = "test-app-partition" // With Partion-based Sync
const val TEST_APP_FLEX = "test-app-flex" // With Flexible Sync

const val TEST_SERVER_BASE_URL = "http://127.0.0.1:9090"

/**
 * This class merges the classes [App] and [AppAdmin] making it easier to create an App that can be
 * used for testing.
 *
 * @param app gives access to the [App] class delegate for testing purposes
 * @param debug enable trace of command server and rest api calls in the test app.
 */
open class TestApp private constructor(
    pairAdminApp: Pair<App, AppAdmin>
) : App by pairAdminApp.first, AppAdmin by pairAdminApp.second {

    val app: App = pairAdminApp.first

    /**
     * Creates an [App] with the given configuration parameters.
     *
     * @param logLevel log level used to prime the AppConfiguration.Builder.
     * @param builder the builder used to build the final app. The builder is already primed with the
     * default test app configuration, but can be used to override the defaults and add additional
     * options.
     * @param debug enable trace of command server and rest api calls in the test app.
     **/
    @Suppress("LongParameterList")
    constructor(
        appName: String = TEST_APP_PARTITION,
        dispatcher: CoroutineDispatcher = singleThreadDispatcher("test-app-dispatcher"),
        logLevel: LogLevel = LogLevel.WARN,
        builder: (AppConfiguration.Builder) -> AppConfiguration.Builder = { it },
        debug: Boolean = false,
        customLogger: RealmLogger? = null,
    ) : this(
        build(
            debug = debug,
            appName = appName,
            logLevel = logLevel,
            customLogger = customLogger,
            dispatcher = dispatcher,
            builder = builder
        )
    )

    fun createUserAndLogin(): User = runBlocking {
        val (email, password) = TestHelper.randomEmail() to "password1234"
        app.emailPasswordAuth.registerUser(email, password).run {
            logIn(email, password)
        }
    }

    fun close() {
        // This is needed to "properly reset" all sessions across tests since deleting users
        // directly using the REST API doesn't do the trick
        runBlocking {
            while (app.currentUser != null) {
                (app.currentUser as User).logOut()
            }
            deleteAllUsers()
        }

        // Close network client resources
        closeClient()

        // Make sure to clear cached apps before deleting files
        RealmInterop.realm_clear_cached_apps()

        // Delete metadata Realm files
        PlatformUtils.deleteTempDir("${app.configuration.syncRootDirectory}/mongodb-realm")
    }

    companion object {
<<<<<<< HEAD
        @Suppress("LongParameterList")
        fun build(
            debug: Boolean,
=======
        suspend fun getAppId(appName: String, debug: Boolean): String {
            val client = defaultClient("$appName-initializer", debug)
            return client.get<String>("$COMMAND_SERVER_BASE_URL/$appName").also {
                client.close()
            }.trim()
        }

        fun testAppConfigurationBuilder(
>>>>>>> dcd170f4
            appName: String,
            logLevel: LogLevel,
            customLogger: RealmLogger?,
            dispatcher: CoroutineDispatcher,
            builder: (AppConfiguration.Builder) -> AppConfiguration.Builder,
        ): Pair<App, AppAdmin> {
            val appAdmin: AppAdmin = runBlocking(dispatcher) {
                AppServicesClient.build(
                    baseUrl = TEST_SERVER_BASE_URL,
                    debug = debug,
                    dispatcher = dispatcher
                ).run {
                    val baasApp = getOrCreateApp(appName) {
                        initialize(this)
                    }

                    AppAdminImpl(this, baasApp)
                }
            }

            val config = AppConfiguration.Builder(appAdmin.clientAppId)
                .baseUrl(TEST_SERVER_BASE_URL)
                .log(
                    logLevel,
                    if (customLogger == null) emptyList<RealmLogger>()
                    else listOf<RealmLogger>(customLogger)
                )

            val app = App.create(
                builder(config)
                    .dispatcher(dispatcher)
                    .build()
            )

            return Pair<App, AppAdmin>(app, appAdmin)
        }
    }
}

val App.asTestApp: TestApp
    get() = this as TestApp

suspend fun App.createUserAndLogIn(email: String, password: String): User {
    return this.emailPasswordAuth.registerUser(email, password).run {
        logIn(email, password)
    }
}

suspend fun App.logIn(email: String, password: String): User =
    this.login(Credentials.emailPassword(email, password))<|MERGE_RESOLUTION|>--- conflicted
+++ resolved
@@ -30,7 +30,9 @@
 import io.realm.kotlin.test.mongodb.util.AppAdmin
 import io.realm.kotlin.test.mongodb.util.AppAdminImpl
 import io.realm.kotlin.test.mongodb.util.AppServicesClient
-import io.realm.kotlin.test.mongodb.util.TestAppInitializer.initialize
+import io.realm.kotlin.test.mongodb.util.BaasApp
+import io.realm.kotlin.test.mongodb.util.Service
+import io.realm.kotlin.test.mongodb.util.TestAppInitializer.initializeDefault
 import io.realm.kotlin.test.platform.PlatformUtils
 import io.realm.kotlin.test.util.TestHelper
 import kotlinx.coroutines.CoroutineDispatcher
@@ -70,6 +72,9 @@
         builder: (AppConfiguration.Builder) -> AppConfiguration.Builder = { it },
         debug: Boolean = false,
         customLogger: RealmLogger? = null,
+        initialSetup: suspend AppServicesClient.(app: BaasApp, service: Service) -> Unit = { app: BaasApp, service: Service ->
+            initializeDefault(app, service)
+        }
     ) : this(
         build(
             debug = debug,
@@ -77,7 +82,8 @@
             logLevel = logLevel,
             customLogger = customLogger,
             dispatcher = dispatcher,
-            builder = builder
+            builder = builder,
+            initialSetup = initialSetup
         )
     )
 
@@ -109,25 +115,15 @@
     }
 
     companion object {
-<<<<<<< HEAD
         @Suppress("LongParameterList")
         fun build(
             debug: Boolean,
-=======
-        suspend fun getAppId(appName: String, debug: Boolean): String {
-            val client = defaultClient("$appName-initializer", debug)
-            return client.get<String>("$COMMAND_SERVER_BASE_URL/$appName").also {
-                client.close()
-            }.trim()
-        }
-
-        fun testAppConfigurationBuilder(
->>>>>>> dcd170f4
             appName: String,
             logLevel: LogLevel,
             customLogger: RealmLogger?,
             dispatcher: CoroutineDispatcher,
             builder: (AppConfiguration.Builder) -> AppConfiguration.Builder,
+            initialSetup: suspend AppServicesClient.(app: BaasApp, service: Service) -> Unit
         ): Pair<App, AppAdmin> {
             val appAdmin: AppAdmin = runBlocking(dispatcher) {
                 AppServicesClient.build(
@@ -135,9 +131,7 @@
                     debug = debug,
                     dispatcher = dispatcher
                 ).run {
-                    val baasApp = getOrCreateApp(appName) {
-                        initialize(this)
-                    }
+                    val baasApp = getOrCreateApp(appName, initialSetup)
 
                     AppAdminImpl(this, baasApp)
                 }
