/*
 * Copyright 2021 Realm Inc.
 *
 * Licensed under the Apache License, Version 2.0 (the "License");
 * you may not use this file except in compliance with the License.
 * You may obtain a copy of the License at
 *
 * http://www.apache.org/licenses/LICENSE-2.0
 *
 * Unless required by applicable law or agreed to in writing, software
 * distributed under the License is distributed on an "AS IS" BASIS,
 * WITHOUT WARRANTIES OR CONDITIONS OF ANY KIND, either express or implied.
 * See the License for the specific language governing permissions and
 * limitations under the License.
 */

package io.realm.test.mongodb.util

import io.ktor.client.HttpClient
import io.ktor.client.features.defaultRequest
import io.ktor.client.features.json.JsonFeature
import io.ktor.client.features.json.serializer.KotlinxSerializer
import io.ktor.client.features.logging.LogLevel
import io.ktor.client.features.logging.Logging
import io.ktor.client.request.HttpRequestBuilder
import io.ktor.client.request.delete
import io.ktor.client.request.headers
import io.ktor.client.request.parameter
import io.ktor.client.request.request
import io.ktor.client.statement.HttpResponse
import io.ktor.client.statement.readText
import io.ktor.http.ContentType
import io.ktor.http.HttpMethod
import io.ktor.http.HttpMethod.Companion.Get
import io.ktor.http.HttpMethod.Companion.Post
import io.ktor.http.HttpMethod.Companion.Put
import io.ktor.http.contentType
import io.ktor.http.isSuccess
import io.realm.internal.platform.runBlocking
import io.realm.test.mongodb.COMMAND_SERVER_BASE_URL
import kotlinx.coroutines.CoroutineDispatcher
import kotlinx.coroutines.Dispatchers
import kotlinx.coroutines.delay
import kotlinx.coroutines.withContext
import kotlinx.serialization.InternalSerializationApi
import kotlinx.serialization.Serializable
import kotlinx.serialization.decodeFromString
import kotlinx.serialization.json.Json
import kotlinx.serialization.json.JsonArray
import kotlinx.serialization.json.JsonElement
import kotlinx.serialization.json.JsonObject
import kotlinx.serialization.json.JsonPrimitive
import kotlinx.serialization.json.jsonArray
import kotlinx.serialization.json.jsonObject
import kotlinx.serialization.json.jsonPrimitive
import kotlinx.serialization.serializer

private const val ADMIN_PATH = "/api/admin/v3.0"

/**
 * Wrapper around MongoDB Realm Server Admin functions needed for tests.
 */
interface AdminApi {

    public val dispatcher: CoroutineDispatcher

    /**
     * Deletes all currently registered and pending users on MongoDB Realm.
     *
     * Warning: This will run using `runBlocking`.
     */
    suspend fun deleteAllUsers()

    /**
     * Pause or re-enable Sync on the server. This will not cause existing sessions to fail,
     * they will instead attempt to reconnect later.
     */
    suspend fun pauseSync()
    suspend fun startSync()

    /**
     * Set whether or not automatic confirmation is enabled.
     */
    suspend fun setAutomaticConfirmation(enabled: Boolean)

    /**
     * Set whether or not custom confirmation is enabled.
     */
    suspend fun setCustomConfirmation(enabled: Boolean)

    /**
     * Set whether or not using a reset function is available.
     */
    suspend fun setResetFunction(enabled: Boolean)

    /**
     * Return the JSON configuration for the Email/Password auth provider.
     */
    suspend fun getAuthConfigData(): String

<<<<<<< HEAD
    /**
     * Insert a MongoDB document which will be eventually synced as RealmObject.
     */
    suspend fun insertDocument(clazz: String, json: String): JsonObject

    /**
     * Query the specified database and collection
     */
    suspend fun queryDocumentById(clazz: String, oid: String): JsonObject
=======
    fun closeClient()
>>>>>>> 9e330f42
}

open class AdminApiImpl internal constructor(
    baseUrl: String,
    private val appName: String,
    private val debug: Boolean,
    override val dispatcher: CoroutineDispatcher
) : AdminApi {
    private val url = baseUrl + ADMIN_PATH
<<<<<<< HEAD
    private val MDB_DATABASE_NAME: String = "test_data" // as defined in realm-kotlin/tools/sync_test_server/app_template/config.json
    private lateinit var client: () -> HttpClient
=======
    private lateinit var client: HttpClient
>>>>>>> 9e330f42
    private lateinit var groupId: String
    private lateinit var appId: String

    // Convenience serialization classes for easier access to server responses
    @Serializable
    data class LoginResponse(val access_token: String)

    @Serializable
    data class Role(val group_id: String)

    @Serializable
    data class Profile(val roles: List<Role>)

    @Serializable
    data class ServerApp(val client_app_id: String, val _id: String)

    init {
        // Work around issues on Native with the Ktor client being created and used
        // on different threads.
        runBlocking(Dispatchers.Unconfined) {
            // Log in using unauthorized client
            val unauthorizedClient = defaultClient("$appName-unauthorized", debug)
            val loginResponse = unauthorizedClient.typedRequest<LoginResponse>(
                HttpMethod.Post,
                "$url/auth/providers/local-userpass/login"
            ) {
                contentType(ContentType.Application.Json)
                body = mapOf("username" to "unique_user@domain.com", "password" to "password")
            }

            // Setup authorized client for the rest of the requests
            // Client is currently being constructured for each network reques to work around
            // https://github.com/realm/realm-kotlin/issues/480
            val accessToken = loginResponse.access_token
            unauthorizedClient.close()

            client = defaultClient("$appName-authorized", debug) {
                defaultRequest {
                    headers {
                        append("Authorization", "Bearer $accessToken")
                    }
                }
                install(JsonFeature) {
                    serializer = KotlinxSerializer()
                }
                install(Logging) {
                    // Set to LogLevel.ALL to debug Admin API requests. All relevant
                    // data for each request/response will be console or LogCat.
                    level = LogLevel.INFO
                }
            }

            // Collect app group id
            groupId = client.typedRequest<Profile>(Get, "$url/auth/profile")
                .roles.first().group_id

            // Get app id
            appId = client.typedRequest<JsonArray>(Get, "$url/groups/$groupId/apps")
                .firstOrNull { it.jsonObject["client_app_id"]?.jsonPrimitive?.content == appName }?.jsonObject?.get(
                    "_id"
                )?.jsonPrimitive?.content
                ?: error("App $appName not found")
        }
    }

    /**
     * Deletes all currently registered and pending users on MongoDB Realm.
     */
    override suspend fun deleteAllUsers() {
        withContext(dispatcher) {
            deleteAllRegisteredUsers()
            deleteAllPendingUsers()
        }
    }

    private suspend fun deleteAllPendingUsers() {
        val pendingUsers =
            client.typedRequest<JsonArray>(
                Get,
                "$url/groups/$groupId/apps/$appId/user_registrations/pending_users"
            )
        for (pendingUser in pendingUsers) {
            val loginTypes = pendingUser.jsonObject["login_ids"]!!.jsonArray
            loginTypes
                .filter { it.jsonObject["id_type"]!!.jsonPrimitive.content == "email" }
                .map {
                    client.delete<Unit>(
                        "$url/groups/$groupId/apps/$appId/user_registrations/by_email/${it.jsonObject["id"]!!.jsonPrimitive.content}"
                    )
                }
        }
    }

    private suspend fun deleteAllRegisteredUsers() {
        val users = client.typedRequest<JsonArray>(
            Get,
            "$url/groups/$groupId/apps/$appId/users"
        )
        users.map {
            client.delete<Unit>("$url/groups/$groupId/apps/$appId/users/${it.jsonObject["_id"]!!.jsonPrimitive.content}")
        }
    }

    private suspend fun getBackingDBServiceId(): String =
        client.typedRequest<JsonArray>(Get, "$url/groups/$groupId/apps/$appId/services")
            .first()
            .let {
                it.jsonObject["_id"]!!.jsonPrimitive.content
            }

    private suspend fun controlSync(serviceId: String, enabled: Boolean) {
        val url = "$url/groups/$groupId/apps/$appId/services/$serviceId/config"
        val syncConfigData = JsonObject(mapOf("state" to JsonPrimitive(if (enabled) "enabled" else "disabled")))
        val configObj = JsonObject(mapOf("sync" to syncConfigData))
        sendPatchRequest(url, configObj)
    }

    override suspend fun pauseSync() {
        withContext(dispatcher) {
            val backingDbServiceId = getBackingDBServiceId()
            controlSync(backingDbServiceId, false)
        }
    }

    override suspend fun startSync() {
        withContext(dispatcher) {
            val backingDbServiceId = getBackingDBServiceId()
            controlSync(backingDbServiceId, true)
        }
    }

    override suspend fun getAuthConfigData(): String {
        return withContext(dispatcher) {
            val providerId: String = getLocalUserPassProviderId()
            val url = "$url/groups/$groupId/apps/$appId/auth_providers/$providerId"
            client.typedRequest<JsonObject>(Get, url).toString()
        }
    }

    override fun closeClient() {
        client.close()
    }

    override suspend fun setAutomaticConfirmation(enabled: Boolean) {
        withContext(dispatcher) {
            val providerId: String = getLocalUserPassProviderId()
            val url = "$url/groups/$groupId/apps/$appId/auth_providers/$providerId"
            val configData = JsonObject(mapOf("autoConfirm" to JsonPrimitive(enabled)))
            val configObj = JsonObject(mapOf("config" to configData))
            sendPatchRequest(url, configObj)
        }
    }

    override suspend fun setCustomConfirmation(enabled: Boolean) {
        withContext(dispatcher) {
            val providerId: String = getLocalUserPassProviderId()
            val url = "$url/groups/$groupId/apps/$appId/auth_providers/$providerId"
            val configData = mapOf(
                "runConfirmationFunction" to JsonPrimitive(enabled)
            ).let {
                JsonObject(it)
            }
            val configObj = JsonObject(mapOf("config" to configData))
            sendPatchRequest(url, configObj)
        }
    }

    override suspend fun setResetFunction(enabled: Boolean) {
        withContext(dispatcher) {
            val providerId: String = getLocalUserPassProviderId()
            val url = "$url/groups/$groupId/apps/$appId/auth_providers/$providerId"
            val configData = mapOf(
                "runResetFunction" to JsonPrimitive(enabled)
            ).let {
                JsonObject(it)
            }
            val configObj = JsonObject(mapOf("config" to configData))
            sendPatchRequest(url, configObj)
        }
    }

    override suspend fun insertDocument(clazz: String, json: String): JsonObject {
        return withContext(dispatcher) {
            insertMDBDocument(MDB_DATABASE_NAME, clazz, json)
        }
    }

    override suspend fun queryDocumentById(clazz: String, oid: String): JsonObject {
        return withContext(dispatcher) {
            queryMDBDocumentById(MDB_DATABASE_NAME, clazz, oid)
        }
    }

    private suspend fun getLocalUserPassProviderId(): String {
        return withContext(dispatcher) {
            client.typedRequest<JsonArray>(Get, "$url/groups/$groupId/apps/$appId/auth_providers")
                .let { arr: JsonArray ->
                    arr.firstOrNull { el: JsonElement ->
                        el.jsonObject["name"]!!.jsonPrimitive.content == "local-userpass"
                    }?.let { el: JsonElement ->
                        el.jsonObject["_id"]?.jsonPrimitive?.content ?: throw IllegalStateException("Could not find '_id': $arr")
                    } ?: throw IllegalStateException("Could not find local-userpass provider: $arr")
                }
        }
    }

    // Work-around for https://github.com/realm/realm-kotlin/issues/519 where PATCH
    // messages are being sent through our own node command server instead of using Ktor.
    private suspend fun sendPatchRequest(url: String, requestBody: JsonObject) {
        val forwardUrl = "$COMMAND_SERVER_BASE_URL/forward-as-patch"

        // It is unclear exactly what is happening, but if we only send the request once
        // it appears as the server accepts it, but is delayed deploying the changes,
        // i.e. the change will appear correct in the UI, but later requests against
        // the server will fail in a way that suggest the change wasn't applied after all.
        // Sending these requests twice seems to fix most race conditions.
        repeat(2) {
            client.request<HttpResponse>(forwardUrl) {
                method = Post
                parameter("url", url)
                contentType(ContentType.Application.Json)
                body = requestBody
            }.let {
                if (!it.status.isSuccess()) {
                    throw IllegalStateException("PATCH request failed: $it")
                }
            }
        }

        // For the last remaining race conditions (on JVM), delaying a bit seems to do the trick
        delay(1000)
    }

    private suspend fun insertMDBDocument(
        dbName: String,
        collection: String,
        jsonPayload: String
    ): JsonObject {
        val url = "$COMMAND_SERVER_BASE_URL/insert-document?db=$dbName&collection=$collection"

        return client().typedRequest<JsonObject>(Put, url) {
            body = Json.decodeFromString<JsonObject>(jsonPayload)
            contentType(ContentType.Application.Json)
        }
    }

    private suspend fun queryMDBDocumentById(
        dbName: String,
        collection: String,
        oid: String
    ): JsonObject {
        val url = "$COMMAND_SERVER_BASE_URL/query-document-by-id?db=$dbName&collection=$collection&oid=$oid"

        return client().typedRequest<JsonObject>(Get, url)
    }

    // Default serializer fails with
    // InvalidMutabilityException: mutation attempt of frozen kotlin.collections.HashMap
    // on native. Have tried the various workarounds from
    // https://github.com/Kotlin/kotlinx.serialization/issues/1450
    // but only one that works is manual invoking the deserializer
    @OptIn(InternalSerializationApi::class)
    private suspend inline fun <reified T : Any> HttpClient.typedRequest(
        method: HttpMethod,
        url: String,
        crossinline block: HttpRequestBuilder.() -> Unit = {}
    ): T {
        return this@typedRequest.request<HttpResponse>(url) {
            this.method = method
            this.apply(block)
        }.readText()
            .let {
                Json { ignoreUnknownKeys = true }.decodeFromString(
                    T::class.serializer(),
                    it
                )
            }
    }
}<|MERGE_RESOLUTION|>--- conflicted
+++ resolved
@@ -98,7 +98,6 @@
      */
     suspend fun getAuthConfigData(): String
 
-<<<<<<< HEAD
     /**
      * Insert a MongoDB document which will be eventually synced as RealmObject.
      */
@@ -108,9 +107,8 @@
      * Query the specified database and collection
      */
     suspend fun queryDocumentById(clazz: String, oid: String): JsonObject
-=======
+
     fun closeClient()
->>>>>>> 9e330f42
 }
 
 open class AdminApiImpl internal constructor(
@@ -120,12 +118,8 @@
     override val dispatcher: CoroutineDispatcher
 ) : AdminApi {
     private val url = baseUrl + ADMIN_PATH
-<<<<<<< HEAD
     private val MDB_DATABASE_NAME: String = "test_data" // as defined in realm-kotlin/tools/sync_test_server/app_template/config.json
-    private lateinit var client: () -> HttpClient
-=======
     private lateinit var client: HttpClient
->>>>>>> 9e330f42
     private lateinit var groupId: String
     private lateinit var appId: String
 
