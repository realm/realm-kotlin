/*
 * Copyright 2021 Realm Inc.
 *
 * Licensed under the Apache License, Version 2.0 (the "License");
 * you may not use this file except in compliance with the License.
 * You may obtain a copy of the License at
 *
 * http://www.apache.org/licenses/LICENSE-2.0
 *
 * Unless required by applicable law or agreed to in writing, software
 * distributed under the License is distributed on an "AS IS" BASIS,
 * WITHOUT WARRANTIES OR CONDITIONS OF ANY KIND, either express or implied.
 * See the License for the specific language governing permissions and
 * limitations under the License.
 */

@file:Suppress("invisible_member", "invisible_reference")

package io.realm.test.mongodb

import io.ktor.client.request.get
import io.realm.internal.interop.RealmInterop
import io.realm.internal.platform.appFilesDirectory
import io.realm.internal.platform.runBlocking
import io.realm.internal.platform.singleThreadDispatcher
import io.realm.log.LogLevel
import io.realm.mongodb.App
import io.realm.mongodb.AppConfiguration
import io.realm.test.mongodb.util.AdminApi
import io.realm.test.mongodb.util.AdminApiImpl
import io.realm.test.mongodb.util.defaultClient
import io.realm.test.mongodb.util.platformFileSystem
import kotlinx.coroutines.CoroutineDispatcher
import okio.FileSystem
import okio.Path.Companion.toPath

const val COMMAND_SERVER_BASE_URL = "http://127.0.0.1:8888"
const val TEST_SERVER_BASE_URL = "http://127.0.0.1:9090"
const val TEST_APP_1 = "testapp1" // Id for the default test app

/**
 * This class merges the classes `App` and `AdminApi` making it easier to create an App that can be
 * used for testing.
 *
<<<<<<< HEAD
 * @param logLevel log level used to prime the AppConfiguration.Builder.
 * @param builder the builder used to build the final app. The builder is already primed with the
 * default test app configuration, but can be used to override the defaults and add additional
 * options.
 * @param fileSystem platform-dependent entry point to allow file cleanup after the test.
 * @param debug enable trace of command server and rest api calls in the test app.
 */
@Suppress("LongParameterList")
class TestApp constructor(
    appName: String = TEST_APP_1,
    dispatcher: CoroutineDispatcher = singleThreadDispatcher("test-app-dispatcher"),
    appId: String = runBlocking(dispatcher) { getAppId(appName, debug) },
    logLevel: LogLevel = LogLevel.WARN,
    builder: (AppConfiguration.Builder) -> AppConfiguration.Builder = { it },
    debug: Boolean = false,
    private val fileSystem: FileSystem = platformFileSystem // needed to delete Realm files after testing
) : App by App.create(builder(testAppConfigurationBuilder(appId, logLevel)).dispatcher(dispatcher).build()),
    AdminApi by (runBlocking(dispatcher) { AdminApiImpl(TEST_SERVER_BASE_URL, appId, debug, dispatcher) }) {
=======
 * @param app gives access to the [App] class delegate for testing purposes
 * @param debug enable trace of command server and rest api calls in the test app.
 */
class TestApp(
    val app: App,
    dispatcher: CoroutineDispatcher = singleThreadDispatcher("test-app-dispatcher"),
    debug: Boolean = false
) : App by app,
    AdminApi by (runBlocking(dispatcher) { AdminApiImpl(TEST_SERVER_BASE_URL, app.configuration.appId, debug, dispatcher) }) {
//    AdminApi by (app.configuration.networkTransportDispatcher.let { dispatcher -> runBlocking(dispatcher) { AdminApiImpl(TEST_SERVER_BASE_URL, app.configuration.appId, debug, dispatcher) } }) {

    /**
     * Creates an [App] with the given configuration parameters.
     *
     * @param logLevel log level used to prime the AppConfiguration.Builder.
     * @param builder the builder used to build the final app. The builder is already primed with the
     * default test app configuration, but can be used to override the defaults and add additional
     * options.
     * @param debug enable trace of command server and rest api calls in the test app.
     **/
    constructor(
        appName: String = TEST_APP_1,
        dispatcher: CoroutineDispatcher = singleThreadDispatcher("test-app-dispatcher"),
        appId: String = runBlocking(dispatcher) { getAppId(appName, debug) },
        logLevel: LogLevel = LogLevel.WARN,
        builder: (AppConfiguration.Builder) -> AppConfiguration.Builder = { it },
        debug: Boolean = false
    ) : this(
        App.create(
            builder(testAppConfigurationBuilder(appId, logLevel))
                .dispatcher(dispatcher)
                .build()
        ),
        dispatcher,
        debug
    )
>>>>>>> b44c5c66

    fun close() {
        // This is needed to "properly reset" all sessions across tests since deleting users
        // directly using the REST API doesn't do the trick
        runBlocking {
            while (currentUser != null) {
                currentUser.logOut()
            }
        }
        deleteAllUsers()

        // Make sure to clear cached apps before deleting files
        RealmInterop.realm_clear_cached_apps()

        // Delete metadata Realm files
        fileSystem.deleteRecursively((appFilesDirectory() + "/mongodb-realm").toPath())
    }

    companion object {
        suspend fun getAppId(appName: String, debug: Boolean): String {
            return defaultClient(
                "$appName-initializer",
                debug
            ).get("$COMMAND_SERVER_BASE_URL/$appName")
        }

        fun testAppConfigurationBuilder(
            appName: String,
            logLevel: LogLevel
        ): AppConfiguration.Builder {
            return AppConfiguration.Builder(appName)
                .baseUrl(TEST_SERVER_BASE_URL)
                .log(logLevel)
        }
    }
}

val App.asTestApp: TestApp
    get() = this as TestApp<|MERGE_RESOLUTION|>--- conflicted
+++ resolved
@@ -42,36 +42,16 @@
  * This class merges the classes `App` and `AdminApi` making it easier to create an App that can be
  * used for testing.
  *
-<<<<<<< HEAD
- * @param logLevel log level used to prime the AppConfiguration.Builder.
- * @param builder the builder used to build the final app. The builder is already primed with the
- * default test app configuration, but can be used to override the defaults and add additional
- * options.
- * @param fileSystem platform-dependent entry point to allow file cleanup after the test.
- * @param debug enable trace of command server and rest api calls in the test app.
- */
-@Suppress("LongParameterList")
-class TestApp constructor(
-    appName: String = TEST_APP_1,
-    dispatcher: CoroutineDispatcher = singleThreadDispatcher("test-app-dispatcher"),
-    appId: String = runBlocking(dispatcher) { getAppId(appName, debug) },
-    logLevel: LogLevel = LogLevel.WARN,
-    builder: (AppConfiguration.Builder) -> AppConfiguration.Builder = { it },
-    debug: Boolean = false,
-    private val fileSystem: FileSystem = platformFileSystem // needed to delete Realm files after testing
-) : App by App.create(builder(testAppConfigurationBuilder(appId, logLevel)).dispatcher(dispatcher).build()),
-    AdminApi by (runBlocking(dispatcher) { AdminApiImpl(TEST_SERVER_BASE_URL, appId, debug, dispatcher) }) {
-=======
  * @param app gives access to the [App] class delegate for testing purposes
  * @param debug enable trace of command server and rest api calls in the test app.
  */
 class TestApp(
     val app: App,
     dispatcher: CoroutineDispatcher = singleThreadDispatcher("test-app-dispatcher"),
-    debug: Boolean = false
+    debug: Boolean = false,
+    private val fileSystem: FileSystem = platformFileSystem // needed to delete Realm files after testing
 ) : App by app,
     AdminApi by (runBlocking(dispatcher) { AdminApiImpl(TEST_SERVER_BASE_URL, app.configuration.appId, debug, dispatcher) }) {
-//    AdminApi by (app.configuration.networkTransportDispatcher.let { dispatcher -> runBlocking(dispatcher) { AdminApiImpl(TEST_SERVER_BASE_URL, app.configuration.appId, debug, dispatcher) } }) {
 
     /**
      * Creates an [App] with the given configuration parameters.
@@ -82,13 +62,15 @@
      * options.
      * @param debug enable trace of command server and rest api calls in the test app.
      **/
+    @Suppress("LongParameterList")
     constructor(
         appName: String = TEST_APP_1,
         dispatcher: CoroutineDispatcher = singleThreadDispatcher("test-app-dispatcher"),
         appId: String = runBlocking(dispatcher) { getAppId(appName, debug) },
         logLevel: LogLevel = LogLevel.WARN,
         builder: (AppConfiguration.Builder) -> AppConfiguration.Builder = { it },
-        debug: Boolean = false
+        debug: Boolean = false,
+        fileSystem: FileSystem = platformFileSystem // needed to delete Realm files after testing
     ) : this(
         App.create(
             builder(testAppConfigurationBuilder(appId, logLevel))
@@ -96,9 +78,9 @@
                 .build()
         ),
         dispatcher,
-        debug
+        debug,
+        fileSystem
     )
->>>>>>> b44c5c66
 
     fun close() {
         // This is needed to "properly reset" all sessions across tests since deleting users
@@ -108,6 +90,7 @@
                 currentUser.logOut()
             }
         }
+
         deleteAllUsers()
 
         // Make sure to clear cached apps before deleting files
