/*
 * Copyright 2021 Realm Inc.
 *
 * Licensed under the Apache License, Version 2.0 (the "License");
 * you may not use this file except in compliance with the License.
 * You may obtain a copy of the License at
 *
 * http://www.apache.org/licenses/LICENSE-2.0
 *
 * Unless required by applicable law or agreed to in writing, software
 * distributed under the License is distributed on an "AS IS" BASIS,
 * WITHOUT WARRANTIES OR CONDITIONS OF ANY KIND, either express or implied.
 * See the License for the specific language governing permissions and
 * limitations under the License.
 */

@file:Suppress("invisible_member", "invisible_reference")

package io.realm.test.mongodb

import io.ktor.client.request.get
import io.realm.internal.interop.RealmInterop
import io.realm.internal.platform.appFilesDirectory
import io.realm.internal.platform.runBlocking
import io.realm.internal.platform.singleThreadDispatcher
import io.realm.log.LogLevel
import io.realm.mongodb.App
import io.realm.mongodb.AppConfiguration
import io.realm.mongodb.Credentials
import io.realm.mongodb.User
import io.realm.test.mongodb.util.AdminApi
import io.realm.test.mongodb.util.AdminApiImpl
import io.realm.test.mongodb.util.defaultClient
import io.realm.test.platform.platformFileSystem
import kotlinx.coroutines.CoroutineDispatcher
import okio.FileSystem
import okio.Path.Companion.toPath

const val COMMAND_SERVER_BASE_URL = "http://127.0.0.1:8888"
const val TEST_SERVER_BASE_URL = "http://127.0.0.1:9090"
const val TEST_APP_1 = "testapp1" // Id for the default test app

/**
 * This class merges the classes `App` and `AdminApi` making it easier to create an App that can be
 * used for testing.
 *
 * @param app gives access to the [App] class delegate for testing purposes
 * @param debug enable trace of command server and rest api calls in the test app.
 */
class TestApp(
    val app: App,
    dispatcher: CoroutineDispatcher = singleThreadDispatcher("test-app-dispatcher"),
    debug: Boolean = false,
    private val fileSystem: FileSystem = platformFileSystem // needed to delete Realm files after testing
) : App by app,
    AdminApi by (runBlocking(dispatcher) { AdminApiImpl(TEST_SERVER_BASE_URL, app.configuration.appId, debug, dispatcher) }) {

    /**
     * Creates an [App] with the given configuration parameters.
     *
     * @param logLevel log level used to prime the AppConfiguration.Builder.
     * @param builder the builder used to build the final app. The builder is already primed with the
     * default test app configuration, but can be used to override the defaults and add additional
     * options.
     * @param debug enable trace of command server and rest api calls in the test app.
     **/
    @Suppress("LongParameterList")
    constructor(
        appName: String = TEST_APP_1,
        dispatcher: CoroutineDispatcher = singleThreadDispatcher("test-app-dispatcher"),
        appId: String = runBlocking(dispatcher) { getAppId(appName, debug) },
        logLevel: LogLevel = LogLevel.WARN,
        builder: (AppConfiguration.Builder) -> AppConfiguration.Builder = { it },
        debug: Boolean = false,
        fileSystem: FileSystem = platformFileSystem // needed to delete Realm files after testing
    ) : this(
        App.create(
            builder(testAppConfigurationBuilder(appId, logLevel))
                .dispatcher(dispatcher)
                .build()
        ),
        dispatcher,
        debug,
        fileSystem
    )

    fun close() {
        // This is needed to "properly reset" all sessions across tests since deleting users
        // directly using the REST API doesn't do the trick
<<<<<<< HEAD
        // TODO This should not be needed when we are also deleting all metadata Realms.
        // runBlocking {
        //     while (currentUser != null) {
        //         currentUser.logOut()
        //     }
        // }
=======
        runBlocking {
            while (currentUser != null) {
                currentUser.logOut()
            }
            deleteAllUsers()
        }
>>>>>>> 6790d345

        // Make sure to clear cached apps before deleting files
        RealmInterop.realm_clear_cached_apps()

        // Delete metadata Realm files
        fileSystem.deleteRecursively((appFilesDirectory() + "/mongodb-realm").toPath())
    }

    companion object {
        suspend fun getAppId(appName: String, debug: Boolean): String {
            return defaultClient(
                "$appName-initializer",
                debug
            ).get("$COMMAND_SERVER_BASE_URL/$appName")
        }

        fun testAppConfigurationBuilder(
            appName: String,
            logLevel: LogLevel
        ): AppConfiguration.Builder {
            return AppConfiguration.Builder(appName)
                .baseUrl(TEST_SERVER_BASE_URL)
                .log(logLevel)
        }
    }
}

val App.asTestApp: TestApp
    get() = this as TestApp

suspend fun App.createUserAndLogIn(email: String, password: String): User {
    return this.emailPasswordAuth.registerUser(email, password).run {
        logIn(email, password)
    }
}

suspend fun App.logIn(email: String, password: String): User =
    this.login(Credentials.emailPassword(email, password))<|MERGE_RESOLUTION|>--- conflicted
+++ resolved
@@ -87,21 +87,12 @@
     fun close() {
         // This is needed to "properly reset" all sessions across tests since deleting users
         // directly using the REST API doesn't do the trick
-<<<<<<< HEAD
-        // TODO This should not be needed when we are also deleting all metadata Realms.
-        // runBlocking {
-        //     while (currentUser != null) {
-        //         currentUser.logOut()
-        //     }
-        // }
-=======
         runBlocking {
             while (currentUser != null) {
                 currentUser.logOut()
             }
             deleteAllUsers()
         }
->>>>>>> 6790d345
 
         // Make sure to clear cached apps before deleting files
         RealmInterop.realm_clear_cached_apps()
