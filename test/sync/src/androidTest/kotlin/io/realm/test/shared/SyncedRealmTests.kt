/*
 * Copyright 2021 Realm Inc.
 *
 * Licensed under the Apache License, Version 2.0 (the "License");
 * you may not use this file except in compliance with the License.
 * You may obtain a copy of the License at
 *
 * http://www.apache.org/licenses/LICENSE-2.0
 *
 * Unless required by applicable law or agreed to in writing, software
 * distributed under the License is distributed on an "AS IS" BASIS,
 * WITHOUT WARRANTIES OR CONDITIONS OF ANY KIND, either express or implied.
 * See the License for the specific language governing permissions and
 * limitations under the License.
 */

package io.realm.test.shared

import io.realm.LogConfiguration
import io.realm.Realm
import io.realm.VersionId
import io.realm.entities.sync.ChildPk
import io.realm.entities.sync.ParentPk
import io.realm.internal.platform.freeze
import io.realm.internal.platform.runBlocking
import io.realm.mongodb.SyncConfiguration
import io.realm.mongodb.SyncSession
import io.realm.mongodb.SyncSession.ErrorHandler
import io.realm.mongodb.User
import io.realm.mongodb.exceptions.SyncException
import io.realm.notifications.ResultsChange
import io.realm.query
import io.realm.test.mongodb.TestApp
import io.realm.test.mongodb.asTestApp
import io.realm.test.mongodb.createUserAndLogIn
import io.realm.test.mongodb.shared.DEFAULT_NAME
import io.realm.test.platform.PlatformUtils
import io.realm.test.util.TestHelper
import io.realm.test.util.TestHelper.randomEmail
import kotlinx.coroutines.async
import kotlinx.coroutines.channels.Channel
import kotlinx.coroutines.flow.takeWhile
import kotlin.random.Random
import kotlin.random.nextULong
import kotlin.test.AfterTest
import kotlin.test.BeforeTest
import kotlin.test.Test
import kotlin.test.assertEquals
import kotlin.test.assertIs
import kotlin.test.assertNotNull
import kotlin.test.assertTrue

class SyncedRealmTests {

    companion object {
        // Initial version of any new typed Realm (due to schema being written)
        private val INITIAL_VERSION = VersionId(2)
    }

    private lateinit var partitionValue: String
    private lateinit var tmpDir: String
    private lateinit var realm: Realm
    private lateinit var syncConfiguration: SyncConfiguration
    private lateinit var app: TestApp

    @BeforeTest
    fun setup() {
        partitionValue = TestHelper.randomPartitionValue()
        app = TestApp()

        val (email, password) = randomEmail() to "password1234"
        val user = runBlocking {
            app.createUserAndLogIn(email, password)
        }

        tmpDir = PlatformUtils.createTempDir()
        syncConfiguration = createSyncConfig(
            user = user,
            partitionValue = partitionValue,
            directory = tmpDir
        )
    }

    @AfterTest
    fun tearDown() {
        if (this::app.isInitialized) {
            app.asTestApp.close()
        }
        if (this::realm.isInitialized && !realm.isClosed()) {
            realm.close()
        }
        PlatformUtils.deleteTempDir(tmpDir)
    }

    @Test
    fun canOpen() {
        realm = Realm.open(syncConfiguration)
        assertNotNull(realm)
    }

    @Test
    fun canSync() {
        // A user has two realms in different files, 1 stores an object locally and 2 receives the
        // update from the server after the object is synchronized.
        val (email, password) = randomEmail() to "password1234"
        val user = runBlocking {
            app.createUserAndLogIn(email, password)
        }

        val partitionValue = Random.nextULong().toString()

        val dir1 = PlatformUtils.createTempDir()
        val config1 = createSyncConfig(directory = dir1, user = user, partitionValue = partitionValue)
        val realm1 = Realm.open(config1)
        assertNotNull(realm1)

        val dir2 = PlatformUtils.createTempDir()
        val config2 = createSyncConfig(directory = dir2, user = user, partitionValue = partitionValue)
        val realm2 = Realm.open(config2)
        assertNotNull(realm2)

        val child = ChildPk().apply {
            _id = "CHILD_A"
            name = "A"
        }

        val channel = Channel<ResultsChange<ChildPk>>(1)

        // There was a race condition where construction of a query against the user facing frozen
        // version could throw, due to the underlying version being deleted when the live realm was
        // advanced on remote changes.
        // Haven't been able to make a reproducible recipe for triggering this, so just keeping the
        // query around to monitor that we don't reintroduce the issue:
        // https://github.com/realm/realm-kotlin/issues/683
        // For the record, we seemed to hit the race more often when syncing existing data, which
        // can be achieved by just reusing the same partition value and running this test multiple
        // times.
        assertEquals(0, realm1.query<ChildPk>().find().size, realm1.toString())

        runBlocking {
            val observer = async {
                realm2.query<ChildPk>()
                    .asFlow()
                    .collect { childResults: ResultsChange<ChildPk> ->
                        channel.send(childResults)
                    }
            }

            assertEquals(0, channel.receive().list.size)

            realm1.write {
                copyToRealm(child)
            }

            val childResults = channel.receive()
            val childPk = childResults.list[0]
            assertEquals("CHILD_A", childPk._id)
            observer.cancel()
            channel.close()
        }

        realm1.close()
        realm2.close()
        PlatformUtils.deleteTempDir(dir1)
        PlatformUtils.deleteTempDir(dir2)
    }

    @Test
    fun canOpenWithRemoteSchema() = runBlocking {
        val (email, password) = randomEmail() to "password1234"
        val user = runBlocking {
            app.createUserAndLogIn(email, password)
        }

        val partitionValue = Random.nextLong().toString()
        // Setup two realms that synchronizes with the backend
        val dir1 = PlatformUtils.createTempDir()
        val config1 = createSyncConfig(directory = dir1, partitionValue = partitionValue, user = user)
        val realm1 = Realm.open(config1)
        assertNotNull(realm1)
        val dir2 = PlatformUtils.createTempDir()
        val config2 = createSyncConfig(directory = dir2, user = user, partitionValue = partitionValue)
        val realm2 = Realm.open(config2)
        assertNotNull(realm2)

        // Block until we see changed written to one realm in the other to ensure that schema is
        // aligned with backend
        val synced = async {
            realm2.query(ChildPk::class).asFlow().takeWhile { it.list.size != 0 }.collect { }
        }
        realm1.write { copyToRealm(ChildPk()) }
        synced.await()

        // Open a third realm to verify that it can open it when there is a schema on the backend
        // There is no guarantee that this wouldn't succeed if all internal realms (user facing,
        // writer and notifier) are opened before the schema is synced from the server, but
        // empirically it has shown not to be the case and cause trouble if opening the second or
        // third realm with the wrong sync-intended schema mode.
        val dir3 = PlatformUtils.createTempDir()
        val config3 = createSyncConfig(directory = dir3, user = user, partitionValue = partitionValue)
        val realm3 = Realm.open(config3)
        assertNotNull(realm3)

        realm1.close()
        realm2.close()
        realm3.close()
        PlatformUtils.deleteTempDir(dir1)
        PlatformUtils.deleteTempDir(dir2)
        PlatformUtils.deleteTempDir(dir3)
    }

    @Test
    fun testErrorHandler() {
        // Open a realm with a schema. Close it without doing anything else
        val channel = Channel<SyncException>(1).freeze()
        val (email, password) = randomEmail() to "password1234"
        val user = runBlocking {
            app.createUserAndLogIn(email, password)
        }
        val tmpDir = PlatformUtils.createTempDir()

        val config1 = SyncConfiguration.Builder(
            schema = setOf(ChildPk::class),
            user = user,
            partitionValue = partitionValue
        ).directory(tmpDir).name("test1.realm").build()
        val realm1 = Realm.open(config1)
        assertNotNull(realm1)

        // Open another realm with the same entity but change the type of a field in the schema to
        // trigger a sync error to be caught by the error handler
        runBlocking {
            val config2 = SyncConfiguration.Builder(
                schema = setOf(io.realm.entities.sync.bogus.ChildPk::class),
                user = user,
<<<<<<< HEAD
                partitionValue = DEFAULT_PARTITION_VALUE
            )
                .directory(tmpDir)
                .name("test2.realm")
                .errorHandler(object : ErrorHandler {
                    override fun onError(session: SyncSession, error: SyncException) {
                        channel.trySend(error)
                    }
                })
                .build()
=======
                partitionValue = partitionValue
            ).directory(tmpDir).name("test2.realm")
                .also { builder ->
                    builder.errorHandler(object : ErrorHandler {
                        override fun onError(session: SyncSession, error: SyncException) {
                            runBlocking {
                                channel.send(error)
                            }
                        }
                    })
                }.build()
>>>>>>> b54b35cc
            val realm2 = Realm.open(config2)
            assertNotNull(realm2)

            // Await for exception to happen
            val exception = channel.receive()

            channel.close()

            // Validate that the exception was captured and contains serialized fields
            assertIs<SyncException>(exception)
            exception.message.let { errorMessage ->
                assertNotNull(errorMessage)
                assertTrue(errorMessage.contains("[CLIENT]"))
                assertTrue(errorMessage.contains("[112]"))
                assertTrue(errorMessage.contains("Bad changeset (DOWNLOAD)"))
            }

            // Housekeeping for test Realms
            realm1.close()
            realm2.close()
            PlatformUtils.deleteTempDir(tmpDir)
        }
    }

//    @Test
//    fun initialVersion() {
//        assertEquals(INITIAL_VERSION, realm.version())
//    }
//
//    @Test
//    fun versionIncreaseOnWrite() {
//        assertEquals(INITIAL_VERSION, realm.version())
//        realm.writeBlocking { /* Do Nothing */ }
//        assertEquals(VersionId(3), realm.version())
//    }
//
//    @Test
//    fun versionDoesNotChangeWhenCancellingWrite() {
//        assertEquals(INITIAL_VERSION, realm.version())
//        realm.writeBlocking { cancelWrite() }
//        assertEquals(INITIAL_VERSION, realm.version())
//    }
//
//    @Test
//    fun versionThrowsIfRealmIsClosed() {
//        realm.close()
//        assertFailsWith<IllegalStateException> { realm.version() }
//    }
//
//    @Test
//    fun versionInsideWriteIsLatest() {
//        assertEquals(INITIAL_VERSION, realm.version())
//        realm.writeBlocking {
//            assertEquals(INITIAL_VERSION, version())
//            cancelWrite()
//        }
//        assertEquals(INITIAL_VERSION, realm.version())
//    }
//
//    @Test
//    fun numberOfActiveVersions() {
//        assertEquals(2, realm.getNumberOfActiveVersions())
//        realm.writeBlocking {
//            assertEquals(2, getNumberOfActiveVersions())
//        }
//        assertEquals(2, realm.getNumberOfActiveVersions())
//    }
//
//    @Test
//    @Ignore // FIXME This fails on MacOS only. Are versions cleaned up more aggressively there?
//    fun throwsIfMaxNumberOfActiveVersionsAreExceeded() {
//        realm.close()
//        val config = RealmConfiguration.Builder(
//            path = "$tmpDir/exceed-versions.realm",
//            schema = setOf(Parent::class, Child::class)
//        ).maxNumberOfActiveVersions(1).build()
//        realm = Realm.open(config)
//        // Pin the version, so when starting a new transaction on the first Realm,
//        // we don't release older versions.
//        val otherRealm = Realm.open(config)
//
//        try {
//            assertFailsWith<IllegalStateException> { realm.writeBlocking { } }
//        } finally {
//            otherRealm.close()
//        }
//    }
//
//    @Suppress("invisible_member")
//    @Test
//    fun write() = runBlocking {
//        val name = "Realm"
//        val child: Child = realm.write {
//            this.copyToRealm(Child()).apply { this.name = name }
//        }
//        assertEquals(name, child.name)
//        val objects = realm.objects<Child>()
//        val childFromResult = objects[0]
//        assertEquals(name, childFromResult.name)
//    }
//
//    @Suppress("invisible_member")
//    @Test
//    fun exceptionInWriteWillRollback() = runBlocking {
//        class CustomException : Exception()
//
//        assertFailsWith<CustomException> {
//            realm.write {
//                val name = "Realm"
//                this.copyToRealm(Child()).apply { this.name = name }
//                throw CustomException()
//            }
//        }
//        assertEquals(0, realm.objects<Child>().size)
//    }
//
//    @Test
//    fun writeBlocking() {
//        val managedChild = realm.writeBlocking { copyToRealm(Child().apply { name = "John" }) }
//        assertTrue(managedChild.isManaged())
//        assertEquals("John", managedChild.name)
//    }
//
//    @Suppress("invisible_member")
//    @Test
//    fun writeBlockingAfterWrite() = runBlocking {
//        val name = "Realm"
//        val child: Child = realm.write {
//            this.copyToRealm(Child()).apply { this.name = name }
//        }
//        assertEquals(name, child.name)
//        assertEquals(1, realm.objects<Child>().size)
//
//        realm.writeBlocking {
//            this.copyToRealm(Child()).apply { this.name = name }
//        }
//        Unit
//    }
//
//    @Suppress("invisible_member")
//    @Test
//    fun exceptionInWriteBlockingWillRollback() {
//        class CustomException : Exception()
//        assertFailsWith<CustomException> {
//            realm.writeBlocking {
//                val name = "Realm"
//                this.copyToRealm(Child()).apply { this.name = name }
//                throw CustomException()
//            }
//        }
//        assertEquals(0, realm.objects<Child>().size)
//    }
//
//    @Test
//    @Suppress("invisible_member")
//    fun simultaneousWritesAreAllExecuted() = runBlocking {
//        val jobs: List<Job> = IntRange(0, 9).map {
//            launch {
//                realm.write {
//                    copyToRealm(Parent())
//                }
//            }
//        }
//        jobs.map { it.join() }
//
//        // Ensure that all writes are actually committed
//        realm.close()
//        assertTrue(realm.isClosed())
//        realm = Realm.open(configuration)
//        assertEquals(10, realm.objects(Parent::class).size)
//    }
//
//    @Test
//    @Suppress("invisible_member")
//    fun writeBlockingWhileWritingIsSerialized() = runBlocking {
//        val writeStarted = Mutex(true)
//        val writeEnding = Mutex(true)
//        val writeBlockingQueued = Mutex(true)
//        async {
//            realm.write {
//                writeStarted.unlock()
//                while (writeBlockingQueued.isLocked) {
//                    PlatformUtils.sleep(1.milliseconds)
//                }
//                writeEnding.unlock()
//            }
//        }
//        writeStarted.lock()
//        runBlocking {
//            val async = async {
//                realm.writeBlocking {
//                    assertFalse { writeEnding.isLocked }
//                }
//            }
//            writeBlockingQueued.unlock()
//            async.await()
//        }
//    }
//
//    @Test
//    @Suppress("invisible_member")
//    fun close() = runBlocking {
//        realm.write {
//            copyToRealm(Parent())
//        }
//        realm.close()
//        assertTrue(realm.isClosed())
//
//        realm = Realm.open(configuration)
//        assertEquals(1, realm.objects(Parent::class).size)
//    }
//
//    @Test
//    @Suppress("invisible_member")
//    fun closeCausesOngoingWriteToThrow() = runBlocking {
//        val writeStarted = Mutex(true)
//        val write = async {
//            assertFailsWith<IllegalStateException> {
//                realm.write {
//                    writeStarted.unlock()
//                    copyToRealm(Parent())
//                    // realm.close is blocking until write block is done, so we cannot wait on
//                    // specific external events, so just sleep a bit :/
//                    PlatformUtils.sleep(Duration.Companion.milliseconds(100))
//                }
//            }
//        }
//        writeStarted.lock()
//        realm.close()
//        assert(write.await() is RuntimeException)
//        realm = Realm.open(configuration)
//        assertEquals(0, realm.objects<Parent>().size)
//    }
//
//    @Test
//    @Suppress("invisible_member")
//    fun writeAfterCloseThrows() = runBlocking {
//        realm.close()
//        assertTrue(realm.isClosed())
//        assertFailsWith<IllegalStateException> {
//            realm.write {
//                copyToRealm(Child())
//            }
//        }
//        Unit
//    }
//
//    @Test
//    @Suppress("invisible_member")
//    fun coroutineCancelCausesRollback() = runBlocking {
//        val mutex = Mutex(true)
//        val job = async {
//            realm.write {
//                copyToRealm(Parent())
//                mutex.unlock()
//                // Ensure that we keep on going until actually cancelled
//                while (isActive) {
//                    PlatformUtils.sleep(1.milliseconds)
//                }
//            }
//        }
//        mutex.lock()
//        job.cancelAndJoin()
//
//        // Ensure that write is not committed
//        realm.close()
//        assertTrue(realm.isClosed())
//        realm = Realm.open(configuration)
//        // This assertion doesn't hold on MacOS as all code executes on the same thread as the
//        // dispatcher is a run loop on the local thread, thus, the main flow is not picked up when
//        // the mutex is unlocked. Doing so would require the write block to be able to suspend in
//        // some way (or the writer to be backed by another thread).
//        assertEquals(0, realm.objects(Parent::class).size)
//    }
//
//    @Test
//    @Suppress("invisible_member")
//    fun writeAfterCoroutineCancel() = runBlocking {
//        val mutex = Mutex(true)
//        val job = async {
//            realm.write {
//                copyToRealm(Parent())
//                mutex.unlock()
//                // Ensure that we keep on going until actually cancelled
//                while (isActive) {
//                    PlatformUtils.sleep(1.milliseconds)
//                }
//            }
//        }
//
//        mutex.lock()
//        job.cancelAndJoin()
//
//        // Verify that we can do other writes after cancel
//        realm.write {
//            copyToRealm(Parent())
//        }
//
//        // Ensure that only one write is actually committed
//        realm.close()
//        assertTrue(realm.isClosed())
//        realm = Realm.open(configuration)
//        // This assertion doesn't hold on MacOS as all code executes on the same thread as the
//        // dispatcher is a run loop on the local thread, thus, the main flow is not picked up when
//        // the mutex is unlocked. Doing so would require the write block to be able to suspend in
//        // some way (or the writer to be backed by another thread).
//        assertEquals(1, realm.objects(Parent::class).size)
//    }
//
//    @Test
//    @Suppress("invisible_member")
//    fun writesOnFrozenRealm() {
//        val dispatcher = newSingleThreadContext("background")
//        runBlocking {
//            realm.write {
//                copyToRealm(Parent())
//            }
//        }
//        runBlocking(dispatcher) {
//            realm.write {
//                copyToRealm(Parent())
//            }
//        }
//        assertEquals(2, realm.objects<Parent>().size)
//    }
//
//    @Test
//    fun closeClosesAllVersions() {
//        runBlocking {
//            realm.write { copyToRealm(Parent()) }
//        }
//        val parent: Parent = realm.objects<Parent>().first()
//        runBlocking {
//            realm.write { copyToRealm(Parent()) }
//        }
//        realm.close()
//        assertFailsWith<IllegalStateException> {
//            parent.version()
//        }
//    }
//
//    @Test
//    fun closingIntermediateVersionsWhenNoLongerReferenced() {
//        assertEquals(0, intermediateReferences.value.size)
//        var parent: Parent? = realm.writeBlocking { copyToRealm(Parent()) }
//        assertEquals(1, intermediateReferences.value.size)
//        realm.writeBlocking { }
//        assertEquals(2, intermediateReferences.value.size)
//
//        // Clear reference
//        parent = null
//        // Trigger GC
//        triggerGC()
//        // Close of intermediate version is currently only done when updating the realm after a write
//        realm.writeBlocking { }
//        assertEquals(1, intermediateReferences.value.size)
//    }
//
//    @Suppress("invisible_reference")
//    private val intermediateReferences: AtomicRef<Set<Pair<NativePointer, WeakReference<io.realm.internal.RealmReference>>>>
//        get() {
//            @Suppress("invisible_member")
//            return (realm as io.realm.internal.RealmImpl).intermediateReferences
//        }

    @Suppress("LongParameterList")
    private fun createSyncConfig(
        user: User,
        partitionValue: String,
        directory: String? = null,
        name: String = DEFAULT_NAME,
        encryptionKey: ByteArray? = null,
        log: LogConfiguration? = null,
        errorHandler: ErrorHandler? = null
    ): SyncConfiguration = SyncConfiguration.Builder(
        schema = setOf(ParentPk::class, ChildPk::class),
        user = user,
        partitionValue = partitionValue
    ).directory(directory)
        .name(name)
        .let { builder ->
            if (encryptionKey != null) builder.encryptionKey(encryptionKey)
            if (errorHandler != null) builder.errorHandler(errorHandler)
            if (log != null) builder.log(log.level, log.loggers)
            builder
        }.build()
}<|MERGE_RESOLUTION|>--- conflicted
+++ resolved
@@ -233,8 +233,7 @@
             val config2 = SyncConfiguration.Builder(
                 schema = setOf(io.realm.entities.sync.bogus.ChildPk::class),
                 user = user,
-<<<<<<< HEAD
-                partitionValue = DEFAULT_PARTITION_VALUE
+                partitionValue = partitionValue
             )
                 .directory(tmpDir)
                 .name("test2.realm")
@@ -244,19 +243,6 @@
                     }
                 })
                 .build()
-=======
-                partitionValue = partitionValue
-            ).directory(tmpDir).name("test2.realm")
-                .also { builder ->
-                    builder.errorHandler(object : ErrorHandler {
-                        override fun onError(session: SyncSession, error: SyncException) {
-                            runBlocking {
-                                channel.send(error)
-                            }
-                        }
-                    })
-                }.build()
->>>>>>> b54b35cc
             val realm2 = Realm.open(config2)
             assertNotNull(realm2)
 
