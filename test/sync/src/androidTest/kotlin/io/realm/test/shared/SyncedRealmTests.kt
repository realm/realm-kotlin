--- conflicted
+++ resolved
@@ -183,12 +183,9 @@
         val realm3 = Realm.open(config3)
         assertNotNull(realm3)
 
-<<<<<<< HEAD
-=======
         realm1.close()
         realm2.close()
         realm3.close()
->>>>>>> 6bf27f67
         PlatformUtils.deleteTempDir(dir1)
         PlatformUtils.deleteTempDir(dir2)
         PlatformUtils.deleteTempDir(dir3)
