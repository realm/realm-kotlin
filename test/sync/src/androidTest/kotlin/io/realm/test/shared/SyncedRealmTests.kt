/*
 * Copyright 2021 Realm Inc.
 *
 * Licensed under the Apache License, Version 2.0 (the "License");
 * you may not use this file except in compliance with the License.
 * You may obtain a copy of the License at
 *
 * http://www.apache.org/licenses/LICENSE-2.0
 *
 * Unless required by applicable law or agreed to in writing, software
 * distributed under the License is distributed on an "AS IS" BASIS,
 * WITHOUT WARRANTIES OR CONDITIONS OF ANY KIND, either express or implied.
 * See the License for the specific language governing permissions and
 * limitations under the License.
 */

package io.realm.test.shared

import io.realm.LogConfiguration
import io.realm.Realm
import io.realm.VersionId
import io.realm.entities.sync.ChildPk
import io.realm.entities.sync.ParentPk
import io.realm.internal.platform.freeze
import io.realm.internal.platform.runBlocking
import io.realm.mongodb.User
import io.realm.mongodb.exceptions.SyncException
import io.realm.mongodb.sync.SyncConfiguration
import io.realm.mongodb.sync.SyncSession
import io.realm.mongodb.sync.SyncSession.ErrorHandler
import io.realm.mongodb.syncSession
import io.realm.notifications.ResultsChange
import io.realm.query
import io.realm.test.mongodb.TestApp
import io.realm.test.mongodb.asTestApp
import io.realm.test.mongodb.createUserAndLogIn
import io.realm.test.mongodb.shared.DEFAULT_NAME
import io.realm.test.util.TestHelper
import io.realm.test.util.TestHelper.randomEmail
import kotlinx.coroutines.async
import kotlinx.coroutines.channels.Channel
import kotlinx.coroutines.flow.takeWhile
import kotlin.random.Random
import kotlin.random.nextULong
import kotlin.test.AfterTest
import kotlin.test.BeforeTest
import kotlin.test.Test
import kotlin.test.assertEquals
import kotlin.test.assertIs
import kotlin.test.assertNotNull
import kotlin.test.assertTrue

class SyncedRealmTests {

    companion object {
        // Initial version of any new typed Realm (due to schema being written)
        private val INITIAL_VERSION = VersionId(2)
    }

    private lateinit var partitionValue: String
    private lateinit var realm: Realm
    private lateinit var syncConfiguration: SyncConfiguration
    private lateinit var app: TestApp

    @BeforeTest
    fun setup() {
        partitionValue = TestHelper.randomPartitionValue()
        app = TestApp()

        val (email, password) = randomEmail() to "password1234"
        val user = runBlocking {
            app.createUserAndLogIn(email, password)
        }

        syncConfiguration = createSyncConfig(
            user = user,
            partitionValue = partitionValue,
        )
    }

    @AfterTest
    fun tearDown() {
        if (this::app.isInitialized) {
            app.asTestApp.close()
        }
        if (this::realm.isInitialized && !realm.isClosed()) {
            realm.close()
        }
    }

    @Test
    fun canOpen() {
        realm = Realm.open(syncConfiguration)
        assertNotNull(realm)
    }

    @Test
    fun canSync() {
        // A user has two realms in different files, 1 stores an object locally and 2 receives the
        // update from the server after the object is synchronized.
        val (email, password) = randomEmail() to "password1234"
        val user = runBlocking {
            app.createUserAndLogIn(email, password)
        }

        val partitionValue = Random.nextULong().toString()

        val config1 = createSyncConfig(user = user, partitionValue = partitionValue, name = "db1")
        val realm1 = Realm.open(config1)
        assertNotNull(realm1)

        val config2 = createSyncConfig(user = user, partitionValue = partitionValue, name = "db2")
        val realm2 = Realm.open(config2)
        assertNotNull(realm2)

        val child = ChildPk().apply {
            _id = "CHILD_A"
            name = "A"
        }

        val channel = Channel<ResultsChange<ChildPk>>(1)

        // There was a race condition where construction of a query against the user facing frozen
        // version could throw, due to the underlying version being deleted when the live realm was
        // advanced on remote changes.
        // Haven't been able to make a reproducible recipe for triggering this, so just keeping the
        // query around to monitor that we don't reintroduce the issue:
        // https://github.com/realm/realm-kotlin/issues/683
        // For the record, we seemed to hit the race more often when syncing existing data, which
        // can be achieved by just reusing the same partition value and running this test multiple
        // times.
        assertEquals(0, realm1.query<ChildPk>().find().size, realm1.toString())

        runBlocking {
            val observer = async {
                realm2.query<ChildPk>()
                    .asFlow()
                    .collect { childResults: ResultsChange<ChildPk> ->
                        channel.send(childResults)
                    }
            }

            assertEquals(0, channel.receive().list.size)

            realm1.write {
                copyToRealm(child)
            }

            val childResults = channel.receive()
            val childPk = childResults.list[0]
            assertEquals("CHILD_A", childPk._id)
            observer.cancel()
            channel.close()
        }

        realm1.close()
        realm2.close()
    }

    @Test
    fun canOpenWithRemoteSchema() = runBlocking {
        val (email, password) = randomEmail() to "password1234"
        val user = runBlocking {
            app.createUserAndLogIn(email, password)
        }

        val partitionValue = Random.nextLong().toString()
        // Setup two realms that synchronizes with the backend
        val config1 = createSyncConfig(user = user, partitionValue = partitionValue, name = "db1")
        val realm1 = Realm.open(config1)
        assertNotNull(realm1)
        val config2 = createSyncConfig(user = user, partitionValue = partitionValue, name = "db2")
        val realm2 = Realm.open(config2)
        assertNotNull(realm2)

        // Block until we see changed written to one realm in the other to ensure that schema is
        // aligned with backend
        val synced = async {
            realm2.query(ChildPk::class).asFlow().takeWhile { it.list.size != 0 }.collect { }
        }
        realm1.write { copyToRealm(ChildPk()) }
        synced.await()

        // Open a third realm to verify that it can open it when there is a schema on the backend
        // There is no guarantee that this wouldn't succeed if all internal realms (user facing,
        // writer and notifier) are opened before the schema is synced from the server, but
        // empirically it has shown not to be the case and cause trouble if opening the second or
        // third realm with the wrong sync-intended schema mode.
        val config3 = createSyncConfig(user = user, partitionValue = partitionValue, name = "db3")
        val realm3 = Realm.open(config3)
        assertNotNull(realm3)

        realm1.close()
        realm2.close()
        realm3.close()
    }

    @Test
    fun testErrorHandler() {
        // Open a realm with a schema. Close it without doing anything else
        val channel = Channel<SyncException>(1).freeze()
        val (email, password) = randomEmail() to "password1234"
        val user = runBlocking {
            app.createUserAndLogIn(email, password)
        }
        val config1 = SyncConfiguration.Builder(
            schema = setOf(ChildPk::class),
            user = user,
            partitionValue = partitionValue
        ).name("test1.realm").build()
        val realm1 = Realm.open(config1)
        assertNotNull(realm1)

        // Open another realm with the same entity but change the type of a field in the schema to
        // trigger a sync error to be caught by the error handler
        runBlocking {
            realm1.syncSession.uploadAllLocalChanges()
            val config2 = SyncConfiguration.Builder(
                schema = setOf(io.realm.entities.sync.bogus.ChildPk::class),
                user = user,
                partitionValue = partitionValue
<<<<<<< HEAD
            ).name("test2.realm")
                .also { builder ->
                    builder.errorHandler(object : ErrorHandler {
                        override fun onError(session: SyncSession, error: SyncException) {
                            runBlocking {
                                channel.send(error)
                            }
                        }
                    })
                }.build()
=======
            )
                .directory(tmpDir)
                .name("test2.realm")
                .errorHandler(object : ErrorHandler {
                    override fun onError(session: SyncSession, error: SyncException) {
                        channel.trySend(error)
                    }
                })
                .build()
>>>>>>> 3a0b3908
            val realm2 = Realm.open(config2)
            assertNotNull(realm2)

            // Await for exception to happen
            val exception = channel.receive()

            channel.close()

            // Validate that the exception was captured and contains serialized fields
            assertIs<SyncException>(exception)
            exception.message.let { errorMessage ->
                assertNotNull(errorMessage)
                assertTrue(errorMessage.contains("[Client]"), errorMessage)
                assertTrue(errorMessage.contains("[BadChangeset(112)]"), errorMessage)
                assertTrue(errorMessage.contains("Bad changeset (DOWNLOAD)"), errorMessage)
            }

            // Housekeeping for test Realms
            realm1.close()
            realm2.close()
        }
    }

//    @Test
//    fun initialVersion() {
//        assertEquals(INITIAL_VERSION, realm.version())
//    }
//
//    @Test
//    fun versionIncreaseOnWrite() {
//        assertEquals(INITIAL_VERSION, realm.version())
//        realm.writeBlocking { /* Do Nothing */ }
//        assertEquals(VersionId(3), realm.version())
//    }
//
//    @Test
//    fun versionDoesNotChangeWhenCancellingWrite() {
//        assertEquals(INITIAL_VERSION, realm.version())
//        realm.writeBlocking { cancelWrite() }
//        assertEquals(INITIAL_VERSION, realm.version())
//    }
//
//    @Test
//    fun versionThrowsIfRealmIsClosed() {
//        realm.close()
//        assertFailsWith<IllegalStateException> { realm.version() }
//    }
//
//    @Test
//    fun versionInsideWriteIsLatest() {
//        assertEquals(INITIAL_VERSION, realm.version())
//        realm.writeBlocking {
//            assertEquals(INITIAL_VERSION, version())
//            cancelWrite()
//        }
//        assertEquals(INITIAL_VERSION, realm.version())
//    }
//
//    @Test
//    fun numberOfActiveVersions() {
//        assertEquals(2, realm.getNumberOfActiveVersions())
//        realm.writeBlocking {
//            assertEquals(2, getNumberOfActiveVersions())
//        }
//        assertEquals(2, realm.getNumberOfActiveVersions())
//    }
//
//    @Test
//    @Ignore // FIXME This fails on MacOS only. Are versions cleaned up more aggressively there?
//    fun throwsIfMaxNumberOfActiveVersionsAreExceeded() {
//        realm.close()
//        val config = RealmConfiguration.Builder(
//            path = "$tmpDir/exceed-versions.realm",
//            schema = setOf(Parent::class, Child::class)
//        ).maxNumberOfActiveVersions(1).build()
//        realm = Realm.open(config)
//        // Pin the version, so when starting a new transaction on the first Realm,
//        // we don't release older versions.
//        val otherRealm = Realm.open(config)
//
//        try {
//            assertFailsWith<IllegalStateException> { realm.writeBlocking { } }
//        } finally {
//            otherRealm.close()
//        }
//    }
//
//    @Suppress("invisible_member")
//    @Test
//    fun write() = runBlocking {
//        val name = "Realm"
//        val child: Child = realm.write {
//            this.copyToRealm(Child()).apply { this.name = name }
//        }
//        assertEquals(name, child.name)
//        val objects = realm.objects<Child>()
//        val childFromResult = objects[0]
//        assertEquals(name, childFromResult.name)
//    }
//
//    @Suppress("invisible_member")
//    @Test
//    fun exceptionInWriteWillRollback() = runBlocking {
//        class CustomException : Exception()
//
//        assertFailsWith<CustomException> {
//            realm.write {
//                val name = "Realm"
//                this.copyToRealm(Child()).apply { this.name = name }
//                throw CustomException()
//            }
//        }
//        assertEquals(0, realm.objects<Child>().size)
//    }
//
//    @Test
//    fun writeBlocking() {
//        val managedChild = realm.writeBlocking { copyToRealm(Child().apply { name = "John" }) }
//        assertTrue(managedChild.isManaged())
//        assertEquals("John", managedChild.name)
//    }
//
//    @Suppress("invisible_member")
//    @Test
//    fun writeBlockingAfterWrite() = runBlocking {
//        val name = "Realm"
//        val child: Child = realm.write {
//            this.copyToRealm(Child()).apply { this.name = name }
//        }
//        assertEquals(name, child.name)
//        assertEquals(1, realm.objects<Child>().size)
//
//        realm.writeBlocking {
//            this.copyToRealm(Child()).apply { this.name = name }
//        }
//        Unit
//    }
//
//    @Suppress("invisible_member")
//    @Test
//    fun exceptionInWriteBlockingWillRollback() {
//        class CustomException : Exception()
//        assertFailsWith<CustomException> {
//            realm.writeBlocking {
//                val name = "Realm"
//                this.copyToRealm(Child()).apply { this.name = name }
//                throw CustomException()
//            }
//        }
//        assertEquals(0, realm.objects<Child>().size)
//    }
//
//    @Test
//    @Suppress("invisible_member")
//    fun simultaneousWritesAreAllExecuted() = runBlocking {
//        val jobs: List<Job> = IntRange(0, 9).map {
//            launch {
//                realm.write {
//                    copyToRealm(Parent())
//                }
//            }
//        }
//        jobs.map { it.join() }
//
//        // Ensure that all writes are actually committed
//        realm.close()
//        assertTrue(realm.isClosed())
//        realm = Realm.open(configuration)
//        assertEquals(10, realm.objects(Parent::class).size)
//    }
//
//    @Test
//    @Suppress("invisible_member")
//    fun writeBlockingWhileWritingIsSerialized() = runBlocking {
//        val writeStarted = Mutex(true)
//        val writeEnding = Mutex(true)
//        val writeBlockingQueued = Mutex(true)
//        async {
//            realm.write {
//                writeStarted.unlock()
//                while (writeBlockingQueued.isLocked) {
//                    PlatformUtils.sleep(1.milliseconds)
//                }
//                writeEnding.unlock()
//            }
//        }
//        writeStarted.lock()
//        runBlocking {
//            val async = async {
//                realm.writeBlocking {
//                    assertFalse { writeEnding.isLocked }
//                }
//            }
//            writeBlockingQueued.unlock()
//            async.await()
//        }
//    }
//
//    @Test
//    @Suppress("invisible_member")
//    fun close() = runBlocking {
//        realm.write {
//            copyToRealm(Parent())
//        }
//        realm.close()
//        assertTrue(realm.isClosed())
//
//        realm = Realm.open(configuration)
//        assertEquals(1, realm.objects(Parent::class).size)
//    }
//
//    @Test
//    @Suppress("invisible_member")
//    fun closeCausesOngoingWriteToThrow() = runBlocking {
//        val writeStarted = Mutex(true)
//        val write = async {
//            assertFailsWith<IllegalStateException> {
//                realm.write {
//                    writeStarted.unlock()
//                    copyToRealm(Parent())
//                    // realm.close is blocking until write block is done, so we cannot wait on
//                    // specific external events, so just sleep a bit :/
//                    PlatformUtils.sleep(Duration.Companion.milliseconds(100))
//                }
//            }
//        }
//        writeStarted.lock()
//        realm.close()
//        assert(write.await() is RuntimeException)
//        realm = Realm.open(configuration)
//        assertEquals(0, realm.objects<Parent>().size)
//    }
//
//    @Test
//    @Suppress("invisible_member")
//    fun writeAfterCloseThrows() = runBlocking {
//        realm.close()
//        assertTrue(realm.isClosed())
//        assertFailsWith<IllegalStateException> {
//            realm.write {
//                copyToRealm(Child())
//            }
//        }
//        Unit
//    }
//
//    @Test
//    @Suppress("invisible_member")
//    fun coroutineCancelCausesRollback() = runBlocking {
//        val mutex = Mutex(true)
//        val job = async {
//            realm.write {
//                copyToRealm(Parent())
//                mutex.unlock()
//                // Ensure that we keep on going until actually cancelled
//                while (isActive) {
//                    PlatformUtils.sleep(1.milliseconds)
//                }
//            }
//        }
//        mutex.lock()
//        job.cancelAndJoin()
//
//        // Ensure that write is not committed
//        realm.close()
//        assertTrue(realm.isClosed())
//        realm = Realm.open(configuration)
//        // This assertion doesn't hold on MacOS as all code executes on the same thread as the
//        // dispatcher is a run loop on the local thread, thus, the main flow is not picked up when
//        // the mutex is unlocked. Doing so would require the write block to be able to suspend in
//        // some way (or the writer to be backed by another thread).
//        assertEquals(0, realm.objects(Parent::class).size)
//    }
//
//    @Test
//    @Suppress("invisible_member")
//    fun writeAfterCoroutineCancel() = runBlocking {
//        val mutex = Mutex(true)
//        val job = async {
//            realm.write {
//                copyToRealm(Parent())
//                mutex.unlock()
//                // Ensure that we keep on going until actually cancelled
//                while (isActive) {
//                    PlatformUtils.sleep(1.milliseconds)
//                }
//            }
//        }
//
//        mutex.lock()
//        job.cancelAndJoin()
//
//        // Verify that we can do other writes after cancel
//        realm.write {
//            copyToRealm(Parent())
//        }
//
//        // Ensure that only one write is actually committed
//        realm.close()
//        assertTrue(realm.isClosed())
//        realm = Realm.open(configuration)
//        // This assertion doesn't hold on MacOS as all code executes on the same thread as the
//        // dispatcher is a run loop on the local thread, thus, the main flow is not picked up when
//        // the mutex is unlocked. Doing so would require the write block to be able to suspend in
//        // some way (or the writer to be backed by another thread).
//        assertEquals(1, realm.objects(Parent::class).size)
//    }
//
//    @Test
//    @Suppress("invisible_member")
//    fun writesOnFrozenRealm() {
//        val dispatcher = newSingleThreadContext("background")
//        runBlocking {
//            realm.write {
//                copyToRealm(Parent())
//            }
//        }
//        runBlocking(dispatcher) {
//            realm.write {
//                copyToRealm(Parent())
//            }
//        }
//        assertEquals(2, realm.objects<Parent>().size)
//    }
//
//    @Test
//    fun closeClosesAllVersions() {
//        runBlocking {
//            realm.write { copyToRealm(Parent()) }
//        }
//        val parent: Parent = realm.objects<Parent>().first()
//        runBlocking {
//            realm.write { copyToRealm(Parent()) }
//        }
//        realm.close()
//        assertFailsWith<IllegalStateException> {
//            parent.version()
//        }
//    }
//
//    @Test
//    fun closingIntermediateVersionsWhenNoLongerReferenced() {
//        assertEquals(0, intermediateReferences.value.size)
//        var parent: Parent? = realm.writeBlocking { copyToRealm(Parent()) }
//        assertEquals(1, intermediateReferences.value.size)
//        realm.writeBlocking { }
//        assertEquals(2, intermediateReferences.value.size)
//
//        // Clear reference
//        parent = null
//        // Trigger GC
//        triggerGC()
//        // Close of intermediate version is currently only done when updating the realm after a write
//        realm.writeBlocking { }
//        assertEquals(1, intermediateReferences.value.size)
//    }
//
//    @Suppress("invisible_reference")
//    private val intermediateReferences: AtomicRef<Set<Pair<NativePointer, WeakReference<io.realm.internal.RealmReference>>>>
//        get() {
//            @Suppress("invisible_member")
//            return (realm as io.realm.internal.RealmImpl).intermediateReferences
//        }

    @Suppress("LongParameterList")
    private fun createSyncConfig(
        user: User,
        partitionValue: String,
        name: String = DEFAULT_NAME,
        encryptionKey: ByteArray? = null,
        log: LogConfiguration? = null,
        errorHandler: ErrorHandler? = null
    ): SyncConfiguration = SyncConfiguration.Builder(
        schema = setOf(ParentPk::class, ChildPk::class),
        user = user,
        partitionValue = partitionValue
    ).name(name).also { builder ->
        if (encryptionKey != null) builder.encryptionKey(encryptionKey)
        if (errorHandler != null) builder.errorHandler(errorHandler)
        if (log != null) builder.log(log.level, log.loggers)
    }.build()
}<|MERGE_RESOLUTION|>--- conflicted
+++ resolved
@@ -219,28 +219,12 @@
                 schema = setOf(io.realm.entities.sync.bogus.ChildPk::class),
                 user = user,
                 partitionValue = partitionValue
-<<<<<<< HEAD
             ).name("test2.realm")
-                .also { builder ->
-                    builder.errorHandler(object : ErrorHandler {
-                        override fun onError(session: SyncSession, error: SyncException) {
-                            runBlocking {
-                                channel.send(error)
-                            }
-                        }
-                    })
-                }.build()
-=======
-            )
-                .directory(tmpDir)
-                .name("test2.realm")
                 .errorHandler(object : ErrorHandler {
                     override fun onError(session: SyncSession, error: SyncException) {
                         channel.trySend(error)
                     }
-                })
-                .build()
->>>>>>> 3a0b3908
+                }).build()
             val realm2 = Realm.open(config2)
             assertNotNull(realm2)
 
