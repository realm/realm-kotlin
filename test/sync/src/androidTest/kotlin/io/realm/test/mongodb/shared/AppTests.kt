/*
 * Copyright 2021 Realm Inc.
 *
 * Licensed under the Apache License, Version 2.0 (the "License");
 * you may not use this file except in compliance with the License.
 * You may obtain a copy of the License at
 *
 * http://www.apache.org/licenses/LICENSE-2.0
 *
 * Unless required by applicable law or agreed to in writing, software
 * distributed under the License is distributed on an "AS IS" BASIS,
 * WITHOUT WARRANTIES OR CONDITIONS OF ANY KIND, either express or implied.
 * See the License for the specific language governing permissions and
 * limitations under the License.
 */

package io.realm.test.mongodb.shared

import io.realm.mongodb.App
import io.realm.mongodb.AppConfiguration
import io.realm.mongodb.AppException
import io.realm.mongodb.AuthenticationProvider
import io.realm.mongodb.Credentials
import io.realm.mongodb.User
import io.realm.test.mongodb.TestApp
import io.realm.test.mongodb.asTestApp
<<<<<<< HEAD
import io.realm.test.util.TestHelper
import kotlinx.coroutines.runBlocking
=======
import io.realm.test.util.TestHelper.randomEmail
>>>>>>> 83cb3f04
import kotlin.test.AfterTest
import kotlin.test.BeforeTest
import kotlin.test.Test
import kotlin.test.assertEquals
import kotlin.test.assertFailsWith
import kotlin.test.assertNotNull
import kotlin.test.assertNull
import kotlin.test.assertTrue

class AppTests {

    private lateinit var app: App

    @BeforeTest
    fun setup() {
        app = TestApp()
    }

    @AfterTest
    fun tearDown() {
        if (this::app.isInitialized) {
            app.asTestApp.close()
        }
    }

    @Test
    fun defaultApp() {
        val defaultApp = App.create("foo")
        assertEquals("foo", defaultApp.configuration.appId)
        assertEquals(AppConfiguration.DEFAULT_BASE_URL, defaultApp.configuration.baseUrl)
    }

    @Test
    fun defaultApp_emptyIdThrows() {
        assertFailsWith<IllegalArgumentException> {
            App.create("")
        }
    }

    // TODO Minimal subset of login tests. Migrate AppTest from realm-java, when full API is in
    //  place
    // TODO Exhaustive test on io.realm.mongodb.internal.Provider
    @Test
    fun login_Anonymous() {
        runBlocking {
            app.login(Credentials.anonymous())
        }
    }

    @Test
    fun login_EmailPassword() {
        // Create test user through REST admin api until we have EmailPasswordAuth.registerUser in place
        runBlocking {
<<<<<<< HEAD
            val (email, password) = TestHelper.randomEmail() to "password1234"
            app.asTestApp.createUserAndLogIn(email, password)
=======
            val (email, password) = randomEmail() to "123456"
            app.asTestApp.createUser(email, password)
            val user = app.login(Credentials.emailPassword(email, password))
            assertNotNull(user)
>>>>>>> 83cb3f04
        }
    }

    @Test
    fun login_NonCredentialImplThrows() {
        runBlocking {
            assertFailsWith<IllegalArgumentException> {
                app.login(object : Credentials {
                    override val authenticationProvider: AuthenticationProvider =
                        AuthenticationProvider.ANONYMOUS
                })
            }
        }
    }

    @Test
    fun login_InvalidUserThrows() = runBlocking {
        assertFailsWith<AppException> {
            app.login(Credentials.emailPassword("foo", "bar"))
        }.let { exception: AppException ->
            assertTrue(exception.message!!.startsWith("invalid username/password [error_category=3, error_code=50, link_to_server_logs="))
        }
    }

    @Test
    fun currentUser() = runBlocking {
        assertNull(app.currentUser)
        val user: User = app.login(Credentials.anonymous())
        assertEquals(user, app.currentUser)
        user.logOut()
        assertNull(app.currentUser)
    }

//    @Test
//    fun allUsers() {
//        assertEquals(0, app.allUsers().size)
//        val user1 = app.login(Credentials.anonymous())
//        var allUsers = app.allUsers()
//        assertEquals(1, allUsers.size)
//        assertTrue(allUsers.containsKey(user1.id))
//        assertEquals(user1, allUsers[user1.id])
//
//        // Only 1 anonymous user exists, so logging in again just returns the old one
//        val user2 = app.login(Credentials.anonymous())
//        allUsers = app.allUsers()
//        assertEquals(1, allUsers.size)
//        assertTrue(allUsers.containsKey(user2.id))
//
//        val user3: User = app.registerUserAndLogin(TestHelper.getRandomEmail(), "123456")
//        allUsers = app.allUsers()
//        assertEquals(2, allUsers.size)
//        assertTrue(allUsers.containsKey(user3.id))
//
//        // Logging out users that registered with email/password will just put them in LOGGED_OUT state
//        user3.logOut();
//        allUsers = app.allUsers()
//        assertEquals(2, allUsers.size)
//        assertTrue(allUsers.containsKey(user3.id))
//        assertEquals(User.State.LOGGED_OUT, allUsers[user3.id]!!.state)
//
//        // Logging out anonymous users will remove them completely
//        user1.logOut()
//        allUsers = app.allUsers()
//        assertEquals(1, allUsers.size)
//        assertFalse(allUsers.containsKey(user1.id))
//    }
//
//    @Test
//    fun allUsers_retrieveRemovedUser() {
//        val user1: User = app.login(Credentials.anonymous())
//        val allUsers: Map<String, User> = app.allUsers()
//        assertEquals(1, allUsers.size)
//        user1.logOut()
//        assertEquals(1, allUsers.size)
//        val userCopy: User = allUsers[user1.id] ?: error("Could not find user")
//        assertEquals(user1, userCopy)
//        assertEquals(User.State.REMOVED, userCopy.state)
//        assertTrue(app.allUsers().isEmpty())
//    }
//
//    @Test
//    fun switchUser() {
//        val user1: User = app.login(Credentials.anonymous())
//        assertEquals(user1, app.currentUser())
//        val user2: User = app.login(Credentials.anonymous())
//        assertEquals(user2, app.currentUser())
//
//        assertEquals(user1, app.switchUser(user1))
//        assertEquals(user1, app.currentUser())
//    }
//
//    @Test
//    fun switchUser_throwIfUserNotLoggedIn() = runBlocking {
//        val user1 = app.login(Credentials.anonymous())
//        val user2 = app.login(Credentials.anonymous())
//        assertEquals(user2, app.currentUser)
//
//        user1.logOut()
//        try {
//            app.switchUser(user1)
//            fail()
//        } catch (ignore: IllegalArgumentException) {
//        }
//    }

    @Test
    fun currentUser_FallbackToNextValidUser() = runBlocking {
        assertNull(app.currentUser)

        val user1 = createUserAndLogin(randomEmail(), "123456")
        assertEquals(user1, app.currentUser)

        val user2 = createUserAndLogin(randomEmail(), "123456")
        assertEquals(user2, app.currentUser)

        user2.logOut()
        assertEquals(user1, app.currentUser)

        user1.logOut()
        assertNull(app.currentUser)
    }

//    @Test
//    fun switchUser_nullThrows() {
//        try {
//            app.switchUser(TestHelper.getNull())
//            fail()
//        } catch (ignore: IllegalArgumentException) {
//        }
//    }
//
//    @Ignore("Add this test once we have support for both EmailPassword and ApiKey Auth Providers")
//    @Test
//    fun switchUser_authProvidersLockUsers() {
//        TODO("FIXME")
//    }
//
//    @Test
//    fun authListener() {
//        val userRef = AtomicReference<User>(null)
//        looperThread.runBlocking {
//            val authenticationListener = object : AuthenticationListener {
//                override fun loggedIn(user: User) {
//                    userRef.set(user)
//                    user.logOutAsync { /* Ignore */ }
//                }
//
//                override fun loggedOut(user: User) {
//                    assertEquals(userRef.get(), user)
//                    looperThread.testComplete()
//                }
//            }
//            app.addAuthenticationListener(authenticationListener)
//            app.login(Credentials.anonymous())
//        }
//    }
//
//    @Test
//    fun authListener_nullThrows() {
//        assertFailsWith<IllegalArgumentException> { app.addAuthenticationListener(TestHelper.getNull()) }
//    }
//
//    @Test
//    fun authListener_remove() = looperThread.runBlocking {
//        val failListener = object : AuthenticationListener {
//            override fun loggedIn(user: User) { fail() }
//            override fun loggedOut(user: User) { fail() }
//        }
//        val successListener = object : AuthenticationListener {
//            override fun loggedOut(user: User) { fail() }
//            override fun loggedIn(user: User) { looperThread.testComplete() }
//        }
//        // This test depends on listeners being executed in order which is an
//        // implementation detail, but there isn't a sure fire way to do this
//        // without depending on implementation details or assume a specific timing.
//        app.addAuthenticationListener(failListener)
//        app.addAuthenticationListener(successListener)
//        app.removeAuthenticationListener(failListener)
//        app.login(Credentials.anonymous())
//    }
//
//    @Test
//    fun functions_defaultCodecRegistry() {
//        var user = app.login(Credentials.anonymous())
//        assertEquals(app.configuration.defaultCodecRegistry, app.getFunctions(user).defaultCodecRegistry)
//    }
//
//    @Test
//    fun functions_customCodecRegistry() {
//        var user = app.login(Credentials.anonymous())
//        val registry = CodecRegistries.fromCodecs(StringCodec())
//        assertEquals(registry, app.getFunctions(user, registry).defaultCodecRegistry)
//    }
//
//    @Test
//    fun encryption() {
//        val context = InstrumentationRegistry.getInstrumentation().targetContext
//
//        // Create new test app with a random encryption key
//        val testApp = TestApp(appName = TEST_APP_2, builder = {
//            it.encryptionKey(TestHelper.getRandomKey())
//        })
//
//        try {
//            // Create Realm in order to create the sync metadata Realm
//            var user = testApp.login(Credentials.anonymous())
//
//            val syncConfig = SyncConfiguration
//                .Builder(user, "foo")
//                .testSchema(SyncStringOnly::class.java)
//                .build()
//
//            Realm.getInstance(syncConfig).close()
//
//            // Create a configuration pointing to the metadata Realm for that app
//            val metadataDir = File(context.filesDir, "mongodb-realm/${testApp.configuration.appId}/server-utility/metadata/")
//            val config = RealmConfiguration.Builder()
//                .name("sync_metadata.realm")
//                .directory(metadataDir)
//                .build()
//            assertTrue(File(config.path).exists())
//
//            // Open the metadata realm file without a valid encryption key
//            assertFailsWith<RealmFileException> {
//                DynamicRealm.getInstance(config)
//            }
//        } finally {
//            testApp.close()
//        }
//    }
//
//    // Check that it is possible to have two Java instances of an App class, but they will
//    // share the underlying App state.
//    @Test
//    fun multipleInstancesSameApp() {
//        // Create a second copy of the test app
//        val app2 = TestApp()
//        try {
//            // User handling are shared between each app
//            val user = app.login(Credentials.anonymous());
//            assertEquals(user, app2.currentUser())
//            assertEquals(user, app.allUsers().values.first())
//            assertEquals(user, app2.allUsers().values.first())
//
//            user.logOut();
//
//            assertNull(app.currentUser())
//            assertNull(app2.currentUser())
//        } finally {
//            app2.close()
//        }
//    }

    // TODO remove this when EmailPasswordAuth is ready
    private suspend fun createUserAndLogin(
        email: String = randomEmail(),
        password: String = "123456"
    ): User {
        app.asTestApp.createUser(email, password)
        return app.login(Credentials.emailPassword(email, password))
    }
}<|MERGE_RESOLUTION|>--- conflicted
+++ resolved
@@ -24,12 +24,8 @@
 import io.realm.mongodb.User
 import io.realm.test.mongodb.TestApp
 import io.realm.test.mongodb.asTestApp
-<<<<<<< HEAD
-import io.realm.test.util.TestHelper
+import io.realm.test.util.TestHelper.randomEmail
 import kotlinx.coroutines.runBlocking
-=======
-import io.realm.test.util.TestHelper.randomEmail
->>>>>>> 83cb3f04
 import kotlin.test.AfterTest
 import kotlin.test.BeforeTest
 import kotlin.test.Test
@@ -83,15 +79,10 @@
     fun login_EmailPassword() {
         // Create test user through REST admin api until we have EmailPasswordAuth.registerUser in place
         runBlocking {
-<<<<<<< HEAD
-            val (email, password) = TestHelper.randomEmail() to "password1234"
-            app.asTestApp.createUserAndLogIn(email, password)
-=======
             val (email, password) = randomEmail() to "123456"
             app.asTestApp.createUser(email, password)
             val user = app.login(Credentials.emailPassword(email, password))
             assertNotNull(user)
->>>>>>> 83cb3f04
         }
     }
 
