/*
 * Copyright 2021 Realm Inc.
 *
 * Licensed under the Apache License, Version 2.0 (the "License");
 * you may not use this file except in compliance with the License.
 * You may obtain a copy of the License at
 *
 * http://www.apache.org/licenses/LICENSE-2.0
 *
 * Unless required by applicable law or agreed to in writing, software
 * distributed under the License is distributed on an "AS IS" BASIS,
 * WITHOUT WARRANTIES OR CONDITIONS OF ANY KIND, either express or implied.
 * See the License for the specific language governing permissions and
 * limitations under the License.
 */

package io.realm.test.mongodb.shared

import io.realm.mongodb.App
import io.realm.mongodb.AppException
import io.realm.mongodb.AuthenticationProvider
import io.realm.mongodb.Credentials
import io.realm.test.mongodb.TestApp
import io.realm.test.mongodb.asTestApp
import kotlinx.coroutines.runBlocking
import kotlin.test.AfterTest
import kotlin.test.BeforeTest
import kotlin.test.Test
import kotlin.test.assertFailsWith

class AppTests {

    lateinit var app: App

    @BeforeTest
    fun setup() {
        app = TestApp()
    }

    @AfterTest
    fun teadDown() {
        if (this::app.isInitialized) {
            app.asTestApp.close()
        }
    }

    // TODO Minimal subset of login tests. Migrate AppTest from realm-java, when full API is in
    //  place
    // TODO Exhaustive test on io.realm.mongodb.internal.Provider
    @Test
    fun loginAnonymous() {
        runBlocking {
            app.login(Credentials.anonymous())
        }
    }

    @Test
    fun loginEmailPassword() {
        // Create test user through REST admin api until we have EmailPasswordAuth.registerUser in place
        app.asTestApp.createUser("asdf@asdf.com", "asdfasdf")
        runBlocking {
            app.login(Credentials.emailPassword("asdf@asdf.com", "asdfasdf"))
        }
    }

    @Test
    fun loginNonCredentialImplThrows() {
        runBlocking {
            assertFailsWith<IllegalArgumentException> {
                app.login(object : Credentials {
                    override val authenticationProvider: AuthenticationProvider =
                        AuthenticationProvider.ANONYMOUS
                })
            }
        }
    }

    @Test
    fun loginInvalidUserThrows() {
        val credentials = Credentials.emailPassword("foo", "bar")
        runBlocking {
            // TODO AppException (ErrorCode.INVALID_EMAIL_PASSWORD, ex.errorCode)
            //  https://github.com/realm/realm-kotlin/issues/426
<<<<<<< HEAD
            assertFailsWith<AppException> {
                app.login(credentials).getOrThrow()
=======
            assertFailsWith<RuntimeException> {
                app.login(credentials)
>>>>>>> d2fe7cee
            }
        }
    }
}<|MERGE_RESOLUTION|>--- conflicted
+++ resolved
@@ -81,13 +81,8 @@
         runBlocking {
             // TODO AppException (ErrorCode.INVALID_EMAIL_PASSWORD, ex.errorCode)
             //  https://github.com/realm/realm-kotlin/issues/426
-<<<<<<< HEAD
             assertFailsWith<AppException> {
-                app.login(credentials).getOrThrow()
-=======
-            assertFailsWith<RuntimeException> {
                 app.login(credentials)
->>>>>>> d2fe7cee
             }
         }
     }
