/*
 * Copyright 2021 Realm Inc.
 *
 * Licensed under the Apache License, Version 2.0 (the "License");
 * you may not use this file except in compliance with the License.
 * You may obtain a copy of the License at
 *
 * http://www.apache.org/licenses/LICENSE-2.0
 *
 * Unless required by applicable law or agreed to in writing, software
 * distributed under the License is distributed on an "AS IS" BASIS,
 * WITHOUT WARRANTIES OR CONDITIONS OF ANY KIND, either express or implied.
 * See the License for the specific language governing permissions and
 * limitations under the License.
 */

package io.realm.test.mongodb.shared

import io.realm.Realm
import io.realm.entities.sync.ChildPk
import io.realm.entities.sync.ParentPk
import io.realm.internal.platform.createDefaultSystemLogger
import io.realm.internal.platform.runBlocking
import io.realm.log.LogLevel
import io.realm.mongodb.AppException
import io.realm.mongodb.Credentials
import io.realm.mongodb.SyncConfiguration
import io.realm.mongodb.SyncSession
import io.realm.mongodb.User
import io.realm.test.mongodb.TestApp
import io.realm.test.mongodb.asTestApp
import io.realm.test.platform.PlatformUtils
import io.realm.test.util.TestHelper.getRandomKey
import io.realm.test.util.TestHelper.randomEmail
import kotlinx.coroutines.ExperimentalCoroutinesApi
import kotlin.test.AfterTest
import kotlin.test.BeforeTest
import kotlin.test.Test
import kotlin.test.assertEquals
import kotlin.test.assertFailsWith
import kotlin.test.assertNotNull

const val DEFAULT_PARTITION_VALUE = "default"
const val DEFAULT_NAME = "test.realm"

@ExperimentalCoroutinesApi
class SyncConfigTests {

    private lateinit var tmpDir: String
    private lateinit var app: TestApp
    private lateinit var realm: Realm

    @BeforeTest
    fun setup() {
        tmpDir = PlatformUtils.createTempDir()
        app = TestApp()
    }

    @AfterTest
    fun tearDown() {
        if (this::app.isInitialized) {
            app.asTestApp.close()
        }
    }

    @Test
    fun logConfiguration() {
        val user = createTestUser()
        val logger = createDefaultSystemLogger("TEST", LogLevel.DEBUG)
        val customLoggers = listOf(logger)
        val config = SyncConfiguration.Builder(
            schema = setOf(ParentPk::class, ChildPk::class),
            user = user,
            partitionValue = DEFAULT_PARTITION_VALUE
        ).also { builder ->
            builder.log(LogLevel.DEBUG, customLoggers)
        }.build()
        assertEquals(LogLevel.DEBUG, config.log.level)
        assertEquals(logger, config.log.loggers[1]) // Additional logger placed after default logger
    }

    @Test
    fun errorHandler() {
        val errorHandler = object : SyncSession.ErrorHandler {
            override fun onError(session: SyncSession, error: AppException) {
                // No-op
            }
        }
        val user = createTestUser()
        val config = SyncConfiguration.Builder(
            schema = setOf(ParentPk::class, ChildPk::class),
            user = user,
            partitionValue = DEFAULT_PARTITION_VALUE
        ).also { builder ->
            builder.errorHandler(errorHandler)
        }.build()
        assertEquals(errorHandler, config.errorHandler)
    }

//    @Test
//    fun errorHandler_fromAppConfiguration() {
//        val user: User = createTestUser(app)
//        val config: SyncConfiguration = SyncConfiguration.defaultConfig(user, DEFAULT_PARTITION)
//        assertEquals(app.configuration.defaultErrorHandler, config.errorHandler)
//    }
//
//    @Test
//    fun errorHandler_nullThrows() {
//        val user: User = createTestUser(app)
//        val builder = SyncConfiguration.Builder(user, DEFAULT_PARTITION)
//        assertFailsWith<IllegalArgumentException> { builder.errorHandler(TestHelper.getNull()) }
//    }
//
//    @Test
//    fun clientResetHandler() {
//        val builder: SyncConfiguration.Builder = SyncConfiguration.Builder(createTestUser(app), DEFAULT_PARTITION)
//        val handler = object : SyncSession.ClientResetHandler {
//            override fun onClientReset(session: SyncSession, error: ClientResetRequiredError) {}
//        }
//        val config = builder.clientResetHandler(handler).build()
//        assertEquals(handler, config.clientResetHandler)
//    }
//
//    @Test
//    fun clientResetHandler_fromAppConfiguration() {
//        val user: User = createTestUser(app)
//        val config: SyncConfiguration = SyncConfiguration.defaultConfig(user, DEFAULT_PARTITION)
//        assertEquals(app.configuration.defaultClientResetHandler, config.clientResetHandler)
//    }
//
//    @Test
//    fun clientResetHandler_nullThrows() {
//        val user: User = createTestUser(app)
//        val builder = SyncConfiguration.Builder(user, DEFAULT_PARTITION)
//        assertFailsWith<IllegalArgumentException> { builder.clientResetHandler(TestHelper.getNull()) }
//    }

    @Test
    fun equals_sameObject() {
        val user = createTestUser()
        val config = SyncConfiguration.Builder(
            schema = setOf(ParentPk::class, ChildPk::class),
            user = user,
            partitionValue = DEFAULT_PARTITION_VALUE
        ).build()
        assertEquals(config, config)
    }

//    @Test
//    fun equals_sameConfigurations() {
//        val user = createTestUser()
//        val config1 = SyncConfiguration.Builder(
//            user = user,
//            partitionValue = DEFAULT_PARTITION_VALUE,
//            schema = setOf(Child::class)
//        ).build()
//        val config2 = SyncConfiguration.Builder(
//            user = user,
//            partitionValue = DEFAULT_PARTITION_VALUE,
//            schema = setOf(Child::class)
//        ).build()
//        assertEquals(config1.partitionValue, config2.partitionValue)
//    }
//
//    @Test
//    // FIXME Tests are not exhaustive
//    fun equals_not() {
//        val user1: User = createTestUser(app)
//        val user2: User = createTestUser(app)
//        val config1: SyncConfiguration = SyncConfiguration.Builder(user1, DEFAULT_PARTITION).build()
//        val config2: SyncConfiguration = SyncConfiguration.Builder(user2, DEFAULT_PARTITION).build()
//        assertFalse(config1 == config2)
//    }
//
//    @Test
//    fun hashCode_equal() {
//        val user: User = createTestUser(app)
//        val config: SyncConfiguration = SyncConfiguration.defaultConfig(user, DEFAULT_PARTITION)
//        assertEquals(config.hashCode(), config.hashCode())
//    }
//
//    @Test
//    fun hashCode_notEquals() {
//        val user1: User = createTestUser(app)
//        val user2: User = createTestUser(app)
//        val config1: SyncConfiguration = SyncConfiguration.defaultConfig(user1, DEFAULT_PARTITION)
//        val config2: SyncConfiguration = SyncConfiguration.defaultConfig(user2, DEFAULT_PARTITION)
//        assertNotEquals(config1.hashCode(), config2.hashCode())
//    }

    @Test
    fun equals_syncSpecificFields() {
        val user = createTestUser()
        val config = SyncConfiguration.Builder(
            schema = setOf(ParentPk::class, ChildPk::class),
            user = user,
            partitionValue = DEFAULT_PARTITION_VALUE
        ).build()
        assertEquals(config.partitionValue.asString(), DEFAULT_PARTITION_VALUE)
    }

//    @Test
//    fun name() {
//        val user: User = createTestUser(app)
//        val filename = "my-file-name.realm"
//        val config: SyncConfiguration = SyncConfiguration.Builder(user, DEFAULT_PARTITION)
//            .name(filename)
//            .build()
//        val suffix = "/mongodb-realm/${user.app.configuration.appId}/${user.id}/$filename"
//        assertTrue(config.path.endsWith(suffix))
//    }
//
//    @Test
//    fun name_illegalValuesThrows() {
//        val user: User = createTestUser(app)
//        val builder = SyncConfiguration.Builder(user, DEFAULT_PARTITION)
//
//        assertFailsWith<IllegalArgumentException> { builder.name(TestHelper.getNull()) }
//        assertFailsWith<IllegalArgumentException> { builder.name(".realm") }
//    }

    @Test
    fun encryption() {
        val user = createTestUser()
        val config = SyncConfiguration.Builder(
            schema = setOf(ParentPk::class, ChildPk::class),
            user = user,
            partitionValue = DEFAULT_PARTITION_VALUE
        ).also { builder ->
            builder.encryptionKey(getRandomKey())
        }.build()
        assertNotNull(config.encryptionKey)
    }

    @Test
    fun encryption_invalid_wrong_length() {
        val user = createTestUser()
        val builder = SyncConfiguration.Builder(user, DEFAULT_PARTITION_VALUE)
        assertFailsWith<IllegalArgumentException> { builder.encryptionKey(byteArrayOf(1, 2, 3)) }
    }

//    @Test
//    fun initialData() {
//        val user: User = createTestUser(app)
//        val config = configFactory.createSyncConfigurationBuilder(user)
//            .schema(SyncStringOnly::class.java)
//            .initialData(object : Realm.Transaction {
//                override fun execute(realm: Realm) {
//                    val stringOnly: SyncStringOnly = realm.createObject(ObjectId())
//                    stringOnly.chars = "TEST 42"
//                }
//            })
//            .build()
//        assertNotNull(config.initialDataTransaction)
//
//        // open the first time - initialData must be triggered
//        Realm.getInstance(config).use { realm ->
//            val results: RealmResults<SyncStringOnly> = realm.where<SyncStringOnly>().findAll()
//            assertEquals(1, results.size)
//            assertEquals("TEST 42", results.first()!!.chars)
//        }
//
//        // open the second time - initialData must not be triggered
//        Realm.getInstance(config).use { realm ->
//            assertEquals(1, realm.where<SyncStringOnly>().count())
//        }
//    }
//
//    @Test
//    fun defaultRxFactory() {
//        val user: User = createTestUser(app)
//        val config: SyncConfiguration = SyncConfiguration.defaultConfig(user, DEFAULT_PARTITION)
//        assertNotNull(config.rxFactory)
//    }
//
//    @Test
//    fun toString_nonEmpty() {
//        val user: User = createTestUser(app)
//        val config: SyncConfiguration = SyncConfiguration.defaultConfig(user, DEFAULT_PARTITION)
//        val configStr = config.toString()
//        assertTrue(configStr.isNotEmpty())
//    }
//
//    // Check that it is possible for multiple users to reference the same Realm URL while each user still use their
//    // own copy on the filesystem. This is e.g. what happens if a Realm is shared using a PermissionOffer.
//    @Test
//    fun multipleUsersReferenceSameRealm() {
//        val user1 = createTestUser()
//        val user2 = createTestUser()
//
//        val config1 = createSyncConfig(user1, DEFAULT_PARTITION_VALUE)
//        val config2 = createSyncConfig(user2, DEFAULT_PARTITION_VALUE)
//
//        // Verify that two different configurations can be used for the same URL
//        val realm1 = Realm.open(config1)
//        val realm2 = Realm.open(config2)
//        assertNotEquals(realm1, realm2)
//
//        realm1.close()
//        realm2.close()
//
//        // Verify that we actually save two different files
//        assertNotEquals(config1.path, config2.path)
//    }
//
//    @Test
//    fun defaultConfiguration_throwsIfNotLoggedIn() {
//        // TODO Maybe we could avoid registering a real user
//        val user = app.registerUserAndLogin(TestHelper.getRandomEmail(), "123456")
//        user.logOut()
//        assertFailsWith<IllegalArgumentException> { SyncConfiguration.defaultConfig(user, DEFAULT_PARTITION) }
//    }
//
//    @Test
//    @Ignore("Not implemented yet")
//    fun shouldWaitForInitialRemoteData() {
//    }
//
//    @Test
//    @Ignore("Not implemented yet")
//    fun getInitialRemoteDataTimeout() {
//    }
//
//    @Test
//    @Ignore("Not implemented yet")
//    fun getSessionStopPolicy() {
//    }
//
//    @Test
//    @Ignore("Not implemented yet")
//    fun getUrlPrefix() {
//    }

    @Test
    fun getPartitionValue() {
        val user = createTestUser()
        val config = SyncConfiguration.Builder(
            schema = setOf(ParentPk::class, ChildPk::class),
            user = user,
            partitionValue = DEFAULT_PARTITION_VALUE
        ).build()
        assertEquals(DEFAULT_PARTITION_VALUE, config.partitionValue.asString())
    }

//    @Test
//    fun clientResyncMode() {
//        val user: User = createTestUser(app)
//
//        // Default mode for full Realms
//        var config: SyncConfiguration = SyncConfiguration.defaultConfig(user, DEFAULT_PARTITION)
//        assertEquals(ClientResyncMode.MANUAL, config.clientResyncMode)
//
//        // Manually set the mode
//        config = SyncConfiguration.Builder(user, DEFAULT_PARTITION)
//            .clientResyncMode(ClientResyncMode.DISCARD_LOCAL_REALM)
//            .build()
//        assertEquals(ClientResyncMode.DISCARD_LOCAL_REALM, config.clientResyncMode)
//    }
//
//    @Test
//    fun clientResyncMode_throwsOnNull() {
//        val user: User = createTestUser(app)
//        val config: SyncConfiguration.Builder = SyncConfiguration.Builder(user, DEFAULT_PARTITION)
//        try {
//            config.clientResyncMode(TestHelper.getNull())
//            fail()
//        } catch (ignore: IllegalArgumentException) {
//        }
//    }
//
//    // If the same user create two configurations with different partition values they must
//    // resolve to different paths on disk.
//    @Test
//    fun differentPartitionValuesAreDifferentRealms() {
//        val user = createTestUser()
//        val config1 = createSyncConfig(user, "realm1")
//        val config2 = createSyncConfig(user, "realm2")
//        assertNotEquals(config1.path, config2.path)
//
//        assertTrue(config1.path.endsWith("${app.configuration.appId}/${user.id}/s_realm1.realm"))
//        assertTrue(config2.path.endsWith("${app.configuration.appId}/${user.id}/s_realm2.realm"))
//
//        // Check for https://github.com/realm/realm-java/issues/6882
//        val realm1 = Realm.open(config1)
//        try {
//            val realm2 = Realm.open(config2)
//            realm2.close()
//        } finally {
//            realm1.close()
//        }
//    }
//
//    @Test
//    fun nullPartitionValue() {
//        val user: User = createTestUser(app)
//
//        val configs = listOf<SyncConfiguration>(
//            SyncConfiguration.defaultConfig(user, null as String?),
//            SyncConfiguration.defaultConfig(user, null as Int?),
//            SyncConfiguration.defaultConfig(user, null as Long?),
//            SyncConfiguration.defaultConfig(user, null as ObjectId?),
//            SyncConfiguration.Builder(user, null as String?).build(),
//            SyncConfiguration.Builder(user, null as Int?).build(),
//            SyncConfiguration.Builder(user, null as Long?).build(),
//            SyncConfiguration.Builder(user, null as ObjectId?).build()
//        )
//
//        configs.forEach { config ->
//            assertTrue(config.path.endsWith("/null.realm"))
//        }
//    }
//
//    @Test
//    fun loggedOutUsersThrows() {
//        val user: User = app.registerUserAndLogin(TestHelper.getRandomEmail(), "123456")
//        user.logOut()
//        assertFailsWith<java.lang.IllegalArgumentException> {
//            SyncConfiguration.defaultConfig(user, ObjectId())
//        }
//        assertFailsWith<java.lang.IllegalArgumentException> {
//            SyncConfiguration.defaultConfig(app.currentUser(), ObjectId())
//        }
//    }
//
//    @Test
//    fun allowQueriesOnUiThread_defaultsToTrue() {
//        val builder: SyncConfiguration.Builder = SyncConfiguration.Builder(createTestUser(app), DEFAULT_PARTITION)
//        val configuration = builder.build()
//        assertTrue(configuration.isAllowQueriesOnUiThread)
//    }
//
//    @Test
//    fun allowQueriesOnUiThread_explicitFalse() {
//        val builder: SyncConfiguration.Builder = SyncConfiguration.Builder(createTestUser(app), DEFAULT_PARTITION)
//        val configuration = builder.allowQueriesOnUiThread(false)
//            .build()
//        assertFalse(configuration.isAllowQueriesOnUiThread)
//    }
//
//    @Test
//    fun allowQueriesOnUiThread_explicitTrue() {
//        val builder: SyncConfiguration.Builder = SyncConfiguration.Builder(createTestUser(app), DEFAULT_PARTITION)
//        val configuration = builder.allowQueriesOnUiThread(true)
//            .build()
//        assertTrue(configuration.isAllowQueriesOnUiThread)
//    }
//
//    @Test
//    fun allowWritesOnUiThread_defaultsToFalse() {
//        val builder: SyncConfiguration.Builder = SyncConfiguration.Builder(createTestUser(app), DEFAULT_PARTITION)
//        val configuration = builder.build()
//        assertFalse(configuration.isAllowWritesOnUiThread)
//    }
//
//    @Test
//    fun allowWritesOnUiThread_explicitFalse() {
//        val builder: SyncConfiguration.Builder = SyncConfiguration.Builder(createTestUser(app), DEFAULT_PARTITION)
//        val configuration = builder.allowWritesOnUiThread(false)
//            .build()
//        assertFalse(configuration.isAllowWritesOnUiThread)
//    }
//
//    @Test
//    fun allowWritesOnUiThread_explicitTrue() {
//        val builder: SyncConfiguration.Builder = SyncConfiguration.Builder(createTestUser(app), DEFAULT_PARTITION)
//        val configuration = builder.allowWritesOnUiThread(true)
//            .build()
//        assertTrue(configuration.isAllowWritesOnUiThread)
//    }
//
//    @Test
//    fun rxFactory_defaultNonNull() {
//        val configuration = SyncConfiguration.Builder(createTestUser(app), DEFAULT_PARTITION)
//            .build()
//        assertNotNull(configuration.rxFactory)
//    }
//
//    @Test
//    fun rxFactory_nullThrows() {
//        assertFailsWith<IllegalArgumentException> {
//            SyncConfiguration.Builder(createTestUser(app), DEFAULT_PARTITION)
//                .rxFactory(TestHelper.getNull())
//        }.let {
//            assertTrue(it.message!!.contains("null"))
//        }
//    }
//
//    @Test
//    fun rxFactory() {
//        val factory = object: RxObservableFactory {
//            override fun from(realm: Realm): Flowable<Realm> {
//                return Flowable.just(null)
//            }
//
//            override fun from(realm: DynamicRealm): Flowable<DynamicRealm> {
//                return Flowable.just(null)
//            }
//
//            override fun <E : Any?> from(realm: Realm, results: RealmResults<E>): Flowable<RealmResults<E>> {
//                return Flowable.just(null)
//            }
//
//            override fun <E : Any?> from(realm: DynamicRealm, results: RealmResults<E>): Flowable<RealmResults<E>> {
//                return Flowable.just(null)
//            }
//
//            override fun <E : Any?> from(realm: Realm, list: RealmList<E>): Flowable<RealmList<E>> {
//                return Flowable.just(null)
//            }
//
//            override fun <E : Any?> from(realm: DynamicRealm, list: RealmList<E>): Flowable<RealmList<E>> {
//                return Flowable.just(null)
//            }
//
//            override fun <E : RealmModel?> from(realm: Realm, `object`: E): Flowable<E> {
//                return Flowable.just(null)
//            }
//
//            override fun from(realm: DynamicRealm, `object`: DynamicRealmObject): Flowable<DynamicRealmObject> {
//                return Flowable.just(null)
//            }
//
//            override fun <E : Any?> from(realm: Realm, query: RealmQuery<E>): Single<RealmQuery<E>> {
//                return Single.just(null)
//            }
//
//            override fun <E : Any?> from(realm: DynamicRealm, query: RealmQuery<E>): Single<RealmQuery<E>> {
//                return Single.just(null)
//            }
//
//            override fun <E : Any?> changesetsFrom(realm: Realm, results: RealmResults<E>): Observable<CollectionChange<RealmResults<E>>> {
//                return Observable.just(null)
//            }
//
//            override fun <E : Any?> changesetsFrom(realm: DynamicRealm, results: RealmResults<E>): Observable<CollectionChange<RealmResults<E>>> {
//                return Observable.just(null)
//            }
//
//            override fun <E : Any?> changesetsFrom(realm: Realm, list: RealmList<E>): Observable<CollectionChange<RealmList<E>>> {
//                return Observable.just(null)
//            }
//
//            override fun <E : Any?> changesetsFrom(realm: DynamicRealm, list: RealmList<E>): Observable<CollectionChange<RealmList<E>>> {
//                return Observable.just(null)
//            }
//
//            override fun <E : RealmModel?> changesetsFrom(realm: Realm, `object`: E): Observable<ObjectChange<E>> {
//                return Observable.just(null)
//            }
//
//            override fun changesetsFrom(realm: DynamicRealm, `object`: DynamicRealmObject): Observable<ObjectChange<DynamicRealmObject>> {
//                return Observable.just(null)
//            }
//
//        }
//
//        val configuration1 = SyncConfiguration.Builder(createTestUser(app), DEFAULT_PARTITION)
//            .rxFactory(factory)
//            .build()
//        assertEquals(factory, configuration1.rxFactory)
//
//        val configuration2 = SyncConfiguration.Builder(createTestUser(app), DEFAULT_PARTITION)
//            .build()
//        assertNotEquals(factory, configuration2.rxFactory)
//    }
//
//    @Test
//    fun flowFactory_defaultNonNull() {
//        val configuration = SyncConfiguration.Builder(createTestUser(app), DEFAULT_PARTITION)
//            .build()
//        assertNotNull(configuration.flowFactory)
//    }
//
//    @Test
//    fun flowFactory_nullThrows() {
//        assertFailsWith<IllegalArgumentException> {
//            SyncConfiguration.Builder(createTestUser(app), DEFAULT_PARTITION)
//                .flowFactory(TestHelper.getNull())
//        }.let {
//            assertTrue(it.message!!.contains("null"))
//        }
//    }
//
//    @Test
//    fun flowFactory() {
//        val factory = object : FlowFactory {
//            override fun from(realm: Realm): Flow<Realm> {
//                return flowOf()
//            }
//
//            override fun from(dynamicRealm: DynamicRealm): Flow<DynamicRealm> {
//                return flowOf()
//            }
//
//            override fun <T : Any?> from(realm: Realm, results: RealmResults<T>): Flow<RealmResults<T>> {
//                return flowOf()
//            }
//
//            override fun <T : Any?> from(dynamicRealm: DynamicRealm, results: RealmResults<T>): Flow<RealmResults<T>> {
//                return flowOf()
//            }
//
//            override fun <T : Any?> from(realm: Realm, realmList: RealmList<T>): Flow<RealmList<T>> {
//                return flowOf()
//            }
//
//            override fun <T : Any?> from(dynamicRealm: DynamicRealm, realmList: RealmList<T>): Flow<RealmList<T>> {
//                return flowOf()
//            }
//
//            override fun <T : RealmModel?> from(realm: Realm, realmObject: T): Flow<T> {
//                return flowOf()
//            }
//
//            override fun from(dynamicRealm: DynamicRealm, dynamicRealmObject: DynamicRealmObject): Flow<DynamicRealmObject> {
//                return flowOf()
//            }
//
//            override fun <T : Any?> changesetFrom(realm: Realm, results: RealmResults<T>): Flow<CollectionChange<RealmResults<T>>> {
//                return flowOf()
//            }
//
//            override fun <T : Any?> changesetFrom(dynamicRealm: DynamicRealm, results: RealmResults<T>): Flow<CollectionChange<RealmResults<T>>> {
//                return flowOf()
//            }
//
//            override fun <T : Any?> changesetFrom(realm: Realm, list: RealmList<T>): Flow<CollectionChange<RealmList<T>>> {
//                return flowOf()
//            }
//
//            override fun <T : Any?> changesetFrom(dynamicRealm: DynamicRealm, list: RealmList<T>): Flow<CollectionChange<RealmList<T>>> {
//                return flowOf()
//            }
//
//            override fun <T : RealmModel?> changesetFrom(realm: Realm, realmObject: T): Flow<ObjectChange<T>> {
//                return flowOf()
//            }
//
//            override fun changesetFrom(dynamicRealm: DynamicRealm, dynamicRealmObject: DynamicRealmObject): Flow<ObjectChange<DynamicRealmObject>> {
//                return flowOf()
//            }
//        }
//
//        val configuration1 = SyncConfiguration.Builder(createTestUser(app), DEFAULT_PARTITION)
//            .flowFactory(factory)
//            .build()
//        assertEquals(factory, configuration1.flowFactory)
//
//        val configuration2 = SyncConfiguration.Builder(createTestUser(app), DEFAULT_PARTITION)
//            .build()
//        assertNotEquals(factory, configuration2.flowFactory)
//    }

    private fun createTestUser(): User {
        val email = randomEmail()
        val password = "asdfasdf"
        app.asTestApp.createUser(email, password)
        return runBlocking {
            app.login(Credentials.emailPassword(email, password))
        }
    }
<<<<<<< HEAD

    @Suppress("LongParameterList")
    private fun createSyncConfig(
        user: User,
        partitionValue: String = DEFAULT_PARTITION_VALUE,
        path: String? = null,
        name: String = DEFAULT_NAME,
        encryptionKey: ByteArray? = null,
        log: LogConfiguration? = null,
        errorHandler: SyncSession.ErrorHandler? = null
    ): SyncConfiguration = SyncConfiguration.Builder(
        schema = setOf(ParentPk::class, ChildPk::class),
        user = user,
        partitionValue = partitionValue
    ).path(path)
        .name(name)
        .let { builder ->
            if (encryptionKey != null) builder.encryptionKey(encryptionKey)
            if (errorHandler != null) builder.errorHandler(errorHandler)
            if (log != null) builder.log(log.level, log.loggers)
            builder
        }.build()
=======
>>>>>>> 422ec795
}<|MERGE_RESOLUTION|>--- conflicted
+++ resolved
@@ -22,9 +22,9 @@
 import io.realm.internal.platform.createDefaultSystemLogger
 import io.realm.internal.platform.runBlocking
 import io.realm.log.LogLevel
-import io.realm.mongodb.AppException
 import io.realm.mongodb.Credentials
 import io.realm.mongodb.SyncConfiguration
+import io.realm.mongodb.SyncException
 import io.realm.mongodb.SyncSession
 import io.realm.mongodb.User
 import io.realm.test.mongodb.TestApp
@@ -82,7 +82,7 @@
     @Test
     fun errorHandler() {
         val errorHandler = object : SyncSession.ErrorHandler {
-            override fun onError(session: SyncSession, error: AppException) {
+            override fun onError(session: SyncSession, error: SyncException) {
                 // No-op
             }
         }
@@ -659,29 +659,4 @@
             app.login(Credentials.emailPassword(email, password))
         }
     }
-<<<<<<< HEAD
-
-    @Suppress("LongParameterList")
-    private fun createSyncConfig(
-        user: User,
-        partitionValue: String = DEFAULT_PARTITION_VALUE,
-        path: String? = null,
-        name: String = DEFAULT_NAME,
-        encryptionKey: ByteArray? = null,
-        log: LogConfiguration? = null,
-        errorHandler: SyncSession.ErrorHandler? = null
-    ): SyncConfiguration = SyncConfiguration.Builder(
-        schema = setOf(ParentPk::class, ChildPk::class),
-        user = user,
-        partitionValue = partitionValue
-    ).path(path)
-        .name(name)
-        .let { builder ->
-            if (encryptionKey != null) builder.encryptionKey(encryptionKey)
-            if (errorHandler != null) builder.errorHandler(errorHandler)
-            if (log != null) builder.log(log.level, log.loggers)
-            builder
-        }.build()
-=======
->>>>>>> 422ec795
 }