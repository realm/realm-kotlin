--- conflicted
+++ resolved
@@ -67,15 +67,6 @@
     }
 
     @Test
-<<<<<<< HEAD
-    fun errorHandler() {
-        val errorHandler = { _: SyncSession, _: AppException -> /* No-op */ }
-        val user = createTestUser()
-        val config = createSyncConfig(user = user, name = DEFAULT_NAME, errorHandler = errorHandler)
-        assertEquals(errorHandler, config.errorHandler)
-    }
-
-=======
     fun logConfiguration() {
         val user = createTestUser()
         val logger = createDefaultSystemLogger("TEST", LogLevel.DEBUG)
@@ -89,17 +80,14 @@
         assertEquals(logger, config.log.loggers[1]) // Additional logger placed after default logger
     }
 
-//    @Test
-//    fun errorHandler() {
-//        val builder: SyncConfiguration.Builder = SyncConfiguration.Builder(createTestUser(app), DEFAULT_PARTITION)
-//        val errorHandler: SyncSession.ErrorHandler = object : SyncSession.ErrorHandler {
-//            override fun onError(session: SyncSession, error: AppException) {}
-//        }
-//        val config = builder.errorHandler(errorHandler).build()
-//        assertEquals(errorHandler, config.errorHandler)
-//    }
-//
->>>>>>> f76915d6
+    @Test
+    fun errorHandler() {
+        val errorHandler = { _: SyncSession, _: AppException -> /* No-op */ }
+        val user = createTestUser()
+        val config = createSyncConfig(user = user, name = DEFAULT_NAME, errorHandler = errorHandler)
+        assertEquals(errorHandler, config.errorHandler)
+    }
+
 //    @Test
 //    fun errorHandler_fromAppConfiguration() {
 //        val user: User = createTestUser(app)
@@ -646,13 +634,14 @@
         }
     }
 
+    @Suppress("LongParameterList")
     private fun createSyncConfig(
         user: User,
         partitionValue: String = DEFAULT_PARTITION_VALUE,
         path: String? = null,
         name: String = DEFAULT_NAME,
         encryptionKey: ByteArray? = null,
-<<<<<<< HEAD
+        log: LogConfiguration? = null,
         errorHandler: (SyncSession, AppException) -> Unit = { _, _ -> Unit }
     ): SyncConfiguration = SyncConfiguration.Builder(
         schema = setOf(ParentPk::class, ChildPk::class),
@@ -663,19 +652,7 @@
         .errorHandler(errorHandler)
         .let { builder ->
             if (encryptionKey != null) builder.encryptionKey(encryptionKey)
-=======
-        name: String = DEFAULT_NAME,
-        log: LogConfiguration? = null
-    ): SyncConfiguration = SyncConfiguration.Builder(
-        schema = setOf(ParentPk::class, ChildPk::class),
-        user = user,
-        partitionValue = partitionValue,
-    ).path(path)
-        .name(name)
-        .let { builder ->
-            if (encryptionKey != null) builder.encryptionKey(encryptionKey)
             if (log != null) builder.log(log.level, log.loggers)
->>>>>>> f76915d6
             builder
         }.build()
 }