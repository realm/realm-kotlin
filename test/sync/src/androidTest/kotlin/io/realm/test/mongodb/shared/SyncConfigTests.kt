/*
 * Copyright 2021 Realm Inc.
 *
 * Licensed under the Apache License, Version 2.0 (the "License");
 * you may not use this file except in compliance with the License.
 * You may obtain a copy of the License at
 *
 * http://www.apache.org/licenses/LICENSE-2.0
 *
 * Unless required by applicable law or agreed to in writing, software
 * distributed under the License is distributed on an "AS IS" BASIS,
 * WITHOUT WARRANTIES OR CONDITIONS OF ANY KIND, either express or implied.
 * See the License for the specific language governing permissions and
 * limitations under the License.
 */

package io.realm.test.mongodb.shared

import io.realm.CompactOnLaunchCallback
import io.realm.entities.sync.ChildPk
import io.realm.entities.sync.ParentPk
import io.realm.internal.platform.createDefaultSystemLogger
import io.realm.internal.platform.runBlocking
import io.realm.log.LogLevel
import io.realm.mongodb.App
import io.realm.mongodb.User
import io.realm.mongodb.exceptions.SyncException
import io.realm.mongodb.sync.SyncConfiguration
import io.realm.mongodb.sync.SyncSession
import io.realm.test.mongodb.TestApp
import io.realm.test.mongodb.asTestApp
import io.realm.test.mongodb.createUserAndLogIn
import io.realm.test.util.TestHelper
import io.realm.test.util.TestHelper.getRandomKey
import io.realm.test.util.TestHelper.randomEmail
import kotlin.test.AfterTest
import kotlin.test.BeforeTest
import kotlin.test.Test
import kotlin.test.assertEquals
import kotlin.test.assertFailsWith
import kotlin.test.assertNotNull
import kotlin.test.assertNull
import kotlin.test.assertTrue
<<<<<<< HEAD
import kotlin.test.Ignore
=======
>>>>>>> d457df0a

const val DEFAULT_NAME = "test.realm"

class SyncConfigTests {

    private lateinit var partitionValue: String
    private lateinit var app: App

    @BeforeTest
    fun setup() {
        partitionValue = TestHelper.randomPartitionValue()
        app = TestApp()
    }

    @AfterTest
    fun tearDown() {
        if (this::app.isInitialized) {
            app.asTestApp.close()
        }
    }

    @Test
    fun logConfiguration() {
        val user = createTestUser()
        val logger = createDefaultSystemLogger("TEST", LogLevel.DEBUG)
        val customLoggers = listOf(logger)
        val config = SyncConfiguration.Builder(
            schema = setOf(ParentPk::class, ChildPk::class),
            user = user,
            partitionValue = partitionValue
        ).also { builder ->
            builder.log(LogLevel.DEBUG, customLoggers)
        }.build()
        assertEquals(LogLevel.DEBUG, config.log.level)
        assertEquals(logger, config.log.loggers[1]) // Additional logger placed after default logger
    }

    @Test
    fun errorHandler() {
        val errorHandler = object : SyncSession.ErrorHandler {
            override fun onError(session: SyncSession, error: SyncException) {
                // No-op
            }
        }
        val user = createTestUser()
        val config = SyncConfiguration.Builder(
            schema = setOf(ParentPk::class, ChildPk::class),
            user = user,
            partitionValue = partitionValue
        ).also { builder ->
            builder.errorHandler(errorHandler)
        }.build()
        assertEquals(errorHandler, config.errorHandler)
    }

    @Test
    fun errorHandler_default() {
        val user = createTestUser()
        val config = SyncConfiguration.Builder(
            schema = setOf(ParentPk::class, ChildPk::class),
            user = user,
            partitionValue = partitionValue
        ).build()
        assertNotNull(config.errorHandler)
    }

    // Smoke-test...most functionality is tested in CompactOnLaunchTests
    // See https://github.com/realm/realm-kotlin/issues/672
    @Test
    fun compactOnLaunch_default() {
        val user = createTestUser()
        val config = SyncConfiguration.Builder(
            schema = setOf(ParentPk::class, ChildPk::class),
            user = user,
            partitionValue = partitionValue
        ).build()
        assertNull(config.compactOnLaunchCallback)
    }

    // Smoke-test...most functionality is tested in CompactOnLaunchTests
    // See https://github.com/realm/realm-kotlin/issues/672
    @Test
    fun compactOnLaunch() {
        val user = createTestUser()
        val callback = CompactOnLaunchCallback { _, _ -> false }
        val config = SyncConfiguration.Builder(
            schema = setOf(ParentPk::class, ChildPk::class),
            user = user,
            partitionValue = partitionValue
        )
            .compactOnLaunch(callback)
            .build()
        assertEquals(callback, config.compactOnLaunchCallback)
    }

//    @Test
//    fun errorHandler_fromAppConfiguration() {
//        val user: User = createTestUser(app)
//        val config: SyncConfiguration = SyncConfiguration.defaultConfig(user, DEFAULT_PARTITION)
//        assertEquals(app.configuration.defaultErrorHandler, config.errorHandler)
//    }
//
//    @Test
//    fun errorHandler_nullThrows() {
//        val user: User = createTestUser(app)
//        val builder = SyncConfiguration.Builder(user, DEFAULT_PARTITION)
//        assertFailsWith<IllegalArgumentException> { builder.errorHandler(TestHelper.getNull()) }
//    }
//
//    @Test
//    fun clientResetHandler() {
//        val builder: SyncConfiguration.Builder = SyncConfiguration.Builder(createTestUser(app), DEFAULT_PARTITION)
//        val handler = object : SyncSession.ClientResetHandler {
//            override fun onClientReset(session: SyncSession, error: ClientResetRequiredError) {}
//        }
//        val config = builder.clientResetHandler(handler).build()
//        assertEquals(handler, config.clientResetHandler)
//    }
//
//    @Test
//    fun clientResetHandler_fromAppConfiguration() {
//        val user: User = createTestUser(app)
//        val config: SyncConfiguration = SyncConfiguration.defaultConfig(user, DEFAULT_PARTITION)
//        assertEquals(app.configuration.defaultClientResetHandler, config.clientResetHandler)
//    }
//
//    @Test
//    fun clientResetHandler_nullThrows() {
//        val user: User = createTestUser(app)
//        val builder = SyncConfiguration.Builder(user, DEFAULT_PARTITION)
//        assertFailsWith<IllegalArgumentException> { builder.clientResetHandler(TestHelper.getNull()) }
//    }

    @Test
    fun equals_sameObject() {
        val user = createTestUser()
        val config = SyncConfiguration.Builder(
            schema = setOf(ParentPk::class, ChildPk::class),
            user = user,
            partitionValue = partitionValue
        ).build()
        assertEquals(config, config)
    }

//    @Test
//    fun equals_sameConfigurations() {
//        val user = createTestUser()
//        val config1 = SyncConfiguration.Builder(
//            user = user,
//            partitionValue = DEFAULT_PARTITION_VALUE,
//            schema = setOf(Child::class)
//        ).build()
//        val config2 = SyncConfiguration.Builder(
//            user = user,
//            partitionValue = DEFAULT_PARTITION_VALUE,
//            schema = setOf(Child::class)
//        ).build()
//        assertEquals(config1.partitionValue, config2.partitionValue)
//    }
//
//    @Test
//    // FIXME Tests are not exhaustive
//    fun equals_not() {
//        val user1: User = createTestUser(app)
//        val user2: User = createTestUser(app)
//        val config1: SyncConfiguration = SyncConfiguration.Builder(user1, DEFAULT_PARTITION).build()
//        val config2: SyncConfiguration = SyncConfiguration.Builder(user2, DEFAULT_PARTITION).build()
//        assertFalse(config1 == config2)
//    }
//
//    @Test
//    fun hashCode_equal() {
//        val user: User = createTestUser(app)
//        val config: SyncConfiguration = SyncConfiguration.defaultConfig(user, DEFAULT_PARTITION)
//        assertEquals(config.hashCode(), config.hashCode())
//    }
//
//    @Test
//    fun hashCode_notEquals() {
//        val user1: User = createTestUser(app)
//        val user2: User = createTestUser(app)
//        val config1: SyncConfiguration = SyncConfiguration.defaultConfig(user1, DEFAULT_PARTITION)
//        val config2: SyncConfiguration = SyncConfiguration.defaultConfig(user2, DEFAULT_PARTITION)
//        assertNotEquals(config1.hashCode(), config2.hashCode())
//    }

    @Test
    fun equals_syncSpecificFields() {
        val user = createTestUser()
        val config = SyncConfiguration.Builder(
            schema = setOf(ParentPk::class, ChildPk::class),
            user = user,
            partitionValue = partitionValue
        ).build()
<<<<<<< HEAD
        assertEquals(config.user, user)
        assertTrue(config.schema.containsAll(setOf(ParentPk::class, ChildPk::class)))
        //assertEquals(config.partitionValue.asString(), DEFAULT_PARTITION_VALUE)
    }

   @Test
   fun name() {
       val user: User = createTestUser()
       val filename = "my-file-name.realm"
       val config: SyncConfiguration = SyncConfiguration.Builder(user, DEFAULT_PARTITION_VALUE, setOf())
           .name(filename)
           .build()
       val suffix = "/mongodb-realm/${user.app.configuration.appId}/${user.identity}/$filename"
       assertTrue(config.path.endsWith(suffix), "${config.path} failed.")
   }

   @Test
   fun name_illegalValuesThrows() {
       val user: User = createTestUser()
       val builder = SyncConfiguration.Builder(user, DEFAULT_PARTITION_VALUE, setOf())
       assertFailsWith<IllegalArgumentException> {
           builder.name(".realm")
       }
   }
=======
        assertEquals(config.partitionValue.asString(), partitionValue)
    }

    @Test
    fun name_notSpecifiedWithStringPartitionValue() {
        val fileName = "s_mypartition.realm"
        val user: User = createTestUser()
        val config: SyncConfiguration = SyncConfiguration.Builder(user, "mypartition", setOf())
            .build()
        val suffix = "/mongodb-realm/${user.app.configuration.appId}/${user.identity}/$fileName"
        assertTrue(config.path.contains(suffix), "${config.path} failed.")
        assertEquals(fileName, config.name)
    }

    @Test
    fun name_notSpecifiedWithLongPartitionValue() {
        val fileName = "l_1234567890.realm"
        val user: User = createTestUser()
        val config: SyncConfiguration = SyncConfiguration.Builder(user, 1234567890L, setOf())
            .build()
        val suffix = "/mongodb-realm/${user.app.configuration.appId}/${user.identity}/$fileName"
        assertTrue(config.path.contains(suffix), "${config.path} failed.")
        assertEquals(fileName, config.name)
    }

    @Test
    fun name_withoutFileExtension() {
        nameAssertions("my-file-name")
    }

    @Test
    fun name_withDotRealmFileExtension() {
        nameAssertions("my-file-name.realm")
    }

    @Test
    fun name_otherFileExtension() {
        nameAssertions("my-file-name.database")
    }

    @Test
    fun name_similarToDefaultObjectStoreName() {
        nameAssertions("s_partition-9482732795133669400.realm")
    }

    @Test
    fun name_emptyValueThrows() {
        val user: User = createTestUser()
        val builder = SyncConfiguration.Builder(user, partitionValue, setOf())
        assertFailsWith<IllegalArgumentException> {
            builder.name("")
        }
    }

    @Test
    fun name_illegalValueThrows() {
        val user: User = createTestUser()
        val builder = SyncConfiguration.Builder(user, partitionValue, setOf())
        assertFailsWith<IllegalArgumentException> {
            builder.name(".realm")
        }
    }
>>>>>>> d457df0a

    @Test
    fun encryption() {
        val user = createTestUser()
        val config = SyncConfiguration.Builder(
            schema = setOf(ParentPk::class, ChildPk::class),
            user = user,
            partitionValue = partitionValue
        ).also { builder ->
            builder.encryptionKey(getRandomKey())
        }.build()
        assertNotNull(config.encryptionKey)
    }

    @Test
    fun encryption_wrongLength() {
        val user = createTestUser()
        val builder = SyncConfiguration.Builder(user, partitionValue, setOf())
        assertFailsWith<IllegalArgumentException> { builder.encryptionKey(byteArrayOf(1, 2, 3)) }
    }

//    @Test
//    fun initialData() {
//        val user: User = createTestUser(app)
//        val config = configFactory.createSyncConfigurationBuilder(user)
//            .schema(SyncStringOnly::class.java)
//            .initialData(object : Realm.Transaction {
//                override fun execute(realm: Realm) {
//                    val stringOnly: SyncStringOnly = realm.createObject(ObjectId())
//                    stringOnly.chars = "TEST 42"
//                }
//            })
//            .build()
//        assertNotNull(config.initialDataTransaction)
//
//        // open the first time - initialData must be triggered
//        Realm.getInstance(config).use { realm ->
//            val results: RealmResults<SyncStringOnly> = realm.where<SyncStringOnly>().findAll()
//            assertEquals(1, results.size)
//            assertEquals("TEST 42", results.first()!!.chars)
//        }
//
//        // open the second time - initialData must not be triggered
//        Realm.getInstance(config).use { realm ->
//            assertEquals(1, realm.where<SyncStringOnly>().count())
//        }
//    }
//
//    @Test
//    fun defaultRxFactory() {
//        val user: User = createTestUser(app)
//        val config: SyncConfiguration = SyncConfiguration.defaultConfig(user, DEFAULT_PARTITION)
//        assertNotNull(config.rxFactory)
//    }
//
   @Test
   fun toString_nonEmpty() {
       val user: User = createTestUser()
       val config: SyncConfiguration = SyncConfiguration.with(user, DEFAULT_PARTITION_VALUE, setOf())
       val configStr = config.toString()
       assertTrue(configStr.isNotEmpty())
   }
//
//    // Check that it is possible for multiple users to reference the same Realm URL while each user still use their
//    // own copy on the filesystem. This is e.g. what happens if a Realm is shared using a PermissionOffer.
//    @Test
//    fun multipleUsersReferenceSameRealm() {
//        val user1 = createTestUser()
//        val user2 = createTestUser()
//
//        val config1 = createSyncConfig(user1, DEFAULT_PARTITION_VALUE)
//        val config2 = createSyncConfig(user2, DEFAULT_PARTITION_VALUE)
//
//        // Verify that two different configurations can be used for the same URL
//        val realm1 = Realm.open(config1)
//        val realm2 = Realm.open(config2)
//        assertNotEquals(realm1, realm2)
//
//        realm1.close()
//        realm2.close()
//
//        // Verify that we actually save two different files
//        assertNotEquals(config1.path, config2.path)
//    }
//
//    @Test
//    fun defaultConfiguration_throwsIfNotLoggedIn() {
//        // TODO Maybe we could avoid registering a real user
//        val user = app.registerUserAndLogin(TestHelper.getRandomEmail(), "123456")
//        user.logOut()
//        assertFailsWith<IllegalArgumentException> { SyncConfiguration.defaultConfig(user, DEFAULT_PARTITION) }
//    }
//
//    @Test
//    @Ignore("Not implemented yet")
//    fun shouldWaitForInitialRemoteData() {
//    }
//
//    @Test
//    @Ignore("Not implemented yet")
//    fun getInitialRemoteDataTimeout() {
//    }
//
//    @Test
//    @Ignore("Not implemented yet")
//    fun getSessionStopPolicy() {
//    }
//
//    @Test
//    @Ignore("Not implemented yet")
//    fun getUrlPrefix() {
//    }

    @Ignore // Wait for https://github.com/realm/realm-kotlin/issues/648
    @Test
    fun getPartitionValue() {
        val user = createTestUser()
        val config = SyncConfiguration.Builder(
            schema = setOf(ParentPk::class, ChildPk::class),
            user = user,
            partitionValue = partitionValue
        ).build()
<<<<<<< HEAD
        // Disabled until we have a proper BSON API
        // assertEquals(DEFAULT_PARTITION_VALUE, config.partitionValue.asString())
=======
        assertEquals(partitionValue, config.partitionValue.asString())
>>>>>>> d457df0a
    }

//    @Test
//    fun clientResyncMode() {
//        val user: User = createTestUser(app)
//
//        // Default mode for full Realms
//        var config: SyncConfiguration = SyncConfiguration.defaultConfig(user, DEFAULT_PARTITION)
//        assertEquals(ClientResyncMode.MANUAL, config.clientResyncMode)
//
//        // Manually set the mode
//        config = SyncConfiguration.Builder(user, DEFAULT_PARTITION)
//            .clientResyncMode(ClientResyncMode.DISCARD_LOCAL_REALM)
//            .build()
//        assertEquals(ClientResyncMode.DISCARD_LOCAL_REALM, config.clientResyncMode)
//    }
//
//    @Test
//    fun clientResyncMode_throwsOnNull() {
//        val user: User = createTestUser(app)
//        val config: SyncConfiguration.Builder = SyncConfiguration.Builder(user, DEFAULT_PARTITION)
//        try {
//            config.clientResyncMode(TestHelper.getNull())
//            fail()
//        } catch (ignore: IllegalArgumentException) {
//        }
//    }
//
//    // If the same user create two configurations with different partition values they must
//    // resolve to different paths on disk.
//    @Test
//    fun differentPartitionValuesAreDifferentRealms() {
//        val user = createTestUser()
//        val config1 = createSyncConfig(user, "realm1")
//        val config2 = createSyncConfig(user, "realm2")
//        assertNotEquals(config1.path, config2.path)
//
//        assertTrue(config1.path.endsWith("${app.configuration.appId}/${user.id}/s_realm1.realm"))
//        assertTrue(config2.path.endsWith("${app.configuration.appId}/${user.id}/s_realm2.realm"))
//
//        // Check for https://github.com/realm/realm-java/issues/6882
//        val realm1 = Realm.open(config1)
//        try {
//            val realm2 = Realm.open(config2)
//            realm2.close()
//        } finally {
//            realm1.close()
//        }
//    }
//
   @Test
   fun nullPartitionValue() {
       val user: User = createTestUser()

       val configs = listOf<SyncConfiguration>(
           SyncConfiguration.with(user, null as String?, setOf()),
           SyncConfiguration.with(user, null as Int?, setOf()),
           SyncConfiguration.with(user, null as Long?, setOf()),
           // SyncConfiguration.with(user, null as ObjectId?),
           // SyncConfiguration.with(user, null as UUID?),
           SyncConfiguration.Builder(user, null as String?, setOf()).build(),
           SyncConfiguration.Builder(user, null as Int?, setOf()).build(),
           SyncConfiguration.Builder(user, null as Long?, setOf()).build(),
           // SyncConfiguration.Builder(user, null as ObjectId?).build()
           // SyncConfiguration.Builder(user, null as UUID?).build()
       )

       configs.forEach { config ->
           assertTrue(config.path.endsWith("/null.realm"), "${config.path} failed")
       }
   }
//
//    @Test
//    fun loggedOutUsersThrows() {
//        val user: User = app.registerUserAndLogin(TestHelper.getRandomEmail(), "123456")
//        user.logOut()
//        assertFailsWith<java.lang.IllegalArgumentException> {
//            SyncConfiguration.defaultConfig(user, ObjectId())
//        }
//        assertFailsWith<java.lang.IllegalArgumentException> {
//            SyncConfiguration.defaultConfig(app.currentUser(), ObjectId())
//        }
//    }
//
//    @Test
//    fun allowQueriesOnUiThread_defaultsToTrue() {
//        val builder: SyncConfiguration.Builder = SyncConfiguration.Builder(createTestUser(app), DEFAULT_PARTITION)
//        val configuration = builder.build()
//        assertTrue(configuration.isAllowQueriesOnUiThread)
//    }
//
//    @Test
//    fun allowQueriesOnUiThread_explicitFalse() {
//        val builder: SyncConfiguration.Builder = SyncConfiguration.Builder(createTestUser(app), DEFAULT_PARTITION)
//        val configuration = builder.allowQueriesOnUiThread(false)
//            .build()
//        assertFalse(configuration.isAllowQueriesOnUiThread)
//    }
//
//    @Test
//    fun allowQueriesOnUiThread_explicitTrue() {
//        val builder: SyncConfiguration.Builder = SyncConfiguration.Builder(createTestUser(app), DEFAULT_PARTITION)
//        val configuration = builder.allowQueriesOnUiThread(true)
//            .build()
//        assertTrue(configuration.isAllowQueriesOnUiThread)
//    }
//
//    @Test
//    fun allowWritesOnUiThread_defaultsToFalse() {
//        val builder: SyncConfiguration.Builder = SyncConfiguration.Builder(createTestUser(app), DEFAULT_PARTITION)
//        val configuration = builder.build()
//        assertFalse(configuration.isAllowWritesOnUiThread)
//    }
//
//    @Test
//    fun allowWritesOnUiThread_explicitFalse() {
//        val builder: SyncConfiguration.Builder = SyncConfiguration.Builder(createTestUser(app), DEFAULT_PARTITION)
//        val configuration = builder.allowWritesOnUiThread(false)
//            .build()
//        assertFalse(configuration.isAllowWritesOnUiThread)
//    }
//
//    @Test
//    fun allowWritesOnUiThread_explicitTrue() {
//        val builder: SyncConfiguration.Builder = SyncConfiguration.Builder(createTestUser(app), DEFAULT_PARTITION)
//        val configuration = builder.allowWritesOnUiThread(true)
//            .build()
//        assertTrue(configuration.isAllowWritesOnUiThread)
//    }
//
//    @Test
//    fun rxFactory_defaultNonNull() {
//        val configuration = SyncConfiguration.Builder(createTestUser(app), DEFAULT_PARTITION)
//            .build()
//        assertNotNull(configuration.rxFactory)
//    }
//
//    @Test
//    fun rxFactory_nullThrows() {
//        assertFailsWith<IllegalArgumentException> {
//            SyncConfiguration.Builder(createTestUser(app), DEFAULT_PARTITION)
//                .rxFactory(TestHelper.getNull())
//        }.let {
//            assertTrue(it.message!!.contains("null"))
//        }
//    }
//
//    @Test
//    fun rxFactory() {
//        val factory = object: RxObservableFactory {
//            override fun from(realm: Realm): Flowable<Realm> {
//                return Flowable.just(null)
//            }
//
//            override fun from(realm: DynamicRealm): Flowable<DynamicRealm> {
//                return Flowable.just(null)
//            }
//
//            override fun <E : Any?> from(realm: Realm, results: RealmResults<E>): Flowable<RealmResults<E>> {
//                return Flowable.just(null)
//            }
//
//            override fun <E : Any?> from(realm: DynamicRealm, results: RealmResults<E>): Flowable<RealmResults<E>> {
//                return Flowable.just(null)
//            }
//
//            override fun <E : Any?> from(realm: Realm, list: RealmList<E>): Flowable<RealmList<E>> {
//                return Flowable.just(null)
//            }
//
//            override fun <E : Any?> from(realm: DynamicRealm, list: RealmList<E>): Flowable<RealmList<E>> {
//                return Flowable.just(null)
//            }
//
//            override fun <E : RealmModel?> from(realm: Realm, `object`: E): Flowable<E> {
//                return Flowable.just(null)
//            }
//
//            override fun from(realm: DynamicRealm, `object`: DynamicRealmObject): Flowable<DynamicRealmObject> {
//                return Flowable.just(null)
//            }
//
//            override fun <E : Any?> from(realm: Realm, query: RealmQuery<E>): Single<RealmQuery<E>> {
//                return Single.just(null)
//            }
//
//            override fun <E : Any?> from(realm: DynamicRealm, query: RealmQuery<E>): Single<RealmQuery<E>> {
//                return Single.just(null)
//            }
//
//            override fun <E : Any?> changesetsFrom(realm: Realm, results: RealmResults<E>): Observable<CollectionChange<RealmResults<E>>> {
//                return Observable.just(null)
//            }
//
//            override fun <E : Any?> changesetsFrom(realm: DynamicRealm, results: RealmResults<E>): Observable<CollectionChange<RealmResults<E>>> {
//                return Observable.just(null)
//            }
//
//            override fun <E : Any?> changesetsFrom(realm: Realm, list: RealmList<E>): Observable<CollectionChange<RealmList<E>>> {
//                return Observable.just(null)
//            }
//
//            override fun <E : Any?> changesetsFrom(realm: DynamicRealm, list: RealmList<E>): Observable<CollectionChange<RealmList<E>>> {
//                return Observable.just(null)
//            }
//
//            override fun <E : RealmModel?> changesetsFrom(realm: Realm, `object`: E): Observable<ObjectChange<E>> {
//                return Observable.just(null)
//            }
//
//            override fun changesetsFrom(realm: DynamicRealm, `object`: DynamicRealmObject): Observable<ObjectChange<DynamicRealmObject>> {
//                return Observable.just(null)
//            }
//
//        }
//
//        val configuration1 = SyncConfiguration.Builder(createTestUser(app), DEFAULT_PARTITION)
//            .rxFactory(factory)
//            .build()
//        assertEquals(factory, configuration1.rxFactory)
//
//        val configuration2 = SyncConfiguration.Builder(createTestUser(app), DEFAULT_PARTITION)
//            .build()
//        assertNotEquals(factory, configuration2.rxFactory)
//    }
//
//    @Test
//    fun flowFactory_defaultNonNull() {
//        val configuration = SyncConfiguration.Builder(createTestUser(app), DEFAULT_PARTITION)
//            .build()
//        assertNotNull(configuration.flowFactory)
//    }
//
//    @Test
//    fun flowFactory_nullThrows() {
//        assertFailsWith<IllegalArgumentException> {
//            SyncConfiguration.Builder(createTestUser(app), DEFAULT_PARTITION)
//                .flowFactory(TestHelper.getNull())
//        }.let {
//            assertTrue(it.message!!.contains("null"))
//        }
//    }
//
//    @Test
//    fun flowFactory() {
//        val factory = object : FlowFactory {
//            override fun from(realm: Realm): Flow<Realm> {
//                return flowOf()
//            }
//
//            override fun from(dynamicRealm: DynamicRealm): Flow<DynamicRealm> {
//                return flowOf()
//            }
//
//            override fun <T : Any?> from(realm: Realm, results: RealmResults<T>): Flow<RealmResults<T>> {
//                return flowOf()
//            }
//
//            override fun <T : Any?> from(dynamicRealm: DynamicRealm, results: RealmResults<T>): Flow<RealmResults<T>> {
//                return flowOf()
//            }
//
//            override fun <T : Any?> from(realm: Realm, realmList: RealmList<T>): Flow<RealmList<T>> {
//                return flowOf()
//            }
//
//            override fun <T : Any?> from(dynamicRealm: DynamicRealm, realmList: RealmList<T>): Flow<RealmList<T>> {
//                return flowOf()
//            }
//
//            override fun <T : RealmModel?> from(realm: Realm, realmObject: T): Flow<T> {
//                return flowOf()
//            }
//
//            override fun from(dynamicRealm: DynamicRealm, dynamicRealmObject: DynamicRealmObject): Flow<DynamicRealmObject> {
//                return flowOf()
//            }
//
//            override fun <T : Any?> changesetFrom(realm: Realm, results: RealmResults<T>): Flow<CollectionChange<RealmResults<T>>> {
//                return flowOf()
//            }
//
//            override fun <T : Any?> changesetFrom(dynamicRealm: DynamicRealm, results: RealmResults<T>): Flow<CollectionChange<RealmResults<T>>> {
//                return flowOf()
//            }
//
//            override fun <T : Any?> changesetFrom(realm: Realm, list: RealmList<T>): Flow<CollectionChange<RealmList<T>>> {
//                return flowOf()
//            }
//
//            override fun <T : Any?> changesetFrom(dynamicRealm: DynamicRealm, list: RealmList<T>): Flow<CollectionChange<RealmList<T>>> {
//                return flowOf()
//            }
//
//            override fun <T : RealmModel?> changesetFrom(realm: Realm, realmObject: T): Flow<ObjectChange<T>> {
//                return flowOf()
//            }
//
//            override fun changesetFrom(dynamicRealm: DynamicRealm, dynamicRealmObject: DynamicRealmObject): Flow<ObjectChange<DynamicRealmObject>> {
//                return flowOf()
//            }
//        }
//
//        val configuration1 = SyncConfiguration.Builder(createTestUser(app), DEFAULT_PARTITION)
//            .flowFactory(factory)
//            .build()
//        assertEquals(factory, configuration1.flowFactory)
//
//        val configuration2 = SyncConfiguration.Builder(createTestUser(app), DEFAULT_PARTITION)
//            .build()
//        assertNotEquals(factory, configuration2.flowFactory)
//    }

    private fun createTestUser(): User = runBlocking {
        val (email, password) = randomEmail() to "password1234"
        app.createUserAndLogIn(email, password)
    }

    private fun nameAssertions(fileName: String) {
        val user: User = createTestUser()
        val config: SyncConfiguration = SyncConfiguration.Builder(user, partitionValue, setOf())
            .name(fileName)
            .build()
        val suffix = "/mongodb-realm/${user.app.configuration.appId}/${user.identity}/$fileName"
        assertTrue(config.path.endsWith(suffix), "${config.path} failed.")
        assertEquals(fileName, config.name, "${config.name} failed.")
    }
}<|MERGE_RESOLUTION|>--- conflicted
+++ resolved
@@ -41,10 +41,7 @@
 import kotlin.test.assertNotNull
 import kotlin.test.assertNull
 import kotlin.test.assertTrue
-<<<<<<< HEAD
 import kotlin.test.Ignore
-=======
->>>>>>> d457df0a
 
 const val DEFAULT_NAME = "test.realm"
 
@@ -239,10 +236,60 @@
             user = user,
             partitionValue = partitionValue
         ).build()
-<<<<<<< HEAD
         assertEquals(config.user, user)
         assertTrue(config.schema.containsAll(setOf(ParentPk::class, ChildPk::class)))
-        //assertEquals(config.partitionValue.asString(), DEFAULT_PARTITION_VALUE)
+        // assertEquals(config.partitionValue.asString(), partitionValue)
+    }
+
+    @Test
+    fun name_notSpecifiedWithStringPartitionValue() {
+        val fileName = "s_mypartition.realm"
+        val user: User = createTestUser()
+        val config: SyncConfiguration = SyncConfiguration.Builder(user, "mypartition", setOf())
+            .build()
+        val suffix = "/mongodb-realm/${user.app.configuration.appId}/${user.identity}/$fileName"
+        assertTrue(config.path.contains(suffix), "${config.path} failed.")
+        assertEquals(fileName, config.name)
+    }
+
+    @Test
+    fun name_notSpecifiedWithLongPartitionValue() {
+        val fileName = "l_1234567890.realm"
+        val user: User = createTestUser()
+        val config: SyncConfiguration = SyncConfiguration.Builder(user, 1234567890L, setOf())
+            .build()
+        val suffix = "/mongodb-realm/${user.app.configuration.appId}/${user.identity}/$fileName"
+        assertTrue(config.path.contains(suffix), "${config.path} failed.")
+        assertEquals(fileName, config.name)
+    }
+
+    @Test
+    fun name_withoutFileExtension() {
+        nameAssertions("my-file-name")
+    }
+
+    @Test
+    fun name_withDotRealmFileExtension() {
+        nameAssertions("my-file-name.realm")
+    }
+
+    @Test
+    fun name_otherFileExtension() {
+        nameAssertions("my-file-name.database")
+    }
+
+    @Test
+    fun name_similarToDefaultObjectStoreName() {
+        nameAssertions("s_partition-9482732795133669400.realm")
+    }
+
+    @Test
+    fun name_emptyValueThrows() {
+        val user: User = createTestUser()
+        val builder = SyncConfiguration.Builder(user, partitionValue, setOf())
+        assertFailsWith<IllegalArgumentException> {
+            builder.name("")
+        }
     }
 
    @Test
@@ -264,70 +311,6 @@
            builder.name(".realm")
        }
    }
-=======
-        assertEquals(config.partitionValue.asString(), partitionValue)
-    }
-
-    @Test
-    fun name_notSpecifiedWithStringPartitionValue() {
-        val fileName = "s_mypartition.realm"
-        val user: User = createTestUser()
-        val config: SyncConfiguration = SyncConfiguration.Builder(user, "mypartition", setOf())
-            .build()
-        val suffix = "/mongodb-realm/${user.app.configuration.appId}/${user.identity}/$fileName"
-        assertTrue(config.path.contains(suffix), "${config.path} failed.")
-        assertEquals(fileName, config.name)
-    }
-
-    @Test
-    fun name_notSpecifiedWithLongPartitionValue() {
-        val fileName = "l_1234567890.realm"
-        val user: User = createTestUser()
-        val config: SyncConfiguration = SyncConfiguration.Builder(user, 1234567890L, setOf())
-            .build()
-        val suffix = "/mongodb-realm/${user.app.configuration.appId}/${user.identity}/$fileName"
-        assertTrue(config.path.contains(suffix), "${config.path} failed.")
-        assertEquals(fileName, config.name)
-    }
-
-    @Test
-    fun name_withoutFileExtension() {
-        nameAssertions("my-file-name")
-    }
-
-    @Test
-    fun name_withDotRealmFileExtension() {
-        nameAssertions("my-file-name.realm")
-    }
-
-    @Test
-    fun name_otherFileExtension() {
-        nameAssertions("my-file-name.database")
-    }
-
-    @Test
-    fun name_similarToDefaultObjectStoreName() {
-        nameAssertions("s_partition-9482732795133669400.realm")
-    }
-
-    @Test
-    fun name_emptyValueThrows() {
-        val user: User = createTestUser()
-        val builder = SyncConfiguration.Builder(user, partitionValue, setOf())
-        assertFailsWith<IllegalArgumentException> {
-            builder.name("")
-        }
-    }
-
-    @Test
-    fun name_illegalValueThrows() {
-        val user: User = createTestUser()
-        val builder = SyncConfiguration.Builder(user, partitionValue, setOf())
-        assertFailsWith<IllegalArgumentException> {
-            builder.name(".realm")
-        }
-    }
->>>>>>> d457df0a
 
     @Test
     fun encryption() {
@@ -450,12 +433,8 @@
             user = user,
             partitionValue = partitionValue
         ).build()
-<<<<<<< HEAD
         // Disabled until we have a proper BSON API
         // assertEquals(DEFAULT_PARTITION_VALUE, config.partitionValue.asString())
-=======
-        assertEquals(partitionValue, config.partitionValue.asString())
->>>>>>> d457df0a
     }
 
 //    @Test
