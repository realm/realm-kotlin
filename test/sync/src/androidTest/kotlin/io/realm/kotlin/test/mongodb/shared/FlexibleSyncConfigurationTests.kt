--- conflicted
+++ resolved
@@ -144,7 +144,6 @@
         }
     }
 
-<<<<<<< HEAD
     @Test
     fun initialSubscriptions() {
         val user: User = app.asTestApp.createUserAndLogin()
@@ -195,21 +194,6 @@
         // See https://github.com/realm/realm-kotlin/issues/851
         TODO()
     }
-=======
-    // @Test
-    // fun rerunInitialSubscriptions() {
-    //     val user: User = createTestUser()
-    //     val config1 = SyncConfiguration.create(user, setOf())
-    //     assertFalse(config1.rerunInitialSubscriptions)
-    //
-    //     val config2 = SyncConfiguration.Builder(user, setOf())
-    //         .initialSubscriptions(true) {
-    //             // Do nothing
-    //         }
-    //         .build()
-    //     assertTrue(config2.rerunInitialSubscriptions)
-    // }
->>>>>>> 1c23e02f
 
     // @Test
     // fun defaultClientResetStrategy() {
