/*
 * Copyright 2021 Realm Inc.
 *
 * Licensed under the Apache License, Version 2.0 (the "License");
 * you may not use this file except in compliance with the License.
 * You may obtain a copy of the License at
 *
 * http://www.apache.org/licenses/LICENSE-2.0
 *
 * Unless required by applicable law or agreed to in writing, software
 * distributed under the License is distributed on an "AS IS" BASIS,
 * WITHOUT WARRANTIES OR CONDITIONS OF ANY KIND, either express or implied.
 * See the License for the specific language governing permissions and
 * limitations under the License.
 */

package io.realm.test.compiler

import com.tschuchort.compiletesting.KotlinCompilation
import com.tschuchort.compiletesting.SourceFile
import io.realm.interop.CollectionType
import io.realm.util.CompilerTest.compileFromSource
import io.realm.util.TypeDescriptor.allFieldTypes
import org.junit.Test
import kotlin.reflect.KClassifier
import kotlin.test.assertEquals
import kotlin.test.assertTrue

class PrimaryKeyTests {
    @Test
    fun `primary key supportness`() {
        // TODO Consider placing these in PropertyDescriptor.kt for reuse
        val defaults = mapOf<KClassifier, Any>(
            Boolean::class to true,
            Byte::class to "1",
            Char::class to "\'c\'",
            Short::class to "1",
            Int::class to "1",
            Long::class to "1",
            Float::class to "1.4f",
            Double::class to "1.4",
            String::class to "\"Realm\"",
        )
        for (type in allFieldTypes) {
            // TODO Consider adding verification of compiler errors when marking collection
            //  types as primary keys
            if (type.collectionType != CollectionType.RLM_COLLECTION_TYPE_NONE) {
                continue
            }

            val elementType = type.elementType
            val default = if (!elementType.nullable) defaults[elementType.classifier] ?: error("unmapped default") else null

            val kotlinLiteral = type.toKotlinLiteral()
            val result = compileFromSource(
                plugins = listOf(io.realm.compiler.Registrar()),
                source = SourceFile.kotlin(
                    "primaryKey.kt",
                    """
                        import io.realm.RealmObject
                        import io.realm.RealmConfiguration
                        import io.realm.annotations.PrimaryKey

                        class A : RealmObject {
                            @PrimaryKey
                            var primaryKey: $kotlinLiteral = $default
                        }

                        val configuration =
<<<<<<< HEAD
                            RealmConfiguration.Builder(schema = setOf(A::class)).build()
=======
                            RealmConfiguration.defaultConfig(schema = setOf(A::class))
>>>>>>> 9f689759
                    """.trimIndent()
                )
            )
            if (type.isPrimaryKeySupported) {
                assertEquals(KotlinCompilation.ExitCode.OK, result.exitCode, type.toString())
            } else {
                assertEquals(KotlinCompilation.ExitCode.COMPILATION_ERROR, result.exitCode, type.toString())
                assertTrue(result.messages.contains("but must be of type"))
            }
        }
    }

    @Test
    fun `multiple primary keys fails`() {
        val result = compileFromSource(
            source = SourceFile.kotlin(
                "duplicatePrimaryKey.kt",
                """
                    import io.realm.RealmObject
                    import io.realm.RealmConfiguration
                    import io.realm.annotations.PrimaryKey

                    class A : RealmObject {
                        @PrimaryKey
                        var primaryKey1: String? = null

                        @PrimaryKey
                        var primaryKey2: String? = null
                    }

                    val configuration =
<<<<<<< HEAD
                        RealmConfiguration.Builder(schema = setOf(A::class)).build()
=======
                        RealmConfiguration.defaultConfig(schema = setOf(A::class))
>>>>>>> 9f689759
                """.trimIndent()
            )
        )
        assertEquals(KotlinCompilation.ExitCode.COMPILATION_ERROR, result.exitCode)
        assertTrue(result.messages.contains("RealmObject can only have one primary key"))
    }
}<|MERGE_RESOLUTION|>--- conflicted
+++ resolved
@@ -67,11 +67,7 @@
                         }
 
                         val configuration =
-<<<<<<< HEAD
-                            RealmConfiguration.Builder(schema = setOf(A::class)).build()
-=======
                             RealmConfiguration.defaultConfig(schema = setOf(A::class))
->>>>>>> 9f689759
                     """.trimIndent()
                 )
             )
@@ -103,11 +99,7 @@
                     }
 
                     val configuration =
-<<<<<<< HEAD
-                        RealmConfiguration.Builder(schema = setOf(A::class)).build()
-=======
                         RealmConfiguration.defaultConfig(schema = setOf(A::class))
->>>>>>> 9f689759
                 """.trimIndent()
             )
         )
