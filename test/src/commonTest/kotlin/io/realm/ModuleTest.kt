--- conflicted
+++ resolved
@@ -1,23 +1,3 @@
-<<<<<<< HEAD
-package io.realm
-
-import io.realm.util.Module
-import test.Sample
-import kotlin.test.Test
-import kotlin.test.assertEquals
-
-class ModuleTest {
-
-    @Test
-    fun schema() {
-        val moduleSchema = Module(listOf(Sample::class)).schema()
-        assertEquals(
-            listOf(Sample.schema()).joinToString(prefix = "[", separator = ",", postfix = "]") { it },
-            moduleSchema
-        )
-    }
-}
-=======
 //package io.realm
 //
 //import io.realm.util.Module
@@ -35,5 +15,4 @@
 //                moduleSchema
 //        )
 //    }
-//}
->>>>>>> 9e8cbdda
+//}