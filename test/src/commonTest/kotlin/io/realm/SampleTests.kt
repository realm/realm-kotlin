package io.realm

import io.realm.runtimeapi.RealmCompanion
import io.realm.runtimeapi.RealmModelInternal
import test.Sample
import kotlin.reflect.KClass
import kotlin.test.Test
import kotlin.test.assertEquals
import kotlin.test.assertTrue

class SampleTests {

    @Test
    fun testSyntheticSchemaMethodIsGenerated() {
<<<<<<< HEAD
        val expected = "{\"name\": \"Sample\", \"properties\": [{\"name\": {\"type\": \"string\", \"nullable\": \"true\"}}]}"
        assertEquals(expected, Sample.schema())
        val x : KClass<out Any> = Sample::class
        val actual: RealmCompanion = Sample.Companion as RealmCompanion
        assertEquals(expected, actual.schema())
=======
        val expected = "{\"name\": \"Sample\", \"properties\": [{\"name\": {\"type\": \"string\", \"nullable\": \"false\"}}]}"
        assertEquals(expected, Sample.`$realm$schema`())
>>>>>>> faf3607c
    }

    @Test
    fun testRealmModelInternalAndMarkerAreImplemented() {
        val p = Sample()
<<<<<<< HEAD
        val realmModel: RealmModelInternal = p as? RealmModelInternal ?: error("Supertype RealmModelInternal was not added to Sample class")

        // Accessing getters/setters
        realmModel.isManaged = true
//        realmModel.realmObjectPointer = 0xCAFEBABE
//        realmModel.realmPointer = 0XCAFED00D
        realmModel.tableName = "Sample"

        assertEquals(true, realmModel.isManaged)
        assertEquals(0xCAFEBABE, realmModel.realmObjectPointer)
        assertEquals(0XCAFED00D, realmModel.realmPointer)
        assertEquals("Sample", realmModel.tableName)
=======
        p as? RealmModelInternal ?: error("Supertype RealmModelInternal was not added to Sample class")
>>>>>>> faf3607c
    }
}<|MERGE_RESOLUTION|>--- conflicted
+++ resolved
@@ -3,45 +3,22 @@
 import io.realm.runtimeapi.RealmCompanion
 import io.realm.runtimeapi.RealmModelInternal
 import test.Sample
-import kotlin.reflect.KClass
 import kotlin.test.Test
 import kotlin.test.assertEquals
-import kotlin.test.assertTrue
 
 class SampleTests {
 
     @Test
     fun testSyntheticSchemaMethodIsGenerated() {
-<<<<<<< HEAD
         val expected = "{\"name\": \"Sample\", \"properties\": [{\"name\": {\"type\": \"string\", \"nullable\": \"true\"}}]}"
         assertEquals(expected, Sample.schema())
-        val x : KClass<out Any> = Sample::class
         val actual: RealmCompanion = Sample.Companion as RealmCompanion
         assertEquals(expected, actual.schema())
-=======
-        val expected = "{\"name\": \"Sample\", \"properties\": [{\"name\": {\"type\": \"string\", \"nullable\": \"false\"}}]}"
-        assertEquals(expected, Sample.`$realm$schema`())
->>>>>>> faf3607c
     }
 
     @Test
     fun testRealmModelInternalAndMarkerAreImplemented() {
         val p = Sample()
-<<<<<<< HEAD
-        val realmModel: RealmModelInternal = p as? RealmModelInternal ?: error("Supertype RealmModelInternal was not added to Sample class")
-
-        // Accessing getters/setters
-        realmModel.isManaged = true
-//        realmModel.realmObjectPointer = 0xCAFEBABE
-//        realmModel.realmPointer = 0XCAFED00D
-        realmModel.tableName = "Sample"
-
-        assertEquals(true, realmModel.isManaged)
-        assertEquals(0xCAFEBABE, realmModel.realmObjectPointer)
-        assertEquals(0XCAFED00D, realmModel.realmPointer)
-        assertEquals("Sample", realmModel.tableName)
-=======
         p as? RealmModelInternal ?: error("Supertype RealmModelInternal was not added to Sample class")
->>>>>>> faf3607c
     }
 }