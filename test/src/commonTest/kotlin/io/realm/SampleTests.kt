package io.realm

<<<<<<< HEAD
import io.realm.runtimeapi.Mediator
=======
import io.realm.runtimeapi.RealmCompanion
>>>>>>> d5ca33b8
import io.realm.runtimeapi.RealmModelInternal
import test.A
import test.B
import test.C
import test.Entities
import test.Sample
import test.Subset
import kotlin.test.Test
import kotlin.test.assertEquals
import kotlin.test.assertNotEquals
import kotlin.test.assertTrue

class SampleTests {

    @Test
    fun testSyntheticSchemaMethodIsGenerated() {
        val expected = "{\"name\": \"Sample\", \"properties\": [{\"name\": {\"type\": \"string\", \"nullable\": \"false\"}}]}"
        assertEquals(expected, Sample.`$realm$schema`())
        @Suppress("CAST_NEVER_SUCCEEDS")
        val actual: RealmCompanion = Sample.Companion as RealmCompanion
        assertEquals(expected, actual.`$realm$schema`())
    }

    @Test
    fun testRealmModelInternalAndMarkerAreImplemented() {
        val p = Sample()
<<<<<<< HEAD
=======
        @Suppress("CAST_NEVER_SUCCEEDS")
>>>>>>> d5ca33b8
        p as? RealmModelInternal
            ?: error("Supertype RealmModelInternal was not added to Sample class")
    }

    @Test
<<<<<<< HEAD
    fun testMediatorIsGeneratedForRealmModuleClasses() {
        val entities = Entities()
        var mediator = entities as? Mediator
            ?: error("Supertype Mediator was not added to Entities module")
        var schema = mediator.schema()
        assertEquals(4, schema.size) // all classes: Sample, A, B and C

        val instanceA = mediator.newInstance(A::class)
        val instanceB = mediator.newInstance(B::class)
        val instanceC = mediator.newInstance(C::class)
        val instanceSample = mediator.newInstance(Sample::class)

        assertTrue(instanceA is A)
        assertTrue(instanceB is B)
        assertTrue(instanceC is C)
        assertTrue(instanceSample is Sample)

        val subsetModule = Subset()
        mediator = subsetModule as? Mediator
            ?: error("Supertype Mediator was not added to Subset module")
        schema = mediator.schema()

        assertEquals(2, schema.size) // classes: A and C only

        val subsetInstanceA = mediator.newInstance(A::class)
        val subsetInstanceC = mediator.newInstance(C::class)
        // FIXME NH
        // 'IrTypeOperatorCallImpl with IMPLICIT_NOTNULL' IR instruction is not supported on K/N, it throws
        // (Java.lang.IllegalStateException: Not found Idx) consider fixing this to enable returning a
        // Null instance instead of throwing an NPE when making the below call. (test with recent version of Kotlin)
//        val subsetInstanceB = mediator.newInstance(B::class) // not part of the schema
//        assertNull(subsetInstanceB)

        assertTrue(subsetInstanceA is A)
        assertTrue(subsetInstanceC is C)

        assertNotEquals(subsetInstanceA, instanceA)
        assertNotEquals(subsetInstanceC, instanceC)
=======
    fun realmConfig() {
        @Suppress("CAST_NEVER_SUCCEEDS")
        val configuration = RealmConfiguration.Builder()
            // Should be removed once we have module generation in place
            .factory { kClass ->
                when (kClass) {
                    Sample::class -> Sample()
                    else -> TODO()
                }
            }
            // Should be removed once we have module generation in place
            .classes(
                listOf(
                    Sample.Companion as RealmCompanion
                )
            )
            .build()
        val realm = Realm.open(configuration)
        realm.beginTransaction()
        val sample = realm.create(Sample::class)
        kotlin.test.assertEquals("", sample.name)
        sample.name = "Hello, World!"
        kotlin.test.assertEquals("Hello, World!", sample.name)
        realm.commitTransaction()
>>>>>>> d5ca33b8
    }
}<|MERGE_RESOLUTION|>--- conflicted
+++ resolved
@@ -1,10 +1,7 @@
 package io.realm
 
-<<<<<<< HEAD
 import io.realm.runtimeapi.Mediator
-=======
 import io.realm.runtimeapi.RealmCompanion
->>>>>>> d5ca33b8
 import io.realm.runtimeapi.RealmModelInternal
 import test.A
 import test.B
@@ -31,20 +28,43 @@
     @Test
     fun testRealmModelInternalAndMarkerAreImplemented() {
         val p = Sample()
-<<<<<<< HEAD
-=======
         @Suppress("CAST_NEVER_SUCCEEDS")
->>>>>>> d5ca33b8
         p as? RealmModelInternal
-            ?: error("Supertype RealmModelInternal was not added to Sample class")
+                ?: error("Supertype RealmModelInternal was not added to Sample class")
     }
 
     @Test
-<<<<<<< HEAD
+    fun realmConfig() {
+        @Suppress("CAST_NEVER_SUCCEEDS")
+        val configuration = RealmConfiguration.Builder()
+                // Should be removed once we have module generation in place
+                .factory { kClass ->
+                    when (kClass) {
+                        Sample::class -> Sample()
+                        else -> TODO()
+                    }
+                }
+                // Should be removed once we have module generation in place
+                .classes(
+                        listOf(
+                                Sample.Companion as RealmCompanion
+                        )
+                )
+                .build()
+        val realm = Realm.open(configuration)
+        realm.beginTransaction()
+        val sample = realm.create(Sample::class)
+        kotlin.test.assertEquals("", sample.name)
+        sample.name = "Hello, World!"
+        kotlin.test.assertEquals("Hello, World!", sample.name)
+        realm.commitTransaction()
+    }
+
+    @Test
     fun testMediatorIsGeneratedForRealmModuleClasses() {
         val entities = Entities()
         var mediator = entities as? Mediator
-            ?: error("Supertype Mediator was not added to Entities module")
+                ?: error("Supertype Mediator was not added to Entities module")
         var schema = mediator.schema()
         assertEquals(4, schema.size) // all classes: Sample, A, B and C
 
@@ -60,7 +80,7 @@
 
         val subsetModule = Subset()
         mediator = subsetModule as? Mediator
-            ?: error("Supertype Mediator was not added to Subset module")
+                ?: error("Supertype Mediator was not added to Subset module")
         schema = mediator.schema()
 
         assertEquals(2, schema.size) // classes: A and C only
@@ -79,31 +99,5 @@
 
         assertNotEquals(subsetInstanceA, instanceA)
         assertNotEquals(subsetInstanceC, instanceC)
-=======
-    fun realmConfig() {
-        @Suppress("CAST_NEVER_SUCCEEDS")
-        val configuration = RealmConfiguration.Builder()
-            // Should be removed once we have module generation in place
-            .factory { kClass ->
-                when (kClass) {
-                    Sample::class -> Sample()
-                    else -> TODO()
-                }
-            }
-            // Should be removed once we have module generation in place
-            .classes(
-                listOf(
-                    Sample.Companion as RealmCompanion
-                )
-            )
-            .build()
-        val realm = Realm.open(configuration)
-        realm.beginTransaction()
-        val sample = realm.create(Sample::class)
-        kotlin.test.assertEquals("", sample.name)
-        sample.name = "Hello, World!"
-        kotlin.test.assertEquals("Hello, World!", sample.name)
-        realm.commitTransaction()
->>>>>>> d5ca33b8
     }
 }