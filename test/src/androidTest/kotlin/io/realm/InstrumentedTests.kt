--- conflicted
+++ resolved
@@ -41,24 +41,12 @@
     @ExperimentalPathApi
     @Before
     fun setup() {
-<<<<<<< HEAD
-        val configuration = RealmConfiguration.Builder(schema = MySchema()).build()
-        realm = Realm.open(configuration)
-        // TODO Reuse infrastructure for defining temporary dirs from https://github.com/realm/realm-kotlin/pull/132
-        // FIXME Cleaning up realm to overcome lack of support for deleting actual files
-        //  https://github.com/realm/realm-kotlin/issues/95
-        realm.beginTransaction()
-        realm.objects(Sample::class).delete()
-        realm.commitTransaction()
-        assertEquals(0, realm.objects(Sample::class).size, "Realm is not empty")
-=======
         tmpDir = Utils.createTempDir()
     }
 
     @After
     fun tearDown() {
         Utils.deleteTempDir(tmpDir)
->>>>>>> 37b28bf5
     }
 
     // Smoke test of compiling with library
