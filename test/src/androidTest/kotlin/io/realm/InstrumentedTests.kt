--- conflicted
+++ resolved
@@ -41,13 +41,8 @@
     @Before
     fun setup() {
         tmpDir = PlatformUtils.createTempDir()
-<<<<<<< HEAD
-        val configuration = RealmConfiguration.Builder(path = "$tmpDir/${createRandomString(16)}.realm", schema = setOf(Sample::class)).build()
-        realm = Realm.openBlocking(configuration)
-=======
         val configuration = RealmConfiguration.defaultConfig(path = "$tmpDir/${createRandomString(16)}.realm", schema = setOf(Sample::class))
         realm = Realm.open(configuration)
->>>>>>> 9f689759
     }
 
     @After
