package io.realm

import android.support.test.InstrumentationRegistry
import android.support.test.runner.AndroidJUnit4
<<<<<<< HEAD
import io.realm.runtimeapi.RealmCompanion
import junit.framework.TestCase.assertEquals
=======
import io.realm.runtimeapi.NativePointer
import io.realm.runtimeapi.RealmModelInternal
>>>>>>> faf3607c
import junit.framework.TestCase.assertNotNull
import org.junit.Test
import org.junit.runner.RunWith
import test.Sample
<<<<<<< HEAD

=======
import kotlin.test.assertEquals
>>>>>>> faf3607c

@RunWith(AndroidJUnit4::class)
class InstrumentedTests {

<<<<<<< HEAD
    val context = InstrumentationRegistry.getInstrumentation().context
=======
    // TODO Remove when 'library' and 'cinterop' with actual platform API is in place.
    class LongPointerWrapper(val ptr: Long) : NativePointer
>>>>>>> faf3607c

    // Smoke test of compiling with library
    @Test
    fun contextIsNotNull() {
        assertNotNull(RealmInitProvider.applicationContext)
    }

    @Test
<<<<<<< HEAD
    fun realmConfig() {
        val configuration = RealmConfiguration.Builder()
                .path(context.filesDir.absolutePath + "/library-test.realm")
                .factory { kClass ->
                    when (kClass) {
                        Sample::class -> Sample()
                        else -> TODO()
                    }
                }
                .classes(listOf(Sample.Companion as RealmCompanion))
                .build()
        val realm = Realm.open(configuration)
        realm.beginTransaction()
        val sample = realm.create(Sample::class)
        val x = sample.name

        assertEquals("", sample.test)
        sample.test = "Hello, World!"
        realm.commitTransaction()
        assertEquals("Hello, World!", sample.test)

    }

}
=======
    fun testRealmModelInternalPropertiesGenerated() {
        val p = Sample()
        val realmModel: RealmModelInternal = p as? RealmModelInternal ?: error("Supertype RealmModelInternal was not added to Sample class")

        // Accessing getters/setters
        realmModel.`$realm$IsManaged` = true
        realmModel.`$realm$ObjectPointer` = LongPointerWrapper(0xCAFEBABE)
        realmModel.`$realm$Pointer` = LongPointerWrapper(0XCAFED00D)
        realmModel.`$realm$TableName` = "Sample"

        assertEquals(true, realmModel.`$realm$IsManaged`)
        assertEquals(0xCAFEBABE, (realmModel.`$realm$ObjectPointer` as LongPointerWrapper).ptr)
        assertEquals(0XCAFED00D, (realmModel.`$realm$Pointer` as LongPointerWrapper).ptr)
        assertEquals("Sample", realmModel.`$realm$TableName`)
    }
}
>>>>>>> faf3607c
<|MERGE_RESOLUTION|>--- conflicted
+++ resolved
@@ -2,32 +2,23 @@
 
 import android.support.test.InstrumentationRegistry
 import android.support.test.runner.AndroidJUnit4
-<<<<<<< HEAD
+import io.realm.runtimeapi.NativePointer
+import io.realm.runtimeapi.RealmModelInternal
 import io.realm.runtimeapi.RealmCompanion
 import junit.framework.TestCase.assertEquals
-=======
-import io.realm.runtimeapi.NativePointer
-import io.realm.runtimeapi.RealmModelInternal
->>>>>>> faf3607c
 import junit.framework.TestCase.assertNotNull
 import org.junit.Test
 import org.junit.runner.RunWith
 import test.Sample
-<<<<<<< HEAD
 
-=======
-import kotlin.test.assertEquals
->>>>>>> faf3607c
 
 @RunWith(AndroidJUnit4::class)
 class InstrumentedTests {
 
-<<<<<<< HEAD
     val context = InstrumentationRegistry.getInstrumentation().context
-=======
+
     // TODO Remove when 'library' and 'cinterop' with actual platform API is in place.
     class LongPointerWrapper(val ptr: Long) : NativePointer
->>>>>>> faf3607c
 
     // Smoke test of compiling with library
     @Test
@@ -36,7 +27,6 @@
     }
 
     @Test
-<<<<<<< HEAD
     fun realmConfig() {
         val configuration = RealmConfiguration.Builder()
                 .path(context.filesDir.absolutePath + "/library-test.realm")
@@ -60,8 +50,8 @@
 
     }
 
-}
-=======
+
+    @Test
     fun testRealmModelInternalPropertiesGenerated() {
         val p = Sample()
         val realmModel: RealmModelInternal = p as? RealmModelInternal ?: error("Supertype RealmModelInternal was not added to Sample class")
@@ -78,4 +68,3 @@
         assertEquals("Sample", realmModel.`$realm$TableName`)
     }
 }
->>>>>>> faf3607c
