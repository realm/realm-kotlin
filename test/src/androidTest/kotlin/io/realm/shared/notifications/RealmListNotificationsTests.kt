--- conflicted
+++ resolved
@@ -32,16 +32,11 @@
     fun setup() {
         tmpDir = PlatformUtils.createTempDir()
         configuration =
-<<<<<<< HEAD
-            RealmConfiguration.Builder(path = "$tmpDir/default.realm", schema = setOf(Sample::class)).build()
-        realm = Realm.openBlocking(configuration)
-=======
-            RealmConfiguration(
+            RealmConfiguration.Builder(
                 path = "$tmpDir/default.realm",
                 schema = setOf(RealmListContainer::class)
-            )
-        realm = Realm(configuration)
->>>>>>> 6c405773
+            ).build()
+        realm = Realm.openBlocking(configuration)
     }
 
     @AfterTest
