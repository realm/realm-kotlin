/*
 * Copyright 2021 Realm Inc.
 *
 * Licensed under the Apache License, Version 2.0 (the "License");
 * you may not use this file except in compliance with the License.
 * You may obtain a copy of the License at
 *
 * http://www.apache.org/licenses/LICENSE-2.0
 *
 * Unless required by applicable law or agreed to in writing, software
 * distributed under the License is distributed on an "AS IS" BASIS,
 * WITHOUT WARRANTIES OR CONDITIONS OF ANY KIND, either express
 * or implied.
 * See the License for the specific language governing permissions and
 * limitations under the License.
 */
package io.realm.shared

import io.realm.Realm
import io.realm.RealmConfiguration
import io.realm.test.platform.PlatformUtils
import test.Sample
import kotlin.random.Random
import kotlin.test.AfterTest
import kotlin.test.BeforeTest
import kotlin.test.Test
import kotlin.test.assertFailsWith

/**
 * This class contains all the Realm encryption integration tests that validate opening a Realm with an encryption key.
 *
 *  [RealmConfigurationTests] tests how the encryption key is passed to a [RealmConfiguration].
 */
class EncryptionTests {
    private lateinit var tmpDir: String

    @BeforeTest
    fun setup() {
        tmpDir = PlatformUtils.createTempDir()
    }

    @AfterTest
    fun tearDown() {
        PlatformUtils.deleteTempDir(tmpDir)
    }

    @Test
    fun openEncryptedRealm() {
        val key = Random.nextBytes(64)
        val encryptedConf = RealmConfiguration
            .Builder(
                path = "$tmpDir/default.realm",
                schema = setOf(Sample::class)
            )
            .encryptionKey(key)
            .build()

        // Initializes an encrypted Realm
<<<<<<< HEAD
        Realm.openBlocking(encryptedConf).close()

        // Should be possible to reopen an encrypted Realm
        Realm.openBlocking(encryptedConf).close()
=======
        Realm.open(encryptedConf).close()

        // Should be possible to reopen an encrypted Realm
        Realm.open(encryptedConf).close()
>>>>>>> 9f689759
    }

    @Test
    fun openEncryptedRealmWithWrongKey() {
        val actualKey = Random.nextBytes(64)

        // Initialize an encrypted Realm
        val encryptedConf = RealmConfiguration
            .Builder(
                path = "$tmpDir/default.realm",
                schema = setOf(Sample::class)
            )
            .encryptionKey(actualKey)
            .build()
<<<<<<< HEAD
        Realm.openBlocking(encryptedConf).close()
=======
        Realm.open(encryptedConf).close()
>>>>>>> 9f689759

        // Assert fails with no encryption key
        assertFailsWith(RuntimeException::class, "Encrypted Realm should not be openable with no encryption key") {
            val conf = RealmConfiguration.Builder(schema = setOf(Sample::class))
                .path("$tmpDir/default.realm")
                .build()
<<<<<<< HEAD
            Realm.openBlocking(conf)
=======
            Realm.open(conf)
>>>>>>> 9f689759
        }

        // Assert fails with wrong encryption key
        val randomKey = Random.nextBytes(64)
        assertFailsWith(RuntimeException::class, "Encrypted Realm should not be openable with a wrong encryption key") {
            val conf = RealmConfiguration.Builder(schema = setOf(Sample::class))
                .path("$tmpDir/default.realm")
                .encryptionKey(randomKey)
                .build()

<<<<<<< HEAD
            Realm.openBlocking(conf)
=======
            Realm.open(conf)
>>>>>>> 9f689759
        }
    }

    @Test
    fun openUnencryptedRealmWithEncryptionKey() {
        // Initialize an unencrypted Realm
        val unencryptedConf = RealmConfiguration
            .Builder(
                path = "$tmpDir/default.realm",
                schema = setOf(Sample::class)
            )
            .build()
<<<<<<< HEAD
        Realm.openBlocking(unencryptedConf).close()
=======
        Realm.open(unencryptedConf).close()
>>>>>>> 9f689759

        // Assert fails opening with encryption key
        val randomKey = Random.nextBytes(64)
        assertFailsWith(RuntimeException::class, "Unencrypted Realm should not be openable with an encryption key") {
            val conf = RealmConfiguration.Builder(schema = setOf(Sample::class))
                .path("$tmpDir/default.realm")
                .encryptionKey(randomKey)
                .build()

<<<<<<< HEAD
            Realm.openBlocking(conf)
=======
            Realm.open(conf)
>>>>>>> 9f689759
        }
    }
}<|MERGE_RESOLUTION|>--- conflicted
+++ resolved
@@ -56,17 +56,10 @@
             .build()
 
         // Initializes an encrypted Realm
-<<<<<<< HEAD
-        Realm.openBlocking(encryptedConf).close()
-
-        // Should be possible to reopen an encrypted Realm
-        Realm.openBlocking(encryptedConf).close()
-=======
         Realm.open(encryptedConf).close()
 
         // Should be possible to reopen an encrypted Realm
         Realm.open(encryptedConf).close()
->>>>>>> 9f689759
     }
 
     @Test
@@ -81,22 +74,14 @@
             )
             .encryptionKey(actualKey)
             .build()
-<<<<<<< HEAD
-        Realm.openBlocking(encryptedConf).close()
-=======
         Realm.open(encryptedConf).close()
->>>>>>> 9f689759
 
         // Assert fails with no encryption key
         assertFailsWith(RuntimeException::class, "Encrypted Realm should not be openable with no encryption key") {
             val conf = RealmConfiguration.Builder(schema = setOf(Sample::class))
                 .path("$tmpDir/default.realm")
                 .build()
-<<<<<<< HEAD
-            Realm.openBlocking(conf)
-=======
             Realm.open(conf)
->>>>>>> 9f689759
         }
 
         // Assert fails with wrong encryption key
@@ -107,11 +92,7 @@
                 .encryptionKey(randomKey)
                 .build()
 
-<<<<<<< HEAD
-            Realm.openBlocking(conf)
-=======
             Realm.open(conf)
->>>>>>> 9f689759
         }
     }
 
@@ -124,11 +105,7 @@
                 schema = setOf(Sample::class)
             )
             .build()
-<<<<<<< HEAD
-        Realm.openBlocking(unencryptedConf).close()
-=======
         Realm.open(unencryptedConf).close()
->>>>>>> 9f689759
 
         // Assert fails opening with encryption key
         val randomKey = Random.nextBytes(64)
@@ -138,11 +115,7 @@
                 .encryptionKey(randomKey)
                 .build()
 
-<<<<<<< HEAD
-            Realm.openBlocking(conf)
-=======
             Realm.open(conf)
->>>>>>> 9f689759
         }
     }
 }