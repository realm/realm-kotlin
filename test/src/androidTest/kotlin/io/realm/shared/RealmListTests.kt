--- conflicted
+++ resolved
@@ -51,19 +51,11 @@
     @BeforeTest
     fun setup() {
         tmpDir = PlatformUtils.createTempDir()
-<<<<<<< HEAD
-        val configuration = RealmConfiguration.Builder(
-            path = "$tmpDir/default.realm",
-            schema = setOf(RealmListContainer::class, Level1::class, Level2::class, Level3::class)
-        ).build()
-        realm = Realm.openBlocking(configuration)
-=======
         val configuration = RealmConfiguration.defaultConfig(
             path = "$tmpDir/default.realm",
             schema = setOf(RealmListContainer::class, Level1::class, Level2::class, Level3::class)
         )
         realm = Realm.open(configuration)
->>>>>>> 9f689759
     }
 
     @AfterTest
@@ -243,19 +235,11 @@
         assertEquals(1, list.size)
     }
 
-<<<<<<< HEAD
-    private fun getCloseableRealm(): Realm = RealmConfiguration.Builder(
-        path = "$tmpDir/closeable.realm",
-        schema = setOf(RealmListContainer::class)
-    ).build().let {
-        Realm.openBlocking(it)
-=======
     private fun getCloseableRealm(): Realm = RealmConfiguration.defaultConfig(
         path = "$tmpDir/closeable.realm",
         schema = setOf(RealmListContainer::class)
     ).let {
         Realm.open(it)
->>>>>>> 9f689759
     }
 
     // TODO investigate how to add properties/values directly so that it works for multiplatform
