/*
 * Copyright 2021 Realm Inc.
 *
 * Licensed under the Apache License, Version 2.0 (the "License");
 * you may not use this file except in compliance with the License.
 * You may obtain a copy of the License at
 *
 * http://www.apache.org/licenses/LICENSE-2.0
 *
 * Unless required by applicable law or agreed to in writing, software
 * distributed under the License is distributed on an "AS IS" BASIS,
 * WITHOUT WARRANTIES OR CONDITIONS OF ANY KIND, either express or implied.
 * See the License for the specific language governing permissions and
 * limitations under the License.
 */
package io.realm.shared

import io.realm.Realm
import io.realm.RealmConfiguration
import io.realm.objects
import io.realm.test.platform.PlatformUtils
import io.realm.util.Utils.createRandomString
import test.link.Child
import test.link.Parent
import kotlin.test.AfterTest
import kotlin.test.BeforeTest
import kotlin.test.Test
import kotlin.test.assertEquals
import kotlin.test.assertNotNull
import kotlin.test.assertNull

class LinkTests {

    lateinit var tmpDir: String
    lateinit var realm: Realm

    @BeforeTest
    fun setup() {
        tmpDir = PlatformUtils.createTempDir()
        val configuration = RealmConfiguration.defaultConfig(path = "$tmpDir/${createRandomString(16)}.realm", schema = setOf(Parent::class, Child::class))
<<<<<<< HEAD
        realm = Realm.openBlocking(configuration)
=======
        realm = Realm.open(configuration)
>>>>>>> 9f689759
    }

    @AfterTest
    fun tearDown() {
        PlatformUtils.deleteTempDir(tmpDir)
    }

    @Test
    fun basics() {
        val name = "Realm"
        val parent = realm.writeBlocking {
            val parent = copyToRealm(Parent())
            val child = copyToRealm(Child())
            child.name = name

            assertNull(parent.child)
            parent.child = child
            assertNotNull(parent.child)
            parent
        }

        assertEquals(1, realm.objects(Parent::class).size)

        val child1 = realm.objects(Parent::class).first().child
        assertEquals(name, child1?.name)

        realm.writeBlocking {
            val parent: Parent = objects<Parent>().first()
            assertNotNull(parent.child)
            parent.child = null
            assertNull(parent.child)
        }

        assertNull(realm.objects(Parent::class)[0].child)
    }
}<|MERGE_RESOLUTION|>--- conflicted
+++ resolved
@@ -38,11 +38,7 @@
     fun setup() {
         tmpDir = PlatformUtils.createTempDir()
         val configuration = RealmConfiguration.defaultConfig(path = "$tmpDir/${createRandomString(16)}.realm", schema = setOf(Parent::class, Child::class))
-<<<<<<< HEAD
-        realm = Realm.openBlocking(configuration)
-=======
         realm = Realm.open(configuration)
->>>>>>> 9f689759
     }
 
     @AfterTest
