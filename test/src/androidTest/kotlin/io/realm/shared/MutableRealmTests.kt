--- conflicted
+++ resolved
@@ -37,19 +37,11 @@
     @BeforeTest
     fun setup() {
         tmpDir = PlatformUtils.createTempDir()
-<<<<<<< HEAD
-        configuration = RealmConfiguration.Builder(
-            path = "$tmpDir/${createRandomString(16)}.realm",
-            schema = setOf(Parent::class, Child::class, StringPropertyWithPrimaryKey::class)
-        ).build()
-        realm = Realm.openBlocking(configuration)
-=======
         configuration = RealmConfiguration.defaultConfig(
             path = "$tmpDir/${createRandomString(16)}.realm",
             schema = setOf(Parent::class, Child::class, StringPropertyWithPrimaryKey::class)
         )
         realm = Realm.open(configuration)
->>>>>>> 9f689759
     }
 
     @AfterTest
