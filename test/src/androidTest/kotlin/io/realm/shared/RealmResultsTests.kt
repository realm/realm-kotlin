--- conflicted
+++ resolved
@@ -42,13 +42,8 @@
     @BeforeTest
     fun setup() {
         tmpDir = PlatformUtils.createTempDir()
-<<<<<<< HEAD
-        val configuration = RealmConfiguration.Builder(path = "$tmpDir/${createRandomString(16)}.realm", schema = setOf(Parent::class, Child::class)).build()
-        realm = Realm.openBlocking(configuration)
-=======
         val configuration = RealmConfiguration.defaultConfig(path = "$tmpDir/${createRandomString(16)}.realm", schema = setOf(Parent::class, Child::class))
         realm = Realm.open(configuration)
->>>>>>> 9f689759
     }
 
     @AfterTest
