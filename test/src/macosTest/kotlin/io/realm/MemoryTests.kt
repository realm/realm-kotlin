/*
 * Copyright 2021 Realm Inc.
 *
 * Licensed under the Apache License, Version 2.0 (the "License");
 * you may not use this file except in compliance with the License.
 * You may obtain a copy of the License at
 *
 * http://www.apache.org/licenses/LICENSE-2.0
 *
 * Unless required by applicable law or agreed to in writing, software
 * distributed under the License is distributed on an "AS IS" BASIS,
 * WITHOUT WARRANTIES OR CONDITIONS OF ANY KIND, either express
 * or implied.
 * See the License for the specific language governing permissions and
 * limitations under the License.
 */

package io.realm

import io.realm.test.platform.PlatformUtils.createTempDir
import io.realm.test.platform.PlatformUtils.deleteTempDir
import io.realm.test.platform.PlatformUtils.triggerGC
import kotlinx.cinterop.CPointer
import kotlinx.cinterop.refTo
import kotlinx.cinterop.toKString
import platform.posix.FILE
import platform.posix.NULL
import platform.posix.fgets
import platform.posix.pclose
import platform.posix.popen
import test.Sample
import kotlin.test.AfterTest
import kotlin.test.BeforeTest
import kotlin.test.Ignore
import kotlin.test.Test
import kotlin.test.assertEquals

class MemoryTests {

    lateinit var tmpDir: String

    @BeforeTest
    fun setup() {
        tmpDir = createTempDir()
    }

    @AfterTest
    fun tearDown() {
        deleteTempDir(tmpDir)
    }

    // TODO Only run on macOS, filter using https://developer.apple.com/documentation/foundation/nsprocessinfo/3608556-iosapponmac when upgrading to XCode 12
    @Test
    @Ignore // We currently do not clean up intermediate versions if the realm itself is garbage collected
    fun garbageCollectorShouldFreeNativeResources() {
        val referenceHolder = mutableListOf<Sample>()
        val amountOfMemoryMappedInProcessCMD =
            "vmmap  -summary ${platform.posix.getpid()}  2>/dev/null | awk '/mapped/ {print \$3}'";
        {
            val realm = openRealmFromTmpDir()
            // TODO use Realm.delete once this is implemented
            realm.writeBlocking {
                objects(Sample::class).delete()
            }

            // allocating a 1 MB string
            val oneMBstring = StringBuilder("").apply {
                for (i in 1..4096) {
                    // 128 length (256 bytes)
                    append("v7TPOZtm50q8kMBoKiKRaD2JhXgjM6OUNzHojXuFXvxdtwtN9fCVIW4njdwVdZ9aChvXCtW4nzUYeYWbI6wuSspbyjvACtMtjQTtOoe12ZEPZPII6PAFTfbrQQxc3ymJ")
                }
            }.toString()

            // inserting ~ 100MB of data
            val elements: List<Sample> =
                realm.writeBlocking {
                    IntRange(1, 100).map {
                        copyToRealm(Sample()).apply {
                            stringField = oneMBstring
                        }
                    }
                }
            referenceHolder.addAll(elements)
        }()
        assertEquals(
            "99.0M",
            runSystemCommand(amountOfMemoryMappedInProcessCMD),
            "We should have at least 99 MB allocated as mmap"
        )
        // After releasing all the 'realm_object_create' reference the Realm should be closed and the
        // no memory mapped file is allocated in the process
        referenceHolder.clear()
        triggerGC()

        platform.posix.sleep(1 * 5) // give chance to the Collector Thread to process references
        assertEquals(
            "",
            runSystemCommand(amountOfMemoryMappedInProcessCMD),
            "Freeing the references should close the Realm so no memory mapped allocation should be present"
        )
    }

    // TODO Only run on macOS, filter using https://developer.apple.com/documentation/foundation/nsprocessinfo/3608556-iosapponmac when upgrading to XCode 12
    @Test
    fun closeShouldFreeMemory() {
        val referenceHolder = mutableListOf<Sample>()
        val amountOfMemoryMappedInProcessCMD =
            "vmmap  -summary ${platform.posix.getpid()}  2>/dev/null | awk '/mapped/ {print \$3}'";
        {
            val realm = openRealmFromTmpDir()

            // allocating a 1 MB string
            val oneMBstring = StringBuilder("").apply {
                for (i in 1..4096) {
                    // 128 length (256 bytes)
                    append("v7TPOZtm50q8kMBoKiKRaD2JhXgjM6OUNzHojXuFXvxdtwtN9fCVIW4njdwVdZ9aChvXCtW4nzUYeYWbI6wuSspbyjvACtMtjQTtOoe12ZEPZPII6PAFTfbrQQxc3ymJ")
                }
            }.toString()

            // inserting ~ 100MB of data
            val elements: List<Sample> =
                realm.writeBlocking {
                    IntRange(1, 100).map {
                        copyToRealm(Sample()).apply {
                            stringField = oneMBstring
                        }
                    }
                }
            referenceHolder.addAll(elements)
            realm.close() // force closing will free the native memory even though we still have reference to realm_object open.
        }()

        triggerGC()
        platform.posix.sleep(1 * 5) // give chance to the Collector Thread to process out of scope references
        assertEquals(
            "",
            runSystemCommand(amountOfMemoryMappedInProcessCMD),
            "we should not have any mmap allocations"
        )
    }

    private fun openRealmFromTmpDir(): Realm {
<<<<<<< HEAD
        val configuration = RealmConfiguration.Builder(path = "$tmpDir/default.realm", schema = setOf(Sample::class)).build()
        return Realm.openBlocking(configuration)
=======
        val configuration = RealmConfiguration.defaultConfig(path = "$tmpDir/default.realm", schema = setOf(Sample::class))
        return Realm.open(configuration)
>>>>>>> 9f689759
    }

    private fun runSystemCommand(cmd: String): String {
        val pipe: CPointer<FILE> = requireNotNull(popen(cmd, "r"))
        val result = StringBuilder("")
        try {
            val buffer = ByteArray(4096)
            while (true) {
                val scan = fgets(buffer.refTo(0), buffer.size, pipe)
                if (scan != null && scan != NULL) {
                    result.append(scan.toKString())
                } else {
                    break
                }
            }
        } finally {
            pclose(pipe)
        }
        return result.toString().trim()
    }
}<|MERGE_RESOLUTION|>--- conflicted
+++ resolved
@@ -140,13 +140,8 @@
     }
 
     private fun openRealmFromTmpDir(): Realm {
-<<<<<<< HEAD
-        val configuration = RealmConfiguration.Builder(path = "$tmpDir/default.realm", schema = setOf(Sample::class)).build()
-        return Realm.openBlocking(configuration)
-=======
         val configuration = RealmConfiguration.defaultConfig(path = "$tmpDir/default.realm", schema = setOf(Sample::class))
         return Realm.open(configuration)
->>>>>>> 9f689759
     }
 
     private fun runSystemCommand(cmd: String): String {
