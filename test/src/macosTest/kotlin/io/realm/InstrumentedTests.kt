--- conflicted
+++ resolved
@@ -1,14 +1,11 @@
 package io.realm
 
 // FIXME Do we actually want to expose this
-import io.realm.interop.CPointerWrapper
+import io.realm.runtimeapi.NativePointer
 import io.realm.runtimeapi.RealmModelInternal
 import kotlinx.cinterop.COpaquePointerVar
-<<<<<<< HEAD
-=======
 import kotlinx.cinterop.CPointed
 import kotlinx.cinterop.CPointer
->>>>>>> d5ca33b8
 import kotlinx.cinterop.alloc
 import kotlinx.cinterop.memScoped
 import kotlinx.cinterop.ptr
@@ -19,13 +16,10 @@
 
 class InstrumentedTests {
 
-<<<<<<< HEAD
-=======
     // FIXME Local implementation of pointer wrapper to support test. Using the internal one would
     //  require the native wrapper to be api dependency from cinterop/library. Don't know if the
     //  test is needed at all at this level
     class CPointerWrapper(val ptr: CPointer<out CPointed>?) : NativePointer
->>>>>>> d5ca33b8
     @Test
     fun testRealmModelInternalPropertiesGenerated() {
         val p = Sample()
