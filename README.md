![Realm](./images/logo.png)

[![Gradle Plugin Portal](https://img.shields.io/maven-metadata/v/https/plugins.gradle.org/m2/io/realm/kotlin/io.realm.kotlin.gradle.plugin/maven-metadata.xml.svg?colorB=ff6b00&label=Gradle%20Plugin%20Portal)](https://plugins.gradle.org/plugin/io.realm.kotlin)
[![Maven Central](https://img.shields.io/maven-central/v/io.realm.kotlin/gradle-plugin?colorB=4dc427&label=Maven%20Central)](https://search.maven.org/artifact/io.realm.kotlin/gradle-plugin)
[![License](https://img.shields.io/badge/License-Apache-blue.svg)](https://github.com/realm/realm-kotlin/blob/master/LICENSE)

Realm is a mobile database that runs directly inside phones, tablets or wearables.
This repository holds the source code for the Kotlin SDK for Realm, which runs on Kotlin Multiplatform and Android.

# Beta Notice

The Realm Kotlin SDK is in Beta for local database support, with [MongoDB Realm](https://www.mongodb.com/realm) and Sync API's in Alpha.

<<<<<<< HEAD
# Documentation
=======

# Resources

* Samples: https://github.com/realm/realm-kotlin-samples
* Documentation: https://docs.mongodb.com/realm/sdk/kotlin-multiplatform/
>>>>>>> 3e45c251


# Multiplatform Quick Start

## Prerequisite

Start a new [KMM](https://kotlinlang.org/docs/mobile/create-first-app.html) project. 

## Setup

*See [Config.kt](buildSrc/src/main/kotlin/Config.kt#L2txt) or the [realm-kotlin releases](https://github.com/realm/realm-kotlin/releases) for the latest version number.*

- In the shared module (`shared/build.gradle.kts`), apply the `io.realm.kotlin` plugin and specify the dependency in the common source set.

```Gradle
plugins {
    kotlin("multiplatform")
    id("com.android.library")
    id("io.realm.kotlin") version "<VERSION>"
}

kotlin {
  sourceSets {
      val commonMain by getting {
          dependencies {
              implementation("io.realm.kotlin:library-base:<VERSION>")
          }
      }
}
```

- If you use the model classes or query results inside the Android module(`androidApp/build.gradle.kts`) you need to add a compile time dependency as follows:

```Gradle
dependencies {
    compileOnly("io.realm.kotlin:library-base:<VERSION>")
}
```
## Define model

Start writing your shared database logic in the shared module by defining first your model

```Kotlin
class Person : RealmObject {
    var name: String = "Foo"
    var dog: Dog? = null
}

class Dog : RealmObject {
    var name: String = ""
    var age: Int = 0
}
```

## Open Database

Define a _RealmConfiguration_ with the database schema, then open the Realm using it.

```Kotlin
<<<<<<< HEAD
val configuration = RealmConfiguration.with(schema = setOf(Person::class, Dog::class)) // use the RealmConfiguration.Builder for more options 
```

```Kotlin
=======
val configuration = RealmConfiguration.with(schema = setOf(Person::class, Dog::class))
>>>>>>> 3e45c251
val realm = Realm.open(configuration)
```

## Write

Persist some data by instantiating the data objects and copying it into the open Realm instance

```Kotlin
// plain old kotlin object
val person = Person().apply {
    name = "Carlo"
    dog = Dog().apply { name = "Fido"; age = 16 }
}

// persist it in a transaction
realm.writeBlocking { // this : MutableRealm
    val managedPerson = this.copyToRealm(person)
}

// asynchroneous updates with Kotlin coroutines
CoroutineScope(context).async {
    realm.write {
        val managedPerson = copyToRealm(person())
    }
}
```

## Query

The query language supported by Realm is inspired by Apple’s [NSPredicate](https://developer.apple.com/documentation/foundation/nspredicate), see more examples [here](https://docs.mongodb.com/realm/sdk/kotlin/realm-database/query-language/)

```Kotlin
// All persons
import io.realm.query

val all = realm.query<Person>().find()

// Persons named 'Carlo'
val personsByNameQuery = realm.query<Person>("name = $0", "Carlo")
val filteredByName = personsByNameQuery.find()

// Person having a dog aged more than 7 with a name starting with 'Fi'
val filteredByDog = realm.query<Person>("dog.age > $0 AND dog.name BEGINSWITH $1", 7, "Fi").find()

// Observing for changes with Coroutine Flows
CoroutineScope(context).async {
    personsByNameQuery.asFlow().collect { result: ResultsChange<Person> ->
        println("Realm updated: Number of persons is ${result.list.size}")
    }
}
```

## Update

```Kotlin
// Find the first Person without a dog
realm.query<Person>("dog == NULL LIMIT(1)")
    .first()
    .find()
    ?.also { personWithoutDog ->
        // Add a dog in a transaction
        realm.writeBlocking {
            findLatest(personWithoutDog)?.dog = Dog().apply { name = "Laika"; age = 3 }
        }
    }
```

## Delete

Use the result of a query to delete from the database
```Kotlin
// delete all Dogs
realm.writeBlocking {
    // Selected by a query
    val query = this.query<Dog>()
    delete(query)

    // From a results
    val results = query.find()
    delete(results)

    // From individual objects
    results.forEach { delete(it) }
}
```

## Observing data changes

Realm support asynchronous observers on all its data structures.

### Realm

A Realm can be observed globally for changes on its data.

```Kotlin
realm.asFlow()
    .collect { realmChange: RealmChange<Realm> ->
        when (realmChange) {
            is InitialRealm<*> -> println("Initial Realm")
            is UpdatedRealm<*> -> println("Realm updated")
        }
    }
```

### RealmObject

Realm objects can be observed individually. A list of the changed field names is provided on each update.

```Kotlin
person.asFlow().collect { objectChange: ObjectChange<Person> ->
        when (objectChange) {
            is InitialObject -> println("Initial object: ${objectChange.obj.name}")
            is UpdatedObject -> 
                println("Updated object: ${objectChange.obj.name}, changed fields: ${objectChange.changedFields.size}")
            is DeletedObject -> println("Deleted object")
        }
    }
```

### RealmLists

Realm data structures can be observed too. On `RealmList` on each update you receive what positions were inserted, changed or deleted.

```Kotlin
person.addresses.asFlow()
        .collect { listChange: ListChange<String> ->
            when (listChange) {
                is InitialList -> println("Initial list size: ${listChange.list.size}")
                is UpdatedList -> 
                    println("Updated list size: ${listChange.list.size} insertions ${listChange.insertions.size}")
                is DeletedList -> println("Deleted list")
            }
        }
```

### RealmQuery

Query results are also observable, and like `RealmList` on each update the inserted, changed and deleted indices are also provided.

```Kotlin
realm.query<Person>().asFlow()
    .collect { resultsChange: ResultsChange<Person> ->
        when (resultsChange) {
            is InitialResults -> println("Initial results size: ${resultsChange.list.size}")
            is UpdatedResults -> 
                println("Updated results size: ${resultsChange.list.size} insertions ${resultsChange.insertions.size}")
        }
    }
```

### RealmSingleQuery

Single element queries allow observing a `RealmObject` that might not be in the realm.

```Kotlin
realm.query<Person>("name = $0", "Carlo").first().asFlow()
    .collect { objectChange: SingleQueryChange<Person> ->
        when (objectChange) {
            is PendingObject -> println("Pending object")
            is InitialObject -> println("Initial object: ${objectChange.obj.name}")
            is UpdatedObject -> 
                println("Updated object: ${objectChange.obj.name}, changed fields: ${objectChange.changedFields.size}")
            is DeletedObject -> println("Deleted object")
        }
    }
```

<<<<<<< HEAD
Next: head to the full KMM [example](./examples/kmm-sample).  
=======
Next: head to the full KMM [example](https://github.com/realm/realm-kotlin-samples/tree/main/Bookshelf).  


# Using Snapshots

If you want to test recent bugfixes or features that have not been packaged in an official release yet, you can use a **-SNAPSHOT** release of the current development version of Realm via Gradle, available on [Maven Central](https://oss.sonatype.org/content/repositories/snapshots/io/realm/kotlin/)

```
// Global build.gradle
buildscript {
    repositories {
        google()
        mavenCentral()
        maven {
            url 'https://oss.sonatype.org/content/repositories/snapshots'
        }
    }
    dependencies {
        classpath 'io.realm.kotlin:gradle-plugin:<VERSION>'
    }
}

allprojects {
    repositories {
        google()
        mavenCentral()
        maven {
            url 'https://oss.sonatype.org/content/repositories/snapshots'
        }
    }
}

// Module build.gradle

// Don't cache SNAPSHOT (changing) dependencies.
configurations.all {
    resolutionStrategy.cacheChangingModulesFor 0, 'seconds'
}

apply plugin: "io.realm.kotlin"
```

See [Config.kt](buildSrc/src/main/kotlin/Config.kt#L2txt) for the latest version number.

>>>>>>> 3e45c251

## Kotlin Memory Model and Coroutine compatibility

Realm Kotlin is implemented against Kotlin's default memory model (the old one), but still supports running with the new memory model if enabled in the consuming project. See https://github.com/JetBrains/kotlin/blob/master/kotlin-native/NEW_MM.md#switch-to-the-new-mm for details on enabled the new memory model.

<<<<<<< HEAD
By default Realm Kotlin depends and requires to run with Kotlin Coroutines version `1.6.0-native-mt`. To use Realm Kotlin with the non-`native-mt` version of Coroutines you will have to enable the new memory model and also disables our internal freezing to accomodate the new freeze transparency for Coroutine 1.6.0. See https://github.com/JetBrains/kotlin/blob/master/kotlin-native/NEW_MM.md#unexpected-object-freezing for more details on that.

## Design documents

The public API of the SDK has not been finalized. Design discussions will happen in both Google Doc and this Github repository. Most bigger features will first undergo a design process that might not involve code. These design documents can be found using the following links:

* [Intial Project Description](https://docs.google.com/document/d/10adRFquingm_JgyjDhUzcYXIDJsDG2A1ldFw53GSVJQ/edit)
* [API Design Overview](https://docs.google.com/document/d/1RSPNO95wZAAojYlFwshSpLiuEu9ZqXptO58RDoPHKNc/edit)
=======
By default Realm Kotlin depends and requires you to run with Kotlin Coroutines version `1.6.0-native-mt`. To use Realm Kotlin with the non-`native-mt` version of Coroutines you will have to enable the new memory model and also disables our internal freezing to accomodate the new freeze transparency for Coroutine 1.6.0. 

```
kotlin.native.binary.memoryModel=experimental
kotlin.native.binary.freezing=disabled
```

See https://github.com/JetBrains/kotlin/blob/master/kotlin-native/NEW_MM.md#unexpected-object-freezing for more details.


## Contributing

See [CONTRIBUTING.md](CONTRIBUTING.md) for more details!


## Code of Conduct

This project adheres to the [MongoDB Code of Conduct](https://www.mongodb.com/community-code-of-conduct).
By participating, you are expected to uphold this code. Please report
unacceptable behavior to [community-conduct@mongodb.com](mailto:community-conduct@mongodb.com).


## License

Realm Kotlin is published under the [Apache 2.0 license](LICENSE).

This product is not being made available to any person located in Cuba, Iran, North Korea, Sudan, Syria or the Crimea region, or to any other person that is not eligible to receive the product under U.S. law.

<img style="width: 0px; height: 0px;" src="https://3eaz4mshcd.execute-api.us-east-1.amazonaws.com/prod?s=https://github.com/realm/realm-kotlin#README.md">
>>>>>>> 3e45c251
<|MERGE_RESOLUTION|>--- conflicted
+++ resolved
@@ -11,15 +11,11 @@
 
 The Realm Kotlin SDK is in Beta for local database support, with [MongoDB Realm](https://www.mongodb.com/realm) and Sync API's in Alpha.
 
-<<<<<<< HEAD
-# Documentation
-=======
 
 # Resources
 
-* Samples: https://github.com/realm/realm-kotlin-samples
-* Documentation: https://docs.mongodb.com/realm/sdk/kotlin-multiplatform/
->>>>>>> 3e45c251
+* 🧬 Samples: https://github.com/realm/realm-kotlin-samples
+* 📘 Documentation: https://docs.mongodb.com/realm/sdk/kotlin-multiplatform/
 
 
 # Multiplatform Quick Start
@@ -79,14 +75,7 @@
 Define a _RealmConfiguration_ with the database schema, then open the Realm using it.
 
 ```Kotlin
-<<<<<<< HEAD
-val configuration = RealmConfiguration.with(schema = setOf(Person::class, Dog::class)) // use the RealmConfiguration.Builder for more options 
-```
-
-```Kotlin
-=======
-val configuration = RealmConfiguration.with(schema = setOf(Person::class, Dog::class))
->>>>>>> 3e45c251
+val configuration = RealmConfiguration.with(schema = setOf(Person::class, Dog::class)) // use the RealmConfiguration.Builder for more options
 val realm = Realm.open(configuration)
 ```
 
@@ -254,9 +243,6 @@
     }
 ```
 
-<<<<<<< HEAD
-Next: head to the full KMM [example](./examples/kmm-sample).  
-=======
 Next: head to the full KMM [example](https://github.com/realm/realm-kotlin-samples/tree/main/Bookshelf).  
 
 
@@ -301,22 +287,11 @@
 
 See [Config.kt](buildSrc/src/main/kotlin/Config.kt#L2txt) for the latest version number.
 
->>>>>>> 3e45c251
 
 ## Kotlin Memory Model and Coroutine compatibility
 
 Realm Kotlin is implemented against Kotlin's default memory model (the old one), but still supports running with the new memory model if enabled in the consuming project. See https://github.com/JetBrains/kotlin/blob/master/kotlin-native/NEW_MM.md#switch-to-the-new-mm for details on enabled the new memory model.
 
-<<<<<<< HEAD
-By default Realm Kotlin depends and requires to run with Kotlin Coroutines version `1.6.0-native-mt`. To use Realm Kotlin with the non-`native-mt` version of Coroutines you will have to enable the new memory model and also disables our internal freezing to accomodate the new freeze transparency for Coroutine 1.6.0. See https://github.com/JetBrains/kotlin/blob/master/kotlin-native/NEW_MM.md#unexpected-object-freezing for more details on that.
-
-## Design documents
-
-The public API of the SDK has not been finalized. Design discussions will happen in both Google Doc and this Github repository. Most bigger features will first undergo a design process that might not involve code. These design documents can be found using the following links:
-
-* [Intial Project Description](https://docs.google.com/document/d/10adRFquingm_JgyjDhUzcYXIDJsDG2A1ldFw53GSVJQ/edit)
-* [API Design Overview](https://docs.google.com/document/d/1RSPNO95wZAAojYlFwshSpLiuEu9ZqXptO58RDoPHKNc/edit)
-=======
 By default Realm Kotlin depends and requires you to run with Kotlin Coroutines version `1.6.0-native-mt`. To use Realm Kotlin with the non-`native-mt` version of Coroutines you will have to enable the new memory model and also disables our internal freezing to accomodate the new freeze transparency for Coroutine 1.6.0. 
 
 ```
@@ -345,5 +320,4 @@
 
 This product is not being made available to any person located in Cuba, Iran, North Korea, Sudan, Syria or the Crimea region, or to any other person that is not eligible to receive the product under U.S. law.
 
-<img style="width: 0px; height: 0px;" src="https://3eaz4mshcd.execute-api.us-east-1.amazonaws.com/prod?s=https://github.com/realm/realm-kotlin#README.md">
->>>>>>> 3e45c251
+<img style="width: 0px; height: 0px;" src="https://3eaz4mshcd.execute-api.us-east-1.amazonaws.com/prod?s=https://github.com/realm/realm-kotlin#README.md">