--- conflicted
+++ resolved
@@ -74,8 +74,13 @@
 ./gradlew ktlintFormat
 ```
 
-<<<<<<< HEAD
-Note: klint does not allow group imports using `.*`. You can configure IntelliJ to disallow this by going to preferences `Editor > Code Style > Kotlin > Imports` and select "Use single name imports".
+Note: ktlint does not allow group imports using `.*`. You can configure IntelliJ to disallow this by going to preferences `Editor > Code Style > Kotlin > Imports` and select "Use single name imports".
+
+## Defining dependencies
+
+All dependency versions and other constants we might want to share between projects are defined inside the file 
+`buildSrc/src/main/kotlin/Config.kt`. Any new dependencies should be added to this file as well, so we only have one
+location for these.
 
 # Samples
 
@@ -83,13 +88,4 @@
 
 The folder `examples/kmm-sample` contains an example showing how to use Realm in a multiplatform
 project, sharing code for using Realm in the `shared` module. The project is based on
-`https://github.com/Kotlin/kmm-sample`.
-=======
-Note: ktlint does not allow group imports using `.*`. You can configure IntelliJ to disallow this by going to preferences `Editor > Code Style > Kotlin > Imports` and select "Use single name imports".
-
-## Defining dependencies
-
-All dependency versions and other constants we might want to share between projects are defined inside the file 
-`buildSrc/src/main/kotlin/Config.kt`. Any new dependencies should be added to this file as well, so we only have one
-location for these.
->>>>>>> d5ca33b8
+`https://github.com/Kotlin/kmm-sample`.