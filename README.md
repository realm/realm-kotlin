--- conflicted
+++ resolved
@@ -11,11 +11,7 @@
 
 https://github.com/realm/realm-kotlin-samples
 
-<<<<<<< HEAD
-# Quick Startup
-=======
 # Quick Start
->>>>>>> 5f6ced91
 
 ## Prerequisite
 
