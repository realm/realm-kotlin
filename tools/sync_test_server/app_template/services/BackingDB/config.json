{
    "id": "60489e7df5d9bdc94de663c7",
    "name": "BackingDB",
    "type": "mongodb",
    "config": {
<<<<<<< HEAD
        %SYNC_CONFIG%
=======
        %SYNC_CONFIG% 
>>>>>>> 9e330f42
    },
    "secret_config": {
        "uri": "BackingDB_uri"
    },
    "version": 1
}<|MERGE_RESOLUTION|>--- conflicted
+++ resolved
@@ -3,11 +3,7 @@
     "name": "BackingDB",
     "type": "mongodb",
     "config": {
-<<<<<<< HEAD
-        %SYNC_CONFIG%
-=======
         %SYNC_CONFIG% 
->>>>>>> 9e330f42
     },
     "secret_config": {
         "uri": "BackingDB_uri"
